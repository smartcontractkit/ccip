--- conflicted
+++ resolved
@@ -23,12 +23,8 @@
 # Set chainlink image using E2E_TEST_CHAINLINK_IMAGE env, as it is a test secret
 
 [Common]
-<<<<<<< HEAD
-chainlink_node_funding = 4
-=======
 # chainlink node funding in native token
 chainlink_node_funding = 0.5
->>>>>>> 5ebb6326
 
 [Network]
 # slice of networks to use; at lesat one network must be selected; each selected network must either be already defined in the CTF as a known network, or be defined in
@@ -302,46 +298,8 @@
 
 # EIP-1559 transactions
 gas_fee_cap = 200_000_000_000
-<<<<<<< HEAD
-gas_tip_cap = 2_000_000_000
-
-[[Seth.networks]]
-name = "Polygon zkEVM Goerli"
-transaction_timeout = "3m"
-eip_1559_dynamic_fees = false
-
-# automated gas estimation for live networks
-# if set to true we will dynamically estimate gas for every transaction (based on suggested values, priority and congestion rate for last X blocks)
-# gas_price_estimation_enabled = true
-# number of blocks to use for congestion rate estimation (it will determine buffer added on top of suggested values)
-# gas_price_estimation_blocks = 100
-# transaction priority, which determines adjustment factor multiplier applied to suggested values (fast - 1.2x, standard - 1x, slow - 0.8x)
-# gas_price_estimation_tx_priority = "standard"
-
-# URLs
-# if set they will overwrite URLs from EVMNetwork that Seth uses, can be either WS(S) or HTTP(S)
-# urls_secret = ["ws://your-ws-url:8546"]
-
-# gas_limits
-# gas limit should be explicitly set only if you are connecting to a node that's incapable of estimating gas limit itself (should only happen for very old versions)
-# gas_limit = 9_000_000
-# transfer_gas_fee is gas limit that will be used, when funding CL nodes and returning funds from there and when funding and returning funds from ephemeral keys
-# we use hardcoded value in order to be estimate how much funds are available for sending or returning after tx costs have been paid
-transfer_gas_fee = 21_000
-
-# manual settings, used when gas_price_estimation_enabled is false or when it fails
-# legacy transactions
-gas_price = 50_000_000
-
-# EIP-1559 transactions
-
-
-gas_fee_cap = 3_800_000_000
-gas_tip_cap = 1_800_000_000
-=======
 gas_tip_cap = 25_000_000_000
 
->>>>>>> 5ebb6326
 [[Seth.networks]]
 name = "Optimism Sepolia"
 transaction_timeout = "3m"
@@ -411,10 +369,7 @@
 # how many last blocks to use, when estimating gas for a transaction
 gas_price_estimation_blocks = 100
 # priority of the transaction, can be "fast", "standard" or "slow" (the higher the priority, the higher adjustment factor will be used for gas estimation) [default: "standard"]
-<<<<<<< HEAD
-
-gas_price_estimation_tx_priority = "standard"
-=======
+
 gas_price_estimation_tx_priority = "standard"
 
 
@@ -712,5 +667,4 @@
 client_implementation = "Optimism"
 evm_simulated = false
 
-####
->>>>>>> 5ebb6326
+####