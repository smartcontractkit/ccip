--- conflicted
+++ resolved
@@ -19,12 +19,8 @@
 version = "2.12.0"
 
 [Common]
-<<<<<<< HEAD
-chainlink_node_funding = 4
-=======
 # chainlink node funding in native token
 chainlink_node_funding = 0.5
->>>>>>> 72a7d232
 
 [Network]
 # slice of networks to use; at lesat one network must be selected; each selected network must either be already defined in the CTF as a known network, or be defined in
@@ -454,9 +450,7 @@
 # how many last blocks to use, when estimating gas for a transaction
 gas_price_estimation_blocks = 100
 # priority of the transaction, can be "fast", "standard" or "slow" (the higher the priority, the higher adjustment factor will be used for gas estimation) [default: "standard"]
-<<<<<<< HEAD
-
-=======
+
 gas_price_estimation_tx_priority = "standard"
 
 
@@ -725,5 +719,4 @@
 gas_tip_cap = 30_000_000_000
 gas_price_estimation_enabled = true
 gas_price_estimation_blocks = 500
->>>>>>> 72a7d232
 gas_price_estimation_tx_priority = "standard"