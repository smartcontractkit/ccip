--- conflicted
+++ resolved
@@ -1,14 +1,5 @@
 package keeper
 
-<<<<<<< HEAD
-import (
-	"errors"
-
-	"github.com/smartcontractkit/chainlink-testing-framework/lib/blockchain"
-)
-
-=======
->>>>>>> 5ebb6326
 type Config struct {
 }
 
