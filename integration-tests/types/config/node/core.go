package node

import (
	"bytes"
	"embed"
<<<<<<< HEAD
=======
	"fmt"
>>>>>>> 96f4bacc
	"math/big"
	"net"
	"path/filepath"
	"time"

	"github.com/smartcontractkit/chainlink-testing-framework/blockchain"
<<<<<<< HEAD
=======

	"github.com/smartcontractkit/chainlink/integration-tests/actions/vrfv2_actions/vrfv2_constants"
	"github.com/smartcontractkit/chainlink/v2/core/services/keystore/keys/ethkey"
	"github.com/smartcontractkit/chainlink/v2/core/utils/config"

>>>>>>> 96f4bacc
	"go.uber.org/zap/zapcore"

	"github.com/smartcontractkit/chainlink/v2/core/assets"
	evmcfg "github.com/smartcontractkit/chainlink/v2/core/chains/evm/config/toml"
	"github.com/smartcontractkit/chainlink/v2/core/config/toml"
	"github.com/smartcontractkit/chainlink/v2/core/services/chainlink"
	"github.com/smartcontractkit/chainlink/v2/core/store/models"
	"github.com/smartcontractkit/chainlink/v2/core/utils"
<<<<<<< HEAD
	"github.com/smartcontractkit/chainlink/v2/core/utils/config"
=======
>>>>>>> 96f4bacc
)

var (
	BaseConf = &chainlink.Config{
		Core: toml.Core{
			RootDir: ptr("/home/chainlink"),
			Database: toml.Database{
				MaxIdleConns:     ptr(int64(20)),
				MaxOpenConns:     ptr(int64(40)),
				MigrateOnStartup: ptr(true),
			},
			Log: toml.Log{
				Level:       ptr(toml.LogLevel(zapcore.DebugLevel)),
				JSONConsole: ptr(true),
			},
			WebServer: toml.WebServer{
				AllowOrigins:   ptr("*"),
				HTTPPort:       ptr[uint16](6688),
				SecureCookies:  ptr(false),
				SessionTimeout: models.MustNewDuration(time.Hour * 999),
				TLS: toml.WebServerTLS{
					HTTPSPort: ptr[uint16](0),
				},
				RateLimit: toml.WebServerRateLimit{
					Authenticated:   ptr(int64(2000)),
					Unauthenticated: ptr(int64(100)),
				},
			},
			Feature: toml.Feature{
				LogPoller:    ptr(true),
				FeedsManager: ptr(true),
				UICSAKeys:    ptr(true),
			},
			P2P: toml.P2P{},
		},
	}
	//go:embed defaults/*.toml
	defaultsFS embed.FS
)

type NodeConfigOpt = func(c *chainlink.Config)

func NewConfig(baseConf *chainlink.Config, opts ...NodeConfigOpt) *chainlink.Config {
	for _, opt := range opts {
		opt(baseConf)
	}
	return baseConf
}

func NewConfigFromToml(tomlFile string, opts ...NodeConfigOpt) (*chainlink.Config, error) {
	path := filepath.Join("defaults", tomlFile+".toml")
	b, err := defaultsFS.ReadFile(path)
	if err != nil {
		return nil, err
	}
	var cfg chainlink.Config
	err = config.DecodeTOML(bytes.NewReader(b), &cfg)
	if err != nil {
		return nil, err
	}
	for _, opt := range opts {
		opt(&cfg)
	}
	return &cfg, err
}

func WithOCR1() NodeConfigOpt {
	return func(c *chainlink.Config) {
		c.OCR = toml.OCR{
			Enabled: ptr(true),
		}
	}
}

func WithOCR2() NodeConfigOpt {
	return func(c *chainlink.Config) {
		c.OCR2 = toml.OCR2{
			Enabled: ptr(true),
		}
	}
}

func WithP2Pv1() NodeConfigOpt {
	return func(c *chainlink.Config) {
		c.P2P.V1 = toml.P2PV1{
			Enabled:    ptr(true),
			ListenIP:   mustIP("0.0.0.0"),
			ListenPort: ptr[uint16](6690),
		}
	}
}

func WithP2Pv2() NodeConfigOpt {
	return func(c *chainlink.Config) {
		c.P2P.V2 = toml.P2PV2{
			Enabled:         ptr(true),
			ListenAddresses: &[]string{"0.0.0.0:6690"},
		}
	}
}

func SetChainConfig(
	cfg *chainlink.Config,
	wsUrls,
	httpUrls []string,
	chain blockchain.EVMNetwork,
	forwarders bool,
) {
	if cfg.EVM == nil {
		var nodes []*evmcfg.Node
		for i, _ := range wsUrls {
			node := evmcfg.Node{
				Name:     ptr(fmt.Sprintf("node_%d_%s", i, chain.Name)),
				WSURL:    mustURL(wsUrls[i]),
				HTTPURL:  mustURL(httpUrls[i]),
				SendOnly: ptr(false),
			}

			nodes = append(nodes, &node)
		}
		var chainConfig evmcfg.Chain
		if chain.Simulated {
			chainConfig = evmcfg.Chain{
				AutoCreateKey:      ptr(true),
				FinalityDepth:      ptr[uint32](1),
				MinContractPayment: assets.NewLinkFromJuels(0),
			}
		}
		cfg.EVM = evmcfg.EVMConfigs{
			{
				ChainID: utils.NewBig(big.NewInt(chain.ChainID)),
				Chain:   chainConfig,
				Nodes:   nodes,
			},
		}
		if forwarders {
			cfg.EVM[0].Transactions = evmcfg.Transactions{
				ForwardersEnabled: ptr(true),
			}
		}
	}
}

func WithPrivateEVMs(networks []blockchain.EVMNetwork) NodeConfigOpt {
	var evmConfigs []*evmcfg.EVMConfig
	for _, network := range networks {
		evmConfigs = append(evmConfigs, &evmcfg.EVMConfig{
			ChainID: utils.NewBig(big.NewInt(network.ChainID)),
			Chain: evmcfg.Chain{
				AutoCreateKey:      ptr(true),
				FinalityDepth:      ptr[uint32](50),
				MinContractPayment: assets.NewLinkFromJuels(0),
				LogPollInterval:    models.MustNewDuration(1 * time.Second),
				HeadTracker: evmcfg.HeadTracker{
					HistoryDepth: ptr(uint32(100)),
				},
				GasEstimator: evmcfg.GasEstimator{
					LimitDefault:  ptr(uint32(6000000)),
					PriceMax:      assets.GWei(200),
					FeeCapDefault: assets.GWei(200),
				},
			},
			Nodes: []*evmcfg.Node{
				{
					Name:     ptr(network.Name),
					WSURL:    mustURL(network.URLs[0]),
					HTTPURL:  mustURL(network.HTTPURLs[0]),
					SendOnly: ptr(false),
				},
			},
		})
	}
	return func(c *chainlink.Config) {
		c.EVM = evmConfigs
	}
}

func WithPrivateEVMs(networks []blockchain.EVMNetwork) NodeConfigOpt {
	var evmConfigs []*evmcfg.EVMConfig
	for _, network := range networks {
		evmConfigs = append(evmConfigs, &evmcfg.EVMConfig{
			ChainID: utils.NewBig(big.NewInt(network.ChainID)),
			Chain: evmcfg.Chain{
				AutoCreateKey:      ptr(true),
				FinalityDepth:      ptr[uint32](50),
				MinContractPayment: assets.NewLinkFromJuels(0),
				LogPollInterval:    models.MustNewDuration(1 * time.Second),
				HeadTracker: evmcfg.HeadTracker{
					HistoryDepth: ptr(uint32(100)),
				},
				GasEstimator: evmcfg.GasEstimator{
					LimitDefault:  ptr(uint32(6000000)),
					PriceMax:      assets.GWei(200),
					FeeCapDefault: assets.GWei(200),
				},
			},
			Nodes: []*evmcfg.Node{
				{
					Name:     ptr(network.Name),
					WSURL:    mustURL(network.URLs[0]),
					HTTPURL:  mustURL(network.HTTPURLs[0]),
					SendOnly: ptr(false),
				},
			},
		})
	}
	return func(c *chainlink.Config) {
		c.EVM = evmConfigs
	}
}

func WithVRFv2EVMEstimator(addr string) NodeConfigOpt {
	est := assets.GWei(vrfv2_constants.MaxGasPriceGWei)
	return func(c *chainlink.Config) {
		c.EVM[0].KeySpecific = evmcfg.KeySpecificConfig{
			{
				Key: ptr(ethkey.EIP55Address(addr)),
				GasEstimator: evmcfg.KeySpecificGasEstimator{
					PriceMax: est,
				},
			},
		}
		c.EVM[0].Chain.GasEstimator = evmcfg.GasEstimator{
			LimitDefault: ptr[uint32](3500000),
		}
		c.EVM[0].Chain.Transactions = evmcfg.Transactions{
			MaxQueued: ptr[uint32](10000),
		}
	}
}

func ptr[T any](t T) *T { return &t }

func mustURL(s string) *models.URL {
	var u models.URL
	if err := u.UnmarshalText([]byte(s)); err != nil {
		panic(err)
	}
	return &u
}

func mustIP(s string) *net.IP {
	var ip net.IP
	if err := ip.UnmarshalText([]byte(s)); err != nil {
		panic(err)
	}
	return &ip
}<|MERGE_RESOLUTION|>--- conflicted
+++ resolved
@@ -3,24 +3,18 @@
 import (
 	"bytes"
 	"embed"
-<<<<<<< HEAD
-=======
 	"fmt"
->>>>>>> 96f4bacc
 	"math/big"
 	"net"
 	"path/filepath"
 	"time"
 
 	"github.com/smartcontractkit/chainlink-testing-framework/blockchain"
-<<<<<<< HEAD
-=======
 
 	"github.com/smartcontractkit/chainlink/integration-tests/actions/vrfv2_actions/vrfv2_constants"
 	"github.com/smartcontractkit/chainlink/v2/core/services/keystore/keys/ethkey"
 	"github.com/smartcontractkit/chainlink/v2/core/utils/config"
 
->>>>>>> 96f4bacc
 	"go.uber.org/zap/zapcore"
 
 	"github.com/smartcontractkit/chainlink/v2/core/assets"
@@ -29,10 +23,6 @@
 	"github.com/smartcontractkit/chainlink/v2/core/services/chainlink"
 	"github.com/smartcontractkit/chainlink/v2/core/store/models"
 	"github.com/smartcontractkit/chainlink/v2/core/utils"
-<<<<<<< HEAD
-	"github.com/smartcontractkit/chainlink/v2/core/utils/config"
-=======
->>>>>>> 96f4bacc
 )
 
 var (
@@ -210,40 +200,6 @@
 	}
 }
 
-func WithPrivateEVMs(networks []blockchain.EVMNetwork) NodeConfigOpt {
-	var evmConfigs []*evmcfg.EVMConfig
-	for _, network := range networks {
-		evmConfigs = append(evmConfigs, &evmcfg.EVMConfig{
-			ChainID: utils.NewBig(big.NewInt(network.ChainID)),
-			Chain: evmcfg.Chain{
-				AutoCreateKey:      ptr(true),
-				FinalityDepth:      ptr[uint32](50),
-				MinContractPayment: assets.NewLinkFromJuels(0),
-				LogPollInterval:    models.MustNewDuration(1 * time.Second),
-				HeadTracker: evmcfg.HeadTracker{
-					HistoryDepth: ptr(uint32(100)),
-				},
-				GasEstimator: evmcfg.GasEstimator{
-					LimitDefault:  ptr(uint32(6000000)),
-					PriceMax:      assets.GWei(200),
-					FeeCapDefault: assets.GWei(200),
-				},
-			},
-			Nodes: []*evmcfg.Node{
-				{
-					Name:     ptr(network.Name),
-					WSURL:    mustURL(network.URLs[0]),
-					HTTPURL:  mustURL(network.HTTPURLs[0]),
-					SendOnly: ptr(false),
-				},
-			},
-		})
-	}
-	return func(c *chainlink.Config) {
-		c.EVM = evmConfigs
-	}
-}
-
 func WithVRFv2EVMEstimator(addr string) NodeConfigOpt {
 	est := assets.GWei(vrfv2_constants.MaxGasPriceGWei)
 	return func(c *chainlink.Config) {
