package node

import (
	"bytes"
	"embed"
	"fmt"
	"math/big"
	"net"
	"time"

	"go.uber.org/zap/zapcore"

	"github.com/smartcontractkit/chainlink-testing-framework/blockchain"

	"github.com/smartcontractkit/chainlink/v2/core/assets"
	evmcfg "github.com/smartcontractkit/chainlink/v2/core/chains/evm/config/toml"
	"github.com/smartcontractkit/chainlink/v2/core/config/toml"
	"github.com/smartcontractkit/chainlink/v2/core/services/chainlink"
	"github.com/smartcontractkit/chainlink/v2/core/services/keystore/keys/ethkey"
	"github.com/smartcontractkit/chainlink/v2/core/store/models"
	"github.com/smartcontractkit/chainlink/v2/core/utils"
	"github.com/smartcontractkit/chainlink/v2/core/utils/config"

	"github.com/smartcontractkit/chainlink/integration-tests/actions/vrfv2_actions/vrfv2_constants"
)

var (
	BaseConf = &chainlink.Config{
		Core: toml.Core{
			RootDir: Ptr("/home/chainlink"),
			Database: toml.Database{
				MaxIdleConns:     Ptr(int64(20)),
				MaxOpenConns:     Ptr(int64(40)),
				MigrateOnStartup: Ptr(true),
			},
			Log: toml.Log{
				Level:       Ptr(toml.LogLevel(zapcore.DebugLevel)),
				JSONConsole: Ptr(true),
				File: toml.LogFile{
					MaxSize: Ptr(utils.FileSize(0)),
				},
			},
			WebServer: toml.WebServer{
				AllowOrigins:   Ptr("*"),
				HTTPPort:       Ptr[uint16](6688),
				SecureCookies:  Ptr(false),
				SessionTimeout: models.MustNewDuration(time.Hour * 999),
				TLS: toml.WebServerTLS{
					HTTPSPort: Ptr[uint16](0),
				},
				RateLimit: toml.WebServerRateLimit{
					Authenticated:   Ptr(int64(2000)),
					Unauthenticated: Ptr(int64(100)),
				},
			},
			Feature: toml.Feature{
<<<<<<< HEAD
				LogPoller:        ptr(true),
				FeedsManager:     ptr(true),
				UICSAKeys:        ptr(true),
				LegacyGasStation: ptr(true),
=======
				LogPoller:    Ptr(true),
				FeedsManager: Ptr(true),
				UICSAKeys:    Ptr(true),
>>>>>>> 70d31281
			},
			P2P: toml.P2P{},
		},
	}
	//go:embed defaults/*.toml
	defaultsFS embed.FS
)

type NodeConfigOpt = func(c *chainlink.Config)

func NewConfig(baseConf *chainlink.Config, opts ...NodeConfigOpt) *chainlink.Config {
	for _, opt := range opts {
		opt(baseConf)
	}
	return baseConf
}

func NewConfigFromToml(tomlConfig []byte, opts ...NodeConfigOpt) (*chainlink.Config, error) {
	var cfg chainlink.Config
	err := config.DecodeTOML(bytes.NewReader(tomlConfig), &cfg)
	if err != nil {
		return nil, err
	}
	for _, opt := range opts {
		opt(&cfg)
	}
	return &cfg, nil
}

func WithOCR1() NodeConfigOpt {
	return func(c *chainlink.Config) {
		c.OCR = toml.OCR{
			Enabled: Ptr(true),
		}
	}
}

func WithOCR2() NodeConfigOpt {
	return func(c *chainlink.Config) {
		c.OCR2 = toml.OCR2{
			Enabled: Ptr(true),
		}
	}
}

func WithP2Pv1() NodeConfigOpt {
	return func(c *chainlink.Config) {
		c.P2P.V1 = toml.P2PV1{
			Enabled:    Ptr(true),
			ListenIP:   MustIP("0.0.0.0"),
			ListenPort: Ptr[uint16](6690),
		}
	}
}

func WithP2Pv2() NodeConfigOpt {
	return func(c *chainlink.Config) {
		c.P2P.V2 = toml.P2PV2{
			Enabled:         Ptr(true),
			ListenAddresses: &[]string{"0.0.0.0:6690"},
		}
	}
}

func SetChainConfig(
	cfg *chainlink.Config,
	wsUrls,
	httpUrls []string,
	chain blockchain.EVMNetwork,
	forwarders bool,
) {
	if cfg.EVM == nil {
		var nodes []*evmcfg.Node
		for i := range wsUrls {
			node := evmcfg.Node{
				Name:     Ptr(fmt.Sprintf("node_%d_%s", i, chain.Name)),
				WSURL:    MustURL(wsUrls[i]),
				HTTPURL:  MustURL(httpUrls[i]),
				SendOnly: Ptr(false),
			}

			nodes = append(nodes, &node)
		}
		var chainConfig evmcfg.Chain
		if chain.Simulated {
			chainConfig = evmcfg.Chain{
				AutoCreateKey:      Ptr(true),
				FinalityDepth:      Ptr[uint32](1),
				MinContractPayment: assets.NewLinkFromJuels(0),
			}
		}
		cfg.EVM = evmcfg.EVMConfigs{
			{
				ChainID: utils.NewBig(big.NewInt(chain.ChainID)),
				Chain:   chainConfig,
				Nodes:   nodes,
			},
		}
		if forwarders {
			cfg.EVM[0].Transactions = evmcfg.Transactions{
				ForwardersEnabled: Ptr(true),
			}
		}
	}
}

func WithPrivateEVMs(networks []blockchain.EVMNetwork) NodeConfigOpt {
	var evmConfigs []*evmcfg.EVMConfig
	for _, network := range networks {
		evmConfigs = append(evmConfigs, &evmcfg.EVMConfig{
			ChainID: utils.NewBig(big.NewInt(network.ChainID)),
			Chain: evmcfg.Chain{
				AutoCreateKey:      Ptr(true),
				FinalityDepth:      Ptr[uint32](50),
				MinContractPayment: assets.NewLinkFromJuels(0),
				LogPollInterval:    models.MustNewDuration(1 * time.Second),
				HeadTracker: evmcfg.HeadTracker{
					HistoryDepth: Ptr(uint32(100)),
				},
				GasEstimator: evmcfg.GasEstimator{
					LimitDefault:  Ptr(uint32(6000000)),
					PriceMax:      assets.GWei(200),
					FeeCapDefault: assets.GWei(200),
				},
			},
			Nodes: []*evmcfg.Node{
				{
					Name:     Ptr(network.Name),
					WSURL:    MustURL(network.URLs[0]),
					HTTPURL:  MustURL(network.HTTPURLs[0]),
					SendOnly: Ptr(false),
				},
			},
		})
	}
	return func(c *chainlink.Config) {
		c.EVM = evmConfigs
	}
}

func WithVRFv2EVMEstimator(addr string) NodeConfigOpt {
	est := assets.GWei(vrfv2_constants.MaxGasPriceGWei)
	return func(c *chainlink.Config) {
		c.EVM[0].KeySpecific = evmcfg.KeySpecificConfig{
			{
				Key: Ptr(ethkey.EIP55Address(addr)),
				GasEstimator: evmcfg.KeySpecificGasEstimator{
					PriceMax: est,
				},
			},
		}
		c.EVM[0].Chain.GasEstimator = evmcfg.GasEstimator{
			LimitDefault: Ptr[uint32](3500000),
		}
		c.EVM[0].Chain.Transactions = evmcfg.Transactions{
			MaxQueued: Ptr[uint32](10000),
		}
	}
}

func Ptr[T any](t T) *T { return &t }

func MustURL(s string) *models.URL {
	var u models.URL
	if err := u.UnmarshalText([]byte(s)); err != nil {
		panic(err)
	}
	return &u
}

func MustIP(s string) *net.IP {
	var ip net.IP
	if err := ip.UnmarshalText([]byte(s)); err != nil {
		panic(err)
	}
	return &ip
}<|MERGE_RESOLUTION|>--- conflicted
+++ resolved
@@ -54,16 +54,10 @@
 				},
 			},
 			Feature: toml.Feature{
-<<<<<<< HEAD
-				LogPoller:        ptr(true),
-				FeedsManager:     ptr(true),
-				UICSAKeys:        ptr(true),
-				LegacyGasStation: ptr(true),
-=======
-				LogPoller:    Ptr(true),
-				FeedsManager: Ptr(true),
-				UICSAKeys:    Ptr(true),
->>>>>>> 70d31281
+				LogPoller:        Ptr(true),
+				FeedsManager:     Ptr(true),
+				UICSAKeys:        Ptr(true),
+				LegacyGasStation: Ptr(true),
 			},
 			P2P: toml.P2P{},
 		},
