--- conflicted
+++ resolved
@@ -1120,9 +1120,6 @@
 			require.NoError(t, err, "Error manually executing transaction after rate limit is lifted")
 		})
 	}
-<<<<<<< HEAD
-=======
-
 }
 
 // SetupReorgSuite defines the setup required to perform re-org step
@@ -1156,5 +1153,4 @@
 	})
 	require.NoError(t, err)
 	return rs
->>>>>>> 884e5b64
 }