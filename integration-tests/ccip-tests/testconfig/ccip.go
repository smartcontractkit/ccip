package testconfig

import (
	"fmt"
	"github.com/AlekSi/pointer"
	"github.com/pelletier/go-toml/v2"
	"github.com/rs/zerolog"
<<<<<<< HEAD
	ctfK8config "github.com/smartcontractkit/chainlink-testing-framework/k8s/config"
	"math/big"
	"os"

	testutils "github.com/smartcontractkit/chainlink/integration-tests/ccip-tests/utils"
=======
>>>>>>> 2bb582b3

	"github.com/smartcontractkit/chainlink-common/pkg/config"
	ctfconfig "github.com/smartcontractkit/chainlink-testing-framework/config"
	ctfK8config "github.com/smartcontractkit/chainlink-testing-framework/k8s/config"

	ccipcontracts "github.com/smartcontractkit/chainlink/integration-tests/ccip-tests/contracts"
	testutils "github.com/smartcontractkit/chainlink/integration-tests/ccip-tests/utils"
	"github.com/smartcontractkit/chainlink/integration-tests/contracts"
)

const (
	CONTRACTS_OVERRIDE_CONFIG string = "BASE64_CCIP_CONFIG_OVERRIDE_CONTRACTS"
	TokenOnlyTransfer         string = "Token"
	DataOnlyTransfer          string = "Data"
	DataAndTokenTransfer      string = "DataWithToken"
)

type OffRampConfig struct {
	MaxDataBytes   *uint32          `toml:",omitempty"`
	BatchGasLimit  *uint32          `toml:",omitempty"`
	InflightExpiry *config.Duration `toml:",omitempty"`
	RootSnooze     *config.Duration `toml:",omitempty"`
}

type MsgDetails struct {
	MsgType        *string `toml:",omitempty"`
	DestGasLimit   *int64  `toml:",omitempty"`
	DataLength     *int64  `toml:",omitempty"`
	NoOfTokens     *int    `toml:",omitempty"`
	AmountPerToken *int64  `toml:",omitempty"`
}

func (m *MsgDetails) IsTokenTransfer() bool {
	return pointer.GetString(m.MsgType) == "Token" || pointer.GetString(m.MsgType) == "DataWithToken"
}

func (m *MsgDetails) IsDataTransfer() bool {
	return pointer.GetString(m.MsgType) == "Data" || pointer.GetString(m.MsgType) == "DataWithToken"
}

func (m *MsgDetails) TransferAmounts() []*big.Int {
	var transferAmounts []*big.Int
	if m.IsTokenTransfer() {
		for i := 0; i < pointer.GetInt(m.NoOfTokens); i++ {
			transferAmounts = append(transferAmounts, big.NewInt(pointer.GetInt64(m.AmountPerToken)))
		}
	}
	return transferAmounts
}

func (m *MsgDetails) Validate() error {
	if m == nil {
		return fmt.Errorf("msg details should be set")
	}
	if m.MsgType == nil {
		return fmt.Errorf("msg type should be set")
	}
	if m.IsDataTransfer() {
		if m.DataLength == nil || *m.DataLength == 0 {
			return fmt.Errorf("data length should be set and greater than 0")
		}
	}
	if m.DestGasLimit == nil {
		return fmt.Errorf("destination gas limit should be set")
	}
	if pointer.GetString(m.MsgType) != DataOnlyTransfer &&
		pointer.GetString(m.MsgType) != TokenOnlyTransfer &&
		pointer.GetString(m.MsgType) != DataAndTokenTransfer {
		return fmt.Errorf("msg type should be - %s/%s/%s", DataOnlyTransfer, TokenOnlyTransfer, DataAndTokenTransfer)
	}

	if m.IsTokenTransfer() {
		if pointer.GetInt64(m.AmountPerToken) == 0 {
			return fmt.Errorf("token amount should be greater than 0")
		}

		if pointer.GetInt(m.NoOfTokens) == 0 {
			return fmt.Errorf("number of tokens in msg should be greater than 0")
		}
	}

	return nil
}

// TokenConfig defines the configuration for tokens in a CCIP test group
type TokenConfig struct {
	NoOfTokensPerChain         *int             `toml:",omitempty"`
	WithPipeline               *bool            `toml:",omitempty"`
	TimeoutForPriceUpdate      *config.Duration `toml:",omitempty"`
	NoOfTokensWithDynamicPrice *int             `toml:",omitempty"`
	DynamicPriceUpdateInterval *config.Duration `toml:",omitempty"`
	// CCIPOwnerTokens dictates if tokens are deployed and controlled by the default CCIP owner account
	// By default, all tokens are deployed and owned by a separate address
	CCIPOwnerTokens *bool `toml:",omitempty"`
}

func (tc *TokenConfig) IsDynamicPriceUpdate() bool {
	return tc.NoOfTokensWithDynamicPrice != nil && *tc.NoOfTokensWithDynamicPrice > 0
}

func (tc *TokenConfig) IsPipelineSpec() bool {
	return pointer.GetBool(tc.WithPipeline)
}

func (tc *TokenConfig) Validate() error {
	if tc == nil {
		return fmt.Errorf("token config should be set")
	}
	if tc.TimeoutForPriceUpdate == nil || tc.TimeoutForPriceUpdate.Duration().Minutes() == 0 {
		return fmt.Errorf("timeout for price update should be set")
	}
	if tc.NoOfTokensWithDynamicPrice != nil && *tc.NoOfTokensWithDynamicPrice > 0 {
		if tc.DynamicPriceUpdateInterval == nil || tc.DynamicPriceUpdateInterval.Duration().Minutes() == 0 {
			return fmt.Errorf("dynamic price update interval should be set if NoOfTokensWithDynamicPrice is greater than 0")
		}
	}
	return nil
}

type MsgProfile struct {
	MsgDetails    *[]*MsgDetails `toml:",omitempty"`
	Frequencies   []int          `toml:",omitempty"`
	matrixByFreq  []int
	mapMsgDetails map[int]*MsgDetails
}

// msgDetailsIndexMatrixByFrequency creates a matrix of msg details index based on their frequency
// This matrix is used to select a msg detail based on the iteration number
// For example, if we have 3 msg details (msg1,msg2,msg3)  with frequencies 2, 3, 5 respectively,
// the matrixByFreq will be [0,0,1,1,1,2,2,2,2,2]
// and mapMsgDetails will be {0:msg1, 1:msg2, 2:msg3}
// So, for iteration 0, msg1 will be selected, for iteration 1, msg1 will be selected, for iteration 2, msg2 will be selected and so on
// This is useful to select a msg detail based on the iteration number
func (m *MsgProfile) msgDetailsIndexMatrixByFrequency() {
	m.mapMsgDetails = make(map[int]*MsgDetails)
	for i, msg := range *m.MsgDetails {
		m.mapMsgDetails[i] = msg
	}
	m.matrixByFreq = make([]int, 0)
	for i, freq := range m.Frequencies {
		for j := 0; j < freq; j++ {
			m.matrixByFreq = append(m.matrixByFreq, i)
		}
	}
	// we do not need frequencies and msg details after creating the matrix
	m.Frequencies = nil
	m.MsgDetails = nil
}

// MsgDetailsForIteration returns the msg details for the given iteration
// The iteration is used to select the msg details based on their frequency
// Refer to msgDetailsIndexMatrixByFrequency for more details
// If the iteration is greater than the number of matrixByFreq, it will loop back to the first msg detail
// if the final iteration in a load run is lesser than the number of matrixByFreq, there is a chance that some of the msg details might not be selected
func (m *MsgProfile) MsgDetailsForIteration(it int64) *MsgDetails {
	index := (it - 1) % int64(len(m.matrixByFreq))
	return m.mapMsgDetails[m.matrixByFreq[index]]
}

// MsgDetailWithMaxToken returns the msg details with the max no of tokens in the msg profile
func (m *MsgProfile) MsgDetailWithMaxToken() *MsgDetails {
	allDetails := *m.MsgDetails
	msgDetails := allDetails[0]
	for _, msg := range allDetails {
		if msg.NoOfTokens != nil && pointer.GetInt(msg.NoOfTokens) > pointer.GetInt(msgDetails.NoOfTokens) {
			msgDetails = msg
		}
	}
	return msgDetails
}

func (m *MsgProfile) Validate() error {
	if m == nil {
		return fmt.Errorf("msg profile should be set")
	}
	if m.MsgDetails == nil {
		return fmt.Errorf("msg details should be set")
	}
	allDetails := *m.MsgDetails
	if len(allDetails) == 0 {
		return fmt.Errorf("msg details should be set")
	}
	if len(m.Frequencies) == 0 {
		return fmt.Errorf("frequencies should be set")
	}
	if len(allDetails) != len(m.Frequencies) {
		return fmt.Errorf("number of msg details %d and frequencies %d should be same", len(allDetails), len(m.Frequencies))
	}
	for _, msg := range allDetails {
		if err := msg.Validate(); err != nil {
			return err
		}
	}
	return nil
}

type LoadFrequency struct {
	RequestPerUnitTime []int64            `toml:",omitempty"`
	TimeUnit           *config.Duration   `toml:",omitempty"`
	StepDuration       []*config.Duration `toml:",omitempty"`
}

type LoadProfile struct {
	MsgProfile                                 *MsgProfile               `toml:",omitempty"`
	FrequencyByDestination                     map[string]*LoadFrequency `toml:",omitempty"`
	RequestPerUnitTime                         []int64                   `toml:",omitempty"`
	TimeUnit                                   *config.Duration          `toml:",omitempty"`
	StepDuration                               []*config.Duration        `toml:",omitempty"`
	TestDuration                               *config.Duration          `toml:",omitempty"`
	NetworkChaosDelay                          *config.Duration          `toml:",omitempty"`
	WaitBetweenChaosDuringLoad                 *config.Duration          `toml:",omitempty"`
	SkipRequestIfAnotherRequestTriggeredWithin *config.Duration          `toml:",omitempty"`
	OptimizeSpace                              *bool                     `toml:",omitempty"`
	FailOnFirstErrorInLoad                     *bool                     `toml:",omitempty"`
	SendMaxDataInEveryMsgCount                 *int64                    `toml:",omitempty"`
	TestRunName                                string                    `toml:",omitempty"`
}

func (l *LoadProfile) Validate() error {
	if l == nil {
		return fmt.Errorf("load profile should be set")
	}
	if err := l.MsgProfile.Validate(); err != nil {
		return err
	}
	if len(l.RequestPerUnitTime) == 0 {
		return fmt.Errorf("request per unit time should be set")
	}
	if l.TimeUnit == nil || l.TimeUnit.Duration().Minutes() == 0 {
		return fmt.Errorf("time unit should be set")
	}
	if l.TestDuration == nil || l.TestDuration.Duration().Minutes() == 0 {
		return fmt.Errorf("test duration should be set")
	}
	return nil
}

func (l *LoadProfile) SetTestRunName(name string) {
	if l.TestRunName == "" && name != "" {
		l.TestRunName = name
	}
}

<<<<<<< HEAD
type ChaosGasLimitProfile struct {
	TargetChain             string  `toml:",omitempty"`
	BlockGasLimitPercentage float64 `toml:",omitempty"`
}

func (gp *ChaosGasLimitProfile) Validate() error {
	if gp.TargetChain != "src" && gp.TargetChain != "dst" {
		return fmt.Errorf("target chain for gas chaos should be 'src' or 'dst'")
	}
	return nil
}

type ChaosGasProfile struct {
	TargetChain        string           `toml:",omitempty"`
	StartGasPrice      int64            `toml:",omitempty"`
	GasRaisePercentage float64          `toml:",omitempty"`
	Spike              bool             `toml:",omitempty"`
	Duration           *config.Duration `toml:",omitempty"`
}

func (gp *ChaosGasProfile) Validate() error {
	if gp.TargetChain != "src" && gp.TargetChain != "dst" {
		return fmt.Errorf("target chain for gas chaos should be 'src' or 'dst'")
	}
	return nil
}

type ChaosReorgProfile struct {
	FinalityDelta int              `toml:",omitempty"`
	Duration      *config.Duration `toml:",omitempty"`
}

func (gp *ChaosReorgProfile) Validate() error {
	// FinalityDelta can be validated only relatively to CL nodes settings, see setupReorgSuite method
	return nil
}

type CCIPTestConfig struct {
	Type                      string                                `toml:",omitempty"`
	KeepEnvAlive              *bool                                 `toml:",omitempty"`
	BiDirectionalLane         *bool                                 `toml:",omitempty"`
	CommitAndExecuteOnSameDON *bool                                 `toml:",omitempty"`
	NoOfCommitNodes           int                                   `toml:",omitempty"`
	MsgDetails                *MsgDetails                           `toml:",omitempty"`
	TokenConfig               *TokenConfig                          `toml:",omitempty"`
	MulticallInOneTx          *bool                                 `toml:",omitempty"`
	NoOfSendsInMulticall      int                                   `toml:",omitempty"`
	PhaseTimeout              *config.Duration                      `toml:",omitempty"`
	LocalCluster              *bool                                 `toml:",omitempty"`
	ExistingDeployment        *bool                                 `toml:",omitempty"`
	ReuseContracts            *bool                                 `toml:",omitempty"`
	NodeFunding               float64                               `toml:",omitempty"`
	NetworkPairs              []string                              `toml:",omitempty"`
	NoOfNetworks              int                                   `toml:",omitempty"`
	NoOfRoutersPerPair        int                                   `toml:",omitempty"`
	MaxNoOfLanes              int                                   `toml:",omitempty"`
	ChaosDuration             *config.Duration                      `toml:",omitempty"`
	USDCMockDeployment        *bool                                 `toml:",omitempty"`
	CommitOCRParams           *contracts.OffChainAggregatorV2Config `toml:",omitempty"`
	ExecOCRParams             *contracts.OffChainAggregatorV2Config `toml:",omitempty"`
	OffRampConfig             *OffRampConfig                        `toml:",omitempty"`
	CommitInflightExpiry      *config.Duration                      `toml:",omitempty"`
	StoreLaneConfig           *bool                                 `toml:",omitempty"`
	LoadProfile               *LoadProfile                          `toml:",omitempty"`
	ChaosGasProfile           *ChaosGasProfile                      `toml:",omitempty"`
	ChaosGasLimitProfile      *ChaosGasLimitProfile                 `toml:",omitempty"`
	ChaosReorgProfile         *ChaosReorgProfile                    `toml:",omitempty"`
=======
// CCIPTestGroupConfig defines configuration input to change how a particular CCIP test group should run
type CCIPTestGroupConfig struct {
	Type                            string                                `toml:",omitempty"`
	KeepEnvAlive                    *bool                                 `toml:",omitempty"`
	BiDirectionalLane               *bool                                 `toml:",omitempty"`
	CommitAndExecuteOnSameDON       *bool                                 `toml:",omitempty"`
	NoOfCommitNodes                 int                                   `toml:",omitempty"`
	MsgDetails                      *MsgDetails                           `toml:",omitempty"`
	TokenConfig                     *TokenConfig                          `toml:",omitempty"`
	MulticallInOneTx                *bool                                 `toml:",omitempty"`
	NoOfSendsInMulticall            int                                   `toml:",omitempty"`
	PhaseTimeout                    *config.Duration                      `toml:",omitempty"`
	LocalCluster                    *bool                                 `toml:",omitempty"`
	ExistingDeployment              *bool                                 `toml:",omitempty"`
	ReuseContracts                  *bool                                 `toml:",omitempty"`
	NodeFunding                     float64                               `toml:",omitempty"`
	NetworkPairs                    []string                              `toml:",omitempty"`
	DenselyConnectedNetworkChainIds []string                              `toml:",omitempty"`
	NoOfNetworks                    int                                   `toml:",omitempty"`
	NoOfRoutersPerPair              int                                   `toml:",omitempty"`
	MaxNoOfLanes                    int                                   `toml:",omitempty"`
	ChaosDuration                   *config.Duration                      `toml:",omitempty"`
	USDCMockDeployment              *bool                                 `toml:",omitempty"`
	CommitOCRParams                 *contracts.OffChainAggregatorV2Config `toml:",omitempty"`
	ExecOCRParams                   *contracts.OffChainAggregatorV2Config `toml:",omitempty"`
	OffRampConfig                   *OffRampConfig                        `toml:",omitempty"`
	CommitInflightExpiry            *config.Duration                      `toml:",omitempty"`
	StoreLaneConfig                 *bool                                 `toml:",omitempty"`
	LoadProfile                     *LoadProfile                          `toml:",omitempty"`
>>>>>>> 2bb582b3
}

func (c *CCIPTestGroupConfig) Validate() error {
	if c.Type == Load {
		if err := c.LoadProfile.Validate(); err != nil {
			return err
		}
		if c.MsgDetails == nil {
			c.MsgDetails = c.LoadProfile.MsgProfile.MsgDetailWithMaxToken()
		}
		c.LoadProfile.MsgProfile.msgDetailsIndexMatrixByFrequency()
		if c.ExistingDeployment != nil && *c.ExistingDeployment {
			if c.LoadProfile.TestRunName == "" && os.Getenv(ctfK8config.EnvVarJobImage) != "" {
				return fmt.Errorf("test run name should be set if existing deployment is true and test is running in k8s")
			}
		}
		if c.ChaosGasProfile != nil {
			if err := c.ChaosGasProfile.Validate(); err != nil {
				return err
			}
		}
		if c.ChaosReorgProfile != nil {
			if err := c.ChaosReorgProfile.Validate(); err != nil {
				return err
			}
		}
	}
	err := c.MsgDetails.Validate()
	if err != nil {
		return err
	}
	if c.PhaseTimeout != nil && (c.PhaseTimeout.Duration().Minutes() < 1 || c.PhaseTimeout.Duration().Minutes() > 50) {
		return fmt.Errorf("phase timeout should be between 1 and 50 minutes")
	}

	if c.NoOfCommitNodes < 4 {
		return fmt.Errorf("insuffcient number of commit nodes provided")
	}
	if err := c.TokenConfig.Validate(); err != nil {
		return err
	}

	if c.MsgDetails.IsTokenTransfer() {
		if pointer.GetInt(c.TokenConfig.NoOfTokensPerChain) == 0 {
			return fmt.Errorf("number of tokens per chain should be greater than 0")
		}
	}
	if c.MulticallInOneTx != nil {
		if c.NoOfSendsInMulticall == 0 {
			return fmt.Errorf("number of sends in multisend should be greater than 0 if multisend is true")
		}
	}

	return nil
}

type CCIPContractConfig struct {
	DataFile *string `toml:",omitempty"`
	Data     string  `toml:",omitempty"`
}

func (c *CCIPContractConfig) DataFilePath() string {
	return pointer.GetString(c.DataFile)
}

// ContractsData reads the contract config passed in TOML
// CCIPContractConfig can accept contract config in string mentioned in Data field
// It also accepts DataFile. Data takes precedence over DataFile
// If you are providing contract config in DataFile, this will read the content of the file
// and set it to CONTRACTS_OVERRIDE_CONFIG env var in base 64 encoded format.
// This comes handy while running tests in remote runner. It ensures that you won't have to deal with copying the
// DataFile to remote runner pod. Instead, you can pass the base64ed content of the file with the help of
// an env var.
func (c *CCIPContractConfig) ContractsData() ([]byte, error) {
	// check if CONTRACTS_OVERRIDE_CONFIG is provided
	// load config from env var if specified for contracts
	rawConfig := os.Getenv(CONTRACTS_OVERRIDE_CONFIG)
	if rawConfig != "" {
		err := DecodeConfig(rawConfig, &c)
		if err != nil {
			return nil, err
		}
	}
	if c == nil {
		return nil, nil
	}
	if c.Data != "" {
		return []byte(c.Data), nil
	}
	// if DataFilePath is given, update c.Data with the content of file so that we can set CONTRACTS_OVERRIDE_CONFIG
	// to pass the file content to remote runner with override config var
	if c.DataFilePath() != "" {
		// if there is regex provided in filepath, reformat the filepath with actual filepath matching the regex
		filePath, err := testutils.FirstFileFromMatchingPath(c.DataFilePath())
		if err != nil {
			return nil, fmt.Errorf("error finding contract config file %s: %w", c.DataFilePath(), err)
		}
		dataContent, err := os.ReadFile(filePath)
		if err != nil {
			return dataContent, fmt.Errorf("error reading contract config file %s : %w", filePath, err)
		}
		c.Data = string(dataContent)
		// encode it to base64 and set to CONTRACTS_OVERRIDE_CONFIG so that the same content can be passed to remote runner
		// we add TEST_ prefix to CONTRACTS_OVERRIDE_CONFIG to ensure the env var is ported to remote runner.
		_, err = EncodeConfigAndSetEnv(c, fmt.Sprintf("TEST_%s", CONTRACTS_OVERRIDE_CONFIG))
		return dataContent, err
	}
	return nil, nil
}

type CCIP struct {
	Env              *Common                                      `toml:",omitempty"`
	ContractVersions map[ccipcontracts.Name]ccipcontracts.Version `toml:",omitempty"`
	Deployments      *CCIPContractConfig                          `toml:",omitempty"`
	Groups           map[string]*CCIPTestGroupConfig              `toml:",omitempty"`
}

func (c *CCIP) Validate() error {
	if c.Env != nil {
		err := c.Env.Validate()
		if err != nil {
			return err
		}
	}

	for name, grp := range c.Groups {
		grp.Type = name
		if err := grp.Validate(); err != nil {
			return err
		}
	}
	return nil
}

func (c *CCIP) ApplyOverrides(fromCfg *CCIP) error {
	if fromCfg == nil {
		return nil
	}
	logBytes, err := toml.Marshal(fromCfg)
	if err != nil {
		return err
	}
	return ctfconfig.BytesToAnyTomlStruct(zerolog.Logger{}, "", "", c, logBytes)
}<|MERGE_RESOLUTION|>--- conflicted
+++ resolved
@@ -2,17 +2,16 @@
 
 import (
 	"fmt"
+	"math/big"
+	"os"
+
 	"github.com/AlekSi/pointer"
 	"github.com/pelletier/go-toml/v2"
 	"github.com/rs/zerolog"
-<<<<<<< HEAD
+
 	ctfK8config "github.com/smartcontractkit/chainlink-testing-framework/k8s/config"
-	"math/big"
-	"os"
 
 	testutils "github.com/smartcontractkit/chainlink/integration-tests/ccip-tests/utils"
-=======
->>>>>>> 2bb582b3
 
 	"github.com/smartcontractkit/chainlink-common/pkg/config"
 	ctfconfig "github.com/smartcontractkit/chainlink-testing-framework/config"
@@ -256,34 +255,6 @@
 	}
 }
 
-<<<<<<< HEAD
-type ChaosGasLimitProfile struct {
-	TargetChain             string  `toml:",omitempty"`
-	BlockGasLimitPercentage float64 `toml:",omitempty"`
-}
-
-func (gp *ChaosGasLimitProfile) Validate() error {
-	if gp.TargetChain != "src" && gp.TargetChain != "dst" {
-		return fmt.Errorf("target chain for gas chaos should be 'src' or 'dst'")
-	}
-	return nil
-}
-
-type ChaosGasProfile struct {
-	TargetChain        string           `toml:",omitempty"`
-	StartGasPrice      int64            `toml:",omitempty"`
-	GasRaisePercentage float64          `toml:",omitempty"`
-	Spike              bool             `toml:",omitempty"`
-	Duration           *config.Duration `toml:",omitempty"`
-}
-
-func (gp *ChaosGasProfile) Validate() error {
-	if gp.TargetChain != "src" && gp.TargetChain != "dst" {
-		return fmt.Errorf("target chain for gas chaos should be 'src' or 'dst'")
-	}
-	return nil
-}
-
 type ChaosReorgProfile struct {
 	FinalityDelta int              `toml:",omitempty"`
 	Duration      *config.Duration `toml:",omitempty"`
@@ -294,37 +265,6 @@
 	return nil
 }
 
-type CCIPTestConfig struct {
-	Type                      string                                `toml:",omitempty"`
-	KeepEnvAlive              *bool                                 `toml:",omitempty"`
-	BiDirectionalLane         *bool                                 `toml:",omitempty"`
-	CommitAndExecuteOnSameDON *bool                                 `toml:",omitempty"`
-	NoOfCommitNodes           int                                   `toml:",omitempty"`
-	MsgDetails                *MsgDetails                           `toml:",omitempty"`
-	TokenConfig               *TokenConfig                          `toml:",omitempty"`
-	MulticallInOneTx          *bool                                 `toml:",omitempty"`
-	NoOfSendsInMulticall      int                                   `toml:",omitempty"`
-	PhaseTimeout              *config.Duration                      `toml:",omitempty"`
-	LocalCluster              *bool                                 `toml:",omitempty"`
-	ExistingDeployment        *bool                                 `toml:",omitempty"`
-	ReuseContracts            *bool                                 `toml:",omitempty"`
-	NodeFunding               float64                               `toml:",omitempty"`
-	NetworkPairs              []string                              `toml:",omitempty"`
-	NoOfNetworks              int                                   `toml:",omitempty"`
-	NoOfRoutersPerPair        int                                   `toml:",omitempty"`
-	MaxNoOfLanes              int                                   `toml:",omitempty"`
-	ChaosDuration             *config.Duration                      `toml:",omitempty"`
-	USDCMockDeployment        *bool                                 `toml:",omitempty"`
-	CommitOCRParams           *contracts.OffChainAggregatorV2Config `toml:",omitempty"`
-	ExecOCRParams             *contracts.OffChainAggregatorV2Config `toml:",omitempty"`
-	OffRampConfig             *OffRampConfig                        `toml:",omitempty"`
-	CommitInflightExpiry      *config.Duration                      `toml:",omitempty"`
-	StoreLaneConfig           *bool                                 `toml:",omitempty"`
-	LoadProfile               *LoadProfile                          `toml:",omitempty"`
-	ChaosGasProfile           *ChaosGasProfile                      `toml:",omitempty"`
-	ChaosGasLimitProfile      *ChaosGasLimitProfile                 `toml:",omitempty"`
-	ChaosReorgProfile         *ChaosReorgProfile                    `toml:",omitempty"`
-=======
 // CCIPTestGroupConfig defines configuration input to change how a particular CCIP test group should run
 type CCIPTestGroupConfig struct {
 	Type                            string                                `toml:",omitempty"`
@@ -354,7 +294,7 @@
 	CommitInflightExpiry            *config.Duration                      `toml:",omitempty"`
 	StoreLaneConfig                 *bool                                 `toml:",omitempty"`
 	LoadProfile                     *LoadProfile                          `toml:",omitempty"`
->>>>>>> 2bb582b3
+	ChaosReorgProfile         *ChaosReorgProfile                    `toml:",omitempty"`
 }
 
 func (c *CCIPTestGroupConfig) Validate() error {
@@ -369,11 +309,6 @@
 		if c.ExistingDeployment != nil && *c.ExistingDeployment {
 			if c.LoadProfile.TestRunName == "" && os.Getenv(ctfK8config.EnvVarJobImage) != "" {
 				return fmt.Errorf("test run name should be set if existing deployment is true and test is running in k8s")
-			}
-		}
-		if c.ChaosGasProfile != nil {
-			if err := c.ChaosGasProfile.Validate(); err != nil {
-				return err
 			}
 		}
 		if c.ChaosReorgProfile != nil {
