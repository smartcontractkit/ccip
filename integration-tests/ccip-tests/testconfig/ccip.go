--- conflicted
+++ resolved
@@ -210,7 +210,6 @@
 	StepDuration       []*config.Duration `toml:",omitempty"`
 }
 
-<<<<<<< HEAD
 // GasProfile defines the gas spike/drop parameters for destination chain in a load profile
 // we always consider destination chain for gas spike/drop, as source chain gas variations do not affect CCIP performance
 type GasProfile struct {
@@ -237,8 +236,6 @@
 
 }
 
-=======
->>>>>>> fd63fe3f
 type LoadProfile struct {
 	MsgProfile                                 *MsgProfile               `toml:",omitempty"`
 	FrequencyByDestination                     map[string]*LoadFrequency `toml:",omitempty"`
@@ -253,10 +250,7 @@
 	FailOnFirstErrorInLoad                     *bool                     `toml:",omitempty"`
 	SendMaxDataInEveryMsgCount                 *int64                    `toml:",omitempty"`
 	TestRunName                                string                    `toml:",omitempty"`
-<<<<<<< HEAD
 	GasEnvironment                             []*GasProfile             `toml:",omitempty"`
-=======
->>>>>>> fd63fe3f
 }
 
 func (l *LoadProfile) Validate() error {
