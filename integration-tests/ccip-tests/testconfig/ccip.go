--- conflicted
+++ resolved
@@ -162,11 +162,7 @@
 // If the iteration is greater than the number of matrixByFreq, it will loop back to the first msg detail
 // if the final iteration in a load run is lesser than the number of matrixByFreq, there is a chance that some of the msg details might not be selected
 func (m *MsgProfile) MsgDetailsForIteration(it int64) *MsgDetails {
-<<<<<<< HEAD
-	index := it % int64(len(m.matrixByFreq))
-=======
 	index := (it - 1) % int64(len(m.matrixByFreq))
->>>>>>> 9c53ac40
 	return m.mapMsgDetails[m.matrixByFreq[index]]
 }
 
