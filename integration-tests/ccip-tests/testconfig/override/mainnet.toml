--- conflicted
+++ resolved
@@ -684,11 +684,7 @@
 MsgType = 'WithoutToken'
 DestGasLimit = 0
 BiDirectionalLane = true
-<<<<<<< HEAD
-PhaseTimeout = '50m'
-=======
 PhaseTimeout = '20m'
->>>>>>> a0a0c42e
 TestDuration = '5h'
 ExistingDeployment = true
 RequestPerUnitTime = [1]
