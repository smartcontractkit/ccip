[CCIP]
[CCIP.Env]
Mockserver = 'http://mockserver:1080'

[CCIP.Env.Network]
selected_networks = ['AVALANCHE_FUJI', 'BSC_TESTNET']

[CCIP.Env.Network.EVMNetworks.AVALANCHE_FUJI]
evm_name = 'Avalanche Fuji'
evm_chain_id = 43113
evm_urls = ['wss://...']
evm_http_urls = ['https://...']
evm_keys = ['<your private key>']
evm_simulated = false
client_implementation = 'Ethereum'
evm_chainlink_transaction_limit = 50000
evm_transaction_timeout = '2m'
evm_minimum_confirmations = 1
evm_gas_estimation_buffer = 1000
evm_supports_eip1559 = true
evm_default_gas_limit = 6000000
evm_finality_tag = true

[CCIP.Env.Network.EVMNetworks.BSC_TESTNET]
evm_name = 'BSC Testnet'
evm_chain_id = 97
evm_urls = ['wss://...']
evm_http_urls = ['https://...']
evm_keys = ['<your private key>']
evm_simulated = false
client_implementation = 'BSC'
evm_chainlink_transaction_limit = 50000
evm_transaction_timeout = '2m'
evm_minimum_confirmations = 3
evm_gas_estimation_buffer = 0
evm_supports_eip1559 = true
evm_default_gas_limit = 6000000
evm_finality_tag = true

[CCIP.Env.ExistingCLCluster]
Name = 'crib-ani'
NoOfNodes = 6

[[CCIP.Env.ExistingCLCluster.NodeConfigs]]
URL = 'https://crib-ani-demo-node1.main.stage.cldev.sh/'
Email = 'notreal@fakeemail.ch'
Password = 'fj293fbBnlQ!f9vNs'
InternalIP = 'app-node-1'


[[CCIP.Env.ExistingCLCluster.NodeConfigs]]
URL = 'https://crib-ani-demo-node2.main.stage.cldev.sh/'
Email = 'notreal@fakeemail.ch'
Password = 'fj293fbBnlQ!f9vNs'
InternalIP = 'app-node-2'

[[CCIP.Env.ExistingCLCluster.NodeConfigs]]
URL = 'https://crib-ani-demo-node3.main.stage.cldev.sh/'
Email = 'notreal@fakeemail.ch'
Password = 'fj293fbBnlQ!f9vNs'
InternalIP = 'app-node-3'

[[CCIP.Env.ExistingCLCluster.NodeConfigs]]
URL = 'https://crib-ani-demo-node4.main.stage.cldev.sh/'
Email = 'notreal@fakeemail.ch'
Password = 'fj293fbBnlQ!f9vNs'
InternalIP = 'app-node-4'

[[CCIP.Env.ExistingCLCluster.NodeConfigs]]
URL = 'https://crib-ani-demo-node5.main.stage.cldev.sh/'
Email = 'notreal@fakeemail.ch'
Password = 'fj293fbBnlQ!f9vNs'
InternalIP = 'app-node-5'

[[CCIP.Env.ExistingCLCluster.NodeConfigs]]
URL = 'https://crib-ani-demo-node6.main.stage.cldev.sh/'
Email = 'notreal@fakeemail.ch'
Password = 'fj293fbBnlQ!f9vNs'
InternalIP = 'app-node-6'

[CCIP.Groups]
[CCIP.Groups.smoke]
LocalCluster = false
TestRunName = 'crib-ani-demo'
NodeFunding = 1000.0


[CCIP.Groups.load]
LocalCluster = false
<<<<<<< HEAD
=======

[CCIP.Groups.load.LoadProfile]
>>>>>>> 9c53ac40
TestRunName = 'crib-ani-demo'
TimeUnit = '1s'
TestDuration = '15m'
RequestPerUnitTime = [1]
NodeFunding = 1000.0<|MERGE_RESOLUTION|>--- conflicted
+++ resolved
@@ -87,11 +87,8 @@
 
 [CCIP.Groups.load]
 LocalCluster = false
-<<<<<<< HEAD
-=======
 
 [CCIP.Groups.load.LoadProfile]
->>>>>>> 9c53ac40
 TestRunName = 'crib-ani-demo'
 TimeUnit = '1s'
 TestDuration = '15m'
