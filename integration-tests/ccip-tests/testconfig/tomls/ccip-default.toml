--- conflicted
+++ resolved
@@ -288,19 +288,11 @@
 
 KeepEnvAlive = false             # same as above
 CommitAndExecuteOnSameDON = true # same as above
-<<<<<<< HEAD
 BiDirectionalLane = true         # same as above
 NoOfCommitNodes = 5              # same as above
-PhaseTimeout = '50m'             # same as above
+PhaseTimeout = '10m'             # same as above
 LocalCluster = false             # same as above
 ExistingDeployment = false       # same as above
-=======
-BiDirectionalLane = true # same as above
-NoOfCommitNodes = 5 # same as above
-PhaseTimeout = '10m' # same as above
-LocalCluster = false # same as above
-ExistingDeployment = false # same as above
->>>>>>> 1f5d0d7d
 ReuseContracts = true            # same as above
 NodeFunding = 20.0               # same as above
 NoOfRoutersPerPair = 1           # same as above
