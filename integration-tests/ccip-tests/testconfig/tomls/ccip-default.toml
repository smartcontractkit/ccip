--- conflicted
+++ resolved
@@ -282,21 +282,6 @@
 MulticallInOneTx = false # same as above
 NoOfSendsInMulticall = 5    # same as above
 NoOfNetworks = 2   # same as above
-<<<<<<< HEAD
-
-[CCIP.Groups.load.LoadProfile]
-RequestPerUnitTime = [1] # number of ccip requests to be sent per unit time
-TimeUnit = '10s' # unit of time for RequestPerUnitTime
-TestDuration = '10m'                # load test duration, not used for smoke tests
-WaitBetweenChaosDuringLoad = '2m'   # Duration to wait between each chaos injection during load test; only valid for chaos tests
-
-# uncomment the following if you want your test results to be reflected under CCIP test grafana dashboard with namespace label same as the value of the following variable
-# TestRunName = <env>_<testnet/mainnet>_<cciprelease> i.e prod-testnet-2.7.1-ccip1.2.1-beta
-
-[CCIP.Groups.load.LoadProfile.MsgProfile]
-Frequencies = [1] # frequency of each message type in the MsgDetails
-
-=======
 
 [CCIP.Groups.load.LoadProfile]
 RequestPerUnitTime = [1] # number of ccip requests to be sent per unit time
@@ -327,7 +312,6 @@
 [CCIP.Groups.load.LoadProfile.MsgProfile]
 Frequencies = [1] # frequency of each message type in the MsgDetails
 
->>>>>>> 9c53ac40
 [[CCIP.Groups.load.LoadProfile.MsgProfile.MsgDetails]]
 MsgType = 'DataWithToken' # type of message to be sent, either 'Token' or 'DataWithToken' Or 'Data'
 DestGasLimit = 100000               # change this to 0 gas limit if you are doing ccip-send to an EOA
