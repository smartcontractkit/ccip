--- conflicted
+++ resolved
@@ -184,11 +184,8 @@
 	tokenPriceUpdateWatcher   map[common.Address]*big.Int // key - token; value - timestamp of update
 	gasUpdateWatcherMu        *sync.Mutex
 	gasUpdateWatcher          map[uint64]*big.Int // key - destchain id; value - timestamp of update
-<<<<<<< HEAD
 	priceUpdateFound          chan struct{}
-=======
 	GasUpdateEvents           []contracts.GasUpdateEvent
->>>>>>> fd63fe3f
 }
 
 // FreeUpUnusedSpace sets nil to various elements of ccipModule which are only used
