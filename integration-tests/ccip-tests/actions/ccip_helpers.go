--- conflicted
+++ resolved
@@ -30,10 +30,6 @@
 	"golang.org/x/exp/rand"
 	"golang.org/x/sync/errgroup"
 
-	"github.com/smartcontractkit/chainlink-testing-framework/k8s/pkg/helm/foundry"
-	"github.com/smartcontractkit/chainlink-testing-framework/k8s/pkg/helm/mockserver"
-	"github.com/smartcontractkit/chainlink-testing-framework/k8s/pkg/helm/reorg"
-
 	chainselectors "github.com/smartcontractkit/chain-selectors"
 
 	commonconfig "github.com/smartcontractkit/chainlink-common/pkg/config"
@@ -41,6 +37,9 @@
 	ctfClient "github.com/smartcontractkit/chainlink-testing-framework/client"
 	ctftestenv "github.com/smartcontractkit/chainlink-testing-framework/docker/test_env"
 	"github.com/smartcontractkit/chainlink-testing-framework/k8s/environment"
+	"github.com/smartcontractkit/chainlink-testing-framework/k8s/pkg/helm/foundry"
+	"github.com/smartcontractkit/chainlink-testing-framework/k8s/pkg/helm/mockserver"
+	"github.com/smartcontractkit/chainlink-testing-framework/k8s/pkg/helm/reorg"
 	"github.com/smartcontractkit/chainlink-testing-framework/networks"
 
 	"github.com/smartcontractkit/chainlink/integration-tests/ccip-tests/contracts"
@@ -2928,10 +2927,7 @@
 // ValidationOptionFunc is a function that can be passed to ValidateRequests to specify which phase is expected to fail
 type ValidationOptionFunc func(logger zerolog.Logger, opts *validationOptions)
 
-<<<<<<< HEAD
 // PhaseSpecificValidationOptionFunc can specify how exactly you want a phase to fail
-=======
->>>>>>> eaea7465
 type PhaseSpecificValidationOptionFunc func(*validationOptions)
 
 // WithErrorMessage specifies the expected error message for the phase that is expected to fail.
@@ -2941,11 +2937,7 @@
 	}
 }
 
-<<<<<<< HEAD
 // ShouldExist specifies that a specific phase should exist, but be in a failed state. This is only applicable to the `ExecStateChanged` phase.
-=======
-// PhaseShouldExist specifies that a specific phase should exist, but be in a failed state. This is only applicable to the `ExecStateChanged` phase.
->>>>>>> eaea7465
 func ShouldExist() PhaseSpecificValidationOptionFunc {
 	return func(opts *validationOptions) {
 		opts.phaseShouldExist = true
@@ -3076,7 +3068,6 @@
 		)
 		if shouldReturn, phaseErr := isPhaseValid(lane.Logger, testreporters.ExecStateChanged, opts, err); shouldReturn {
 			return phaseErr
-<<<<<<< HEAD
 		}
 	}
 	return nil
@@ -3148,8 +3139,6 @@
 		})
 		if err != nil {
 			return fmt.Errorf("error disabling rate limit for token pool %d: %w", i, err)
-=======
->>>>>>> eaea7465
 		}
 	}
 	for i, tokenPool := range dest.Common.BridgeTokenPools {
@@ -3171,32 +3160,6 @@
 		return fmt.Errorf("error waiting for destination chain events: %w", err)
 	}
 	return nil
-}
-
-// isPhaseValid checks if the phase is in a valid state or not given expectations.
-// If `shouldComplete` is true, it means that the phase validation is meant to end and we should return from the calling function.
-func isPhaseValid(
-	logger zerolog.Logger,
-	currentPhase testreporters.Phase,
-	opts validationOptions,
-	err error,
-) (shouldComplete bool, validationError error) {
-	// If no phase is expected to fail or the current phase is not the one expected to fail, we just return what we were given
-	if opts.phaseExpectedToFail == "" || currentPhase != opts.phaseExpectedToFail {
-		return false, err
-	}
-	if err == nil {
-		return true, fmt.Errorf("expected phase '%s' to fail, but it passed", opts.phaseExpectedToFail)
-	}
-	logmsg := logger.Info().Str("Failed with Error", err.Error()).Str("Phase", string(currentPhase))
-	if opts.expectedErrorMessage != "" {
-		if !strings.Contains(err.Error(), opts.expectedErrorMessage) {
-			return true, fmt.Errorf("expected phase '%s' to fail with error message '%s' but got error '%s'", currentPhase, opts.expectedErrorMessage, err.Error())
-		}
-		logmsg.Str("Expected Error Message", opts.expectedErrorMessage)
-	}
-	logmsg.Msg("Expected phase to fail and it did")
-	return true, nil
 }
 
 func (lane *CCIPLane) StartEventWatchers() error {
