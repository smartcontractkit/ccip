--- conflicted
+++ resolved
@@ -1031,12 +1031,8 @@
 	}
 
 	// if the version is after 1.4.0, we need to deploy TokenAdminRegistry
-<<<<<<< HEAD
-	if contracts.NeedTokenAdminRegistry() {
-=======
 	// no need to have token admin registry for existing deployment, we consider that it's already deployed
-	if ccipModule.NeedTokenAdminRegistry() && !ccipModule.ExistingDeployment {
->>>>>>> 12b7c435
+	if contracts.NeedTokenAdminRegistry() && !ccipModule.ExistingDeployment {
 		if ccipModule.TokenAdminRegistry == nil {
 			// deploy token admin registry
 			ccipModule.TokenAdminRegistry, err = cd.DeployTokenAdminRegistry()
@@ -1070,12 +1066,7 @@
 			}
 		}
 	}
-<<<<<<< HEAD
 	ccipModule.Logger.Info().Msg("Finished deploying common contracts")
-=======
-	log.Info().Msg("finished deploying common contracts")
-
->>>>>>> 12b7c435
 	// approve router to spend fee token
 	return ccipModule.ApproveTokens()
 }
