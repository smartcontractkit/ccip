--- conflicted
+++ resolved
@@ -728,8 +728,6 @@
 		ccipModule.BridgeTokenPools = pools
 	}
 
-<<<<<<< HEAD
-=======
 	if ccipModule.WrappedNative == common.HexToAddress("0x0") {
 		if ccipModule.ExistingDeployment {
 			return fmt.Errorf("wrapped native contract address is not provided in lane config")
@@ -769,7 +767,6 @@
 		}
 		ccipModule.Router = r
 	}
->>>>>>> cb97c0d2
 	if ccipModule.PriceRegistry == nil {
 		if ccipModule.ExistingDeployment {
 			return fmt.Errorf("price registry contract address is not provided in lane config")
