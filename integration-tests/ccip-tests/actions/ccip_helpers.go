--- conflicted
+++ resolved
@@ -1972,25 +1972,6 @@
 		nodes = execNodes
 	}
 	if destCCIP.OffRamp != nil {
-<<<<<<< HEAD
-		signers, transmitters, f, onchainConfig, offchainConfigVersion, offchainConfig, err = contracts.NewOffChainAggregatorV2Config(nodes, ccipConfig.ExecOffchainConfig{
-			SourceFinalityDepth:         1,
-			DestOptimisticConfirmations: 1,
-			DestFinalityDepth:           1,
-			BatchGasLimit:               5_000_000,
-			RelativeBoostPerWaitHour:    0.7,
-			MaxGasPrice:                 200e9,
-			InflightCacheExpiry:         inflightExpiry,
-			RootSnoozeTime:              rootSnooze,
-		}, ccipConfig.ExecOnchainConfig{
-			PermissionLessExecutionThresholdSeconds: 60 * 30,
-			Router:                                  destCCIP.Common.Router.EthAddress,
-			PriceRegistry:                           destCCIP.Common.PriceRegistry.EthAddress,
-			MaxTokensLength:                         5,
-			MaxDataSize:                             50000,
-			MaxPoolGas:                              200_000,
-		})
-=======
 		signers, transmitters, f, onchainConfig, offchainConfigVersion, offchainConfig, err = contracts.NewOffChainAggregatorV2Config(nodes, testhelpers.NewExecOffchainConfig(
 			1,
 			1,
@@ -2007,7 +1988,6 @@
 			5,
 			50000,
 		))
->>>>>>> e5a56f43
 		if err != nil {
 			return errors.WithStack(err)
 		}
