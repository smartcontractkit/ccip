--- conflicted
+++ resolved
@@ -2278,13 +2278,7 @@
 
 	signers, transmitters, f, onchainConfig, offchainConfigVersion, offchainConfig, err := contracts.NewOffChainAggregatorV2ConfigForCCIPPlugin(
 		commitNodes, testhelpers.NewCommitOffchainConfig(
-<<<<<<< HEAD
-			models.MustMakeDuration(10*time.Second), // reduce the heartbeat to 10 sec for faster fee updates
-=======
-			1,
-			1,
 			*config2.MustNewDuration(10 * time.Second), // reduce the heartbeat to 10 sec for faster fee updates
->>>>>>> 5cfbd945
 			1e6,
 			1e6,
 			*config2.MustNewDuration(10 * time.Second),
