package actions

import (
	"context"
	crypto_rand "crypto/rand"
	"encoding/base64"
	"encoding/json"
	"fmt"
	"math/big"
	"net/http"
	"runtime"
	"strings"
	"sync"
	"testing"
	"time"

	"github.com/AlekSi/pointer"
	"github.com/Masterminds/semver/v3"
	"github.com/ethereum/go-ethereum"
	"github.com/ethereum/go-ethereum/accounts/abi"
	"github.com/ethereum/go-ethereum/accounts/abi/bind"
	"github.com/ethereum/go-ethereum/common"
	"github.com/ethereum/go-ethereum/core/types"
	"github.com/ethereum/go-ethereum/event"
	"github.com/rs/zerolog"
	"github.com/rs/zerolog/log"
	"github.com/stretchr/testify/assert"
	"github.com/stretchr/testify/require"
	"go.uber.org/atomic"
	"golang.org/x/exp/rand"
	"golang.org/x/sync/errgroup"

	"github.com/smartcontractkit/chainlink-testing-framework/k8s/pkg/helm/mockserver"

	chainselectors "github.com/smartcontractkit/chain-selectors"

	commonconfig "github.com/smartcontractkit/chainlink-common/pkg/config"
	"github.com/smartcontractkit/chainlink-testing-framework/blockchain"
	ctfClient "github.com/smartcontractkit/chainlink-testing-framework/client"
	ctftestenv "github.com/smartcontractkit/chainlink-testing-framework/docker/test_env"
	"github.com/smartcontractkit/chainlink-testing-framework/k8s/environment"
	"github.com/smartcontractkit/chainlink-testing-framework/networks"

	"github.com/smartcontractkit/chainlink/integration-tests/ccip-tests/contracts"
	"github.com/smartcontractkit/chainlink/integration-tests/ccip-tests/contracts/laneconfig"
	"github.com/smartcontractkit/chainlink/integration-tests/ccip-tests/testconfig"
	"github.com/smartcontractkit/chainlink/integration-tests/ccip-tests/testreporters"
	testutils "github.com/smartcontractkit/chainlink/integration-tests/ccip-tests/utils"
	"github.com/smartcontractkit/chainlink/integration-tests/client"
	"github.com/smartcontractkit/chainlink/integration-tests/docker/test_env"
	"github.com/smartcontractkit/chainlink/v2/core/chains/evm/utils"
	"github.com/smartcontractkit/chainlink/v2/core/gethwrappers/ccip/generated/arm_contract"
	"github.com/smartcontractkit/chainlink/v2/core/gethwrappers/ccip/generated/commit_store"
	"github.com/smartcontractkit/chainlink/v2/core/gethwrappers/ccip/generated/evm_2_evm_offramp"
	"github.com/smartcontractkit/chainlink/v2/core/gethwrappers/ccip/generated/evm_2_evm_onramp"
	"github.com/smartcontractkit/chainlink/v2/core/gethwrappers/ccip/generated/mock_arm_contract"
	"github.com/smartcontractkit/chainlink/v2/core/gethwrappers/ccip/generated/price_registry"
	"github.com/smartcontractkit/chainlink/v2/core/gethwrappers/ccip/generated/router"
	"github.com/smartcontractkit/chainlink/v2/core/services/ocr2/plugins/ccip/config"
	"github.com/smartcontractkit/chainlink/v2/core/services/ocr2/plugins/ccip/testhelpers"
	integrationtesthelpers "github.com/smartcontractkit/chainlink/v2/core/services/ocr2/plugins/ccip/testhelpers/integration"
	bigmath "github.com/smartcontractkit/chainlink/v2/core/utils/big_math"
)

const (
	ChaosGroupExecution           = "ExecutionNodesAll"      // all execution nodes
	ChaosGroupCommit              = "CommitNodesAll"         // all commit nodes
	ChaosGroupCommitFaultyPlus    = "CommitMajority"         // >f number of nodes
	ChaosGroupCommitFaulty        = "CommitMinority"         //  f number of nodes
	ChaosGroupExecutionFaultyPlus = "ExecutionNodesMajority" // > f number of nodes
	ChaosGroupExecutionFaulty     = "ExecutionNodesMinority" //  f number of nodes

	ChaosGroupCommitAndExecFaulty     = "CommitAndExecutionNodesMinority" //  f number of nodes
	ChaosGroupCommitAndExecFaultyPlus = "CommitAndExecutionNodesMajority" // >f number of nodes
	ChaosGroupCCIPGeth                = "CCIPGeth"                        // both source and destination simulated geth networks
	ChaosGroupNetworkACCIPGeth        = "CCIPNetworkAGeth"
	ChaosGroupNetworkBCCIPGeth        = "CCIPNetworkBGeth"
	// The higher the load/throughput, the higher value we might need here to guarantee that nonces are not blocked
	// 1 day should be enough for most of the cases
	PermissionlessExecThreshold        = 60 * 60 * 8 // 8 hr
	MaxNoOfTokensInMsg                 = 50
	CurrentVersion              string = "1.5.0-dev"
)

type CCIPTOMLEnv struct {
	Networks []blockchain.EVMNetwork
}

var (
	NetworkName = func(name string) string {
		return strings.ReplaceAll(strings.ToLower(name), " ", "-")
	}
	InflightExpiryExec   = 3 * time.Minute
	InflightExpiryCommit = 3 * time.Minute
	BatchGasLimit        = uint32(7_000_000)

	MaxDataBytes = uint32(50_000)

	RootSnoozeTime = 3 * time.Minute
	GethLabel      = func(name string) string {
		return fmt.Sprintf("%s-ethereum-geth", name)
	}
	// ApprovedAmountToRouter is the default amount which gets approved for router so that it can transfer token and use the fee token for fee payment
	ApprovedAmountToRouter           = new(big.Int).Mul(big.NewInt(1e18), big.NewInt(1))
	ApprovedFeeAmountToRouter        = new(big.Int).Mul(big.NewInt(int64(GasFeeMultiplier)), big.NewInt(1e5))
	GasFeeMultiplier          uint64 = 12e17
	LinkToUSD                        = new(big.Int).Mul(big.NewInt(1e18), big.NewInt(20))
	WrappedNativeToUSD               = new(big.Int).Mul(big.NewInt(1e18), big.NewInt(1.7e3))
)

func GetUSDCDomain(networkName string, simulated bool) (uint32, error) {
	if simulated {
		// generate a random domain for simulated networks
		return rand.Uint32(), nil
	}
	lookup := map[string]uint32{
		networks.AvalancheFuji.Name:  1,
		networks.OptimismGoerli.Name: 2,
		networks.ArbitrumGoerli.Name: 3,
		networks.BaseGoerli.Name:     6,
		networks.PolygonMumbai.Name:  7,
	}
	if val, ok := lookup[networkName]; ok {
		return val, nil
	}
	return 0, fmt.Errorf("USDC domain not found for chain %s", networkName)
}

type CCIPCommon struct {
	ChainClient                   blockchain.EVMClient
	Deployer                      *contracts.CCIPContractsDeployer
	FeeToken                      *contracts.LinkToken
	BridgeTokens                  []*contracts.ERC20Token
	PriceAggregators              map[common.Address]*contracts.MockAggregator
	NoOfTokensNeedingDynamicPrice int
	RemoteChains                  []uint64
	BridgeTokenPools              []*contracts.TokenPool
	RateLimiterConfig             contracts.RateLimiterConfig
	ARMContract                   *common.Address
	ARM                           *contracts.ARM // populate only if the ARM contracts is not a mock and can be used to verify various ARM events; keep this nil for mock ARM
	Router                        *contracts.Router
	PriceRegistry                 *contracts.PriceRegistry
	TokenAdminRegistry            *contracts.TokenAdminRegistry
	WrappedNative                 common.Address
	MulticallEnabled              bool
	MulticallContract             common.Address
	ExistingDeployment            bool
	USDCMockDeployment            *bool
	TokenMessenger                *common.Address
	TokenTransmitter              *contracts.TokenTransmitter
	poolFunds                     *big.Int
	gasUpdateWatcherMu            *sync.Mutex
	gasUpdateWatcher              map[uint64]*big.Int // key - destchain id; value - timestamp of update
	IsConnectionRestoredRecently  *atomic.Bool
}

// FreeUpUnusedSpace sets nil to various elements of ccipModule which are only used
// during lane set up and not used for rest of the test duration
// this is called mainly by load test to keep the memory usage minimum for high number of lanes
func (ccipModule *CCIPCommon) FreeUpUnusedSpace() {
	ccipModule.PriceAggregators = nil
	ccipModule.BridgeTokenPools = []*contracts.TokenPool{}
	ccipModule.RemoteChains = nil
	ccipModule.TokenMessenger = nil
	ccipModule.TokenTransmitter = nil
	runtime.GC()
}

func (ccipModule *CCIPCommon) UnvoteToCurseARM() error {
	if ccipModule.ARM != nil {
		return fmt.Errorf("real ARM deployed. cannot curse through test")
	}
	if ccipModule.ARMContract == nil {
		return fmt.Errorf("no ARM contract is set")
	}
	arm, err := mock_arm_contract.NewMockARMContract(*ccipModule.ARMContract, ccipModule.ChainClient.Backend())
	if err != nil {
		return fmt.Errorf("error instantiating arm %w", err)
	}
	opts, err := ccipModule.ChainClient.TransactionOpts(ccipModule.ChainClient.GetDefaultWallet())
	if err != nil {
		return fmt.Errorf("error getting owners for ARM OwnerUnvoteToCurse %w", err)
	}
	tx, err := arm.OwnerUnvoteToCurse(opts, []mock_arm_contract.ARMUnvoteToCurseRecord{})
	if err != nil {
		return fmt.Errorf("error in calling OwnerUnvoteToCurse %w", err)
	}
	err = ccipModule.ChainClient.ProcessTransaction(tx)
	if err != nil {
		return err
	}
	log.Info().
		Str("ARM", arm.Address().Hex()).
		Msg("ARM is uncursed")
	return ccipModule.ChainClient.WaitForEvents()
}

func (ccipModule *CCIPCommon) IsCursed() (bool, error) {
	if ccipModule.ARM != nil {
		return false, fmt.Errorf("real ARM deployed. cannot validate cursing")
	}
	if ccipModule.ARMContract == nil {
		return false, fmt.Errorf("no ARM contract is set")
	}
	arm, err := mock_arm_contract.NewMockARMContract(*ccipModule.ARMContract, ccipModule.ChainClient.Backend())
	if err != nil {
		return false, fmt.Errorf("error instantiating arm %w", err)
	}
	return arm.IsCursed(nil)
}

func (ccipModule *CCIPCommon) SetRemoteChainsOnPools() error {
	if ccipModule.ExistingDeployment {
		return nil
	}
	for _, pool := range ccipModule.BridgeTokenPools {
		err := pool.SetRemoteChainOnPool(ccipModule.RemoteChains)
		if err != nil {
			return fmt.Errorf("error updating remote chain selectors %w", err)
		}
	}
	if err := ccipModule.ChainClient.WaitForEvents(); err != nil {
		return fmt.Errorf("error waiting for updating remote chain selectors %w", err)
	}
	return nil
}

func (ccipModule *CCIPCommon) CurseARM() (*types.Transaction, error) {
	if ccipModule.ARM != nil {
		return nil, fmt.Errorf("real ARM deployed. cannot curse through test")
	}
	if ccipModule.ARMContract == nil {
		return nil, fmt.Errorf("no ARM contract is set")
	}
	arm, err := mock_arm_contract.NewMockARMContract(*ccipModule.ARMContract, ccipModule.ChainClient.Backend())
	if err != nil {
		return nil, fmt.Errorf("error instantiating arm %w", err)
	}
	opts, err := ccipModule.ChainClient.TransactionOpts(ccipModule.ChainClient.GetDefaultWallet())
	if err != nil {
		return nil, fmt.Errorf("error getting owners for ARM VoteToCurse %w", err)
	}
	tx, err := arm.VoteToCurse(opts, [32]byte{})
	if err != nil {
		return nil, fmt.Errorf("error in calling VoteToCurse %w", err)
	}
	err = ccipModule.ChainClient.ProcessTransaction(tx)
	if err != nil {
		return tx, err
	}
	log.Info().
		Str("ARM", arm.Address().Hex()).
		Str("Network", ccipModule.ChainClient.GetNetworkName()).
		Msg("ARM is cursed")
	return tx, ccipModule.ChainClient.WaitForEvents()
}

func (ccipModule *CCIPCommon) LoadContractAddresses(conf *laneconfig.LaneConfig, noOfTokens *int) {
	if conf != nil {
		if common.IsHexAddress(conf.FeeToken) {
			ccipModule.FeeToken = &contracts.LinkToken{
				EthAddress: common.HexToAddress(conf.FeeToken),
			}
		}
		if conf.Version == "" {
			// for now set version to 1.4.0 for existing deployments , if not explicitly set
			if ccipModule.ExistingDeployment {
				conf.Version = "1.4.0"
			} else {
				conf.Version = CurrentVersion
			}
		}
		if conf.IsNativeFeeToken {
			ccipModule.FeeToken = &contracts.LinkToken{
				EthAddress: common.HexToAddress("0x0"),
			}
		}

		if common.IsHexAddress(conf.Router) {
			ccipModule.Router = &contracts.Router{
				EthAddress: common.HexToAddress(conf.Router),
			}
		}
		if common.IsHexAddress(conf.ARM) {
			addr := common.HexToAddress(conf.ARM)
			ccipModule.ARMContract = &addr
			if !conf.IsMockARM {
				ccipModule.ARM = &contracts.ARM{
					EthAddress: addr,
				}
			}
		}
		if common.IsHexAddress(conf.PriceRegistry) {
			ccipModule.PriceRegistry = &contracts.PriceRegistry{
				EthAddress: common.HexToAddress(conf.PriceRegistry),
			}
		}
		if common.IsHexAddress(conf.WrappedNative) {
			ccipModule.WrappedNative = common.HexToAddress(conf.WrappedNative)
		}
		if common.IsHexAddress(conf.Multicall) {
			ccipModule.MulticallContract = common.HexToAddress(conf.Multicall)
		}
		if common.IsHexAddress(conf.TokenMessenger) {
			addr := common.HexToAddress(conf.TokenMessenger)
			ccipModule.TokenMessenger = &addr
		}
		if common.IsHexAddress(conf.TokenTransmitter) {
			ccipModule.TokenTransmitter = &contracts.TokenTransmitter{
				ContractAddress: common.HexToAddress(conf.TokenTransmitter),
			}
		}
		if len(conf.BridgeTokens) > 0 {
			// if noOfTokens is set, then only take that many tokens from the list
			// the lane config can have more tokens than required for the test
			if noOfTokens != nil {
				if len(conf.BridgeTokens) > *noOfTokens {
					conf.BridgeTokens = conf.BridgeTokens[:*noOfTokens]
				}
			}
			var tokens []*contracts.ERC20Token
			for _, token := range conf.BridgeTokens {
				if common.IsHexAddress(token) {
					tokens = append(tokens, &contracts.ERC20Token{
						ContractAddress: common.HexToAddress(token),
					})
				}
			}
			ccipModule.BridgeTokens = tokens
		}
		if len(conf.BridgeTokenPools) > 0 {
			// if noOfTokens is set, then only take that many tokenpools from the list
			// the lane config can have more tokenpools than required for the test
			if noOfTokens != nil {
				if len(conf.BridgeTokenPools) > *noOfTokens {
					conf.BridgeTokenPools = conf.BridgeTokenPools[:*noOfTokens]
				}
			}
			var pools []*contracts.TokenPool
			for _, pool := range conf.BridgeTokenPools {
				if common.IsHexAddress(pool) {
					pools = append(pools, &contracts.TokenPool{
						EthAddress: common.HexToAddress(pool),
					})
				}
			}
			ccipModule.BridgeTokenPools = pools
		}
		if len(conf.PriceAggregators) > 0 {
			priceAggrs := make(map[common.Address]*contracts.MockAggregator)
			for token, aggr := range conf.PriceAggregators {
				if common.IsHexAddress(aggr) {
					priceAggrs[common.HexToAddress(token)] = &contracts.MockAggregator{
						ContractAddress: common.HexToAddress(aggr),
					}
				}
			}
			ccipModule.PriceAggregators = priceAggrs
		}
		if common.IsHexAddress(conf.TokenAdminRegistry) {
			ccipModule.TokenAdminRegistry = &contracts.TokenAdminRegistry{
				EthAddress: common.HexToAddress(conf.TokenAdminRegistry),
			}
		}
	}
}

// ApproveTokens approve tokens for router - usually a massive amount of tokens enough to cover all the ccip transfers
// to be triggered by the test
func (ccipModule *CCIPCommon) ApproveTokens() error {
	isApproved := false
	for _, token := range ccipModule.BridgeTokens {
		allowance, err := token.Allowance(ccipModule.ChainClient.GetDefaultWallet().Address(), ccipModule.Router.Address())
		if err != nil {
			return fmt.Errorf("failed to get allowance for token %s: %w", token.ContractAddress.Hex(), err)
		}
		if allowance.Cmp(ApprovedAmountToRouter) < 0 {
			err := token.Approve(ccipModule.Router.Address(), ApprovedAmountToRouter)
			if err != nil {
				return fmt.Errorf("failed to approve token %s: %w", token.ContractAddress.Hex(), err)
			}
		}
		if token.ContractAddress == ccipModule.FeeToken.EthAddress {
			isApproved = true
		}
	}
	if ccipModule.FeeToken.EthAddress != common.HexToAddress("0x0") {
		amount := ApprovedFeeAmountToRouter
		if isApproved {
			amount = new(big.Int).Add(ApprovedAmountToRouter, ApprovedFeeAmountToRouter)
		}
		allowance, err := ccipModule.FeeToken.Allowance(ccipModule.ChainClient.GetDefaultWallet().Address(), ccipModule.Router.Address())
		if err != nil {
			return fmt.Errorf("failed to get allowance for token %s: %w", ccipModule.FeeToken.Address(), err)
		}
		if allowance.Cmp(amount) < 0 {
			err := ccipModule.FeeToken.Approve(ccipModule.Router.Address(), amount)
			if err != nil {
				return fmt.Errorf("failed to approve fee token %s: %w", ccipModule.FeeToken.EthAddress.String(), err)
			}
		}
	}

	return nil
}

func (ccipModule *CCIPCommon) CleanUp() error {
	if !ccipModule.ExistingDeployment {
		for i, pool := range ccipModule.BridgeTokenPools {
			if pool.LockReleasePool == nil {
				continue
			}
			bal, err := ccipModule.BridgeTokens[i].BalanceOf(context.Background(), pool.Address())
			if err != nil {
				return fmt.Errorf("error in getting pool balance %w", err)
			}
			if bal.Cmp(big.NewInt(0)) == 0 {
				continue
			}
			err = pool.RemoveLiquidity(bal)
			if err != nil {
				return fmt.Errorf("error in removing liquidity %w", err)
			}
		}
		err := ccipModule.ChainClient.WaitForEvents()
		if err != nil {
			return fmt.Errorf("error in waiting for events %wfmt.Sprintf(\"Setting mockserver response\")", err)
		}
	}
	return nil
}

func (ccipModule *CCIPCommon) WaitForPriceUpdates(
	ctx context.Context,
	lggr zerolog.Logger,
	timeout time.Duration,
	destChainId uint64,
) error {
	destChainSelector, err := chainselectors.SelectorFromChainId(destChainId)
	if err != nil {
		return err
	}
	// check if price is already updated
	price, err := ccipModule.PriceRegistry.Instance.GetDestinationChainGasPrice(nil, destChainSelector)
	if err != nil {
		return err
	}
	if price.Timestamp > 0 && price.Value.Cmp(big.NewInt(0)) > 0 {
		lggr.Info().
			Str("Price Registry", ccipModule.PriceRegistry.Address()).
			Uint64("dest chain", destChainId).
			Str("source chain", ccipModule.ChainClient.GetNetworkName()).
			Msg("Price already updated")
		return nil
	}
	// if not, wait for price update
	lggr.Info().Msgf("Waiting for UsdPerUnitGas for dest chain %d Price Registry %s", destChainId, ccipModule.PriceRegistry.Address())
	ticker := time.NewTicker(time.Second)
	defer ticker.Stop()
	localCtx, cancel := context.WithTimeout(ctx, timeout)
	defer cancel()
	for {
		select {
		case <-ticker.C:
			ccipModule.gasUpdateWatcherMu.Lock()
			timestampOfUpdate, ok := ccipModule.gasUpdateWatcher[destChainId]
			ccipModule.gasUpdateWatcherMu.Unlock()
			if ok && timestampOfUpdate.Cmp(big.NewInt(0)) == 1 {
				lggr.Info().
					Str("Price Registry", ccipModule.PriceRegistry.Address()).
					Uint64("dest chain", destChainId).
					Str("source chain", ccipModule.ChainClient.GetNetworkName()).
					Msg("Price updated")
				return nil
			}
		case <-localCtx.Done():
			return fmt.Errorf("UsdPerUnitGasUpdated is not found for chain %d", destChainId)
		}
	}
}

func (ccipModule *CCIPCommon) WatchForPriceUpdates(ctx context.Context) error {
	gasUpdateEvent := make(chan *price_registry.PriceRegistryUsdPerUnitGasUpdated)
	sub := event.Resubscribe(2*time.Hour, func(_ context.Context) (event.Subscription, error) {
		return ccipModule.PriceRegistry.Instance.WatchUsdPerUnitGasUpdated(nil, gasUpdateEvent, nil)
	})

	go func() {
		defer func() {
			sub.Unsubscribe()
			ccipModule.gasUpdateWatcher = nil
			ccipModule.gasUpdateWatcherMu = nil
		}()
		for {
			select {
			case e := <-gasUpdateEvent:
				destChain, err := chainselectors.ChainIdFromSelector(e.DestChain)
				if err != nil {
					continue
				}
				ccipModule.gasUpdateWatcherMu.Lock()
				ccipModule.gasUpdateWatcher[destChain] = e.Timestamp
				ccipModule.gasUpdateWatcherMu.Unlock()
				log.Info().
					Uint64("chainSelector", e.DestChain).
					Str("source_chain", ccipModule.ChainClient.GetNetworkName()).
					Uint64("dest_chain", destChain).
					Str("price_registry", ccipModule.PriceRegistry.Address()).
					Msgf("UsdPerUnitGasUpdated event received for dest chain %d source chain %s",
						destChain, ccipModule.ChainClient.GetNetworkName())
			case <-ctx.Done():
				return
			}
		}
	}()

	return nil
}

// UpdateTokenPricesAtRegularInterval updates aggregator contract with updated answer at regular interval.
// At each iteration of ticker it chooses one of the aggregator contracts and updates its round answer.
func (ccipModule *CCIPCommon) UpdateTokenPricesAtRegularInterval(ctx context.Context, interval time.Duration, conf *laneconfig.LaneConfig) error {
	if ccipModule.ExistingDeployment {
		return nil
	}
	var aggregators []*contracts.MockAggregator
	for _, aggregatorContract := range conf.PriceAggregators {
		contract, err := ccipModule.Deployer.NewMockAggregator(common.HexToAddress(aggregatorContract))
		if err != nil {
			return err
		}
		aggregators = append(aggregators, contract)
	}
	go func() {
		rand.NewSource(uint64(time.Now().UnixNano()))
		ticker := time.NewTicker(interval)
		for {
			select {
			case <-ticker.C:
				// randomly choose an aggregator contract from slice of aggregators
				randomIndex := rand.Intn(len(aggregators))
				err := aggregators[randomIndex].UpdateRoundData(new(big.Int).Add(big.NewInt(1e18), big.NewInt(rand.Int63n(1000))))
				if err != nil {
					continue
				}
			case <-ctx.Done():
				return
			}
		}
	}()
	return nil
}

// SyncUSDCDomain makes domain updates to Source usdc pool domain with -
// 1. USDC domain from destination chain's token transmitter contract
// 2. Destination pool address as allowed caller
func (ccipModule *CCIPCommon) SyncUSDCDomain(destTransmitter *contracts.TokenTransmitter, destPoolAddr []common.Address, destChainID uint64) error {
	// if not USDC new deployment, return
	// if existing deployment, consider that no syncing is required and return
	if ccipModule.ExistingDeployment || !ccipModule.IsUSDCDeployment() {
		return nil
	}
	if destTransmitter == nil || len(destPoolAddr) == 0 {
		return fmt.Errorf("invalid address")
	}
	destChainSelector, err := chainselectors.SelectorFromChainId(destChainID)
	if err != nil {
		return fmt.Errorf("invalid chain id %w", err)
	}

	// sync USDC domain
	for i, pool := range ccipModule.BridgeTokenPools {
		if pool.USDCPool == nil {
			continue
		}
		err = pool.SyncUSDCDomain(destTransmitter, destPoolAddr[i], destChainSelector)
		if err != nil {
			return err
		}
	}
	return ccipModule.ChainClient.WaitForEvents()
}

func (ccipModule *CCIPCommon) PollRPCConnection(ctx context.Context, lggr zerolog.Logger) {
	for {
		select {
		case reconnectTime := <-ccipModule.ChainClient.ConnectionRestored():
			if ccipModule.IsConnectionRestoredRecently == nil {
				ccipModule.IsConnectionRestoredRecently = atomic.NewBool(true)
			} else {
				ccipModule.IsConnectionRestoredRecently.Store(true)
			}
			lggr.Info().Time("Restored At", reconnectTime).Str("Network", ccipModule.ChainClient.GetNetworkName()).Msg("Connection Restored")
		case issueTime := <-ccipModule.ChainClient.ConnectionIssue():
			if ccipModule.IsConnectionRestoredRecently == nil {
				ccipModule.IsConnectionRestoredRecently = atomic.NewBool(false)
			} else {
				ccipModule.IsConnectionRestoredRecently.Store(false)
			}
			lggr.Info().Time("Started At", issueTime).Str("Network", ccipModule.ChainClient.GetNetworkName()).Msg("RPC Disconnected")
		case <-ctx.Done():
			return
		}
	}
}

func (ccipModule *CCIPCommon) IsUSDCDeployment() bool {
	return pointer.GetBool(ccipModule.USDCMockDeployment)
}

func (ccipModule *CCIPCommon) WriteLaneConfig(conf *laneconfig.LaneConfig) {
	var btAddresses, btpAddresses []string
	priceAggrs := make(map[string]string)
	for i, bt := range ccipModule.BridgeTokens {
		btAddresses = append(btAddresses, bt.Address())
		btpAddresses = append(btpAddresses, ccipModule.BridgeTokenPools[i].Address())
	}
	for k, v := range ccipModule.PriceAggregators {
		priceAggrs[k.Hex()] = v.ContractAddress.Hex()
	}
	conf.CommonContracts = laneconfig.CommonContracts{
		FeeToken:         ccipModule.FeeToken.Address(),
		BridgeTokens:     btAddresses,
		BridgeTokenPools: btpAddresses,
		ARM:              ccipModule.ARMContract.Hex(),
		Router:           ccipModule.Router.Address(),
		PriceRegistry:    ccipModule.PriceRegistry.Address(),
		PriceAggregators: priceAggrs,
		WrappedNative:    ccipModule.WrappedNative.Hex(),
		Multicall:        ccipModule.MulticallContract.Hex(),
	}
	if ccipModule.TokenAdminRegistry != nil {
		conf.CommonContracts.TokenAdminRegistry = ccipModule.TokenAdminRegistry.Address()
		conf.CommonContracts.Version = CurrentVersion
	}
	if ccipModule.TokenTransmitter != nil {
		conf.CommonContracts.TokenTransmitter = ccipModule.TokenTransmitter.ContractAddress.Hex()
	}
	if ccipModule.TokenMessenger != nil {
		conf.CommonContracts.TokenMessenger = ccipModule.TokenMessenger.Hex()
	}
	if ccipModule.ARM == nil {
		conf.CommonContracts.IsMockARM = true
	}
}

func (ccipModule *CCIPCommon) AddPriceAggregatorToken(token common.Address, initialAns *big.Int) error {
	// check if dynamic price update is enabled
	if ccipModule.NoOfTokensNeedingDynamicPrice <= 0 {
		return nil
	}
	var err error
	if aggregator, ok := ccipModule.PriceAggregators[token]; !ok {
		ccipModule.PriceAggregators[token], err = ccipModule.Deployer.DeployMockAggregator(18, initialAns)
		if err != nil {
			return fmt.Errorf("deploying mock aggregator contract shouldn't fail %w", err)
		}
	} else {
		ccipModule.PriceAggregators[token], err = ccipModule.Deployer.NewMockAggregator(aggregator.ContractAddress)
		if err != nil {
			return fmt.Errorf("error instantiating price aggregator for token %s", token.Hex())
		}
	}
	ccipModule.NoOfTokensNeedingDynamicPrice--
	return nil
}

// NeedTokenAdminRegistry checks if token admin registry is needed for the current version of ccip
// if the version is less than 1.5.0-dev, then token admin registry is not needed
func (ccipModule *CCIPCommon) NeedTokenAdminRegistry(conf *laneconfig.LaneConfig) bool {
	// if conf version is not set, then return false
	if conf == nil || conf.Version == "" {
		return false
	}
	version := conf.Version
	if version == "" {
		version = CurrentVersion
	}
	currentSemver := semver.MustParse(version)
	tokenAdminEnabledVersion := semver.MustParse("1.5.0-dev")
	return currentSemver.Compare(tokenAdminEnabledVersion) >= 0
}

// DeployContracts deploys the contracts which are necessary in both source and dest chain
// This reuses common contracts for bidirectional lanes
func (ccipModule *CCIPCommon) DeployContracts(noOfTokens int,
	tokenDeployerFns []blockchain.ContractDeployer,
	conf *laneconfig.LaneConfig) error {
	var err error
	cd := ccipModule.Deployer

	ccipModule.LoadContractAddresses(conf, &noOfTokens)
	if ccipModule.ARM != nil {
		arm, err := cd.NewARMContract(ccipModule.ARM.EthAddress)
		if err != nil {
			return fmt.Errorf("getting new ARM contract shouldn't fail %w", err)
		}
		ccipModule.ARM = arm
	} else {
		// deploy a mock ARM contract
		if ccipModule.ARMContract == nil {
			if ccipModule.ExistingDeployment {
				return fmt.Errorf("ARM contract address is not provided in lane config")
			}
			ccipModule.ARMContract, err = cd.DeployMockARMContract()
			if err != nil {
				return fmt.Errorf("deploying mock ARM contract shouldn't fail %w", err)
			}
			err = ccipModule.ChainClient.WaitForEvents()
			if err != nil {
				return fmt.Errorf("error in waiting for mock ARM deployment %w", err)
			}
		}
	}
	if ccipModule.WrappedNative == common.HexToAddress("0x0") {
		if ccipModule.ExistingDeployment {
			return fmt.Errorf("wrapped native contract address is not provided in lane config")
		}
		weth9addr, err := cd.DeployWrappedNative()
		if err != nil {
			return fmt.Errorf("deploying wrapped native shouldn't fail %w", err)
		}
		err = ccipModule.AddPriceAggregatorToken(*weth9addr, WrappedNativeToUSD)
		if err != nil {
			return fmt.Errorf("deploying mock aggregator contract shouldn't fail %w", err)
		}
		err = ccipModule.ChainClient.WaitForEvents()
		if err != nil {
			return fmt.Errorf("waiting for deploying wrapped native shouldn't fail %w", err)
		}
		ccipModule.WrappedNative = *weth9addr
	}

	if ccipModule.Router == nil {
		if ccipModule.ExistingDeployment {
			return fmt.Errorf("router contract address is not provided in lane config")
		}
		ccipModule.Router, err = cd.DeployRouter(ccipModule.WrappedNative, *ccipModule.ARMContract)
		if err != nil {
			return fmt.Errorf("deploying router shouldn't fail %w", err)
		}
		err = ccipModule.ChainClient.WaitForEvents()
		if err != nil {
			return fmt.Errorf("error in waiting for router deployment %w", err)
		}
	} else {
		r, err := cd.NewRouter(ccipModule.Router.EthAddress)
		if err != nil {
			return fmt.Errorf("getting new router contract shouldn't fail %w", err)
		}
		ccipModule.Router = r
	}
	// if usdc deployment ,look for token transmitter and token messenger
	if ccipModule.IsUSDCDeployment() {
		// if existing deployment, no need to deploy new USDC contracts, it should be considered as a generic erc20 token
		if ccipModule.ExistingDeployment {
			return fmt.Errorf("existing deployment and new USDC deployment cannot be done together")
		}
		if ccipModule.TokenTransmitter == nil {
			domain, err := GetUSDCDomain(ccipModule.ChainClient.GetNetworkName(), ccipModule.ChainClient.NetworkSimulated())
			if err != nil {
				return fmt.Errorf("error in getting USDC domain %w", err)
			}
			ccipModule.TokenTransmitter, err = cd.DeployTokenTransmitter(domain)
			if err != nil {
				return fmt.Errorf("deploying token transmitter shouldn't fail %w", err)
			}
		}
		if ccipModule.TokenMessenger == nil {
			if ccipModule.TokenTransmitter == nil {
				return fmt.Errorf("TokenTransmitter contract address is not provided")
			}
			ccipModule.TokenMessenger, err = cd.DeployTokenMessenger(ccipModule.TokenTransmitter.ContractAddress)
			if err != nil {
				return fmt.Errorf("deploying token messenger shouldn't fail %w", err)
			}
			err = ccipModule.ChainClient.WaitForEvents()
			if err != nil {
				return fmt.Errorf("error in waiting for mock TokenMessenger and Transmitter deployment %w", err)
			}
		}
	}
	if ccipModule.FeeToken == nil {
		if ccipModule.ExistingDeployment {
			return fmt.Errorf("FeeToken contract address is not provided in lane config")
		}
		// deploy link token
		token, err := cd.DeployLinkTokenContract()
		if err != nil {
			return fmt.Errorf("deploying fee token contract shouldn't fail %w", err)
		}

		ccipModule.FeeToken = token
		err = ccipModule.AddPriceAggregatorToken(ccipModule.FeeToken.EthAddress, LinkToUSD)
		if err != nil {
			return fmt.Errorf("deploying mock aggregator contract shouldn't fail %w", err)
		}
		err = ccipModule.ChainClient.WaitForEvents()
		if err != nil {
			return fmt.Errorf("error in waiting for feetoken deployment %w", err)
		}
	} else {
		token, err := cd.NewLinkTokenContract(common.HexToAddress(ccipModule.FeeToken.Address()))
		if err != nil {
			return fmt.Errorf("getting fee token contract shouldn't fail %w", err)
		}
		ccipModule.FeeToken = token
	}

	// number of deployed bridge tokens does not match noOfTokens; deploy rest of the tokens in case ExistingDeployment is false
	// In case of ExistingDeployment as true use whatever is provided in laneconfig
	if len(ccipModule.BridgeTokens) < noOfTokens {
		// deploy bridge token.
		for i := len(ccipModule.BridgeTokens); i < noOfTokens; i++ {
			// if it's an existing deployment, we don't deploy the token
			if !ccipModule.ExistingDeployment {
				var token *contracts.ERC20Token
				var err error
				if len(tokenDeployerFns) != noOfTokens {
					if ccipModule.IsUSDCDeployment() && i == 0 {
						// if it's USDC deployment, we deploy the burn mint token 677 with decimal 6 and cast it to ERC20Token
						erc677Token, err := cd.DeployBurnMintERC677(new(big.Int).Mul(big.NewInt(1e6), big.NewInt(1e18)))
						if err != nil {
							return fmt.Errorf("deploying bridge usdc token contract shouldn't fail %w", err)
						}
						token, err = cd.NewERC20TokenContract(erc677Token.ContractAddress)
						if err != nil {
							return fmt.Errorf("getting new bridge usdc token contract shouldn't fail %w", err)
						}
						// grant minter role to token messenger
						if ccipModule.TokenMessenger == nil {
							return fmt.Errorf("token messenger contract address is not provided")
						}
						err = erc677Token.GrantMintAndBurn(*ccipModule.TokenMessenger)
						if err != nil {
							return fmt.Errorf("granting minter role to token messenger shouldn't fail %w", err)
						}
					} else {
						// otherwise we deploy link token and cast it to ERC20Token
						linkToken, err := cd.DeployLinkTokenContract()
						if err != nil {
							return fmt.Errorf("deploying bridge token contract shouldn't fail %w", err)
						}
						token, err = cd.NewERC20TokenContract(common.HexToAddress(linkToken.Address()))
						if err != nil {
							return fmt.Errorf("getting new bridge token contract shouldn't fail %w", err)
						}
						err = ccipModule.AddPriceAggregatorToken(linkToken.EthAddress, LinkToUSD)
						if err != nil {
							return fmt.Errorf("deploying mock aggregator contract shouldn't fail %w", err)
						}
					}
				} else {
					token, err = cd.DeployERC20TokenContract(tokenDeployerFns[i])
					if err != nil {
						return fmt.Errorf("deploying bridge token contract shouldn't fail %w", err)
					}
					err = ccipModule.AddPriceAggregatorToken(token.ContractAddress, LinkToUSD)
					if err != nil {
						return fmt.Errorf("deploying mock aggregator contract shouldn't fail %w", err)
					}
				}
				ccipModule.BridgeTokens = append(ccipModule.BridgeTokens, token)
			}
		}
		err = ccipModule.ChainClient.WaitForEvents()
		if err != nil {
			return fmt.Errorf("error in waiting for bridge token deployment %w", err)
		}
	}

	var tokens []*contracts.ERC20Token
	for _, token := range ccipModule.BridgeTokens {
		newToken, err := cd.NewERC20TokenContract(common.HexToAddress(token.Address()))
		if err != nil {
			return fmt.Errorf("getting new bridge token contract shouldn't fail %w", err)
		}
		tokens = append(tokens, newToken)
	}
	ccipModule.BridgeTokens = tokens
	if len(ccipModule.BridgeTokenPools) != len(ccipModule.BridgeTokens) {
		if ccipModule.ExistingDeployment {
			return fmt.Errorf("bridge token pool contract address is not provided in lane config")
		}
		// deploy native token pool
		for i := len(ccipModule.BridgeTokenPools); i < len(ccipModule.BridgeTokens); i++ {
			token := ccipModule.BridgeTokens[i]
			// usdc pool need to be the first one in the slice
			if ccipModule.IsUSDCDeployment() && i == 0 {
				// deploy usdc token pool in case of usdc deployment
				if ccipModule.TokenMessenger == nil {
					return fmt.Errorf("TokenMessenger contract address is not provided")
				}
				if ccipModule.TokenTransmitter == nil {
					return fmt.Errorf("TokenTransmitter contract address is not provided")
				}
				usdcPool, err := cd.DeployUSDCTokenPoolContract(token.Address(), *ccipModule.TokenMessenger, *ccipModule.ARMContract, ccipModule.Router.Instance.Address())
				if err != nil {
					return fmt.Errorf("deploying bridge Token pool(usdc) shouldn't fail %w", err)
				}

				ccipModule.BridgeTokenPools = append(ccipModule.BridgeTokenPools, usdcPool)
			} else {
				// deploy lock release token pool in case of non-usdc deployment
				btp, err := cd.DeployLockReleaseTokenPoolContract(token.Address(), *ccipModule.ARMContract, ccipModule.Router.Instance.Address())
				if err != nil {
					return fmt.Errorf("deploying bridge Token pool(lock&release) shouldn't fail %w", err)
				}
				ccipModule.BridgeTokenPools = append(ccipModule.BridgeTokenPools, btp)

				err = btp.AddLiquidity(token.Approve, token.Address(), ccipModule.poolFunds)
				if err != nil {
					return fmt.Errorf("adding liquidity token to dest pool shouldn't fail %w", err)
				}
			}
		}
	} else {
		var pools []*contracts.TokenPool
		for _, pool := range ccipModule.BridgeTokenPools {
			newPool, err := cd.NewLockReleaseTokenPoolContract(pool.EthAddress)
			if err != nil {
				return fmt.Errorf("getting new bridge token pool contract shouldn't fail %w", err)
			}
			pools = append(pools, newPool)
		}
		ccipModule.BridgeTokenPools = pools
	}

	if ccipModule.PriceRegistry == nil {
		if ccipModule.ExistingDeployment {
			return fmt.Errorf("price registry contract address is not provided in lane config")
		}
		// we will update the price updates later based on source and dest PriceUpdates
		ccipModule.PriceRegistry, err = cd.DeployPriceRegistry([]common.Address{
			common.HexToAddress(ccipModule.FeeToken.Address()),
			common.HexToAddress(ccipModule.WrappedNative.Hex()),
		})
		if err != nil {
			return fmt.Errorf("deploying PriceRegistry shouldn't fail %w", err)
		}
		err = ccipModule.ChainClient.WaitForEvents()
		if err != nil {
			return fmt.Errorf("error in waiting for PriceRegistry deployment %w", err)
		}
	} else {
		ccipModule.PriceRegistry, err = cd.NewPriceRegistry(ccipModule.PriceRegistry.EthAddress)
		if err != nil {
			return fmt.Errorf("getting new PriceRegistry contract shouldn't fail %w", err)
		}
	}
	if ccipModule.MulticallContract == (common.Address{}) && ccipModule.MulticallEnabled {
		ccipModule.MulticallContract, err = cd.DeployMultiCallContract()
		if err != nil {
			return fmt.Errorf("deploying multicall contract shouldn't fail %w", err)
		}
	}

	// if the version is after 1.4.0, we need to deploy TokenAdminRegistry
	if ccipModule.NeedTokenAdminRegistry(conf) {
		if ccipModule.TokenAdminRegistry == nil {
			if ccipModule.ExistingDeployment {
				return fmt.Errorf("token admin registry contract address is not provided in lane config")
			}
			// deploy token admin registry
			ccipModule.TokenAdminRegistry, err = cd.DeployTokenAdminRegistry()
			if err != nil {
				return fmt.Errorf("deploying token admin registry shouldn't fail %w", err)
			}
			err = ccipModule.ChainClient.WaitForEvents()
			if err != nil {
				return fmt.Errorf("error in waiting for token admin registry deployment %w", err)
			}

			if len(ccipModule.BridgeTokens) != len(ccipModule.BridgeTokenPools) {
				return fmt.Errorf("tokens number %d and pools number %d do not match", len(ccipModule.BridgeTokens), len(ccipModule.BridgeTokenPools))
			}
			// add all pools to registry
			for i, pool := range ccipModule.BridgeTokenPools {
				token := ccipModule.BridgeTokens[i]
				err := ccipModule.TokenAdminRegistry.SetAdminAndRegisterPool(token.ContractAddress, pool.EthAddress)
				if err != nil {
					return fmt.Errorf("error setting up token %s and pool %s on TokenAdminRegistry : %w", token.Address(), pool.Address(), err)
				}
			}
			err = ccipModule.ChainClient.WaitForEvents()
			if err != nil {
				return fmt.Errorf("error in waiting for token admin registry set up with tokens and pools %w", err)
			}
		} else {
			ccipModule.TokenAdminRegistry, err = cd.NewTokenAdminRegistry(ccipModule.TokenAdminRegistry.EthAddress)
			if err != nil {
				return fmt.Errorf("getting new token admin registry contract shouldn't fail %w", err)
			}
		}
	}
	log.Info().Msg("finished deploying common contracts")
	err = ccipModule.SetRemoteChainsOnPools()
	if err != nil {
		return fmt.Errorf("error setting remote chains %w", err)
	}
	// approve router to spend fee token
	return ccipModule.ApproveTokens()
}

// DynamicPriceGetterConfig specifies the configuration for the price getter in price pipeline.
// This should match pricegetter.DynamicPriceGetterConfig in core/services/ocr2/plugins/ccip/internal/pricegetter
type DynamicPriceGetterConfig struct {
	AggregatorPrices map[common.Address]AggregatorPriceConfig `json:"aggregatorPrices"`
	StaticPrices     map[common.Address]StaticPriceConfig     `json:"staticPrices"`
}

func (d *DynamicPriceGetterConfig) AddPriceConfig(
	tokenAddr string,
	aggregatorMap map[common.Address]*contracts.MockAggregator,
	price *big.Int,
	chainID uint64,
) error {
	aggregatorContract, ok := aggregatorMap[common.HexToAddress(tokenAddr)]
	if !ok || aggregatorContract == nil {
		return d.AddStaticPriceConfig(tokenAddr, chainID, price)
	}
	return d.AddAggregatorPriceConfig(tokenAddr, aggregatorMap, price)
}

func (d *DynamicPriceGetterConfig) AddAggregatorPriceConfig(
	tokenAddr string,
	aggregatorMap map[common.Address]*contracts.MockAggregator,
	price *big.Int,
) error {
	aggregatorContract, ok := aggregatorMap[common.HexToAddress(tokenAddr)]
	if !ok || aggregatorContract == nil {
		return fmt.Errorf("aggregator contract not found for token %s", tokenAddr)
	}
	// update round Data
	err := aggregatorContract.UpdateRoundData(price)
	if err != nil {
		return fmt.Errorf("error in updating round data %w", err)
	}
	// check if latest round data is populated
	latestRoundData, err := aggregatorContract.Instance.LatestRoundData(nil)
	if err != nil {
		return fmt.Errorf("error in getting latest round data %w", err)
	}
	log.Info().
		Str("token", tokenAddr).
		Interface("latestRoundData", latestRoundData).
		Str("aggregator", aggregatorContract.ContractAddress.Hex()).
		Msg("latest round data")
	if latestRoundData.Answer == nil {
		return fmt.Errorf("latest round data is not populated for token %s and aggregator %s", tokenAddr, aggregatorContract.ContractAddress.Hex())
	}

	d.AggregatorPrices[common.HexToAddress(tokenAddr)] = AggregatorPriceConfig{
		ChainID:                   aggregatorContract.ChainID(),
		AggregatorContractAddress: aggregatorContract.ContractAddress,
	}
	return nil
}

func (d *DynamicPriceGetterConfig) AddStaticPriceConfig(tokenAddr string, chainID uint64, price *big.Int) error {
	d.StaticPrices[common.HexToAddress(tokenAddr)] = StaticPriceConfig{
		ChainID: chainID,
		Price:   price,
	}
	return nil
}

func (d *DynamicPriceGetterConfig) String() (string, error) {
	tokenPricesConfigBytes, err := json.MarshalIndent(d, "", " ")
	if err != nil {
		return "", fmt.Errorf("error in marshalling token prices config %w", err)
	}
	return string(tokenPricesConfigBytes), nil
}

// AggregatorPriceConfig specifies a price retrieved from an aggregator contract.
// This should match pricegetter.AggregatorPriceConfig in core/services/ocr2/plugins/ccip/internal/pricegetter
type AggregatorPriceConfig struct {
	ChainID                   uint64         `json:"chainID,string"`
	AggregatorContractAddress common.Address `json:"contractAddress"`
}

// StaticPriceConfig specifies a price defined statically.
// This should match pricegetter.StaticPriceConfig in core/services/ocr2/plugins/ccip/internal/pricegetter
type StaticPriceConfig struct {
	ChainID uint64   `json:"chainID,string"`
	Price   *big.Int `json:"price"`
}

func NewCCIPCommonFromConfig(
	logger zerolog.Logger,
	chainClient blockchain.EVMClient,
	noOfTokensPerChain,
	noOfTokensWithDynamicPrice int,
	existingDeployment,
	multiCall bool,
	USDCMockDeployment *bool,
	laneConfig *laneconfig.LaneConfig,
) (*CCIPCommon, error) {
	newCCIPModule, err := DefaultCCIPModule(logger, chainClient, noOfTokensWithDynamicPrice, existingDeployment, multiCall, USDCMockDeployment)
	if err != nil {
		return nil, err
	}
	newCD := newCCIPModule.Deployer
	newCCIPModule.LoadContractAddresses(laneConfig, &noOfTokensPerChain)
	var arm *contracts.ARM
	if newCCIPModule.ARM != nil {
		arm, err = newCD.NewARMContract(*newCCIPModule.ARMContract)
		if err != nil {
			return nil, err
		}
		newCCIPModule.ARM = arm
	}
	var pools []*contracts.TokenPool
	for i := range newCCIPModule.BridgeTokenPools {
		// if there is usdc token, the corresponding pool will always be added as first one in the slice
		if newCCIPModule.IsUSDCDeployment() && i == 0 {
			pool, err := newCD.NewUSDCTokenPoolContract(common.HexToAddress(newCCIPModule.BridgeTokenPools[i].Address()))
			if err != nil {
				return nil, err
			}
			pools = append(pools, pool)
		} else {
			pool, err := newCD.NewLockReleaseTokenPoolContract(common.HexToAddress(newCCIPModule.BridgeTokenPools[i].Address()))
			if err != nil {
				return nil, err
			}
			pools = append(pools, pool)
		}
	}
	newCCIPModule.BridgeTokenPools = pools
	var tokens []*contracts.ERC20Token
	for i := range newCCIPModule.BridgeTokens {
		token, err := newCD.NewERC20TokenContract(common.HexToAddress(newCCIPModule.BridgeTokens[i].Address()))
		if err != nil {
			return nil, err
		}
		tokens = append(tokens, token)
	}
	newCCIPModule.BridgeTokens = tokens
	priceAggregators := make(map[common.Address]*contracts.MockAggregator)
	for k, v := range newCCIPModule.PriceAggregators {
		aggregator, err := newCD.NewMockAggregator(v.ContractAddress)
		if err != nil {
			return nil, err
		}
		priceAggregators[k] = aggregator
	}
	newCCIPModule.PriceAggregators = priceAggregators
	newCCIPModule.FeeToken, err = newCCIPModule.Deployer.NewLinkTokenContract(common.HexToAddress(newCCIPModule.FeeToken.Address()))
	if err != nil {
		return nil, err
	}
	newCCIPModule.PriceRegistry, err = newCCIPModule.Deployer.NewPriceRegistry(common.HexToAddress(newCCIPModule.PriceRegistry.Address()))
	if err != nil {
		return nil, err
	}
	newCCIPModule.Router, err = newCCIPModule.Deployer.NewRouter(common.HexToAddress(newCCIPModule.Router.Address()))
	if err != nil {
		return nil, err
	}
	if newCCIPModule.TokenTransmitter != nil {
		newCCIPModule.TokenTransmitter, err = newCCIPModule.Deployer.NewTokenTransmitter(newCCIPModule.TokenTransmitter.ContractAddress)
		if err != nil {
			return nil, err
		}
	}
	return newCCIPModule, nil
}

func DefaultCCIPModule(logger zerolog.Logger, chainClient blockchain.EVMClient, noOfTokensWithDynamicPrice int, existingDeployment, multiCall bool, USDCMockDeployment *bool) (*CCIPCommon, error) {
	cd, err := contracts.NewCCIPContractsDeployer(logger, chainClient)
	if err != nil {
		return nil, err
	}
	return &CCIPCommon{
		ChainClient: chainClient,
		Deployer:    cd,
		RateLimiterConfig: contracts.RateLimiterConfig{
			Rate:     contracts.FiftyCoins,
			Capacity: contracts.HundredCoins,
		},
		ExistingDeployment:            existingDeployment,
		MulticallEnabled:              multiCall,
		USDCMockDeployment:            USDCMockDeployment,
		NoOfTokensNeedingDynamicPrice: noOfTokensWithDynamicPrice,
		poolFunds:                     testhelpers.Link(5),
		gasUpdateWatcherMu:            &sync.Mutex{},
		gasUpdateWatcher:              make(map[uint64]*big.Int),
		PriceAggregators:              make(map[common.Address]*contracts.MockAggregator),
	}, nil
}

type SourceCCIPModule struct {
	Common                     *CCIPCommon
	Sender                     common.Address
	TransferAmount             []*big.Int
	MsgDataLength              int64
	DestinationChainId         uint64
	DestChainSelector          uint64
	DestNetworkName            string
	OnRamp                     *contracts.OnRamp
	SrcStartBlock              uint64
	CCIPSendRequestedWatcher   *sync.Map // map[string]*evm_2_evm_onramp.EVM2EVMOnRampCCIPSendRequested
	NewFinalizedBlockNum       atomic.Uint64
	NewFinalizedBlockTimestamp atomic.Time
}

func (sourceCCIP *SourceCCIPModule) PayCCIPFeeToOwnerAddress() error {
	isNativeFee := sourceCCIP.Common.FeeToken.EthAddress == common.HexToAddress("0x0")
	if isNativeFee {
		err := sourceCCIP.OnRamp.WithdrawNonLinkFees(sourceCCIP.Common.WrappedNative)
		if err != nil {
			return err
		}
	} else {
		err := sourceCCIP.OnRamp.SetNops()
		if err != nil {
			return err
		}
		err = sourceCCIP.OnRamp.PayNops()
		if err != nil {
			return err
		}
	}
	return nil
}

func (sourceCCIP *SourceCCIPModule) LoadContracts(conf *laneconfig.LaneConfig) {
	if conf != nil {
		cfg, ok := conf.SrcContracts[sourceCCIP.DestNetworkName]
		if ok {
			if common.IsHexAddress(cfg.OnRamp) {
				sourceCCIP.OnRamp = &contracts.OnRamp{
					EthAddress: common.HexToAddress(cfg.OnRamp),
				}
			}
			if cfg.DepolyedAt > 0 {
				sourceCCIP.SrcStartBlock = cfg.DepolyedAt
			}
		}
	}
}

// SetTokenTransferFeeConfig sets the transfer fee config for all BridgeTokens on the CCIP source chain.
// enableAggregateRateLimit is used to enable/disable aggregate rate limit for all BridgeTokens.
func (sourceCCIP *SourceCCIPModule) SetTokenTransferFeeConfig(enableAggregateRateLimit bool) error {
	var tokenTransferFeeConfig []evm_2_evm_onramp.EVM2EVMOnRampTokenTransferFeeConfigArgs
	for i, token := range sourceCCIP.Common.BridgeTokens {
		destByteOverhead := uint32(0)
		destGasOverhead := uint32(29_000)
		if sourceCCIP.Common.BridgeTokenPools[i].USDCPool != nil {
			destByteOverhead = 640
			destGasOverhead = 120_000
		}
		tokenTransferFeeConfig = append(tokenTransferFeeConfig, evm_2_evm_onramp.EVM2EVMOnRampTokenTransferFeeConfigArgs{
			Token:                     token.ContractAddress,
			MinFeeUSDCents:            50,           // $0.5
			MaxFeeUSDCents:            1_000_000_00, // $ 1 million
			DeciBps:                   5_0,          // 5 bps
			DestGasOverhead:           destGasOverhead,
			DestBytesOverhead:         destByteOverhead,
			AggregateRateLimitEnabled: enableAggregateRateLimit,
		})
	}
	err := sourceCCIP.OnRamp.SetTokenTransferFeeConfig(tokenTransferFeeConfig)
	if err != nil {
		return fmt.Errorf("setting token transfer fee config shouldn't fail %w", err)
	}

	return nil
}

// DeployContracts deploys all CCIP contracts specific to the source chain
func (sourceCCIP *SourceCCIPModule) DeployContracts(lane *laneconfig.LaneConfig) error {
	var err error
	contractDeployer := sourceCCIP.Common.Deployer
	log.Info().Msg("Deploying source chain specific contracts")

	sourceCCIP.LoadContracts(lane)
	sourceChainSelector, err := chainselectors.SelectorFromChainId(sourceCCIP.Common.ChainClient.GetChainID().Uint64())
	if err != nil {
		return fmt.Errorf("getting chain selector shouldn't fail %w", err)
	}

	// update prices for price registry. It might be omitted in future
	if !sourceCCIP.Common.ExistingDeployment {
		var tokenUpdates []price_registry.InternalTokenPriceUpdate
		for _, token := range sourceCCIP.Common.BridgeTokens {
			tokenUpdates = append(tokenUpdates, price_registry.InternalTokenPriceUpdate{
				SourceToken: token.ContractAddress,
				UsdPerToken: LinkToUSD,
			})
		}
		tokenUpdates = append(tokenUpdates, price_registry.InternalTokenPriceUpdate{
			SourceToken: sourceCCIP.Common.WrappedNative,
			UsdPerToken: WrappedNativeToUSD,
		}, price_registry.InternalTokenPriceUpdate{
			SourceToken: sourceCCIP.Common.FeeToken.EthAddress,
			UsdPerToken: LinkToUSD,
		})
		err := sourceCCIP.Common.PriceRegistry.UpdatePrices(price_registry.InternalPriceUpdates{
			TokenPriceUpdates: tokenUpdates,
			GasPriceUpdates: []price_registry.InternalGasPriceUpdate{
				{
					DestChainSelector: sourceCCIP.DestChainSelector,
					UsdPerUnitGas:     big.NewInt(20000e9),
				},
			},
		})
		if err != nil {
			return fmt.Errorf("error updating prices %w in price registry", err)
		}
	}
	if sourceCCIP.OnRamp == nil {
		if sourceCCIP.Common.ExistingDeployment {
			return fmt.Errorf("existing deployment is set to true but no onramp address is provided")
		}
		var tokenTransferFeeConfig []evm_2_evm_onramp.EVM2EVMOnRampTokenTransferFeeConfigArgs

		sourceCCIP.SrcStartBlock, err = sourceCCIP.Common.ChainClient.LatestBlockNumber(context.Background())
		if err != nil {
			return fmt.Errorf("getting latest block number shouldn't fail %w", err)
		}
		sourceCCIP.OnRamp, err = contractDeployer.DeployOnRamp(
			sourceChainSelector,
			sourceCCIP.DestChainSelector,
			*sourceCCIP.Common.ARMContract,
			sourceCCIP.Common.Router.EthAddress,
			sourceCCIP.Common.PriceRegistry.EthAddress,
			sourceCCIP.Common.TokenAdminRegistry.EthAddress,
			sourceCCIP.Common.RateLimiterConfig,
			[]evm_2_evm_onramp.EVM2EVMOnRampFeeTokenConfigArgs{
				{
					Token:                      common.HexToAddress(sourceCCIP.Common.FeeToken.Address()),
					NetworkFeeUSDCents:         1_00,
					GasMultiplierWeiPerEth:     GasFeeMultiplier,
					PremiumMultiplierWeiPerEth: 1e18,
					Enabled:                    true,
				},
				{
					Token:                      sourceCCIP.Common.WrappedNative,
					NetworkFeeUSDCents:         1_00,
					GasMultiplierWeiPerEth:     GasFeeMultiplier,
					PremiumMultiplierWeiPerEth: 1e18,
					Enabled:                    true,
				},
			}, tokenTransferFeeConfig, sourceCCIP.Common.FeeToken.EthAddress)

		if err != nil {
			return fmt.Errorf("onRamp deployment shouldn't fail %w", err)
		}

		err = sourceCCIP.Common.ChainClient.WaitForEvents()
		if err != nil {
			return fmt.Errorf("waiting for onRamp deployment shouldn't fail %w", err)
		}

		// update source Router with OnRamp address
		err = sourceCCIP.Common.Router.SetOnRamp(sourceCCIP.DestChainSelector, sourceCCIP.OnRamp.EthAddress)
		if err != nil {
			return fmt.Errorf("setting onramp on the router shouldn't fail %w", err)
		}

		// now sync the pools and tokens
		err := sourceCCIP.SetTokenTransferFeeConfig(true)
		if err != nil {
			return err
		}
	} else {
		sourceCCIP.OnRamp, err = contractDeployer.NewOnRamp(sourceCCIP.OnRamp.EthAddress)
		if err != nil {
			return fmt.Errorf("getting new onramp contractshouldn't fail %w", err)
		}
	}
	return nil
}

func (sourceCCIP *SourceCCIPModule) CollectBalanceRequirements() []testhelpers.BalanceReq {
	var balancesReq []testhelpers.BalanceReq
	for _, token := range sourceCCIP.Common.BridgeTokens {
		balancesReq = append(balancesReq, testhelpers.BalanceReq{
			Name:   fmt.Sprintf("BridgeToken-%s-Address-%s", token.Address(), sourceCCIP.Sender.Hex()),
			Addr:   sourceCCIP.Sender,
			Getter: GetterForLinkToken(token.BalanceOf, sourceCCIP.Sender.Hex()),
		})
	}
	for i, pool := range sourceCCIP.Common.BridgeTokenPools {
		balancesReq = append(balancesReq, testhelpers.BalanceReq{
			Name:   fmt.Sprintf("BridgeToken-%s-TokenPool-%s", sourceCCIP.Common.BridgeTokens[i].Address(), pool.Address()),
			Addr:   pool.EthAddress,
			Getter: GetterForLinkToken(sourceCCIP.Common.BridgeTokens[i].BalanceOf, pool.Address()),
		})
	}

	if sourceCCIP.Common.FeeToken.Address() != common.HexToAddress("0x0").String() {
		balancesReq = append(balancesReq, testhelpers.BalanceReq{
			Name:   fmt.Sprintf("FeeToken-%s-Address-%s", sourceCCIP.Common.FeeToken.Address(), sourceCCIP.Sender.Hex()),
			Addr:   sourceCCIP.Sender,
			Getter: GetterForLinkToken(sourceCCIP.Common.FeeToken.BalanceOf, sourceCCIP.Sender.Hex()),
		})
		balancesReq = append(balancesReq, testhelpers.BalanceReq{
			Name:   fmt.Sprintf("FeeToken-%s-Router-%s", sourceCCIP.Common.FeeToken.Address(), sourceCCIP.Common.Router.Address()),
			Addr:   sourceCCIP.Common.Router.EthAddress,
			Getter: GetterForLinkToken(sourceCCIP.Common.FeeToken.BalanceOf, sourceCCIP.Common.Router.Address()),
		})
		balancesReq = append(balancesReq, testhelpers.BalanceReq{
			Name:   fmt.Sprintf("FeeToken-%s-OnRamp-%s", sourceCCIP.Common.FeeToken.Address(), sourceCCIP.OnRamp.Address()),
			Addr:   sourceCCIP.OnRamp.EthAddress,
			Getter: GetterForLinkToken(sourceCCIP.Common.FeeToken.BalanceOf, sourceCCIP.OnRamp.Address()),
		})
		balancesReq = append(balancesReq, testhelpers.BalanceReq{
			Name:   fmt.Sprintf("FeeToken-%s-Prices-%s", sourceCCIP.Common.FeeToken.Address(), sourceCCIP.Common.PriceRegistry.Address()),
			Addr:   sourceCCIP.Common.PriceRegistry.EthAddress,
			Getter: GetterForLinkToken(sourceCCIP.Common.FeeToken.BalanceOf, sourceCCIP.Common.PriceRegistry.Address()),
		})
	}
	return balancesReq
}

func (sourceCCIP *SourceCCIPModule) UpdateBalance(
	noOfReq int64,
	totalFee *big.Int,
	balances *BalanceSheet,
) {
	if len(sourceCCIP.TransferAmount) > 0 {
		for i := range sourceCCIP.TransferAmount {
			// if length of sourceCCIP.TransferAmount is more than available bridge token use first bridge token
			token := sourceCCIP.Common.BridgeTokens[0]
			if i < len(sourceCCIP.Common.BridgeTokens) {
				token = sourceCCIP.Common.BridgeTokens[i]
			}
			name := fmt.Sprintf("BridgeToken-%s-Address-%s", token.Address(), sourceCCIP.Sender.Hex())
			balances.Update(name, BalanceItem{
				Address:  sourceCCIP.Sender,
				Getter:   GetterForLinkToken(token.BalanceOf, sourceCCIP.Sender.Hex()),
				AmtToSub: bigmath.Mul(big.NewInt(noOfReq), sourceCCIP.TransferAmount[i]),
			})
		}
		for i := range sourceCCIP.TransferAmount {
			// if length of sourceCCIP.TransferAmount is more than available bridge token use first bridge token
			pool := sourceCCIP.Common.BridgeTokenPools[0]
			index := 0
			if i < len(sourceCCIP.Common.BridgeTokenPools) {
				pool = sourceCCIP.Common.BridgeTokenPools[i]
				index = i
			}

			name := fmt.Sprintf("BridgeToken-%s-TokenPool-%s", sourceCCIP.Common.BridgeTokens[index].Address(), pool.Address())
			balances.Update(name, BalanceItem{
				Address:  pool.EthAddress,
				Getter:   GetterForLinkToken(sourceCCIP.Common.BridgeTokens[index].BalanceOf, pool.Address()),
				AmtToAdd: bigmath.Mul(big.NewInt(noOfReq), sourceCCIP.TransferAmount[i]),
			})
		}
	}
	if sourceCCIP.Common.FeeToken.Address() != common.HexToAddress("0x0").String() {
		name := fmt.Sprintf("FeeToken-%s-Address-%s", sourceCCIP.Common.FeeToken.Address(), sourceCCIP.Sender.Hex())
		balances.Update(name, BalanceItem{
			Address:  sourceCCIP.Sender,
			Getter:   GetterForLinkToken(sourceCCIP.Common.FeeToken.BalanceOf, sourceCCIP.Sender.Hex()),
			AmtToSub: totalFee,
		})
		name = fmt.Sprintf("FeeToken-%s-Prices-%s", sourceCCIP.Common.FeeToken.Address(), sourceCCIP.Common.PriceRegistry.Address())
		balances.Update(name, BalanceItem{
			Address: sourceCCIP.Common.PriceRegistry.EthAddress,
			Getter:  GetterForLinkToken(sourceCCIP.Common.FeeToken.BalanceOf, sourceCCIP.Common.PriceRegistry.Address()),
		})
		name = fmt.Sprintf("FeeToken-%s-Router-%s", sourceCCIP.Common.FeeToken.Address(), sourceCCIP.Common.Router.Address())
		balances.Update(name, BalanceItem{
			Address: sourceCCIP.Common.Router.EthAddress,
			Getter:  GetterForLinkToken(sourceCCIP.Common.FeeToken.BalanceOf, sourceCCIP.Common.Router.Address()),
		})
		name = fmt.Sprintf("FeeToken-%s-OnRamp-%s", sourceCCIP.Common.FeeToken.Address(), sourceCCIP.OnRamp.Address())
		balances.Update(name, BalanceItem{
			Address:  sourceCCIP.OnRamp.EthAddress,
			Getter:   GetterForLinkToken(sourceCCIP.Common.FeeToken.BalanceOf, sourceCCIP.OnRamp.Address()),
			AmtToAdd: totalFee,
		})
	}
}

func (sourceCCIP *SourceCCIPModule) AssertSendRequestedLogFinalized(
	lggr zerolog.Logger,
	txHash common.Hash,
	prevEventAt time.Time,
	reqStats []*testreporters.RequestStat,
) (time.Time, uint64, error) {
	lggr.Info().Msg("Waiting for CCIPSendRequested event log to be finalized")
	finalizedBlockNum, finalizedAt, err := sourceCCIP.Common.ChainClient.WaitForFinalizedTx(txHash)
	if err != nil || finalizedBlockNum == nil {
		for _, stat := range reqStats {
			stat.UpdateState(lggr, stat.SeqNum, testreporters.SourceLogFinalized, time.Since(prevEventAt), testreporters.Failure)
		}
		return time.Time{}, 0, fmt.Errorf("error waiting for CCIPSendRequested event log to be finalized - %w", err)
	}
	for _, stat := range reqStats {
		stat.UpdateState(lggr, stat.SeqNum, testreporters.SourceLogFinalized, finalizedAt.Sub(prevEventAt), testreporters.Success,
			testreporters.TransactionStats{
				TxHash:           txHash.Hex(),
				FinalizedByBlock: finalizedBlockNum.String(),
				FinalizedAt:      finalizedAt.String(),
			})
	}
	return finalizedAt, finalizedBlockNum.Uint64(), nil
}

func (sourceCCIP *SourceCCIPModule) IsRequestTriggeredWithinTimeframe(timeframe *commonconfig.Duration) *time.Time {
	if timeframe == nil {
		return nil
	}
	var foundAt *time.Time
	lastSeenTimestamp := time.Now().UTC().Add(-timeframe.Duration())
	sourceCCIP.CCIPSendRequestedWatcher.Range(func(_, value any) bool {
		if sendRequestedEvents, exists := value.([]*evm_2_evm_onramp.EVM2EVMOnRampCCIPSendRequested); exists {
			for _, sendRequestedEvent := range sendRequestedEvents {
				raw := sendRequestedEvent.Raw
				hdr, err := sourceCCIP.Common.ChainClient.HeaderByNumber(context.Background(), big.NewInt(int64(raw.BlockNumber)))
				if err == nil {
					if hdr.Timestamp.After(lastSeenTimestamp) {
						foundAt = pointer.ToTime(hdr.Timestamp)
						return false
					}
				}
			}
		}
		return true
	})
	return foundAt
}

func (sourceCCIP *SourceCCIPModule) AssertEventCCIPSendRequested(
	lggr zerolog.Logger,
	txHash string,
	timeout time.Duration,
	prevEventAt time.Time,
	reqStat []*testreporters.RequestStat,
) ([]*evm_2_evm_onramp.EVM2EVMOnRampCCIPSendRequested, time.Time, error) {
	lggr.Info().Msg("Waiting for CCIPSendRequested event")
	ticker := time.NewTicker(time.Second)
	defer ticker.Stop()
	timer := time.NewTimer(timeout)
	defer timer.Stop()
	resetTimer := 0
	for {
		select {
		case <-ticker.C:
			value, ok := sourceCCIP.CCIPSendRequestedWatcher.Load(txHash)
			if ok {
				// if sendrequested events are found, check if the number of events are same as the number of requests
				if sendRequestedEvents, exists := value.([]*evm_2_evm_onramp.EVM2EVMOnRampCCIPSendRequested); exists && len(sendRequestedEvents) == len(reqStat) {
					// if the value is processed, delete it from the map
					sourceCCIP.CCIPSendRequestedWatcher.Delete(txHash)
					for i, sendRequestedEvent := range sendRequestedEvents {
						sentMsg := sendRequestedEvent.Message
						seqNum := sentMsg.SequenceNumber
						// prevEventAt is the time when the message was successful, this should be same as the time when the event was emitted
						reqStat[i].UpdateState(lggr, seqNum, testreporters.CCIPSendRe, 0, testreporters.Success)
					}
					return sendRequestedEvents, prevEventAt, nil
				}
			}
		case <-timer.C:
			// if there is connection issue reset the timer :
			if sourceCCIP.Common.IsConnectionRestoredRecently != nil && !sourceCCIP.Common.IsConnectionRestoredRecently.Load() {
				if resetTimer > 2 {
					for _, stat := range reqStat {
						stat.UpdateState(lggr, 0, testreporters.CCIPSendRe, time.Since(prevEventAt), testreporters.Failure)
					}
					return nil, time.Now(), fmt.Errorf("possible RPC issue - CCIPSendRequested event is not found for tx %s", txHash)
				}
				resetTimer++
				timer.Reset(timeout)
				lggr.Info().Int("count of reset", resetTimer).Msg("Resetting timer to validate CCIPSendRequested event")
				continue
			}
			for _, stat := range reqStat {
				stat.UpdateState(lggr, 0, testreporters.CCIPSendRe, time.Since(prevEventAt), testreporters.Failure)
			}
			return nil, time.Now(), fmt.Errorf("CCIPSendRequested event is not found for tx %s", txHash)
		}
	}
}

func (sourceCCIP *SourceCCIPModule) CCIPMsg(
	receiver common.Address,
	gasLimit *big.Int,
) (router.ClientEVM2AnyMessage, error) {
<<<<<<< HEAD
	tokenAndAmounts := []router.ClientEVMTokenAmount{}
	if msgType == TokenTransfer {
		for i, amount := range sourceCCIP.TransferAmount {
			token := sourceCCIP.Common.BridgeTokens[0]
			// if length of sourceCCIP.TransferAmount is more than available bridge token use first bridge token
			if i < len(sourceCCIP.Common.BridgeTokens) {
				token = sourceCCIP.Common.BridgeTokens[i]
			}
			if amount == nil || amount.Cmp(big.NewInt(0)) == 0 {
				log.Warn().Str("Token Address", token.Address()).Int("Token Index", i).Msg("Not sending a request for token transfer as the amount is 0 or nil")
				continue
			}
			tokenAndAmounts = append(tokenAndAmounts, router.ClientEVMTokenAmount{
				Token: common.HexToAddress(token.Address()), Amount: amount,
			})
=======
	length := sourceCCIP.MsgDataLength
	var data string
	if length > 0 {
		b := make([]byte, length)
		_, err := crypto_rand.Read(b)
		if err != nil {
			return router.ClientEVM2AnyMessage{}, fmt.Errorf("failed generating random string: %w", err)
>>>>>>> 19dafcc0
		}
		randomString := base64.URLEncoding.EncodeToString(b)
		data = randomString[:length]
	}

	tokenAndAmounts := []router.ClientEVMTokenAmount{}
	for i, amount := range sourceCCIP.TransferAmount {
		// if length of sourceCCIP.TransferAmount is more than available bridge token use first bridge token
		token := sourceCCIP.Common.BridgeTokens[0]
		if i < len(sourceCCIP.Common.BridgeTokens) {
			token = sourceCCIP.Common.BridgeTokens[i]
		}
		tokenAndAmounts = append(tokenAndAmounts, router.ClientEVMTokenAmount{
			Token: common.HexToAddress(token.Address()), Amount: amount,
		})
	}
	receiverAddr, err := utils.ABIEncode(`[{"type":"address"}]`, receiver)
	if err != nil {
		return router.ClientEVM2AnyMessage{}, fmt.Errorf("failed encoding the receiver address: %w", err)
	}

	extraArgsV1, err := testhelpers.GetEVMExtraArgsV1(gasLimit, false)
	if err != nil {
		return router.ClientEVM2AnyMessage{}, fmt.Errorf("failed encoding the options field: %w", err)
	}
	// form the message for transfer
	return router.ClientEVM2AnyMessage{
		Receiver:     receiverAddr,
		Data:         []byte(data),
		TokenAmounts: tokenAndAmounts,
		FeeToken:     common.HexToAddress(sourceCCIP.Common.FeeToken.Address()),
		ExtraArgs:    extraArgsV1,
	}, nil
}

// SendRequest sends a CCIP request to the source chain's router contract
func (sourceCCIP *SourceCCIPModule) SendRequest(
	receiver common.Address,
	gasLimit *big.Int,
) (common.Hash, time.Duration, *big.Int, error) {
	var d time.Duration
	destChainSelector, err := chainselectors.SelectorFromChainId(sourceCCIP.DestinationChainId)
	if err != nil {
		return common.Hash{}, d, nil, fmt.Errorf("failed getting the chain selector: %w", err)
	}
	// form the message for transfer
	msg, err := sourceCCIP.CCIPMsg(receiver, gasLimit)
	if err != nil {
		return common.Hash{}, d, nil, fmt.Errorf("failed forming the ccip msg: %w", err)
	}

	fee, err := sourceCCIP.Common.Router.GetFee(destChainSelector, msg)
	if err != nil {
		log.Info().Interface("Msg", msg).Msg("CCIP msg")
		reason, _ := blockchain.RPCErrorFromError(err)
		if reason != "" {
			return common.Hash{}, d, nil, fmt.Errorf("failed getting the fee: %s", reason)
		}
		return common.Hash{}, d, nil, fmt.Errorf("failed getting the fee: %w", err)
	}
	log.Info().Str("Fee", fee.String()).Msg("Calculated fee")

	var sendTx *types.Transaction
	timeNow := time.Now()
	feeToken := common.HexToAddress(sourceCCIP.Common.FeeToken.Address())
	// initiate the transfer
	// if the fee token address is 0x0 it will use Native as fee token and the fee amount should be mentioned in bind.TransactOpts's value
	if feeToken != (common.Address{}) {
		sendTx, err = sourceCCIP.Common.Router.CCIPSendAndProcessTx(destChainSelector, msg, nil)
		if err != nil {
			txHash := common.Hash{}
			if sendTx != nil {
				txHash = sendTx.Hash()
			}
			return txHash, time.Since(timeNow), nil, fmt.Errorf("failed initiating the transfer ccip-send: %w", err)
		}
	} else {
		sendTx, err = sourceCCIP.Common.Router.CCIPSendAndProcessTx(destChainSelector, msg, fee)
		if err != nil {
			txHash := common.Hash{}
			if sendTx != nil {
				txHash = sendTx.Hash()
			}
			return txHash, time.Since(timeNow), nil, fmt.Errorf("failed initiating the transfer ccip-send: %w", err)
		}
	}

	log.Info().
		Str("Network", sourceCCIP.Common.ChainClient.GetNetworkName()).
		Str("Send token transaction", sendTx.Hash().String()).
		Str("lane", fmt.Sprintf("%s-->%s", sourceCCIP.Common.ChainClient.GetNetworkName(), sourceCCIP.DestNetworkName)).
		Msg("Sending token")
	return sendTx.Hash(), time.Since(timeNow), fee, nil
}

func DefaultSourceCCIPModule(
	logger zerolog.Logger,
	chainClient blockchain.EVMClient,
	destChainId uint64,
	destChain string,
	noOfTokensPerChain, noOfTokensWithDynamicPrice int,
	transferAmount []*big.Int,
	MsgByteLength int64,
	existingDeployment bool,
	multiCall bool,
	USDCMockDeployment *bool,
	laneConf *laneconfig.LaneConfig,
) (*SourceCCIPModule, error) {
	cmn, err := NewCCIPCommonFromConfig(logger, chainClient, noOfTokensPerChain, noOfTokensWithDynamicPrice, existingDeployment, multiCall, USDCMockDeployment, laneConf)
	if err != nil {
		return nil, err
	}

	destChainSelector, err := chainselectors.SelectorFromChainId(destChainId)
	if err != nil {
		return nil, fmt.Errorf("failed getting the chain selector: %w", err)
	}
	source := &SourceCCIPModule{
		Common:                   cmn,
		TransferAmount:           transferAmount,
		MsgDataLength:            MsgByteLength,
		DestinationChainId:       destChainId,
		DestChainSelector:        destChainSelector,
		DestNetworkName:          destChain,
		Sender:                   common.HexToAddress(chainClient.GetDefaultWallet().Address()),
		CCIPSendRequestedWatcher: &sync.Map{},
	}

	return source, nil
}

type DestCCIPModule struct {
	Common                  *CCIPCommon
	SourceChainId           uint64
	SourceChainSelector     uint64
	SourceNetworkName       string
	CommitStore             *contracts.CommitStore
	ReceiverDapp            *contracts.ReceiverDapp
	OffRamp                 *contracts.OffRamp
	ReportAcceptedWatcher   *sync.Map
	ExecStateChangedWatcher *sync.Map
	ReportBlessedWatcher    *sync.Map
	ReportBlessedBySeqNum   *sync.Map
	NextSeqNumToCommit      *atomic.Uint64
	DestStartBlock          uint64
}

func (destCCIP *DestCCIPModule) LoadContracts(conf *laneconfig.LaneConfig) {
	if conf != nil {
		cfg, ok := conf.DestContracts[destCCIP.SourceNetworkName]
		if ok {
			if common.IsHexAddress(cfg.OffRamp) {
				destCCIP.OffRamp = &contracts.OffRamp{
					EthAddress: common.HexToAddress(cfg.OffRamp),
				}
			}
			if common.IsHexAddress(cfg.CommitStore) {
				destCCIP.CommitStore = &contracts.CommitStore{
					EthAddress: common.HexToAddress(cfg.CommitStore),
				}
			}
			if common.IsHexAddress(cfg.ReceiverDapp) {
				destCCIP.ReceiverDapp = &contracts.ReceiverDapp{
					EthAddress: common.HexToAddress(cfg.ReceiverDapp),
				}
			}
		}
	}
}

// AddRateLimitTokens adds token pairs to the OffRamp's rate limiting
func (destCCIP *DestCCIPModule) AddRateLimitTokens(srcTokens, destTokens []*contracts.ERC20Token) error {
	if srcTokens == nil || destTokens == nil {
		return fmt.Errorf("source or destination tokens are nil")
	}

	if len(srcTokens) != len(destTokens) {
		return fmt.Errorf("source and destination token length mismatch")
	}

	var sourceTokenAddresses, destTokenAddresses []common.Address

	for i, token := range srcTokens {
		sourceTokenAddresses = append(sourceTokenAddresses, common.HexToAddress(token.Address()))
		destTokenAddresses = append(destTokenAddresses, common.HexToAddress(destTokens[i].Address()))
	}

	return destCCIP.OffRamp.AddRateLimitTokens(sourceTokenAddresses, destTokenAddresses)
}

// RemoveRateLimitTokens removes token pairs form the OffRamp's rate limiting.
// If you ask to remove a token pair that doesn't exist, it will return an error.
func (destCCIP *DestCCIPModule) RemoveRateLimitTokens(ctx context.Context, srcTokens, destTokens []*contracts.ERC20Token) error {
	if srcTokens == nil || destTokens == nil {
		return fmt.Errorf("source or destination tokens are nil")
	}

	if len(srcTokens) != len(destTokens) {
		return fmt.Errorf("source and destination token length mismatch")
	}

	var sourceTokenAddresses, destTokenAddresses []common.Address

	for i, token := range srcTokens {
		sourceTokenAddresses = append(sourceTokenAddresses, common.HexToAddress(token.Address()))
		destTokenAddresses = append(destTokenAddresses, common.HexToAddress(destTokens[i].Address()))
	}

	return destCCIP.OffRamp.RemoveRateLimitTokens(ctx, sourceTokenAddresses, destTokenAddresses)
}

// RemoveAllRateLimitTokens removes all token pairs from the OffRamp's rate limiting.
func (destCCIP *DestCCIPModule) RemoveAllRateLimitTokens(ctx context.Context) error {
	return destCCIP.OffRamp.RemoveAllRateLimitTokens(ctx)
}

// DeployContracts deploys all CCIP contracts specific to the destination chain
func (destCCIP *DestCCIPModule) DeployContracts(
	sourceCCIP SourceCCIPModule,
	lane *laneconfig.LaneConfig,
) error {
	var err error
	contractDeployer := destCCIP.Common.Deployer
	log.Info().Msg("Deploying destination chain specific contracts")
	destCCIP.LoadContracts(lane)
	destChainSelector, err := chainselectors.SelectorFromChainId(destCCIP.Common.ChainClient.GetChainID().Uint64())
	if err != nil {
		return fmt.Errorf("failed to get chain selector for destination chain id %d: %w", destCCIP.Common.ChainClient.GetChainID().Uint64(), err)
	}
	destCCIP.DestStartBlock, err = destCCIP.Common.ChainClient.LatestBlockNumber(context.Background())
	if err != nil {
		return fmt.Errorf("getting latest block number shouldn't fail %w", err)
	}
	if !destCCIP.Common.ExistingDeployment && len(sourceCCIP.Common.BridgeTokenPools) != len(destCCIP.Common.BridgeTokenPools) {
		return fmt.Errorf("source and destination token pool number does not match")
	}
	// set remote pools
	if !destCCIP.Common.ExistingDeployment {
		for i, pool := range sourceCCIP.Common.BridgeTokenPools {
			err := pool.SetRemotePool(destChainSelector, destCCIP.Common.BridgeTokenPools[i].EthAddress)
			if err != nil {
				return fmt.Errorf("error setting remote pools %w", err)
			}
		}
		err = sourceCCIP.Common.ChainClient.WaitForEvents()
		if err != nil {
			return fmt.Errorf("waiting for setting remote pools shouldn't fail %w", err)
		}
	}

	if destCCIP.CommitStore == nil {
		if destCCIP.Common.ExistingDeployment {
			return fmt.Errorf("commit store address not provided in lane config")
		}
		// commitStore responsible for validating the transfer message
		destCCIP.CommitStore, err = contractDeployer.DeployCommitStore(
			destCCIP.SourceChainSelector,
			destChainSelector,
			sourceCCIP.OnRamp.EthAddress,
			*destCCIP.Common.ARMContract,
		)
		if err != nil {
			return fmt.Errorf("deploying commitstore shouldn't fail %w", err)
		}
		err = destCCIP.Common.ChainClient.WaitForEvents()
		if err != nil {
			return fmt.Errorf("waiting for commitstore deployment shouldn't fail %w", err)
		}

		// CommitStore can update
		err = destCCIP.Common.PriceRegistry.AddPriceUpdater(destCCIP.CommitStore.EthAddress)
		if err != nil {
			return fmt.Errorf("setting commitstore as fee updater shouldn't fail %w", err)
		}
		err = destCCIP.Common.ChainClient.WaitForEvents()
		if err != nil {
			return fmt.Errorf("waiting for setting commitstore as fee updater shouldn't fail %w", err)
		}
	} else {
		destCCIP.CommitStore, err = contractDeployer.NewCommitStore(destCCIP.CommitStore.EthAddress)
		if err != nil {
			return fmt.Errorf("getting new commitstore shouldn't fail %w", err)
		}
	}

	if destCCIP.OffRamp == nil {
		if destCCIP.Common.ExistingDeployment {
			return fmt.Errorf("offramp address not provided in lane config")
		}
		destCCIP.OffRamp, err = contractDeployer.DeployOffRamp(destCCIP.SourceChainSelector, destChainSelector, destCCIP.CommitStore.EthAddress, sourceCCIP.OnRamp.EthAddress, destCCIP.Common.RateLimiterConfig, *destCCIP.Common.ARMContract)
		if err != nil {
			return fmt.Errorf("deploying offramp shouldn't fail %w", err)
		}
		err = destCCIP.Common.ChainClient.WaitForEvents()
		if err != nil {
			return fmt.Errorf("waiting for offramp deployment shouldn't fail %w", err)
		}

		// apply offramp updates
		_, err = destCCIP.Common.Router.AddOffRamp(destCCIP.OffRamp.EthAddress, destCCIP.SourceChainSelector)
		if err != nil {
			return fmt.Errorf("setting offramp as fee updater shouldn't fail %w", err)
		}

		err = destCCIP.AddRateLimitTokens(sourceCCIP.Common.BridgeTokens, destCCIP.Common.BridgeTokens)
		if err != nil {
			return fmt.Errorf("setting rate limited tokens shouldn't fail %w", err)
		}
		err = destCCIP.Common.ChainClient.WaitForEvents()
		if err != nil {
			return fmt.Errorf("waiting for events on destination contract shouldn't fail %w", err)
		}

		err = destCCIP.Common.ChainClient.WaitForEvents()
		if err != nil {
			return fmt.Errorf("waiting for events on destination contract shouldn't fail %w", err)
		}
	} else {
		destCCIP.OffRamp, err = contractDeployer.NewOffRamp(destCCIP.OffRamp.EthAddress)
		if err != nil {
			return fmt.Errorf("getting new offramp shouldn't fail %w", err)
		}
	}
	if destCCIP.ReceiverDapp == nil {
		// ReceiverDapp
		destCCIP.ReceiverDapp, err = contractDeployer.DeployReceiverDapp(false)
		if err != nil {
			return fmt.Errorf("receiverDapp contract should be deployed successfully %w", err)
		}
		err = destCCIP.Common.ChainClient.WaitForEvents()
		if err != nil {
			return fmt.Errorf("waiting for events on destination contract deployments %w", err)
		}
	} else {
		destCCIP.ReceiverDapp, err = contractDeployer.NewReceiverDapp(destCCIP.ReceiverDapp.EthAddress)
		if err != nil {
			return fmt.Errorf("getting new receiverDapp shouldn't fail %w", err)
		}
	}
	return nil
}

func (destCCIP *DestCCIPModule) CollectBalanceRequirements() []testhelpers.BalanceReq {
	var destBalancesReq []testhelpers.BalanceReq
	for _, token := range destCCIP.Common.BridgeTokens {
		destBalancesReq = append(destBalancesReq, testhelpers.BalanceReq{
			Name:   fmt.Sprintf("BridgeToken-%s-Address-%s", token.Address(), destCCIP.ReceiverDapp.Address()),
			Addr:   destCCIP.ReceiverDapp.EthAddress,
			Getter: GetterForLinkToken(token.BalanceOf, destCCIP.ReceiverDapp.Address()),
		})
	}
	for i, pool := range destCCIP.Common.BridgeTokenPools {
		destBalancesReq = append(destBalancesReq, testhelpers.BalanceReq{
			Name:   fmt.Sprintf("BridgeToken-%s-TokenPool-%s", destCCIP.Common.BridgeTokens[i].Address(), pool.Address()),
			Addr:   pool.EthAddress,
			Getter: GetterForLinkToken(destCCIP.Common.BridgeTokens[i].BalanceOf, pool.Address()),
		})
	}
	if destCCIP.Common.FeeToken.Address() != common.HexToAddress("0x0").String() {
		destBalancesReq = append(destBalancesReq, testhelpers.BalanceReq{
			Name:   fmt.Sprintf("FeeToken-%s-Address-%s", destCCIP.Common.FeeToken.Address(), destCCIP.ReceiverDapp.Address()),
			Addr:   destCCIP.ReceiverDapp.EthAddress,
			Getter: GetterForLinkToken(destCCIP.Common.FeeToken.BalanceOf, destCCIP.ReceiverDapp.Address()),
		})
		destBalancesReq = append(destBalancesReq, testhelpers.BalanceReq{
			Name:   fmt.Sprintf("FeeToken-%s-OffRamp-%s", destCCIP.Common.FeeToken.Address(), destCCIP.OffRamp.Address()),
			Addr:   destCCIP.OffRamp.EthAddress,
			Getter: GetterForLinkToken(destCCIP.Common.FeeToken.BalanceOf, destCCIP.OffRamp.Address()),
		})
	}
	return destBalancesReq
}

func (destCCIP *DestCCIPModule) UpdateBalance(
	transferAmount []*big.Int,
	noOfReq int64,
	balance *BalanceSheet,
) {
	if len(transferAmount) > 0 {
		for i := range transferAmount {
			token := destCCIP.Common.BridgeTokens[0]
			if i < len(destCCIP.Common.BridgeTokens) {
				token = destCCIP.Common.BridgeTokens[i]
			}
			name := fmt.Sprintf("BridgeToken-%s-Address-%s", token.Address(), destCCIP.ReceiverDapp.Address())
			balance.Update(name, BalanceItem{
				Address:  destCCIP.ReceiverDapp.EthAddress,
				Getter:   GetterForLinkToken(token.BalanceOf, destCCIP.ReceiverDapp.Address()),
				AmtToAdd: bigmath.Mul(big.NewInt(noOfReq), transferAmount[i]),
			})
		}
		for i := range transferAmount {
			pool := destCCIP.Common.BridgeTokenPools[0]
			index := 0
			if i < len(destCCIP.Common.BridgeTokenPools) {
				pool = destCCIP.Common.BridgeTokenPools[i]
				index = i
			}
			name := fmt.Sprintf("BridgeToken-%s-TokenPool-%s", destCCIP.Common.BridgeTokens[index].Address(), pool.Address())
			balance.Update(name, BalanceItem{
				Address:  pool.EthAddress,
				Getter:   GetterForLinkToken(destCCIP.Common.BridgeTokens[index].BalanceOf, pool.Address()),
				AmtToSub: bigmath.Mul(big.NewInt(noOfReq), transferAmount[i]),
			})
		}
	}
	if destCCIP.Common.FeeToken.Address() != common.HexToAddress("0x0").String() {
		name := fmt.Sprintf("FeeToken-%s-OffRamp-%s", destCCIP.Common.FeeToken.Address(), destCCIP.OffRamp.Address())
		balance.Update(name, BalanceItem{
			Address: destCCIP.OffRamp.EthAddress,
			Getter:  GetterForLinkToken(destCCIP.Common.FeeToken.BalanceOf, destCCIP.OffRamp.Address()),
		})

		name = fmt.Sprintf("FeeToken-%s-Address-%s", destCCIP.Common.FeeToken.Address(), destCCIP.ReceiverDapp.Address())
		balance.Update(name, BalanceItem{
			Address: destCCIP.ReceiverDapp.EthAddress,
			Getter:  GetterForLinkToken(destCCIP.Common.FeeToken.BalanceOf, destCCIP.ReceiverDapp.Address()),
		})
	}
}

// AssertNoReportAcceptedEventReceived validates that no ExecutionStateChangedEvent is emitted for mentioned timeRange after lastSeenTimestamp
func (destCCIP *DestCCIPModule) AssertNoReportAcceptedEventReceived(lggr zerolog.Logger, timeRange time.Duration, lastSeenTimestamp time.Time) error {
	ctx, cancel := context.WithTimeout(context.Background(), timeRange)
	defer cancel()
	ticker := time.NewTicker(time.Second)
	defer ticker.Stop()
	for {
		select {
		case <-ticker.C:
			var eventFoundAfterCursing *time.Time
			// verify if CommitReportAccepted is received, it's not generated after provided lastSeenTimestamp
			destCCIP.ReportAcceptedWatcher.Range(func(_, value any) bool {
				e, exists := value.(*evm_2_evm_offramp.EVM2EVMOffRampExecutionStateChanged)
				if exists {
					vLogs := e.Raw
					hdr, err := destCCIP.Common.ChainClient.HeaderByNumber(ctx, big.NewInt(int64(vLogs.BlockNumber)))
					if err != nil {
						return true
					}
					if hdr.Timestamp.After(lastSeenTimestamp) {
						eventFoundAfterCursing = pointer.ToTime(hdr.Timestamp)
						return false
					}
				}
				return true
			})
			if eventFoundAfterCursing != nil {
				return fmt.Errorf("CommitReportAccepted Event detected at %s after %s", lastSeenTimestamp, eventFoundAfterCursing.String())
			}
		case <-ctx.Done():
			lggr.Info().Msgf("successfully validated that no CommitReportAccepted detected after %s for %s", lastSeenTimestamp, timeRange)
			return nil
		}
	}
}

// AssertNoExecutionStateChangedEventReceived validates that no ExecutionStateChangedEvent is emitted for mentioned timeRange after lastSeenTimestamp
func (destCCIP *DestCCIPModule) AssertNoExecutionStateChangedEventReceived(lggr zerolog.Logger, timeRange time.Duration, lastSeenTimestamp time.Time) error {
	ctx, cancel := context.WithTimeout(context.Background(), timeRange)
	defer cancel()
	ticker := time.NewTicker(time.Second)
	defer ticker.Stop()
	for {
		select {
		case <-ticker.C:
			var eventFoundAfterCursing *time.Time
			// verify if executionstate changed is received, it's not generated after provided lastSeenTimestamp
			destCCIP.ExecStateChangedWatcher.Range(func(_, value any) bool {
				e, exists := value.(*evm_2_evm_offramp.EVM2EVMOffRampExecutionStateChanged)
				if exists {
					vLogs := e.Raw
					hdr, err := destCCIP.Common.ChainClient.HeaderByNumber(ctx, big.NewInt(int64(vLogs.BlockNumber)))
					if err != nil {
						return true
					}
					if hdr.Timestamp.After(lastSeenTimestamp) {
						eventFoundAfterCursing = pointer.ToTime(hdr.Timestamp)
						return false
					}
				}
				return true
			})
			if eventFoundAfterCursing != nil {
				return fmt.Errorf("ExecutionStateChanged Event detected at %s after %s", lastSeenTimestamp, eventFoundAfterCursing.String())
			}
		case <-ctx.Done():
			lggr.Info().Msgf("successfully validated that no ExecutionStateChanged detected after %s for %s", lastSeenTimestamp, timeRange)
			return nil
		}
	}
}

func (destCCIP *DestCCIPModule) AssertEventExecutionStateChanged(
	lggr zerolog.Logger,
	seqNum uint64,
	timeout time.Duration,
	timeNow time.Time,
	reqStat *testreporters.RequestStat,
	execState testhelpers.MessageExecutionState,
) (uint8, error) {
	lggr.Info().Int64("seqNum", int64(seqNum)).Msg("Waiting for ExecutionStateChanged event")
	timer := time.NewTimer(timeout)
	defer timer.Stop()
	ticker := time.NewTicker(time.Second)
	defer ticker.Stop()
	resetTimer := 0
	for {
		select {
		case <-ticker.C:
			value, ok := destCCIP.ExecStateChangedWatcher.Load(seqNum)
			if ok && value != nil {
				e, exists := value.(*evm_2_evm_offramp.EVM2EVMOffRampExecutionStateChanged)
				if exists {
					// if the value is processed, delete it from the map
					destCCIP.ExecStateChangedWatcher.Delete(seqNum)
					vLogs := e.Raw
					receivedAt := time.Now().UTC()
					hdr, err := destCCIP.Common.ChainClient.HeaderByNumber(context.Background(), big.NewInt(int64(vLogs.BlockNumber)))
					if err == nil {
						receivedAt = hdr.Timestamp
					}
					receipt, err := destCCIP.Common.ChainClient.GetTxReceipt(vLogs.TxHash)
					if err != nil {
						lggr.Warn().Msg("Failed to get receipt for ExecStateChanged event")
					}
					var gasUsed uint64
					if receipt != nil {
						gasUsed = receipt.GasUsed
					}
					if testhelpers.MessageExecutionState(e.State) == execState {
						lggr.Info().Int64("seqNum", int64(seqNum)).Uint8("ExecutionState", e.State).Msg("ExecutionStateChanged event received")
						reqStat.UpdateState(lggr, seqNum, testreporters.ExecStateChanged, receivedAt.Sub(timeNow),
							testreporters.Success,
							testreporters.TransactionStats{
								TxHash:  vLogs.TxHash.Hex(),
								GasUsed: gasUsed,
							})
						return e.State, nil
					}
					reqStat.UpdateState(lggr, seqNum, testreporters.ExecStateChanged, time.Since(timeNow), testreporters.Failure)
					return e.State, fmt.Errorf("ExecutionStateChanged event state - expected %d actual - %d with data %x for seq num %v for lane %d-->%d",
						execState, testhelpers.MessageExecutionState(e.State), e.ReturnData, seqNum, destCCIP.SourceChainId, destCCIP.Common.ChainClient.GetChainID())
				}
			}
		case <-timer.C:
			// if there is connection issue reset the context :
			if destCCIP.Common.IsConnectionRestoredRecently != nil && !destCCIP.Common.IsConnectionRestoredRecently.Load() {
				// if timer already has been reset 2 times we fail with warning
				if resetTimer > 2 {
					reqStat.UpdateState(lggr, seqNum, testreporters.ExecStateChanged, time.Since(timeNow), testreporters.Failure)
					return 0, fmt.Errorf("possible RPC issues - ExecutionStateChanged event not found for seq num %d for lane %d-->%d",
						seqNum, destCCIP.SourceChainId, destCCIP.Common.ChainClient.GetChainID())
				}
				timer.Reset(timeout)
				resetTimer++
				lggr.Info().Int("count of reset", resetTimer).Msg("Resetting timer to validate ExecutionStateChanged event")
				continue
			}
			reqStat.UpdateState(lggr, seqNum, testreporters.ExecStateChanged, time.Since(timeNow), testreporters.Failure)
			return 0, fmt.Errorf("ExecutionStateChanged event not found for seq num %d for lane %d-->%d",
				seqNum, destCCIP.SourceChainId, destCCIP.Common.ChainClient.GetChainID())
		}
	}
}

func (destCCIP *DestCCIPModule) AssertEventReportAccepted(
	lggr zerolog.Logger,
	seqNum uint64,
	timeout time.Duration,
	prevEventAt time.Time,
	reqStat *testreporters.RequestStat,
) (*commit_store.CommitStoreCommitReport, time.Time, error) {
	lggr.Info().Int64("seqNum", int64(seqNum)).Msg("Waiting for ReportAccepted event")
	timer := time.NewTimer(timeout)
	defer timer.Stop()
	resetTimerCount := 0
	ticker := time.NewTicker(time.Second)
	defer ticker.Stop()
	for {
		select {
		case <-ticker.C:
			value, ok := destCCIP.ReportAcceptedWatcher.Load(seqNum)
			if ok && value != nil {
				reportAccepted, exists := value.(*commit_store.CommitStoreReportAccepted)
				if exists {
					// if the value is processed, delete it from the map
					destCCIP.ReportAcceptedWatcher.Delete(seqNum)
					receivedAt := time.Now().UTC()
					hdr, err := destCCIP.Common.ChainClient.HeaderByNumber(context.Background(), big.NewInt(int64(reportAccepted.Raw.BlockNumber)))
					if err == nil {
						receivedAt = hdr.Timestamp
					}

					totalTime := receivedAt.Sub(prevEventAt)
					// we cannot calculate the exact time at which block was finalized
					// as a result sometimes we get a time which is slightly after the block was marked as finalized
					// in such cases we get a negative time difference between finalized and report accepted if the commit
					// has happened almost immediately after block being finalized
					// in such cases we set the time difference to 1 second
					if totalTime < 0 {
						lggr.Warn().
							Uint64("seqNum", seqNum).
							Time("finalized at", prevEventAt).
							Time("ReportAccepted at", receivedAt).
							Msg("ReportAccepted event received before finalized timestamp")
						totalTime = time.Second
					}
					receipt, err := destCCIP.Common.ChainClient.GetTxReceipt(reportAccepted.Raw.TxHash)
					if err != nil {
						lggr.Warn().Msg("Failed to get receipt for ReportAccepted event")
					}
					var gasUsed uint64
					if receipt != nil {
						gasUsed = receipt.GasUsed
					}
					reqStat.UpdateState(lggr, seqNum, testreporters.Commit, totalTime, testreporters.Success,
						testreporters.TransactionStats{
							GasUsed:    gasUsed,
							TxHash:     reportAccepted.Raw.TxHash.String(),
							CommitRoot: fmt.Sprintf("%x", reportAccepted.Report.MerkleRoot),
						})
					return &reportAccepted.Report, receivedAt, nil
				}
			}
		case <-timer.C:
			// if there is connection issue reset the context :
			if destCCIP.Common.IsConnectionRestoredRecently != nil && !destCCIP.Common.IsConnectionRestoredRecently.Load() {
				if resetTimerCount > 2 {
					reqStat.UpdateState(lggr, seqNum, testreporters.Commit, time.Since(prevEventAt), testreporters.Failure)
					return nil, time.Now().UTC(), fmt.Errorf("possible RPC issue - ReportAccepted is not found for seq num %d lane %d-->%d",
						seqNum, destCCIP.SourceChainId, destCCIP.Common.ChainClient.GetChainID())
				}
				timer.Reset(timeout)
				resetTimerCount++
				lggr.Info().Int("count of reset", resetTimerCount).Msg("Resetting timer to validate ReportAccepted event")
				continue
			}
			reqStat.UpdateState(lggr, seqNum, testreporters.Commit, time.Since(prevEventAt), testreporters.Failure)
			return nil, time.Now().UTC(), fmt.Errorf("ReportAccepted is not found for seq num %d lane %d-->%d",
				seqNum, destCCIP.SourceChainId, destCCIP.Common.ChainClient.GetChainID())
		}
	}
}

func (destCCIP *DestCCIPModule) AssertReportBlessed(
	lggr zerolog.Logger,
	seqNum uint64,
	timeout time.Duration,
	CommitReport commit_store.CommitStoreCommitReport,
	prevEventAt time.Time,
	reqStat *testreporters.RequestStat,
) (time.Time, error) {
	if destCCIP.Common.ARM == nil {
		lggr.Info().Interface("commit store interval", CommitReport.Interval).Hex("Root", CommitReport.MerkleRoot[:]).Msg("Skipping ReportBlessed check for mock ARM")
		return prevEventAt, nil
	}
	lggr.Info().Interface("commit store interval", CommitReport.Interval).Msg("Waiting for Report To be blessed")
	timer := time.NewTimer(timeout)
	defer timer.Stop()
	resetTimerCount := 0
	ticker := time.NewTicker(time.Second)
	defer ticker.Stop()
	for {
		select {
		case <-ticker.C:
			var value any
			var foundAsRoot, ok bool
			value, foundAsRoot = destCCIP.ReportBlessedWatcher.Load(CommitReport.MerkleRoot)
			receivedAt := time.Now().UTC()
			ok = foundAsRoot
			if !foundAsRoot {
				// if the value is not found as root, check if it is found as sequence number
				value, ok = destCCIP.ReportBlessedBySeqNum.Load(seqNum)
			}
			if ok && value != nil {
				vLogs, exists := value.(*types.Log)
				if exists {
					// if the root is found, set the value for all the sequence numbers in the interval and delete the root from the map
					if foundAsRoot {
						// set the value for all the sequence numbers in the interval
						for i := CommitReport.Interval.Min; i <= CommitReport.Interval.Max; i++ {
							destCCIP.ReportBlessedBySeqNum.Store(i, vLogs)
						}
						// if the value is processed, delete it from the map
						destCCIP.ReportBlessedWatcher.Delete(CommitReport.MerkleRoot)
					} else {
						// if the value is processed, delete it from the map
						destCCIP.ReportBlessedBySeqNum.Delete(seqNum)
					}
					hdr, err := destCCIP.Common.ChainClient.HeaderByNumber(context.Background(), big.NewInt(int64(vLogs.BlockNumber)))
					if err == nil {
						receivedAt = hdr.Timestamp
					}
					receipt, err := destCCIP.Common.ChainClient.GetTxReceipt(vLogs.TxHash)
					if err != nil {
						lggr.Warn().Err(err).Msg("Failed to get receipt for ReportBlessed event")
					}
					var gasUsed uint64
					if receipt != nil {
						gasUsed = receipt.GasUsed
					}
					reqStat.UpdateState(lggr, seqNum, testreporters.ReportBlessed, receivedAt.Sub(prevEventAt), testreporters.Success,
						testreporters.TransactionStats{
							GasUsed:    gasUsed,
							TxHash:     vLogs.TxHash.String(),
							CommitRoot: fmt.Sprintf("%x", CommitReport.MerkleRoot),
						})
					return receivedAt, nil
				}
			}
		case <-timer.C:
			// if there is connection issue reset the context :
			if destCCIP.Common.IsConnectionRestoredRecently != nil && !destCCIP.Common.IsConnectionRestoredRecently.Load() {
				if resetTimerCount > 2 {
					reqStat.UpdateState(lggr, seqNum, testreporters.ReportBlessed, time.Since(prevEventAt), testreporters.Failure)
					return time.Now().UTC(), fmt.Errorf("possible RPC issue - ReportBlessed is not found for interval %+v lane %d-->%d",
						CommitReport.Interval, destCCIP.SourceChainId, destCCIP.Common.ChainClient.GetChainID())
				}
				timer.Reset(timeout)
				resetTimerCount++
				lggr.Info().Int("count of reset", resetTimerCount).Msg("Resetting timer to validate ReportBlessed event")
				continue
			}
			reqStat.UpdateState(lggr, seqNum, testreporters.ReportBlessed, time.Since(prevEventAt), testreporters.Failure)
			return time.Now().UTC(), fmt.Errorf("ReportBlessed is not found for interval %+v lane %d-->%d",
				CommitReport.Interval, destCCIP.SourceChainId, destCCIP.Common.ChainClient.GetChainID())
		}
	}
}

func (destCCIP *DestCCIPModule) AssertSeqNumberExecuted(
	lggr zerolog.Logger,
	seqNumberBefore uint64,
	timeout time.Duration,
	timeNow time.Time,
	reqStat *testreporters.RequestStat,
) error {
	lggr.Info().Int64("seqNum", int64(seqNumberBefore)).Msg("Waiting to be processed by commit store")
	timer := time.NewTimer(timeout)
	defer timer.Stop()
	resetTimerCount := 0
	ticker := time.NewTicker(time.Second)
	defer ticker.Stop()
	for {
		select {
		case <-ticker.C:
			if destCCIP.NextSeqNumToCommit.Load() > seqNumberBefore {
				return nil
			}
			seqNumberAfter, err := destCCIP.CommitStore.Instance.GetExpectedNextSequenceNumber(nil)
			if err != nil {
				// if we get error instead of returning error we continue, in case it's a temporary RPC failure .
				continue
			}
			if seqNumberAfter > seqNumberBefore {
				destCCIP.NextSeqNumToCommit.Store(seqNumberAfter)
				return nil
			}
		case <-timer.C:
			// if there is connection issue reset the context :
			if destCCIP.Common.IsConnectionRestoredRecently != nil && !destCCIP.Common.IsConnectionRestoredRecently.Load() {
				if resetTimerCount > 2 {
					reqStat.UpdateState(lggr, seqNumberBefore, testreporters.Commit, time.Since(timeNow), testreporters.Failure)
					return fmt.Errorf("possible RPC issue - sequence number is not increased for seq num %d lane %d-->%d",
						seqNumberBefore, destCCIP.SourceChainId, destCCIP.Common.ChainClient.GetChainID())
				}
				timer.Reset(timeout)
				resetTimerCount++
				lggr.Info().Int("count of reset", resetTimerCount).Msg("Resetting timer to validate seqnumber increase in commit store")
				continue
			}
			reqStat.UpdateState(lggr, seqNumberBefore, testreporters.Commit, time.Since(timeNow), testreporters.Failure)
			return fmt.Errorf("sequence number is not increased for seq num %d lane %d-->%d",
				seqNumberBefore, destCCIP.SourceChainId, destCCIP.Common.ChainClient.GetChainID())
		}
	}
}

func DefaultDestinationCCIPModule(
	logger zerolog.Logger,
	chainClient blockchain.EVMClient,
	sourceChainId uint64,
	sourceChain string,
	noOfTokensPerChain, noOfTokensWithDynamicPrice int,
	existingDeployment, multiCall bool,
	USDCMockDeployment *bool,
	laneConf *laneconfig.LaneConfig,
) (*DestCCIPModule, error) {
	cmn, err := NewCCIPCommonFromConfig(logger, chainClient, noOfTokensPerChain, noOfTokensWithDynamicPrice, existingDeployment, multiCall, USDCMockDeployment, laneConf)
	if err != nil {
		return nil, err
	}

	sourceChainSelector, err := chainselectors.SelectorFromChainId(sourceChainId)
	if err != nil {
		return nil, fmt.Errorf("failed to get chain selector for source chain id %d: %w", sourceChainId, err)
	}
	return &DestCCIPModule{
		Common:                  cmn,
		SourceChainId:           sourceChainId,
		SourceChainSelector:     sourceChainSelector,
		SourceNetworkName:       sourceChain,
		NextSeqNumToCommit:      atomic.NewUint64(1),
		ReportBlessedWatcher:    &sync.Map{},
		ReportBlessedBySeqNum:   &sync.Map{},
		ExecStateChangedWatcher: &sync.Map{},
		ReportAcceptedWatcher:   &sync.Map{},
	}, nil
}

type CCIPRequest struct {
	ReqNo                   int64
	txHash                  string
	txConfirmationTimestamp time.Time
	RequestStat             *testreporters.RequestStat
}

func CCIPRequestFromTxHash(txHash common.Hash, chainClient blockchain.EVMClient) (CCIPRequest, *types.Receipt, error) {
	rcpt, err := chainClient.GetTxReceipt(txHash)
	if err != nil {
		return CCIPRequest{}, nil, err
	}

	hdr, err := chainClient.HeaderByNumber(context.Background(), rcpt.BlockNumber)
	if err != nil {
		return CCIPRequest{}, nil, err
	}
	txConfirmationTimestamp := hdr.Timestamp

	return CCIPRequest{
		txHash:                  txHash.Hex(),
		txConfirmationTimestamp: txConfirmationTimestamp,
	}, rcpt, nil
}

type CCIPLane struct {
	Test              *testing.T
	Logger            zerolog.Logger
	SourceNetworkName string
	DestNetworkName   string
	SourceChain       blockchain.EVMClient
	DestChain         blockchain.EVMClient
	Source            *SourceCCIPModule
	Dest              *DestCCIPModule
	NumberOfReq       int
	Reports           *testreporters.CCIPLaneStats
	Balance           *BalanceSheet
	SentReqs          map[common.Hash][]CCIPRequest
	TotalFee          *big.Int // total fee for all the requests. Used for balance validation.
	ValidationTimeout time.Duration
	Context           context.Context
	SrcNetworkLaneCfg *laneconfig.LaneConfig
	DstNetworkLaneCfg *laneconfig.LaneConfig
}

func (lane *CCIPLane) TokenPricesConfig() (string, error) {
	d := DynamicPriceGetterConfig{
		AggregatorPrices: make(map[common.Address]AggregatorPriceConfig),
		StaticPrices:     make(map[common.Address]StaticPriceConfig),
	}
	// for each token if there is a price aggregator, add it to the aggregator prices
	// else add it to the static prices
	for _, token := range lane.Dest.Common.BridgeTokens {
		err := d.AddPriceConfig(token.Address(), lane.Dest.Common.PriceAggregators, LinkToUSD, lane.DestChain.GetChainID().Uint64())
		if err != nil {
			return "", fmt.Errorf("error in adding PriceConfig for dest bridge token %s: %w", token.Address(), err)
		}
	}
	err := d.AddPriceConfig(lane.Dest.Common.FeeToken.Address(), lane.Dest.Common.PriceAggregators, LinkToUSD, lane.DestChain.GetChainID().Uint64())
	if err != nil {
		return "", fmt.Errorf("error adding PriceConfig for dest Fee token %s: %w", lane.Dest.Common.FeeToken.Address(), err)
	}
	err = d.AddPriceConfig(lane.Dest.Common.WrappedNative.Hex(), lane.Dest.Common.PriceAggregators, WrappedNativeToUSD, lane.DestChain.GetChainID().Uint64())
	if err != nil {
		return "", fmt.Errorf("error in adding PriceConfig for dest WrappedNative token %s: %w", lane.Dest.Common.WrappedNative.Hex(), err)
	}
	err = d.AddPriceConfig(lane.Source.Common.WrappedNative.Hex(), lane.Source.Common.PriceAggregators, WrappedNativeToUSD, lane.SourceChain.GetChainID().Uint64())
	if err != nil {
		return "", fmt.Errorf("error in adding PriceConfig for source WrappedNative token %s: %w", lane.Source.Common.WrappedNative.Hex(), err)
	}
	return d.String()
}

// OptimizeStorage sets nil to various elements of CCIPLane which are only used
// during lane set up and not used for rest of the test duration
// this is called mainly by load test to keep the memory usage minimum for high number of lanes
func (lane *CCIPLane) OptimizeStorage() {
	lane.Source.Common.FreeUpUnusedSpace()
	lane.Dest.Common.FreeUpUnusedSpace()
	lane.DstNetworkLaneCfg = nil
	lane.SrcNetworkLaneCfg = nil
	// close all header subscriptions for dest chains
	queuedEvents := lane.Dest.Common.ChainClient.GetHeaderSubscriptions()
	for subName := range queuedEvents {
		lane.Dest.Common.ChainClient.DeleteHeaderEventSubscription(subName)
	}
	// close all header subscriptions for source chains except for finalized header
	queuedEvents = lane.Source.Common.ChainClient.GetHeaderSubscriptions()
	for subName := range queuedEvents {
		if subName == blockchain.FinalizedHeaderKey {
			continue
		}
		lane.Source.Common.ChainClient.DeleteHeaderEventSubscription(subName)
	}
}

func (lane *CCIPLane) UpdateLaneConfig() {
	lane.Source.Common.WriteLaneConfig(lane.SrcNetworkLaneCfg)
	lane.SrcNetworkLaneCfg.SrcContractsMu.Lock()
	lane.SrcNetworkLaneCfg.SrcContracts[lane.Source.DestNetworkName] = laneconfig.SourceContracts{
		OnRamp:     lane.Source.OnRamp.Address(),
		DepolyedAt: lane.Source.SrcStartBlock,
	}
	lane.SrcNetworkLaneCfg.SrcContractsMu.Unlock()
	lane.Dest.Common.WriteLaneConfig(lane.DstNetworkLaneCfg)
	lane.DstNetworkLaneCfg.DestContractsMu.Lock()
	lane.DstNetworkLaneCfg.DestContracts[lane.Dest.SourceNetworkName] = laneconfig.DestContracts{
		OffRamp:      lane.Dest.OffRamp.Address(),
		CommitStore:  lane.Dest.CommitStore.Address(),
		ReceiverDapp: lane.Dest.ReceiverDapp.Address(),
	}
	lane.DstNetworkLaneCfg.DestContractsMu.Unlock()
}

func (lane *CCIPLane) RecordStateBeforeTransfer() {
	// collect the balance assert.ment to verify balances after transfer
	bal, err := testhelpers.GetBalances(lane.Test, lane.Source.CollectBalanceRequirements())
	require.NoError(lane.Test, err, "fetching source balance")
	lane.Balance.RecordBalance(bal)

	bal, err = testhelpers.GetBalances(lane.Test, lane.Dest.CollectBalanceRequirements())
	require.NoError(lane.Test, err, "fetching dest balance")
	lane.Balance.RecordBalance(bal)

	// save the current block numbers to use in various filter log requests
	lane.TotalFee = big.NewInt(0)
	lane.NumberOfReq = 0
	lane.SentReqs = make(map[common.Hash][]CCIPRequest)
}

func (lane *CCIPLane) AddToSentReqs(txHash common.Hash, reqStats []*testreporters.RequestStat) (*types.Receipt, error) {
	request, rcpt, err := CCIPRequestFromTxHash(txHash, lane.Source.Common.ChainClient)
	if err != nil {
		for _, stat := range reqStats {
			stat.UpdateState(lane.Logger, 0, testreporters.TX, 0, testreporters.Failure)
		}
		return rcpt, fmt.Errorf("could not get request from tx hash %s: %w", txHash.Hex(), err)
	}
	var allRequests []CCIPRequest
	for _, stat := range reqStats {
		allRequests = append(allRequests, CCIPRequest{
			ReqNo:                   stat.ReqNo,
			txHash:                  rcpt.TxHash.Hex(),
			txConfirmationTimestamp: request.txConfirmationTimestamp,
			RequestStat:             stat,
		})
		lane.NumberOfReq++
	}
	lane.SentReqs[rcpt.TxHash] = allRequests
	return rcpt, nil
}

// Multicall sends multiple ccip-send requests in a single transaction
// It will create one transaction for all the requests and will wait for the confirmation
func (lane *CCIPLane) Multicall(noOfRequests int, multiSendAddr common.Address) error {
	var ccipMultipleMsg []contracts.CCIPMsgData
	feeToken := common.HexToAddress(lane.Source.Common.FeeToken.Address())
	genericMsg, err := lane.Source.CCIPMsg(lane.Dest.ReceiverDapp.EthAddress, big.NewInt(600_000))
	if err != nil {
		return fmt.Errorf("failed to form the ccip message: %w", err)
	}
	destChainSelector, err := chainselectors.SelectorFromChainId(lane.Source.DestinationChainId)
	if err != nil {
		return fmt.Errorf("failed getting the chain selector: %w", err)
	}
	var reqStats []*testreporters.RequestStat
	var txstats []testreporters.TransactionStats
	for i := 1; i <= noOfRequests; i++ {
		// form the message for transfer
		msg := genericMsg
		msg.Data = []byte(fmt.Sprintf("msg %d", i))
		sendData := contracts.CCIPMsgData{
			Msg:           msg,
			RouterAddr:    lane.Source.Common.Router.EthAddress,
			ChainSelector: destChainSelector,
		}

		fee, err := lane.Source.Common.Router.GetFee(destChainSelector, msg)
		if err != nil {
			reason, _ := blockchain.RPCErrorFromError(err)
			if reason != "" {
				return fmt.Errorf("failed getting the fee: %s", reason)
			}
			return fmt.Errorf("failed getting the fee: %w", err)
		}
		log.Info().Str("fee", fee.String()).Msg("calculated fee")
		sendData.Fee = fee
		lane.TotalFee = new(big.Int).Add(lane.TotalFee, fee)
		ccipMultipleMsg = append(ccipMultipleMsg, sendData)
		// if token transfer is required, transfer the token amount to multisend
		for i, amount := range lane.Source.TransferAmount {
			// if length of sourceCCIP.TransferAmount is more than available bridge token use first bridge token
			token := lane.Source.Common.BridgeTokens[0]
			if i < len(lane.Source.Common.BridgeTokens) {
				token = lane.Source.Common.BridgeTokens[i]
			}
			err := token.Transfer(multiSendAddr.Hex(), amount)
			if err != nil {
				return err
			}
		}
		stat := testreporters.NewCCIPRequestStats(int64(lane.NumberOfReq+i), lane.SourceNetworkName, lane.DestNetworkName)
		txstats = append(txstats, testreporters.TransactionStats{
			Fee:                fee.String(),
			NoOfTokensSent:     len(msg.TokenAmounts),
			MessageBytesLength: int64(len(msg.Data)),
		})
		reqStats = append(reqStats, stat)
	}
	isNative := true
	// transfer the fee amount to multisend
	if feeToken != (common.Address{}) {
		isNative = false
		err := lane.Source.Common.FeeToken.Transfer(multiSendAddr.Hex(), lane.TotalFee)
		if err != nil {
			return err
		}
	}

	tx, err := contracts.MultiCallCCIP(lane.Source.Common.ChainClient, multiSendAddr.Hex(), ccipMultipleMsg, isNative)
	if err != nil {
		// update the stats as failure for all the requests in the multicall tx
		for _, stat := range reqStats {
			stat.UpdateState(lane.Logger, 0, testreporters.TX, 0, testreporters.Failure)
		}
		return fmt.Errorf("failed to send the multicall: %w", err)
	}
	rcpt, err := lane.AddToSentReqs(tx.Hash(), reqStats)
	if err != nil {
		return err
	}
	var gasUsed uint64
	if rcpt != nil {
		gasUsed = rcpt.GasUsed
	}
	// update the stats for all the requests in the multicall tx
	for i, stat := range reqStats {
		txstats[i].GasUsed = gasUsed
		txstats[i].TxHash = tx.Hash().Hex()
		stat.UpdateState(lane.Logger, 0, testreporters.TX, 0, testreporters.Success, txstats[i])
	}
	return nil
}

// SendRequests sends individual ccip-send requests in different transactions
// It will create noOfRequests transactions
func (lane *CCIPLane) SendRequests(noOfRequests int, gasLimit *big.Int) error {
	for i := 1; i <= noOfRequests; i++ {
		stat := testreporters.NewCCIPRequestStats(int64(lane.NumberOfReq+i), lane.SourceNetworkName, lane.DestNetworkName)
		txHash, txConfirmationDur, fee, err := lane.Source.SendRequest(
			lane.Dest.ReceiverDapp.EthAddress,
			gasLimit,
		)
		if err != nil {
			stat.UpdateState(lane.Logger, 0, testreporters.TX, txConfirmationDur, testreporters.Failure)
			return fmt.Errorf("could not send request: %w", err)
		}
		err = lane.Source.Common.ChainClient.WaitForEvents()
		if err != nil {
			stat.UpdateState(lane.Logger, 0, testreporters.TX, txConfirmationDur, testreporters.Failure)
			return fmt.Errorf("could not send request: %w", err)
		}

<<<<<<< HEAD
		noOfTokens := 0
		for _, tokenAmount := range lane.Source.TransferAmount { // Only count tokens that are actually sent
			if tokenAmount == nil {
				continue
			}
			if tokenAmount.Cmp(big.NewInt(0)) > 0 {
				noOfTokens++
			}
		}
		if msgType == DataOnlyTransfer {
			noOfTokens = 0
		}
=======
		noOfTokens := len(lane.Source.TransferAmount)
>>>>>>> 19dafcc0
		rcpt, err := lane.AddToSentReqs(txHash, []*testreporters.RequestStat{stat})
		if err != nil {
			return err
		}
		var gasUsed uint64
		if rcpt != nil {
			gasUsed = rcpt.GasUsed
		}
		stat.UpdateState(lane.Logger, 0,
			testreporters.TX, txConfirmationDur, testreporters.Success, testreporters.TransactionStats{
				Fee:                fee.String(),
				GasUsed:            gasUsed,
				TxHash:             rcpt.TxHash.Hex(),
				NoOfTokensSent:     noOfTokens,
				MessageBytesLength: lane.Source.MsgDataLength,
			})
		lane.TotalFee = bigmath.Add(lane.TotalFee, fee)
	}

	return nil
}

func (lane *CCIPLane) ExecuteManually() error {
	onRampABI, err := abi.JSON(strings.NewReader(evm_2_evm_onramp.EVM2EVMOnRampABI))
	if err != nil {
		return err
	}
	sendReqTopic := onRampABI.Events["CCIPSendRequested"].ID
	for txHash, req := range lane.SentReqs {
		for _, ccipReq := range req {
			lane.Logger.Info().Str("ccip-send", txHash.Hex()).Msg("Executing request manually")
			seqNum := ccipReq.RequestStat.SeqNum
			sendReqReceipt, err := lane.Source.Common.ChainClient.GetTxReceipt(txHash)
			if err != nil {
				return err
			}
			if sendReqReceipt == nil {
				return fmt.Errorf("could not find the receipt for tx %s", txHash.Hex())
			}
			destUser, err := lane.DestChain.TransactionOpts(lane.DestChain.GetDefaultWallet())
			if err != nil {
				return err
			}
			commitStat, ok := ccipReq.RequestStat.StatusByPhase[testreporters.Commit]
			if !ok {
				return fmt.Errorf("could not find the commit phase in the request stats, reqNo %d", ccipReq.RequestStat.ReqNo)
			}
			commitTx := commitStat.SendTransactionStats.TxHash
			commitReceipt, err := lane.DestChain.GetTxReceipt(common.HexToHash(commitTx))
			if err != nil {
				return err
			}
			var logIndex uint
			// find the send request log index sendReqReceipt
			for _, sendReqLog := range sendReqReceipt.Logs {
				if sendReqLog.Topics[0] == sendReqTopic {
					sendReqEvent, err := lane.Source.OnRamp.Instance.ParseCCIPSendRequested(*sendReqLog)
					if err != nil {
						return err
					}
					if sendReqEvent.Message.SequenceNumber == seqNum {
						logIndex = sendReqLog.Index
					}
				}
			}
			destChainSelector, err := chainselectors.SelectorFromChainId(lane.DestChain.GetChainID().Uint64())
			if err != nil {
				return err
			}
			sourceChainSelector, err := chainselectors.SelectorFromChainId(lane.SourceChain.GetChainID().Uint64())
			if err != nil {
				return err
			}
			args := testhelpers.ManualExecArgs{
				SourceChainID:    sourceChainSelector,
				DestChainID:      destChainSelector,
				DestUser:         destUser,
				SourceChain:      lane.SourceChain.Backend(),
				DestChain:        lane.DestChain.Backend(),
				SourceStartBlock: sendReqReceipt.BlockNumber,
				DestStartBlock:   commitReceipt.BlockNumber.Uint64(),
				SendReqTxHash:    txHash.Hex(),
				CommitStore:      lane.Dest.CommitStore.Address(),
				OnRamp:           lane.Source.OnRamp.Address(),
				OffRamp:          lane.Dest.OffRamp.Address(),
				SendReqLogIndex:  logIndex,
				GasLimit:         big.NewInt(600_000),
			}
			timeNow := time.Now().UTC()
			tx, err := args.ExecuteManually()
			if err != nil {
				return fmt.Errorf("could not execute manually: %w seqNum %d", err, seqNum)
			}

			rec, err := bind.WaitMined(context.Background(), lane.DestChain.DeployBackend(), tx)
			if err != nil {
				return fmt.Errorf("could not get receipt: %w seqNum %d", err, seqNum)
			}
			if rec.Status != 1 {
				return fmt.Errorf("manual execution failed: %w seqNum %d", err, seqNum)
			}
			lane.Logger.Info().Uint64("seqNum", seqNum).Msg("Manual Execution completed")
			_, err = lane.Dest.AssertEventExecutionStateChanged(lane.Logger, seqNum, lane.ValidationTimeout,
				timeNow, ccipReq.RequestStat, testhelpers.ExecutionStateSuccess)
			if err != nil {
				return fmt.Errorf("could not validate ExecutionStateChanged event: %w", err)
			}
		}
	}
	return nil
}

func (lane *CCIPLane) ValidateRequests(successfulExecution bool) {
	for txHash, ccipReqs := range lane.SentReqs {
		require.Greater(lane.Test, len(ccipReqs), 0, "no ccip requests found for tx hash")
		execState := testhelpers.ExecutionStateSuccess
		if !successfulExecution {
			execState = testhelpers.ExecutionStateFailure
		}
		require.NoError(lane.Test, lane.ValidateRequestByTxHash(txHash, execState), "validating request events by tx hash")
	}
	if !successfulExecution {
		return
	}
	// Asserting balances reliably work only for simulated private chains. The testnet contract balances might get updated by other transactions
	// verify the fee amount is deducted from sender, added to receiver token balances and
	if len(lane.Source.TransferAmount) > 0 && len(lane.Source.Common.BridgeTokens) > 0 {
		lane.Source.UpdateBalance(int64(lane.NumberOfReq), lane.TotalFee, lane.Balance)
		lane.Dest.UpdateBalance(lane.Source.TransferAmount, int64(lane.NumberOfReq), lane.Balance)
	}
}

func (lane *CCIPLane) ValidateRequestByTxHash(txHash common.Hash, execState testhelpers.MessageExecutionState) error {
	var reqStats []*testreporters.RequestStat
	ccipRequests := lane.SentReqs[txHash]
	require.Greater(lane.Test, len(ccipRequests), 0, "no ccip requests found for tx hash")
	txConfirmation := ccipRequests[0].txConfirmationTimestamp
	defer func() {
		for _, req := range ccipRequests {
			lane.Reports.UpdatePhaseStatsForReq(req.RequestStat)
		}
	}()
	for _, req := range ccipRequests {
		reqStats = append(reqStats, req.RequestStat)
	}

	msgLogs, ccipSendReqGenAt, err := lane.Source.AssertEventCCIPSendRequested(
		lane.Logger, txHash.Hex(), lane.ValidationTimeout, txConfirmation, reqStats,
	)
	if err != nil || msgLogs == nil {
		return fmt.Errorf("could not validate CCIPSendRequested event: %w", err)
	}
	sourceLogFinalizedAt, _, err := lane.Source.AssertSendRequestedLogFinalized(lane.Logger, txHash, ccipSendReqGenAt, reqStats)
	if err != nil {
		return fmt.Errorf("could not finalize CCIPSendRequested event: %w", err)
	}
	for _, msgLog := range msgLogs {
		seqNumber := msgLog.Message.SequenceNumber
		var reqStat *testreporters.RequestStat
		for _, stat := range reqStats {
			if stat.SeqNum == seqNumber {
				reqStat = stat
				break
			}
		}
		if reqStat == nil {
			return fmt.Errorf("could not find request stat for seq number %d", seqNumber)
		}

		err = lane.Dest.AssertSeqNumberExecuted(lane.Logger, seqNumber, lane.ValidationTimeout, sourceLogFinalizedAt, reqStat)
		if err != nil {
			return fmt.Errorf("could not validate seq number increase at commit store: %w", err)
		}

		// Verify whether commitStore has accepted the report
		commitReport, reportAcceptedAt, err := lane.Dest.AssertEventReportAccepted(
			lane.Logger, seqNumber, lane.ValidationTimeout, sourceLogFinalizedAt, reqStat)
		if err != nil || commitReport == nil {
			return fmt.Errorf("could not validate ReportAccepted event: %w", err)
		}

		reportBlessedAt, err := lane.Dest.AssertReportBlessed(lane.Logger, seqNumber, lane.ValidationTimeout, *commitReport, reportAcceptedAt, reqStat)
		if err != nil {
			return fmt.Errorf("could not validate ReportBlessed event: %w", err)
		}
		// Verify whether the execution state is changed and the transfer is successful
		_, err = lane.Dest.AssertEventExecutionStateChanged(lane.Logger, seqNumber, lane.ValidationTimeout, reportBlessedAt, reqStat, execState)
		if err != nil {
			return fmt.Errorf("could not validate ExecutionStateChanged event: %w", err)
		}
	}
	return nil
}

func (lane *CCIPLane) StartEventWatchers() error {
	if lane.Source.Common.ChainClient.GetNetworkConfig().FinalityDepth == 0 {
		err := lane.Source.Common.ChainClient.PollFinality()
		if err != nil {
			return err
		}
	}

	go lane.Source.Common.PollRPCConnection(lane.Context, lane.Logger)
	go lane.Dest.Common.PollRPCConnection(lane.Context, lane.Logger)

	sendReqEvent := make(chan *evm_2_evm_onramp.EVM2EVMOnRampCCIPSendRequested)
	sub, err := lane.Source.OnRamp.Instance.WatchCCIPSendRequested(nil, sendReqEvent)
	if err != nil {
		return err
	}
	go func(sub event.Subscription) {
		defer sub.Unsubscribe()
		resubscribed := false
		for {
			select {
			case e := <-sendReqEvent:
				lane.Logger.Info().Msgf("CCIPSendRequested event received for seq number %d", e.Message.SequenceNumber)
				eventsForTx, ok := lane.Source.CCIPSendRequestedWatcher.Load(e.Raw.TxHash.Hex())
				if ok {
					lane.Source.CCIPSendRequestedWatcher.Store(e.Raw.TxHash.Hex(), append(eventsForTx.([]*evm_2_evm_onramp.EVM2EVMOnRampCCIPSendRequested), e))
				} else {
					lane.Source.CCIPSendRequestedWatcher.Store(e.Raw.TxHash.Hex(), []*evm_2_evm_onramp.EVM2EVMOnRampCCIPSendRequested{e})
				}

				lane.Source.CCIPSendRequestedWatcher = testutils.DeleteNilEntriesFromMap(lane.Source.CCIPSendRequestedWatcher)
				// check every second if connection is restored
			case <-time.After(1 * time.Second):
				// if there is a connection issue, set resubscribed to false
				if lane.Source.Common.IsConnectionRestoredRecently != nil && !lane.Source.Common.IsConnectionRestoredRecently.Load() {
					resubscribed = false
				}
				// if connection is restored re-subscribe, if not already resubscribed
				if lane.Source.Common.IsConnectionRestoredRecently != nil && lane.Source.Common.IsConnectionRestoredRecently.Load() && !resubscribed {
					lane.Logger.Info().Msg("source connection restored restarting subscription")
					if sub != nil {
						sub.Unsubscribe()
					}
					sub, err = lane.Source.OnRamp.Instance.WatchCCIPSendRequested(&bind.WatchOpts{
						Start: pointer.ToUint64(lane.Source.SrcStartBlock),
					}, sendReqEvent)
					if err != nil {
						resubscribed = false
						lane.Logger.Error().Err(err).Msg("error in resubscribing to CCIPSendRequested after restoring connection")
					} else {
						resubscribed = true
					}
				}
			case <-lane.Context.Done():
				return
			}
		}
	}(sub)

	reportAcceptedEvent := make(chan *commit_store.CommitStoreReportAccepted)
	sub, err = lane.Dest.CommitStore.Instance.WatchReportAccepted(nil, reportAcceptedEvent)
	if err != nil {
		return err
	}

	go func(sub event.Subscription) {
		defer sub.Unsubscribe()
		resubscribed := false
		for {
			select {
			case e := <-reportAcceptedEvent:
				for i := e.Report.Interval.Min; i <= e.Report.Interval.Max; i++ {
					lane.Dest.ReportAcceptedWatcher.Store(i, e)
				}
				lane.Dest.ReportAcceptedWatcher = testutils.DeleteNilEntriesFromMap(lane.Dest.ReportAcceptedWatcher)
				// check every second if connection is restored
			case <-time.After(1 * time.Second):
				// if there is a connection issue, set resubscribed to false
				if lane.Dest.Common.IsConnectionRestoredRecently != nil && !lane.Dest.Common.IsConnectionRestoredRecently.Load() {
					resubscribed = false
				}
				// if connection is restored re-subscribe, if not already resubscribed
				if lane.Dest.Common.IsConnectionRestoredRecently != nil && lane.Dest.Common.IsConnectionRestoredRecently.Load() && !resubscribed {
					lane.Logger.Info().Msg("dest connection restored restarting ReportAccepted subscription")
					if sub != nil {
						sub.Unsubscribe()
					}
					sub, err = lane.Dest.CommitStore.Instance.WatchReportAccepted(&bind.WatchOpts{
						Start: pointer.ToUint64(lane.Dest.DestStartBlock),
					}, reportAcceptedEvent)
					if err != nil {
						resubscribed = false
						lane.Logger.Error().Err(err).Msg("error in resubscribing to ReportAccepted after restoring connection")
					} else {
						resubscribed = true
					}
				}
			case <-lane.Context.Done():
				return
			}
		}
	}(sub)

	if lane.Dest.Common.ARM != nil {
		reportBlessedEvent := make(chan *arm_contract.ARMContractTaggedRootBlessed)
		sub, err = lane.Dest.Common.ARM.Instance.WatchTaggedRootBlessed(nil, reportBlessedEvent, nil)
		if err != nil {
			return err
		}

		go func(sub event.Subscription) {
			defer sub.Unsubscribe()
			resubscribed := false
			for {
				select {
				case e := <-reportBlessedEvent:
					lane.Logger.Info().Msgf("TaggedRootBlessed event received for root %x", e.TaggedRoot.Root)
					if e.TaggedRoot.CommitStore == lane.Dest.CommitStore.EthAddress {
						lane.Dest.ReportBlessedWatcher.Store(e.TaggedRoot.Root, &e.Raw)
					}
					lane.Dest.ReportBlessedWatcher = testutils.DeleteNilEntriesFromMap(lane.Dest.ReportBlessedWatcher)
					// check every second if connection is restored
				case <-time.After(1 * time.Second):
					// if there is a connection issue, set resubscribed to false
					if lane.Dest.Common.IsConnectionRestoredRecently != nil && !lane.Dest.Common.IsConnectionRestoredRecently.Load() {
						resubscribed = false
					}
					// if connection is restored re-subscribe, if not already resubscribed
					if lane.Dest.Common.IsConnectionRestoredRecently != nil && lane.Dest.Common.IsConnectionRestoredRecently.Load() && !resubscribed {
						lane.Logger.Info().Msg("dest connection restored restarting TaggedRootBlessed subscription")
						if sub != nil {
							sub.Unsubscribe()
						}
						sub, err = lane.Dest.Common.ARM.Instance.WatchTaggedRootBlessed(&bind.WatchOpts{
							Start: pointer.ToUint64(lane.Dest.DestStartBlock),
						}, reportBlessedEvent, nil)
						if err != nil {
							resubscribed = false
							lane.Logger.Error().Err(err).Msg("error in resubscribing to TaggedRootBlessed after restoring connection")
						} else {
							resubscribed = true
						}
					}
				case <-lane.Context.Done():
					return
				}
			}
		}(sub)
	}

	execStateChangedEvent := make(chan *evm_2_evm_offramp.EVM2EVMOffRampExecutionStateChanged)
	sub, err = lane.Dest.OffRamp.Instance.WatchExecutionStateChanged(nil, execStateChangedEvent, nil, nil)
	if err != nil {
		return err
	}

	go func(sub event.Subscription) {
		defer sub.Unsubscribe()
		resubscribed := false
		for {
			select {
			case e := <-execStateChangedEvent:
				lane.Logger.Info().Msgf("Execution state changed event received for seq number %d", e.SequenceNumber)
				lane.Dest.ExecStateChangedWatcher.Store(e.SequenceNumber, e)
				lane.Dest.ExecStateChangedWatcher = testutils.DeleteNilEntriesFromMap(lane.Dest.ExecStateChangedWatcher)
				// check every second if connection is restored
			case <-time.After(1 * time.Second):
				// if there is a connection issue, set resubscribed to false
				if lane.Dest.Common.IsConnectionRestoredRecently != nil && !lane.Dest.Common.IsConnectionRestoredRecently.Load() {
					resubscribed = false
				}
				// if connection is restored re-subscribe, if not already resubscribed
				if lane.Dest.Common.IsConnectionRestoredRecently != nil && lane.Dest.Common.IsConnectionRestoredRecently.Load() && !resubscribed {
					lane.Logger.Info().Msg("dest connection restored restarting ExecutionStateChanged subscription")
					if sub != nil {
						sub.Unsubscribe()
					}
					sub, err = lane.Dest.OffRamp.Instance.WatchExecutionStateChanged(&bind.WatchOpts{
						Start: pointer.ToUint64(lane.Dest.DestStartBlock),
					}, execStateChangedEvent, nil, nil)
					if err != nil {
						resubscribed = false
						lane.Logger.Error().Err(err).Msg("error in resubscribing to ExecutionStateChanged after restoring connection")
					} else {
						resubscribed = true
					}
				}
			case <-lane.Context.Done():
				return
			}
		}
	}(sub)
	return nil
}

func (lane *CCIPLane) CleanUp(clearFees bool) error {
	lane.Logger.Info().Msg("Cleaning up lane")
	if lane.Source.Common.ChainClient.GetNetworkConfig().FinalityDepth == 0 {
		lane.Source.Common.ChainClient.CancelFinalityPolling()
	}
	// recover fees from onRamp contract
	if clearFees && !lane.Source.Common.ChainClient.NetworkSimulated() {
		err := lane.Source.PayCCIPFeeToOwnerAddress()
		if err != nil {
			return err
		}
	}
	err := lane.Dest.Common.ChainClient.Close()
	if err != nil {
		return err
	}
	return lane.Source.Common.ChainClient.Close()
}

// DeployNewCCIPLane sets up a lane and initiates lane.Source and lane.Destination
// If configureCLNodes is true it sets up jobs and contract config for the lane
func (lane *CCIPLane) DeployNewCCIPLane(
	setUpCtx context.Context,
	env *CCIPTestEnv,
	testConf *testconfig.CCIPTestConfig,
	bootstrapAdded *atomic.Bool,
	jobErrGroup *errgroup.Group,
) error {
	var err error
	sourceChainClient := lane.SourceChain
	destChainClient := lane.DestChain
	srcConf := lane.SrcNetworkLaneCfg
	destConf := lane.DstNetworkLaneCfg
	commitAndExecOnSameDON := pointer.GetBool(testConf.CommitAndExecuteOnSameDON)
	withPipeline := pointer.GetBool(testConf.TokenConfig.WithPipeline)
	transferAmounts := testConf.MsgDetails.TransferAmounts()
	msgByteLength := pointer.GetInt64(testConf.MsgDetails.DataLength)
	existingDeployment := pointer.GetBool(testConf.ExistingDeployment)
	configureCLNodes := !existingDeployment
	USDCMockDeployment := testConf.USDCMockDeployment
	multiCall := pointer.GetBool(testConf.MulticallInOneTx)
	lane.Source, err = DefaultSourceCCIPModule(
		lane.Logger,
		sourceChainClient, destChainClient.GetChainID().Uint64(),
		destChainClient.GetNetworkName(),
		pointer.GetInt(testConf.TokenConfig.NoOfTokensPerChain),
		pointer.GetInt(testConf.TokenConfig.NoOfTokensWithDynamicPrice),
		transferAmounts, msgByteLength,
		existingDeployment, multiCall, USDCMockDeployment, srcConf,
	)
	if err != nil {
		return fmt.Errorf("failed to create source module: %w", err)
	}
	lane.Dest, err = DefaultDestinationCCIPModule(
		lane.Logger,
		destChainClient, sourceChainClient.GetChainID().Uint64(),
		sourceChainClient.GetNetworkName(),
		pointer.GetInt(testConf.TokenConfig.NoOfTokensPerChain),
		pointer.GetInt(testConf.TokenConfig.NoOfTokensWithDynamicPrice),
		existingDeployment, multiCall, USDCMockDeployment, destConf,
	)
	if err != nil {
		return fmt.Errorf("failed to create destination module: %w", err)
	}

	// deploy all source contracts
	err = lane.Source.DeployContracts(srcConf)
	if err != nil {
		return fmt.Errorf("failed to deploy source contracts: %w", err)
	}
	// deploy all destination contracts
	err = lane.Dest.DeployContracts(*lane.Source, destConf)
	if err != nil {
		return fmt.Errorf("failed to deploy destination contracts: %w", err)
	}

	// if it's a new USDC deployment, sync the USDC domain
	var destPools []common.Address
	for _, pool := range lane.Dest.Common.BridgeTokenPools {
		if pool.USDCPool == nil {
			continue
		}
		destPools = append(destPools, pool.EthAddress)
	}
	err = lane.Source.Common.SyncUSDCDomain(lane.Dest.Common.TokenTransmitter, destPools, lane.Source.DestinationChainId)
	if err != nil {
		return fmt.Errorf("failed to sync USDC domain: %w", err)
	}

	lane.UpdateLaneConfig()

	// if lane is being set up for already configured CL nodes and contracts
	// no further action is necessary
	if !configureCLNodes {
		return nil
	}
	err = lane.Source.Common.WatchForPriceUpdates(setUpCtx)
	if err != nil {
		return fmt.Errorf("error in starting price update watch")
	}
	if env == nil {
		return fmt.Errorf("test environment not set")
	}
	// wait for the CL nodes to be ready before moving ahead with job creation
	err = env.CLNodeWithKeyReady.Wait()
	if err != nil {
		return fmt.Errorf("failed to wait for CL nodes to be ready: %w", err)
	}
	clNodesWithKeys := env.CLNodesWithKeys
	// set up ocr2 jobs
	clNodes, exists := clNodesWithKeys[lane.Dest.Common.ChainClient.GetChainID().String()]
	if !exists {
		return fmt.Errorf("could not find CL nodes for %s", lane.Dest.Common.ChainClient.GetChainID().String())
	}
	bootstrapCommit := clNodes[0]
	var bootstrapExec *client.CLNodesWithKeys
	commitNodes := clNodes[env.CommitNodeStartIndex : env.CommitNodeStartIndex+env.NumOfCommitNodes]
	execNodes := clNodes[env.ExecNodeStartIndex : env.ExecNodeStartIndex+env.NumOfExecNodes]
	if !commitAndExecOnSameDON {
		if len(clNodes) < 11 {
			return fmt.Errorf("not enough CL nodes for separate commit and execution nodes")
		}
		bootstrapExec = clNodes[1] // for a set-up of different commit and execution nodes second node is the bootstrapper for execution nodes
	}

	// save the current block numbers. If there is a delay between job start up and ocr config set up, the jobs will
	// replay the log polling from these mentioned block number. The dest block number should ideally be the block number on which
	// contract config is set and the source block number should be the one on which the ccip send request is performed.
	// Here for simplicity we are just taking the current block number just before the job is created.
	currentBlockOnDest, err := destChainClient.LatestBlockNumber(context.Background())
	if err != nil {
		return fmt.Errorf("getting current block should be successful in destination chain %w", err)
	}

	var killgrave *ctftestenv.Killgrave
	if env.LocalCluster != nil {
		killgrave = env.LocalCluster.MockAdapter
	}
	var tokenAddresses []string
	for _, token := range lane.Dest.Common.BridgeTokens {
		tokenAddresses = append(tokenAddresses, token.Address())
	}
	tokenAddresses = append(tokenAddresses, lane.Dest.Common.FeeToken.Address(), lane.Source.Common.WrappedNative.Hex(), lane.Dest.Common.WrappedNative.Hex())

	// Only one off pipeline or price getter to be set.
	tokenPricesUSDPipeline := ""
	tokenPricesConfigJson := ""
	if withPipeline {
		tokensUSDUrl := TokenPricePipelineURLs(tokenAddresses, killgrave, env.MockServer)
		tokenPricesUSDPipeline = TokenFeeForMultipleTokenAddr(tokensUSDUrl)
	} else {
		tokenPricesConfigJson, err = lane.TokenPricesConfig()
		if err != nil {
			return fmt.Errorf("error getting token prices config %w", err)
		}
		lane.Logger.Info().Str("tokenPricesConfigJson", tokenPricesConfigJson).Msg("Price getter config")
	}

	jobParams := integrationtesthelpers.CCIPJobSpecParams{
		OffRamp:                lane.Dest.OffRamp.EthAddress,
		CommitStore:            lane.Dest.CommitStore.EthAddress,
		SourceChainName:        sourceChainClient.GetNetworkName(),
		DestChainName:          destChainClient.GetNetworkName(),
		DestEvmChainId:         destChainClient.GetChainID().Uint64(),
		SourceStartBlock:       lane.Source.SrcStartBlock,
		TokenPricesUSDPipeline: tokenPricesUSDPipeline,
		PriceGetterConfig:      tokenPricesConfigJson,
		DestStartBlock:         currentBlockOnDest,
	}
	if !lane.Source.Common.ExistingDeployment && lane.Source.Common.IsUSDCDeployment() {
		api := ""
		if killgrave != nil {
			api = killgrave.InternalEndpoint
		}
		if env.MockServer != nil {
			api = env.MockServer.Config.ClusterURL
		}
		if lane.Source.Common.TokenTransmitter == nil {
			return fmt.Errorf("token transmitter address not set")
		}
		// Only one USDC allowed per chain
		jobParams.USDCConfig = &config.USDCConfig{
			SourceTokenAddress:              common.HexToAddress(lane.Source.Common.BridgeTokens[0].Address()),
			SourceMessageTransmitterAddress: lane.Source.Common.TokenTransmitter.ContractAddress,
			AttestationAPI:                  api,
			AttestationAPITimeoutSeconds:    5,
		}
	}
	if !bootstrapAdded.Load() {
		bootstrapAdded.Store(true)
		err := CreateBootstrapJob(jobParams, bootstrapCommit, bootstrapExec)
		if err != nil {
			return fmt.Errorf("failed to create bootstrap job: %w", err)
		}
	}

	bootstrapCommitP2PId := bootstrapCommit.KeysBundle.P2PKeys.Data[0].Attributes.PeerID
	var p2pBootstrappersExec, p2pBootstrappersCommit *client.P2PData
	if bootstrapExec != nil {
		p2pBootstrappersExec = &client.P2PData{
			InternalIP: bootstrapExec.Node.InternalIP(),
			PeerID:     bootstrapExec.KeysBundle.P2PKeys.Data[0].Attributes.PeerID,
		}
	}

	p2pBootstrappersCommit = &client.P2PData{
		InternalIP: bootstrapCommit.Node.InternalIP(),
		PeerID:     bootstrapCommitP2PId,
	}

	jobParams.P2PV2Bootstrappers = []string{p2pBootstrappersCommit.P2PV2Bootstrapper()}

	// set up ocr2 config
	err = SetOCR2Configs(commitNodes, execNodes, *lane.Dest)
	if err != nil {
		return fmt.Errorf("failed to set ocr2 config: %w", err)
	}

	err = CreateOCR2CCIPCommitJobs(lane.Logger, jobParams, commitNodes, env.nodeMutexes, jobErrGroup)
	if err != nil {
		return fmt.Errorf("failed to create ocr2 commit jobs: %w", err)
	}
	if p2pBootstrappersExec != nil {
		jobParams.P2PV2Bootstrappers = []string{p2pBootstrappersExec.P2PV2Bootstrapper()}
	}

	err = CreateOCR2CCIPExecutionJobs(lane.Logger, jobParams, execNodes, env.nodeMutexes, jobErrGroup)
	if err != nil {
		return fmt.Errorf("failed to create ocr2 execution jobs: %w", err)
	}

	lane.Dest.Common.ChainClient.ParallelTransactions(false)
	lane.Source.Common.ChainClient.ParallelTransactions(false)

	return nil
}

// SetOCR2Configs sets the oracle config in ocr2 contracts
// nil value in execNodes denotes commit and execution jobs are to be set up in same DON
func SetOCR2Configs(commitNodes, execNodes []*client.CLNodesWithKeys, destCCIP DestCCIPModule) error {
	inflightExpiryExec := commonconfig.MustNewDuration(InflightExpiryExec)
	inflightExpiryCommit := commonconfig.MustNewDuration(InflightExpiryCommit)

	signers, transmitters, f, onchainConfig, offchainConfigVersion, offchainConfig, err := contracts.NewOffChainAggregatorV2ConfigForCCIPPlugin(
		commitNodes, testhelpers.NewCommitOffchainConfig(
			*commonconfig.MustNewDuration(5 * time.Second),
			1e6,
			1e6,
			*commonconfig.MustNewDuration(5 * time.Second),
			1e6,
			*inflightExpiryCommit,
		), testhelpers.NewCommitOnchainConfig(
			destCCIP.Common.PriceRegistry.EthAddress,
		), contracts.OCR2ParamsForCommit, 3*time.Minute)
	if err != nil {
		return fmt.Errorf("failed to create ocr2 config params for commit: %w", err)
	}

	err = destCCIP.CommitStore.SetOCR2Config(signers, transmitters, f, onchainConfig, offchainConfigVersion, offchainConfig)
	if err != nil {
		return fmt.Errorf("failed to set ocr2 config for commit: %w", err)
	}

	nodes := commitNodes
	// if commit and exec job is set up in different DON
	if len(execNodes) > 0 {
		nodes = execNodes
	}
	if destCCIP.OffRamp != nil {
		signers, transmitters, f, onchainConfig, offchainConfigVersion, offchainConfig, err = contracts.NewOffChainAggregatorV2ConfigForCCIPPlugin(
			nodes, testhelpers.NewExecOffchainConfig(
				1,
				BatchGasLimit,
				0.7,
				*inflightExpiryExec,
				*commonconfig.MustNewDuration(RootSnoozeTime),
			), testhelpers.NewExecOnchainConfig(
				PermissionlessExecThreshold,
				destCCIP.Common.Router.EthAddress,
				destCCIP.Common.PriceRegistry.EthAddress,
				MaxNoOfTokensInMsg,
				MaxDataBytes,
				200_000,
			), contracts.OCR2ParamsForExec, 3*time.Minute)
		if err != nil {
			return fmt.Errorf("failed to create ocr2 config params for exec: %w", err)
		}
		err = destCCIP.OffRamp.SetOCR2Config(signers, transmitters, f, onchainConfig, offchainConfigVersion, offchainConfig)
		if err != nil {
			return fmt.Errorf("failed to set ocr2 config for exec: %w", err)
		}
	}
	return destCCIP.Common.ChainClient.WaitForEvents()
}

func CreateBootstrapJob(
	jobParams integrationtesthelpers.CCIPJobSpecParams,
	bootstrapCommit *client.CLNodesWithKeys,
	bootstrapExec *client.CLNodesWithKeys,
) error {
	_, err := bootstrapCommit.Node.MustCreateJob(jobParams.BootstrapJob(jobParams.CommitStore.Hex()))
	if err != nil {
		return fmt.Errorf("shouldn't fail creating bootstrap job on bootstrap node %w", err)
	}
	if bootstrapExec != nil {
		_, err := bootstrapExec.Node.MustCreateJob(jobParams.BootstrapJob(jobParams.OffRamp.Hex()))
		if err != nil {
			return fmt.Errorf("shouldn't fail creating bootstrap job on bootstrap node %w", err)
		}
	}
	return nil
}

func CreateOCR2CCIPCommitJobs(
	lggr zerolog.Logger,
	jobParams integrationtesthelpers.CCIPJobSpecParams,
	commitNodes []*client.CLNodesWithKeys,
	mutexes []*sync.Mutex,
	group *errgroup.Group,
) error {
	ocr2SpecCommit, err := jobParams.CommitJobSpec()
	if err != nil {
		return fmt.Errorf("failed to create ocr2 commit job spec: %w", err)
	}
	createJob := func(index int, node *client.CLNodesWithKeys, ocr2SpecCommit client.OCR2TaskJobSpec, mu *sync.Mutex) error {
		mu.Lock()
		defer mu.Unlock()
		ocr2SpecCommit.OCR2OracleSpec.OCRKeyBundleID.SetValid(node.KeysBundle.OCR2Key.Data.ID)
		ocr2SpecCommit.OCR2OracleSpec.TransmitterID.SetValid(node.KeysBundle.EthAddress)
		lggr.Info().Msgf("Creating CCIP-Commit job on OCR node %d job name %s", index+1, ocr2SpecCommit.Name)
		_, err = node.Node.MustCreateJob(&ocr2SpecCommit)
		if err != nil {
			return fmt.Errorf("shouldn't fail creating CCIP-Commit job on OCR node %d job name %s - %w", index+1, ocr2SpecCommit.Name, err)
		}
		return nil
	}

	testSpec := client.OCR2TaskJobSpec{
		Name:           ocr2SpecCommit.Name,
		JobType:        ocr2SpecCommit.JobType,
		OCR2OracleSpec: ocr2SpecCommit.OCR2OracleSpec,
	}
	for i, node := range commitNodes {
		node := node
		i := i
		group.Go(func() error {
			return createJob(i, node, testSpec, mutexes[i])
		})
	}
	return nil
}

func CreateOCR2CCIPExecutionJobs(
	lggr zerolog.Logger,
	jobParams integrationtesthelpers.CCIPJobSpecParams,
	execNodes []*client.CLNodesWithKeys,
	mutexes []*sync.Mutex,
	group *errgroup.Group,
) error {
	ocr2SpecExec, err := jobParams.ExecutionJobSpec()
	if err != nil {
		return fmt.Errorf("failed to create ocr2 execution job spec: %w", err)
	}
	createJob := func(index int, node *client.CLNodesWithKeys, ocr2SpecExec client.OCR2TaskJobSpec, mu *sync.Mutex) error {
		mu.Lock()
		defer mu.Unlock()
		ocr2SpecExec.OCR2OracleSpec.OCRKeyBundleID.SetValid(node.KeysBundle.OCR2Key.Data.ID)
		ocr2SpecExec.OCR2OracleSpec.TransmitterID.SetValid(node.KeysBundle.EthAddress)
		lggr.Info().Msgf("Creating CCIP-Exec job on OCR node %d job name %s", index+1, ocr2SpecExec.Name)
		_, err = node.Node.MustCreateJob(&ocr2SpecExec)
		if err != nil {
			return fmt.Errorf("shouldn't fail creating CCIP-Exec job on OCR node %d job name %s - %w", index+1,
				ocr2SpecExec.Name, err)
		}
		return nil
	}
	if ocr2SpecExec != nil {
		for i, node := range execNodes {
			node := node
			i := i
			group.Go(func() error {
				return createJob(i, node, client.OCR2TaskJobSpec{
					Name:              ocr2SpecExec.Name,
					JobType:           ocr2SpecExec.JobType,
					MaxTaskDuration:   ocr2SpecExec.MaxTaskDuration,
					ForwardingAllowed: ocr2SpecExec.ForwardingAllowed,
					OCR2OracleSpec:    ocr2SpecExec.OCR2OracleSpec,
					ObservationSource: ocr2SpecExec.ObservationSource,
				}, mutexes[i])
			})
		}
	}
	return nil
}

func TokenFeeForMultipleTokenAddr(tokenAddrToURL map[string]string) string {
	source := ""
	right := ""
	i := 1
	for addr, url := range tokenAddrToURL {
		source = source + fmt.Sprintf(`
token%d [type=http method=GET url="%s"];
token%d_parse [type=jsonparse path="data,result"];
token%d->token%d_parse;`, i, url, i, i, i)
		right = right + fmt.Sprintf(` \\\"%s\\\":$(token%d_parse),`, addr, i)
		i++
	}
	right = right[:len(right)-1]
	source = fmt.Sprintf(`%s
merge [type=merge left="{}" right="{%s}"];`, source, right)

	return source
}

type CCIPTestEnv struct {
	MockServer               *ctfClient.MockserverClient
	LocalCluster             *test_env.CLClusterTestEnv
	CLNodesWithKeys          map[string][]*client.CLNodesWithKeys // key - network chain-id
	CLNodes                  []*client.ChainlinkK8sClient
	nodeMutexes              []*sync.Mutex
	ExecNodeStartIndex       int
	CommitNodeStartIndex     int
	NumOfAllowedFaultyCommit int
	NumOfAllowedFaultyExec   int
	NumOfCommitNodes         int
	NumOfExecNodes           int
	K8Env                    *environment.Environment
	CLNodeWithKeyReady       *errgroup.Group // denotes if keys are created in chainlink node and ready to be used for job creation
}

func (c *CCIPTestEnv) ChaosLabelForGeth(t *testing.T, srcChain, destChain string) {
	err := c.K8Env.Client.LabelChaosGroupByLabels(c.K8Env.Cfg.Namespace, map[string]string{
		"app": GethLabel(srcChain),
	}, ChaosGroupNetworkACCIPGeth)
	require.NoError(t, err)

	err = c.K8Env.Client.LabelChaosGroupByLabels(c.K8Env.Cfg.Namespace, map[string]string{
		"app": GethLabel(destChain),
	}, ChaosGroupNetworkBCCIPGeth)
	require.NoError(t, err)
	gethNetworksLabels := []string{GethLabel(srcChain), GethLabel(destChain)}
	c.ChaosLabelForAllGeth(t, gethNetworksLabels)

}

func (c *CCIPTestEnv) ChaosLabelForAllGeth(t *testing.T, gethNetworksLabels []string) {
	for _, gethNetworkLabel := range gethNetworksLabels {
		err := c.K8Env.Client.AddLabel(c.K8Env.Cfg.Namespace,
			fmt.Sprintf("app=%s", gethNetworkLabel),
			fmt.Sprintf("geth=%s", ChaosGroupCCIPGeth))
		require.NoError(t, err)
	}
}

func (c *CCIPTestEnv) ChaosLabelForCLNodes(t *testing.T) {
	allowedFaulty := c.NumOfAllowedFaultyCommit
	commitStartInstance := c.CommitNodeStartIndex + 1
	execStartInstance := c.ExecNodeStartIndex + 1
	for i := commitStartInstance; i < len(c.CLNodes); i++ {
		labelSelector := map[string]string{
			"app":      "chainlink-0",
			"instance": fmt.Sprintf("node-%d", i),
		}
		if i >= commitStartInstance && i < commitStartInstance+allowedFaulty+1 {
			err := c.K8Env.Client.LabelChaosGroupByLabels(c.K8Env.Cfg.Namespace, labelSelector, ChaosGroupCommitAndExecFaultyPlus)
			require.NoError(t, err)
		}
		if i >= commitStartInstance && i < commitStartInstance+allowedFaulty {
			err := c.K8Env.Client.LabelChaosGroupByLabels(c.K8Env.Cfg.Namespace, labelSelector, ChaosGroupCommitAndExecFaulty)
			require.NoError(t, err)
		}

		// commit node starts from index 2
		if i >= commitStartInstance && i < commitStartInstance+c.NumOfCommitNodes {
			err := c.K8Env.Client.LabelChaosGroupByLabels(c.K8Env.Cfg.Namespace, labelSelector, ChaosGroupCommit)
			require.NoError(t, err)
		}
		if i >= commitStartInstance && i < commitStartInstance+c.NumOfAllowedFaultyCommit+1 {
			err := c.K8Env.Client.LabelChaosGroupByLabels(c.K8Env.Cfg.Namespace, labelSelector, ChaosGroupCommitFaultyPlus)
			require.NoError(t, err)
		}
		if i >= commitStartInstance && i < commitStartInstance+c.NumOfAllowedFaultyCommit {
			err := c.K8Env.Client.LabelChaosGroupByLabels(c.K8Env.Cfg.Namespace, labelSelector, ChaosGroupCommitFaulty)
			require.NoError(t, err)
		}
		if i >= execStartInstance && i < execStartInstance+c.NumOfExecNodes {
			err := c.K8Env.Client.LabelChaosGroupByLabels(c.K8Env.Cfg.Namespace, labelSelector, ChaosGroupExecution)
			require.NoError(t, err)
		}
		if i >= execStartInstance && i < execStartInstance+c.NumOfAllowedFaultyExec+1 {
			err := c.K8Env.Client.LabelChaosGroupByLabels(c.K8Env.Cfg.Namespace, labelSelector, ChaosGroupExecutionFaultyPlus)
			require.NoError(t, err)
		}
		if i >= execStartInstance && i < execStartInstance+c.NumOfAllowedFaultyExec {
			err := c.K8Env.Client.LabelChaosGroupByLabels(c.K8Env.Cfg.Namespace, labelSelector, ChaosGroupExecutionFaulty)
			require.NoError(t, err)
		}
	}
}

func (c *CCIPTestEnv) ConnectToExistingNodes(envConfig *testconfig.Common) error {
	if envConfig.ExistingCLCluster == nil {
		return fmt.Errorf("existing cluster is nil")
	}
	noOfNodes := pointer.GetInt(envConfig.ExistingCLCluster.NoOfNodes)
	namespace := pointer.GetString(envConfig.ExistingCLCluster.Name)

	for i := 0; i < noOfNodes; i++ {
		cfg := envConfig.ExistingCLCluster.NodeConfigs[i]
		if cfg == nil {
			return fmt.Errorf("node %d config is nil", i+1)
		}
		clClient, err := client.NewChainlinkK8sClient(cfg, cfg.InternalIP, namespace)
		if err != nil {
			return fmt.Errorf("failed to create chainlink client: %w for node %d config %v", err, i+1, cfg)
		}
		clClient.ChainlinkClient.WithRetryCount(3)
		c.CLNodes = append(c.CLNodes, clClient)
		c.nodeMutexes = append(c.nodeMutexes, &sync.Mutex{})
	}

	return nil
}

func (c *CCIPTestEnv) ConnectToDeployedNodes() error {
	if c.LocalCluster != nil {
		// for local cluster, fetch the values from the local cluster
		for _, chainlinkNode := range c.LocalCluster.ClCluster.Nodes {
			c.nodeMutexes = append(c.nodeMutexes, &sync.Mutex{})
			c.CLNodes = append(c.CLNodes, &client.ChainlinkK8sClient{
				ChainlinkClient: chainlinkNode.API.WithRetryCount(3),
			})
		}
	} else {
		// in case of k8s, we need to connect to the chainlink nodes
		log.Info().Msg("Connecting to launched resources")
		chainlinkK8sNodes, err := client.ConnectChainlinkNodes(c.K8Env)
		if err != nil {
			return fmt.Errorf("failed to connect to chainlink nodes: %w", err)
		}
		if len(chainlinkK8sNodes) == 0 {
			return fmt.Errorf("no CL node found")
		}

		for i := range chainlinkK8sNodes {
			chainlinkK8sNodes[i].ChainlinkClient.WithRetryCount(3)
			c.nodeMutexes = append(c.nodeMutexes, &sync.Mutex{})
		}
		c.CLNodes = chainlinkK8sNodes
		if _, exists := c.K8Env.URLs[mockserver.InternalURLsKey]; exists {
			mockServer, err := ctfClient.ConnectMockServer(c.K8Env)
			if err != nil {
				return fmt.Errorf("failed to connect to mock server: %w", err)
			}
			c.MockServer = mockServer
		}
	}
	return nil
}

// SetUpNodeKeysAndFund creates node keys and funds the nodes
func (c *CCIPTestEnv) SetUpNodeKeysAndFund(
	logger zerolog.Logger,
	nodeFund *big.Float,
	chains []blockchain.EVMClient,
) error {
	if c.CLNodes == nil || len(c.CLNodes) == 0 {
		return fmt.Errorf("no chainlink nodes to setup")
	}
	var chainlinkNodes []*client.ChainlinkClient
	for _, node := range c.CLNodes {
		chainlinkNodes = append(chainlinkNodes, node.ChainlinkClient)
	}
	nodesWithKeys := make(map[string][]*client.CLNodesWithKeys)

	populateKeys := func(chain blockchain.EVMClient) error {
		log.Info().Str("chain id", chain.GetChainID().String()).Msg("creating node keys for chain")
		_, clNodes, err := client.CreateNodeKeysBundle(chainlinkNodes, "evm", chain.GetChainID().String())
		if err != nil {
			return fmt.Errorf("failed to create node keys for chain %s: %w", chain.GetChainID().String(), err)
		}
		if len(clNodes) == 0 {
			return fmt.Errorf("no CL node with keys found for chain %s", chain.GetNetworkName())
		}

		nodesWithKeys[chain.GetChainID().String()] = clNodes
		return nil
	}

	fund := func(ec blockchain.EVMClient) error {
		cfg := ec.GetNetworkConfig()
		if cfg == nil {
			return fmt.Errorf("blank network config")
		}
		c1, err := blockchain.ConcurrentEVMClient(*cfg, c.K8Env, ec, logger)
		if err != nil {
			return fmt.Errorf("getting concurrent evmclient chain %s %w", ec.GetNetworkName(), err)
		}
		defer func() {
			if c1 != nil {
				c1.Close()
			}
		}()
		log.Info().Str("chain id", c1.GetChainID().String()).Msg("Funding Chainlink nodes for chain")
		for i := 1; i < len(chainlinkNodes); i++ {
			cl := chainlinkNodes[i]
			m := c.nodeMutexes[i]
			toAddress, err := cl.EthAddressesForChain(c1.GetChainID().String())
			if err != nil {
				return err
			}
			for _, addr := range toAddress {
				toAddr := common.HexToAddress(addr)
				gasEstimates, err := c1.EstimateGas(ethereum.CallMsg{
					To: &toAddr,
				})
				if err != nil {
					return err
				}
				m.Lock()
				err = c1.Fund(addr, nodeFund, gasEstimates)
				m.Unlock()
				if err != nil {
					return err
				}
			}
		}
		return c1.WaitForEvents()
	}
	grp, _ := errgroup.WithContext(context.Background())
	for _, chain := range chains {
		err := populateKeys(chain)
		if err != nil {
			return err
		}
	}
	for _, chain := range chains {
		chain := chain
		grp.Go(func() error {
			return fund(chain)
		})
	}
	err := grp.Wait()
	if err != nil {
		return fmt.Errorf("error funding nodes %w", err)
	}
	c.CLNodesWithKeys = nodesWithKeys

	return nil
}

func AssertBalances(t *testing.T, bas []testhelpers.BalanceAssertion) {
	logEvent := log.Info()
	for _, b := range bas {
		actual := b.Getter(t, b.Address)
		assert.NotNil(t, actual, "%v getter return nil", b.Name)
		if b.Within == "" {
			assert.Equal(t, b.Expected, actual.String(), "wrong balance for %s got %s want %s", b.Name, actual, b.Expected)
			logEvent.Interface(b.Name, struct {
				Exp    string
				Actual string
			}{
				Exp:    b.Expected,
				Actual: actual.String(),
			})
		} else {
			bi, _ := big.NewInt(0).SetString(b.Expected, 10)
			withinI, _ := big.NewInt(0).SetString(b.Within, 10)
			high := big.NewInt(0).Add(bi, withinI)
			low := big.NewInt(0).Sub(bi, withinI)
			assert.Equal(t, -1, actual.Cmp(high),
				"wrong balance for %s got %s outside expected range [%s, %s]", b.Name, actual, low, high)
			assert.Equal(t, 1, actual.Cmp(low),
				"wrong balance for %s got %s outside expected range [%s, %s]", b.Name, actual, low, high)
			logEvent.Interface(b.Name, struct {
				ExpRange string
				Actual   string
			}{
				ExpRange: fmt.Sprintf("[%s, %s]", low, high),
				Actual:   actual.String(),
			})
		}
	}
	logEvent.Msg("balance assertions succeeded")
}

type BalFunc func(ctx context.Context, addr string) (*big.Int, error)

func GetterForLinkToken(getBalance BalFunc, addr string) func(t *testing.T, _ common.Address) *big.Int {
	return func(t *testing.T, _ common.Address) *big.Int {
		balance, err := getBalance(context.Background(), addr)
		assert.NoError(t, err)
		return balance
	}
}

type BalanceItem struct {
	Address         common.Address
	Getter          func(t *testing.T, addr common.Address) *big.Int
	PreviousBalance *big.Int
	AmtToAdd        *big.Int
	AmtToSub        *big.Int
}

type BalanceSheet struct {
	mu          *sync.Mutex
	Items       map[string]BalanceItem
	PrevBalance map[string]*big.Int
}

func (b *BalanceSheet) Update(key string, item BalanceItem) {
	b.mu.Lock()
	defer b.mu.Unlock()
	prev, ok := b.Items[key]
	if !ok {
		b.Items[key] = item
		return
	}
	amtToAdd, amtToSub := big.NewInt(0), big.NewInt(0)
	if prev.AmtToAdd != nil {
		amtToAdd = prev.AmtToAdd
	}
	if prev.AmtToSub != nil {
		amtToSub = prev.AmtToSub
	}
	if item.AmtToAdd != nil {
		amtToAdd = new(big.Int).Add(amtToAdd, item.AmtToAdd)
	}
	if item.AmtToSub != nil {
		amtToSub = new(big.Int).Add(amtToSub, item.AmtToSub)
	}

	b.Items[key] = BalanceItem{
		Address:  item.Address,
		Getter:   item.Getter,
		AmtToAdd: amtToAdd,
		AmtToSub: amtToSub,
	}
}

func (b *BalanceSheet) RecordBalance(bal map[string]*big.Int) {
	b.mu.Lock()
	defer b.mu.Unlock()
	for key, value := range bal {
		if _, ok := b.PrevBalance[key]; !ok {
			b.PrevBalance[key] = value
		}
	}
}

func (b *BalanceSheet) Verify(t *testing.T) {
	var balAssertions []testhelpers.BalanceAssertion
	for key, item := range b.Items {
		prevBalance, ok := b.PrevBalance[key]
		require.Truef(t, ok, "previous balance is not captured for %s", key)
		exp := prevBalance
		if item.AmtToAdd != nil {
			exp = new(big.Int).Add(exp, item.AmtToAdd)
		}
		if item.AmtToSub != nil {
			exp = new(big.Int).Sub(exp, item.AmtToSub)
		}
		balAssertions = append(balAssertions, testhelpers.BalanceAssertion{
			Name:     key,
			Address:  item.Address,
			Getter:   item.Getter,
			Expected: exp.String(),
		})
	}
	AssertBalances(t, balAssertions)
}

func NewBalanceSheet() *BalanceSheet {
	return &BalanceSheet{
		mu:          &sync.Mutex{},
		Items:       make(map[string]BalanceItem),
		PrevBalance: make(map[string]*big.Int),
	}
}

// SetMockServerWithUSDCAttestation responds with a mock attestation for any msgHash
// The path is set with regex to match any path that starts with /v1/attestations
func SetMockServerWithUSDCAttestation(
	killGrave *ctftestenv.Killgrave,
	mockserver *ctfClient.MockserverClient,
) error {
	path := "/v1/attestations"
	response := struct {
		Status      string `json:"status"`
		Attestation string `json:"attestation"`
		Error       string `json:"error"`
	}{
		Status:      "complete",
		Attestation: "0x9049623e91719ef2aa63c55f357be2529b0e7122ae552c18aff8db58b4633c4d3920ff03d3a6d1ddf11f06bf64d7fd60d45447ac81f527ba628877dc5ca759651b08ffae25a6d3b1411749765244f0a1c131cbfe04430d687a2e12fd9d2e6dc08e118ad95d94ad832332cf3c4f7a4f3da0baa803b7be024b02db81951c0f0714de1b",
	}
	if killGrave == nil && mockserver == nil {
		return fmt.Errorf("both killgrave and mockserver are nil")
	}
	log.Info().Str("path", path).Msg("setting attestation-api response for any msgHash")
	if killGrave != nil {
		err := killGrave.SetAnyValueResponse(fmt.Sprintf("%s/{_hash:.*}", path), []string{http.MethodGet}, response)
		if err != nil {
			return fmt.Errorf("failed to set killgrave server value: %w", err)
		}
	}
	if mockserver != nil {
		err := mockserver.SetAnyValueResponse(fmt.Sprintf("%s/.*", path), response)
		if err != nil {
			return fmt.Errorf("failed to set mockserver value: %w URL = %s", err, fmt.Sprintf("%s/%s/.*", mockserver.LocalURL(), path))
		}
	}
	return nil
}

// SetMockserverWithTokenPriceValue sets the mock responses in mockserver that are read by chainlink nodes
// to simulate different price feed value.
// it keeps updating the response every 15 seconds to simulate price feed updates
func SetMockserverWithTokenPriceValue(
	killGrave *ctftestenv.Killgrave,
	mockserver *ctfClient.MockserverClient,
) {
	wg := &sync.WaitGroup{}
	path := "token_contract_"
	wg.Add(1)
	go func() {
		set := true
		// keep updating token value every 15 second
		for {
			if killGrave == nil && mockserver == nil {
				log.Fatal().Msg("both killgrave and mockserver are nil")
				return
			}
			tokenValue := big.NewInt(time.Now().UnixNano()).String()
			if killGrave != nil {
				err := killGrave.SetAdapterBasedAnyValuePath(fmt.Sprintf("%s{.*}", path), []string{http.MethodGet}, tokenValue)
				if err != nil {
					log.Fatal().Err(err).Msg("failed to set killgrave server value")
					return
				}
			}
			if mockserver != nil {
				err := mockserver.SetAnyValuePath(fmt.Sprintf("/%s.*", path), tokenValue)
				if err != nil {
					log.Fatal().Err(err).Str("URL", fmt.Sprintf("%s/%s/.*", mockserver.LocalURL(), path)).Msg("failed to set mockserver value")
					return
				}
			}
			if set {
				set = false
				wg.Done()
			}
			time.Sleep(15 * time.Second)
		}
	}()
	// wait for the first value to be set
	wg.Wait()
}

// TokenPricePipelineURLs returns the mockserver urls for the token price pipeline
func TokenPricePipelineURLs(
	tokenAddresses []string,
	killGrave *ctftestenv.Killgrave,
	mockserver *ctfClient.MockserverClient,
) map[string]string {
	mapTokenURL := make(map[string]string)

	for _, tokenAddr := range tokenAddresses {
		path := fmt.Sprintf("token_contract_%s", tokenAddr[2:12])
		if mockserver != nil {
			mapTokenURL[tokenAddr] = fmt.Sprintf("%s/%s", mockserver.Config.ClusterURL, path)
		}
		if killGrave != nil {
			mapTokenURL[tokenAddr] = fmt.Sprintf("%s/%s", killGrave.InternalEndpoint, path)
		}
	}

	return mapTokenURL
}<|MERGE_RESOLUTION|>--- conflicted
+++ resolved
@@ -1586,23 +1586,6 @@
 	receiver common.Address,
 	gasLimit *big.Int,
 ) (router.ClientEVM2AnyMessage, error) {
-<<<<<<< HEAD
-	tokenAndAmounts := []router.ClientEVMTokenAmount{}
-	if msgType == TokenTransfer {
-		for i, amount := range sourceCCIP.TransferAmount {
-			token := sourceCCIP.Common.BridgeTokens[0]
-			// if length of sourceCCIP.TransferAmount is more than available bridge token use first bridge token
-			if i < len(sourceCCIP.Common.BridgeTokens) {
-				token = sourceCCIP.Common.BridgeTokens[i]
-			}
-			if amount == nil || amount.Cmp(big.NewInt(0)) == 0 {
-				log.Warn().Str("Token Address", token.Address()).Int("Token Index", i).Msg("Not sending a request for token transfer as the amount is 0 or nil")
-				continue
-			}
-			tokenAndAmounts = append(tokenAndAmounts, router.ClientEVMTokenAmount{
-				Token: common.HexToAddress(token.Address()), Amount: amount,
-			})
-=======
 	length := sourceCCIP.MsgDataLength
 	var data string
 	if length > 0 {
@@ -1610,7 +1593,6 @@
 		_, err := crypto_rand.Read(b)
 		if err != nil {
 			return router.ClientEVM2AnyMessage{}, fmt.Errorf("failed generating random string: %w", err)
->>>>>>> 19dafcc0
 		}
 		randomString := base64.URLEncoding.EncodeToString(b)
 		data = randomString[:length]
@@ -1618,15 +1600,20 @@
 
 	tokenAndAmounts := []router.ClientEVMTokenAmount{}
 	for i, amount := range sourceCCIP.TransferAmount {
+		token := sourceCCIP.Common.BridgeTokens[0]
 		// if length of sourceCCIP.TransferAmount is more than available bridge token use first bridge token
-		token := sourceCCIP.Common.BridgeTokens[0]
 		if i < len(sourceCCIP.Common.BridgeTokens) {
 			token = sourceCCIP.Common.BridgeTokens[i]
+		}
+		if amount == nil || amount.Cmp(big.NewInt(0)) == 0 {
+			log.Warn().Str("Token Address", token.Address()).Int("Token Index", i).Msg("Not sending a request for token transfer as the amount is 0 or nil")
+			continue
 		}
 		tokenAndAmounts = append(tokenAndAmounts, router.ClientEVMTokenAmount{
 			Token: common.HexToAddress(token.Address()), Amount: amount,
 		})
 	}
+
 	receiverAddr, err := utils.ABIEncode(`[{"type":"address"}]`, receiver)
 	if err != nil {
 		return router.ClientEVM2AnyMessage{}, fmt.Errorf("failed encoding the receiver address: %w", err)
@@ -2685,7 +2672,6 @@
 			return fmt.Errorf("could not send request: %w", err)
 		}
 
-<<<<<<< HEAD
 		noOfTokens := 0
 		for _, tokenAmount := range lane.Source.TransferAmount { // Only count tokens that are actually sent
 			if tokenAmount == nil {
@@ -2695,12 +2681,6 @@
 				noOfTokens++
 			}
 		}
-		if msgType == DataOnlyTransfer {
-			noOfTokens = 0
-		}
-=======
-		noOfTokens := len(lane.Source.TransferAmount)
->>>>>>> 19dafcc0
 		rcpt, err := lane.AddToSentReqs(txHash, []*testreporters.RequestStat{stat})
 		if err != nil {
 			return err
