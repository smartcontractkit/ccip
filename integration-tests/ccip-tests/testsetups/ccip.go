--- conflicted
+++ resolved
@@ -739,20 +739,11 @@
 	testConfig *CCIPTestConfig,
 ) *CCIPTestSetUpOutputs {
 	var (
-		err             error
-		transferAmounts []*big.Int
+		err error
 	)
 	reportPath := "tmp_laneconfig"
 	filepath := fmt.Sprintf("./%s/tmp_%s.json", reportPath, strings.ReplaceAll(t.Name(), "/", "_"))
 	reportFile := testutils.FileNameFromPath(filepath)
-<<<<<<< HEAD
-	if testConfig.TestGroupInput.MsgType == actions.TokenTransfer {
-		for i := 0; i < testConfig.TestGroupInput.NoOfTokensInMsg; i++ {
-			transferAmounts = append(transferAmounts, big.NewInt(testConfig.TestGroupInput.AmountPerToken))
-		}
-	}
-=======
->>>>>>> 19dafcc0
 	parent, cancel := context.WithCancel(context.Background())
 	defer cancel()
 	setUpArgs := &CCIPTestSetUpOutputs{
