--- conflicted
+++ resolved
@@ -1013,14 +1013,10 @@
 	if pointer.GetBool(testConfig.TestGroupInput.LocalCluster) {
 		require.NotNil(t, ccipEnv.LocalCluster, "Local cluster shouldn't be nil")
 		for _, n := range ccipEnv.LocalCluster.EVMNetworks {
-<<<<<<< HEAD
-			if chainByChainID[n.ChainID], err = blockchain.NewEVMClientFromNetwork(*n, lggr); err != nil {
-=======
 			if evmClient, err := blockchain.NewEVMClientFromNetwork(*n, lggr); err == nil {
 				chainByChainID[evmClient.GetChainID().Int64()] = evmClient
 				chains = append(chains, evmClient)
 			} else {
->>>>>>> b404ba63
 				lggr.Error().Err(err).Msgf("EVMClient for chainID %d not found", n.ChainID)
 			}
 		}
