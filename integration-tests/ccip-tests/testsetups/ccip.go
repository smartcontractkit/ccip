--- conflicted
+++ resolved
@@ -360,14 +360,8 @@
 // This is useful for setting up test specific configurations.
 type TestConfigOverrideOption func(*CCIPTestConfig) string
 
-<<<<<<< HEAD
 // UseCCIPOwnerTokens defines whether all tokens are deployed by the same address as the CCIP owner
 func UseCCIPOwnerTokens(yes bool) TestConfigOverrideOption {
-=======
-// WithCCIPOwnerTokens dictates that tokens be deployed and owned by the same account that owns all CCIP contracts.
-// With Self-Serve tokens, this is unrealistic.
-func WithCCIPOwnerTokens() TestConfigOverrideOption {
->>>>>>> e5057ce7
 	return func(c *CCIPTestConfig) string {
 		c.TestGroupInput.TokenConfig.CCIPOwnerTokens = pointer.ToBool(yes)
 		return fmt.Sprintf("CCIPOwnerTokens set to %t", yes)
@@ -934,18 +928,6 @@
 	// If we have a token admin registry, we need to use a separate to deploy our test tokens from so that the tokens
 	// are not owned by the same account that owns the other CCIP contracts. This emulates self-serve token setups where
 	// the token owner is different from the CCIP contract owner.
-<<<<<<< HEAD
-	if contracts.NeedTokenAdminRegistry() && !pointer.GetBool(testConfig.TestGroupInput.TokenConfig.CCIPOwnerTokens) && !testConfig.useExistingDeployment() {
-		for _, net := range testConfig.AllNetworks {
-			chainClient := chainClientByChainID[net.ChainID]
-			// TODO: This is a total guess at how much funds we need to deploy the tokens. This could be way off, especially on live chains.
-			// There aren't a lot of good ways to estimate this though. See CCIP-2471.
-			fundingAmount := new(big.Float).Mul(big.NewFloat(0.05), big.NewFloat(0).SetInt64(int64(*testConfig.TestGroupInput.TokenConfig.NoOfTokensPerChain)))
-			_, err = chainClient.NewWallet(fundingAmount)
-			require.NoError(t, err, "failed to create new wallet to deploy tokens from")
-			err = chainClient.WaitForEvents()
-			require.NoError(t, err, "failed to wait for events after creating new wallet")
-=======
 	if testConfig.useSeparateTokenDeployer() {
 		for _, net := range testConfig.AllNetworks {
 			chainClient := chainClientByChainID[net.ChainID]
@@ -963,7 +945,6 @@
 					Uint64("Recommended Balance", recommendedTokenBalance.Uint64()).
 					Msg("Token Deployer wallet may be underfunded. Please ensure it has enough funds to deploy the tokens.")
 			}
->>>>>>> e5057ce7
 		}
 	}
 
