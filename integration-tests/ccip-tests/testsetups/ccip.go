--- conflicted
+++ resolved
@@ -920,7 +920,6 @@
 	if contracts.NeedTokenAdminRegistry() && !pointer.GetBool(testConfig.TestGroupInput.TokenConfig.CCIPOwnerTokens) && !testConfig.useExistingDeployment() {
 		for _, net := range testConfig.AllNetworks {
 			chainClient := chainClientByChainID[net.ChainID]
-<<<<<<< HEAD
 			// TODO: This is a total guess at how much funds we need to deploy the tokens. This could be way off, especially on live chains.
 			// There aren't a lot of good ways to estimate this though. See CCIP-2471.
 			fundingAmount := new(big.Float).Mul(big.NewFloat(0.05), big.NewFloat(0).SetInt64(int64(*testConfig.TestGroupInput.TokenConfig.NoOfTokensPerChain)))
@@ -928,16 +927,6 @@
 			require.NoError(t, err, "failed to create new wallet to deploy tokens from")
 			err = chainClient.WaitForEvents()
 			require.NoError(t, err, "failed to wait for events after creating new wallet")
-=======
-			if !pointer.GetBool(testConfig.TestGroupInput.ExistingDeployment) {
-				// TODO: This is a total guess at how much funds we need to deploy the tokens. This could be way off, especially on live chains.
-				// There aren't a lot of good ways to estimate this though. See CCIP-2471.
-				_, err = chainClient.NewWallet(big.NewFloat(0.1))
-				require.NoError(t, err, "failed to create new wallet to deploy tokens from")
-				err = chainClient.WaitForEvents()
-				require.NoError(t, err, "failed to wait for events after creating new wallet")
-			}
->>>>>>> 4913dd6f
 		}
 	}
 
