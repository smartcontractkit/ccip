package testsetups

import (
	"context"
	"fmt"
	"math/big"
	"math/rand"
	"os"
	"regexp"
	"strings"
	"sync"
	"testing"
	"time"

	"dario.cat/mergo"
	"github.com/AlekSi/pointer"
	"github.com/ethereum/go-ethereum/common"
	"github.com/google/uuid"
	"github.com/pkg/errors"
	"github.com/rs/zerolog"
	"github.com/rs/zerolog/log"
	"github.com/stretchr/testify/require"
	"go.uber.org/atomic"
	"go.uber.org/multierr"
	"go.uber.org/zap/zapcore"
	"golang.org/x/sync/errgroup"

	chainselectors "github.com/smartcontractkit/chain-selectors"

	"github.com/smartcontractkit/chainlink-testing-framework/blockchain"
	ctfClient "github.com/smartcontractkit/chainlink-testing-framework/client"
	ctfconfig "github.com/smartcontractkit/chainlink-testing-framework/config"
	ctftestenv "github.com/smartcontractkit/chainlink-testing-framework/docker/test_env"
	"github.com/smartcontractkit/chainlink-testing-framework/k8s/config"
	"github.com/smartcontractkit/chainlink-testing-framework/k8s/environment"
	"github.com/smartcontractkit/chainlink-testing-framework/networks"
	"github.com/smartcontractkit/chainlink-testing-framework/utils/testcontext"

	integrationactions "github.com/smartcontractkit/chainlink/integration-tests/actions"
	"github.com/smartcontractkit/chainlink/integration-tests/ccip-tests/actions"
	"github.com/smartcontractkit/chainlink/integration-tests/ccip-tests/contracts"
	"github.com/smartcontractkit/chainlink/integration-tests/ccip-tests/contracts/laneconfig"
	tsconfig "github.com/smartcontractkit/chainlink/integration-tests/ccip-tests/testconfig"
	"github.com/smartcontractkit/chainlink/integration-tests/ccip-tests/testreporters"
	testutils "github.com/smartcontractkit/chainlink/integration-tests/ccip-tests/utils"
	"github.com/smartcontractkit/chainlink/integration-tests/docker/test_env"
)

var (
	GethResourceProfile = map[string]interface{}{
		"requests": map[string]interface{}{
			"cpu":    "4",
			"memory": "6Gi",
		},
		"limits": map[string]interface{}{
			"cpu":    "4",
			"memory": "6Gi",
		},
	}
)

type NetworkPair struct {
	NetworkA     blockchain.EVMNetwork
	NetworkB     blockchain.EVMNetwork
	ChainClientA blockchain.EVMClient
	ChainClientB blockchain.EVMClient
}

type CCIPTestConfig struct {
	Test                *testing.T
<<<<<<< HEAD
	EnvInput            *tsconfig.Common
	TestGroupInput      *tsconfig.CCIPTestConfig
	ContractsInput      *tsconfig.CCIPContractConfig
=======
	EnvInput            *testconfig.Common
	TestGroupInput      *testconfig.CCIPTestConfig
	VersionInput        map[string]*contracts.ContractVersion
	ContractsInput      *testconfig.CCIPContractConfig
>>>>>>> 62be2423
	AllNetworks         map[string]blockchain.EVMNetwork
	SelectedNetworks    []blockchain.EVMNetwork
	NetworkPairs        []NetworkPair
	GethResourceProfile map[string]interface{}
}

func (c *CCIPTestConfig) useExistingDeployment() bool {
	return pointer.GetBool(c.TestGroupInput.ExistingDeployment)
}

func (c *CCIPTestConfig) MultiCallEnabled() bool {
	return pointer.GetBool(c.TestGroupInput.MulticallInOneTx)
}

func (c *CCIPTestConfig) localCluster() bool {
	return pointer.GetBool(c.TestGroupInput.LocalCluster)
}

func (c *CCIPTestConfig) ExistingCLCluster() bool {
	return c.EnvInput.ExistingCLCluster != nil
}

func (c *CCIPTestConfig) CLClusterNeedsUpgrade() bool {
	if c.EnvInput.NewCLCluster == nil {
		return false
	}
	if c.EnvInput.NewCLCluster.Common != nil && c.EnvInput.NewCLCluster.Common.ChainlinkUpgradeImage != nil {
		return true
	}
	for _, node := range c.EnvInput.NewCLCluster.Nodes {
		if node.ChainlinkUpgradeImage != nil {
			return true
		}
	}
	return false
}

func (c *CCIPTestConfig) AddPairToNetworkList(networkA, networkB blockchain.EVMNetwork) {
	if c.AllNetworks == nil {
		c.AllNetworks = make(map[string]blockchain.EVMNetwork)
	}
	firstOfPairs := []blockchain.EVMNetwork{networkA}
	secondOfPairs := []blockchain.EVMNetwork{networkB}
	// if no of lanes per pair is greater than 1, copy common contracts from the same network
	// if no of lanes per pair is more than 1, the networks are added into the inputs.AllNetworks with a suffix of -<lane number>
	// for example, if no of lanes per pair is 2, and the network pairs are called "testnetA", "testnetB",
	//	the network will be added as "testnetA-1", testnetA-2","testnetB-1", testnetB-2"
	// to deploy 4 lanes between same network pair "testnetA", "testnetB".
	// lanes - testnetA-1<->testnetB-1, testnetA-1<-->testnetB-2 , testnetA-2<--> testnetB-1, testnetA-2<--> testnetB-2
	if c.TestGroupInput.NoOfRoutersPerPair > 1 {
		firstOfPairs[0].Name = fmt.Sprintf("%s-%d", firstOfPairs[0].Name, 1)
		secondOfPairs[0].Name = fmt.Sprintf("%s-%d", secondOfPairs[0].Name, 1)
		for i := 1; i < c.TestGroupInput.NoOfRoutersPerPair; i++ {
			netsA := networkA
			netsA.Name = fmt.Sprintf("%s-%d", netsA.Name, i+1)
			netsB := networkB
			netsB.Name = fmt.Sprintf("%s-%d", netsB.Name, i+1)
			firstOfPairs = append(firstOfPairs, netsA)
			secondOfPairs = append(secondOfPairs, netsB)
		}
	}

	for i := range firstOfPairs {
		c.AllNetworks[firstOfPairs[i].Name] = firstOfPairs[i]
		c.AllNetworks[secondOfPairs[i].Name] = secondOfPairs[i]
		c.NetworkPairs = append(c.NetworkPairs, NetworkPair{
			NetworkA: firstOfPairs[i],
			NetworkB: secondOfPairs[i],
		})
	}
}

func (c *CCIPTestConfig) SetNetworkPairs(lggr zerolog.Logger) error {
	var allError error
	var err error
	var inputNetworks []string
	c.SelectedNetworks, inputNetworks, err = c.EnvInput.EVMNetworks()
	if err != nil {
		allError = multierr.Append(allError, fmt.Errorf("failed to get networks: %w", err))
		return allError
	}

	networkByChainName := make(map[string]blockchain.EVMNetwork)
	for i, net := range c.SelectedNetworks {
		networkByChainName[inputNetworks[i]] = net
	}
	// if network pairs are provided, then use them
	if c.TestGroupInput.NetworkPairs != nil {
		networkPairs := c.TestGroupInput.NetworkPairs

		for _, pair := range networkPairs {
			networkNames := strings.Split(pair, ",")
			if len(networkNames) != 2 {
				allError = multierr.Append(allError, fmt.Errorf("invalid network pair"))
			}
			// check if the network names are valid
			network1, ok := networkByChainName[networkNames[0]]
			if !ok {
				allError = multierr.Append(allError, fmt.Errorf("network %s not found in network config", networkNames[0]))
			}
			network2, ok := networkByChainName[networkNames[1]]
			if !ok {
				allError = multierr.Append(allError, fmt.Errorf("network %s not found in network config", networkNames[1]))
			}
			c.AddPairToNetworkList(network1, network2)
		}
		lggr.Info().Int("Pairs", len(c.NetworkPairs)).Msg("No Of Lanes")
		return allError
	}

	if c.TestGroupInput.NoOfNetworks == 0 {
		c.TestGroupInput.NoOfNetworks = len(c.SelectedNetworks)
	}
	// TODO remove this when CTF network timeout is fixed
	for i := range c.SelectedNetworks {
		c.SelectedNetworks[i].Timeout = blockchain.StrDuration{
			Duration: 3 * time.Minute,
		}
	}
	simulated := c.SelectedNetworks[0].Simulated
	for i := 1; i < len(c.SelectedNetworks); i++ {
		if c.SelectedNetworks[i].Simulated != simulated {
			lggr.Fatal().Msg("networks must be of the same type either simulated or real")
		}
	}

	// if the networks are not simulated use the first p.NoOfNetworks networks from the selected networks
	if !simulated && len(c.SelectedNetworks) != c.TestGroupInput.NoOfNetworks {
		if len(c.SelectedNetworks) < c.TestGroupInput.NoOfNetworks {
			allError = multierr.Append(allError, fmt.Errorf("not enough networks provided"))
		} else {
			c.SelectedNetworks = c.SelectedNetworks[:c.TestGroupInput.NoOfNetworks]
		}
	}
	// If provided networks is lesser than the required number of networks
	// and the provided networks are simulated network, create replicas of the provided networks with
	// different chain ids
	if simulated && len(c.SelectedNetworks) < c.TestGroupInput.NoOfNetworks {
		actualNoOfNetworks := len(c.SelectedNetworks)
		n := c.SelectedNetworks[0]
		var chainIDs []int64
		for _, id := range chainselectors.TestChainIds() {
			if id == 2337 {
				continue
			}
			chainIDs = append(chainIDs, int64(id))
		}
		for i := 0; i < c.TestGroupInput.NoOfNetworks-actualNoOfNetworks; i++ {
			chainID := chainIDs[i]
			// if i is greater than the number of simulated pvt keys, rotate the keys
			if i > len(networks.AdditionalSimulatedPvtKeys)-1 {
				networks.AdditionalSimulatedPvtKeys = append(networks.AdditionalSimulatedPvtKeys, networks.AdditionalSimulatedPvtKeys...)
			}
			name := fmt.Sprintf("private-chain-%d", len(c.SelectedNetworks)+1)
			c.SelectedNetworks = append(c.SelectedNetworks, blockchain.EVMNetwork{
				Name:                      name,
				ChainID:                   chainID,
				Simulated:                 true,
				PrivateKeys:               []string{networks.AdditionalSimulatedPvtKeys[i]},
				ChainlinkTransactionLimit: n.ChainlinkTransactionLimit,
				Timeout:                   n.Timeout,
				MinimumConfirmations:      n.MinimumConfirmations,
				GasEstimationBuffer:       n.GasEstimationBuffer + 1000,
				ClientImplementation:      n.ClientImplementation,
				DefaultGasLimit:           n.DefaultGasLimit,
				FinalityDepth:             n.FinalityDepth,
				SupportsEIP1559:           true,
			})
			if existing, ok := c.EnvInput.Network.AnvilConfigs[strings.ToUpper(n.Name)]; c.EnvInput.Network.AnvilConfigs != nil && ok {
				c.EnvInput.Network.AnvilConfigs[strings.ToUpper(name)] = existing
			}

			chainConfig := &ctfconfig.EthereumChainConfig{}
			err := chainConfig.Default()
			if err != nil {
				allError = multierr.Append(allError, fmt.Errorf("failed to get default chain config: %w", err))
			} else {
				chainConfig.ChainID = int(chainID)
				eth1 := ctfconfig.EthereumVersion_Eth1
				geth := ctfconfig.ExecutionLayer_Geth

				c.EnvInput.PrivateEthereumNetworks[fmt.Sprint(chainID)] = &ctfconfig.EthereumNetworkConfig{
					EthereumVersion:     &eth1,
					ExecutionLayer:      &geth,
					EthereumChainConfig: chainConfig,
				}
			}
		}
	}

	if c.TestGroupInput.NoOfNetworks > 2 {
		c.FormNetworkPairCombinations()
	} else {
		c.AddPairToNetworkList(c.SelectedNetworks[0], c.SelectedNetworks[1])
	}

	// if the number of lanes is lesser than the number of network pairs, choose a random subset of network pairs
	if c.TestGroupInput.MaxNoOfLanes > 0 && c.TestGroupInput.MaxNoOfLanes < len(c.NetworkPairs) {
		rand.Shuffle(len(c.NetworkPairs), func(i, j int) {
			c.NetworkPairs[i], c.NetworkPairs[j] = c.NetworkPairs[j], c.NetworkPairs[i]
		})
		c.NetworkPairs = c.NetworkPairs[:c.TestGroupInput.MaxNoOfLanes]
	}

	for _, n := range c.NetworkPairs {
		lggr.Info().Str("NetworkA", n.NetworkA.Name).Str("NetworkB", n.NetworkB.Name).Msg("Network Pairs")
	}
	lggr.Info().Int("Pairs", len(c.NetworkPairs)).Msg("No Of Lanes")

	return allError
}

func (c *CCIPTestConfig) FormNetworkPairCombinations() {
	for i := 0; i < c.TestGroupInput.NoOfNetworks; i++ {
		for j := i + 1; j < c.TestGroupInput.NoOfNetworks; j++ {
			c.AddPairToNetworkList(c.SelectedNetworks[i], c.SelectedNetworks[j])
		}
	}
}

func (c *CCIPTestConfig) SetContractVersion() error {
	if c.VersionInput == nil {
		return nil
	}
	for contractName, version := range c.VersionInput {
		if version != nil {
			if _, ok := contracts.VersionMap[contractName]; !ok {
				return fmt.Errorf("contract versioning is not supported for %s, versioning is supported for %v",
					contractName, contracts.SupportedContracts)
			}
			supportedVersions, ok := contracts.SupportedContracts[contractName]
			if !ok {
				return fmt.Errorf("contract %s is not supported, versioning is supported for %v",
					contractName, contracts.SupportedContracts)
			}
			if valid, exists := supportedVersions[*version]; !exists || !valid {
				return fmt.Errorf("contract %s does not support version %s, versioning is supported for %v",
					contractName, *version, supportedVersions)
			}
			contracts.VersionMap[contractName] = *version
		}
	}
	return nil
}

func (c *CCIPTestConfig) SetOCRParams() error {
	if c.TestGroupInput.CommitOCRParams != nil {
		err := mergo.Merge(&contracts.OCR2ParamsForCommit, c.TestGroupInput.CommitOCRParams, mergo.WithOverride)
		if err != nil {
			return err
		}
	}
	if c.TestGroupInput.ExecOCRParams != nil {
		err := mergo.Merge(&contracts.OCR2ParamsForExec, c.TestGroupInput.ExecOCRParams, mergo.WithOverride)
		if err != nil {
			return err
		}
	}
	if c.TestGroupInput.OffRampConfig != nil {
		if c.TestGroupInput.OffRampConfig.InflightExpiry != nil &&
			c.TestGroupInput.OffRampConfig.InflightExpiry.Duration() > 0 {
			actions.InflightExpiryExec = c.TestGroupInput.OffRampConfig.InflightExpiry.Duration()
		}
		if pointer.GetUint32(c.TestGroupInput.OffRampConfig.BatchGasLimit) > 0 {
			actions.BatchGasLimit = pointer.GetUint32(c.TestGroupInput.OffRampConfig.BatchGasLimit)
		}
		if pointer.GetUint32(c.TestGroupInput.OffRampConfig.MaxDataBytes) > 0 {
			actions.MaxDataBytes = pointer.GetUint32(c.TestGroupInput.OffRampConfig.MaxDataBytes)
		}
		if c.TestGroupInput.OffRampConfig.RootSnooze != nil &&
			c.TestGroupInput.OffRampConfig.RootSnooze.Duration() > 0 {
			actions.RootSnoozeTime = c.TestGroupInput.OffRampConfig.RootSnooze.Duration()
		}
	}
	if c.TestGroupInput.CommitInflightExpiry != nil && c.TestGroupInput.CommitInflightExpiry.Duration() > 0 {
		actions.InflightExpiryCommit = c.TestGroupInput.CommitInflightExpiry.Duration()
	}
	return nil
}

func NewCCIPTestConfig(t *testing.T, lggr zerolog.Logger, tType string) *CCIPTestConfig {
	testCfg := tsconfig.GlobalTestConfig()
	groupCfg, exists := testCfg.CCIP.Groups[tType]
	if !exists {
		t.Fatalf("group config for %s does not exist", tType)
	}
	if tType == tsconfig.Load {
		if testCfg.CCIP.Env.Logging == nil || testCfg.CCIP.Env.Logging.Loki == nil {
			t.Fatal("loki config is required to be set for load test")
		}
		if testCfg.CCIP.Env.Logging == nil || testCfg.CCIP.Env.Logging.Grafana == nil {
			t.Fatal("grafana config is required for load test")
		}
	}
	if pointer.GetBool(groupCfg.KeepEnvAlive) {
		err := os.Setenv(config.EnvVarKeepEnvironments, "ALWAYS")
		if err != nil {
			t.Fatal(err)
		}
	}
	ccipTestConfig := &CCIPTestConfig{
		Test:                t,
		EnvInput:            testCfg.CCIP.Env,
		ContractsInput:      testCfg.CCIP.Deployments,
		VersionInput:        testCfg.CCIP.ContractVersions,
		TestGroupInput:      groupCfg,
		GethResourceProfile: GethResourceProfile,
	}
	err := ccipTestConfig.SetContractVersion()
	if err != nil {
		t.Fatal(err)
	}
	err = ccipTestConfig.SetOCRParams()
	if err != nil {
		t.Fatal(err)
	}
	err = ccipTestConfig.SetNetworkPairs(lggr)
	if err != nil {
		t.Fatal(err)
	}
	return ccipTestConfig
}

type BiDirectionalLaneConfig struct {
	NetworkA    blockchain.EVMNetwork
	NetworkB    blockchain.EVMNetwork
	ForwardLane *actions.CCIPLane
	ReverseLane *actions.CCIPLane
}

type CCIPTestSetUpOutputs struct {
	SetUpContext           context.Context
	Cfg                    *CCIPTestConfig
	LaneContractsByNetwork *sync.Map
	laneMutex              *sync.Mutex
	Lanes                  []*BiDirectionalLaneConfig
	Reporter               *testreporters.CCIPTestReporter
	LaneConfigFile         string
	LaneConfig             *laneconfig.Lanes
	TearDown               func() error
	Env                    *actions.CCIPTestEnv
	Balance                *actions.BalanceSheet
	BootstrapAdded         *atomic.Bool
	JobAddGrp              *errgroup.Group
}

func (o *CCIPTestSetUpOutputs) AddToLanes(lane *BiDirectionalLaneConfig) {
	o.laneMutex.Lock()
	defer o.laneMutex.Unlock()
	o.Lanes = append(o.Lanes, lane)
}

func (o *CCIPTestSetUpOutputs) ReadLanes() []*BiDirectionalLaneConfig {
	o.laneMutex.Lock()
	defer o.laneMutex.Unlock()
	return o.Lanes
}

func (o *CCIPTestSetUpOutputs) DeployChainContracts(
	lggr zerolog.Logger,
	chainClient blockchain.EVMClient,
	networkCfg blockchain.EVMNetwork,
	noOfTokens int,
	tokenDeployerFns []blockchain.ContractDeployer,
	selectors []uint64,
) error {
	var k8Env *environment.Environment
	ccipEnv := o.Env
	if ccipEnv != nil {
		k8Env = ccipEnv.K8Env
	}
	if k8Env != nil && chainClient.NetworkSimulated() {
		networkCfg.URLs = k8Env.URLs[chainClient.GetNetworkConfig().Name]
	}

	chain, err := blockchain.ConcurrentEVMClient(networkCfg, k8Env, chainClient, lggr)
	if err != nil {
		return errors.WithStack(fmt.Errorf("failed to create chain client for %s: %w", networkCfg.Name, err))
	}

	chain.ParallelTransactions(true)
	defer chain.Close()
	ccipCommon, err := actions.DefaultCCIPModule(
		lggr, chain,
		pointer.GetInt(o.Cfg.TestGroupInput.TokenConfig.NoOfTokensWithDynamicPrice),
		o.Cfg.useExistingDeployment(),
		o.Cfg.MultiCallEnabled(),
		o.Cfg.TestGroupInput.USDCMockDeployment,
	)
	if err != nil {
		return errors.WithStack(fmt.Errorf("failed to create ccip common module for %s: %w", networkCfg.Name, err))
	}
	ccipCommon.RemoteChains = selectors
	cfg := o.LaneConfig.ReadLaneConfig(networkCfg.Name)

	err = ccipCommon.DeployContracts(noOfTokens, tokenDeployerFns, cfg)
	if err != nil {
		return errors.WithStack(fmt.Errorf("failed to deploy common ccip contracts for %s: %w", networkCfg.Name, err))
	}
	ccipCommon.WriteLaneConfig(cfg)
	o.LaneContractsByNetwork.Store(networkCfg.Name, cfg)

	return nil
}

func (o *CCIPTestSetUpOutputs) SetupDynamicTokenPriceUpdates() error {
	interval := o.Cfg.TestGroupInput.TokenConfig.DynamicPriceUpdateInterval.Duration()
	covered := make(map[string]struct{})
	for _, lanes := range o.ReadLanes() {
		lane := lanes.ForwardLane
		if _, exists := covered[lane.SourceNetworkName]; !exists {
			covered[lane.SourceNetworkName] = struct{}{}
			err := lane.Source.Common.UpdateTokenPricesAtRegularInterval(lane.Context, interval, o.LaneConfig.ReadLaneConfig(lane.SourceNetworkName))
			if err != nil {
				return err
			}
		}
		if _, exists := covered[lane.DestNetworkName]; !exists {
			covered[lane.DestNetworkName] = struct{}{}
			err := lane.Dest.Common.UpdateTokenPricesAtRegularInterval(lane.Context, interval, o.LaneConfig.ReadLaneConfig(lane.SourceNetworkName))
			if err != nil {
				return err
			}
		}
	}
	return nil
}

func (o *CCIPTestSetUpOutputs) AddLanesForNetworkPair(
	lggr zerolog.Logger,
	networkA, networkB blockchain.EVMNetwork,
	chainClientA, chainClientB blockchain.EVMClient,
) error {
	var allErrors atomic.Error
	t := o.Cfg.Test
	var k8Env *environment.Environment
	ccipEnv := o.Env
	namespace := ""
	if o.Cfg.TestGroupInput.LoadProfile != nil {
		namespace = o.Cfg.TestGroupInput.LoadProfile.TestRunName
	}
	bidirectional := pointer.GetBool(o.Cfg.TestGroupInput.BiDirectionalLane)
	if ccipEnv != nil {
		k8Env = ccipEnv.K8Env
		if k8Env != nil {
			namespace = k8Env.Cfg.Namespace
		}
	}

	setUpFuncs, ctx := errgroup.WithContext(testcontext.Get(t))

	// Use new set of clients(sourceChainClient,destChainClient)
	// with new header subscriptions(otherwise transactions
	// on one lane will keep on waiting for transactions on other lane for the same network)
	// Currently for simulated network clients(from same network) created with NewEVMClient does not sync nonce
	// ConcurrentEVMClient is a work-around for that.
	sourceChainClientA2B, err := blockchain.ConcurrentEVMClient(networkA, k8Env, chainClientA, lggr)
	if err != nil {
		return errors.WithStack(fmt.Errorf("failed to create chain client for %s: %w", networkA.Name, err))
	}

	sourceChainClientA2B.ParallelTransactions(true)

	destChainClientA2B, err := blockchain.ConcurrentEVMClient(networkB, k8Env, chainClientB, lggr)
	if err != nil {
		return errors.WithStack(fmt.Errorf("failed to create chain client for %s: %w", networkB.Name, err))
	}
	destChainClientA2B.ParallelTransactions(true)

	ccipLaneA2B := &actions.CCIPLane{
		Test:              t,
		SourceChain:       sourceChainClientA2B,
		DestChain:         destChainClientA2B,
		SourceNetworkName: actions.NetworkName(networkA.Name),
		DestNetworkName:   actions.NetworkName(networkB.Name),
		ValidationTimeout: o.Cfg.TestGroupInput.PhaseTimeout.Duration(),
		SentReqs:          make(map[common.Hash][]actions.CCIPRequest),
		TotalFee:          big.NewInt(0),
		Balance:           o.Balance,
		Context:           testcontext.Get(t),
	}
	contractsA, ok := o.LaneContractsByNetwork.Load(networkA.Name)
	if !ok {
		return errors.WithStack(fmt.Errorf("failed to load lane contracts for %s", networkA.Name))
	}
	srcCfg := contractsA.(*laneconfig.LaneConfig)
	ccipLaneA2B.SrcNetworkLaneCfg = srcCfg
	contractsB, ok := o.LaneContractsByNetwork.Load(networkB.Name)
	if !ok {
		return errors.WithStack(fmt.Errorf("failed to load lane contracts for %s", networkB.Name))
	}
	destCfg := contractsB.(*laneconfig.LaneConfig)
	ccipLaneA2B.DstNetworkLaneCfg = destCfg

	ccipLaneA2B.Logger = lggr.With().Str("env", namespace).Str("Lane",
		fmt.Sprintf("%s-->%s", ccipLaneA2B.SourceNetworkName, ccipLaneA2B.DestNetworkName)).Logger()
	ccipLaneA2B.Reports = o.Reporter.AddNewLane(fmt.Sprintf("%s To %s",
		networkA.Name, networkB.Name), ccipLaneA2B.Logger)

	bidirectionalLane := &BiDirectionalLaneConfig{
		NetworkA:    networkA,
		NetworkB:    networkB,
		ForwardLane: ccipLaneA2B,
	}

	var ccipLaneB2A *actions.CCIPLane

	if bidirectional {
		sourceChainClientB2A, err := blockchain.ConcurrentEVMClient(networkB, k8Env, chainClientB, lggr)
		if err != nil {
			return errors.WithStack(fmt.Errorf("failed to create chain client for %s: %w", networkB.Name, err))
		}
		sourceChainClientB2A.ParallelTransactions(true)

		destChainClientB2A, err := blockchain.ConcurrentEVMClient(networkA, k8Env, chainClientA, lggr)
		if err != nil {
			return errors.WithStack(fmt.Errorf("failed to create chain client for %s: %w", networkA.Name, err))
		}
		destChainClientB2A.ParallelTransactions(true)

		ccipLaneB2A = &actions.CCIPLane{
			Test:              t,
			SourceNetworkName: actions.NetworkName(networkB.Name),
			DestNetworkName:   actions.NetworkName(networkA.Name),
			SourceChain:       sourceChainClientB2A,
			DestChain:         destChainClientB2A,
			ValidationTimeout: o.Cfg.TestGroupInput.PhaseTimeout.Duration(),
			Balance:           o.Balance,
			SentReqs:          make(map[common.Hash][]actions.CCIPRequest),
			TotalFee:          big.NewInt(0),
			Context:           testcontext.Get(t),
			SrcNetworkLaneCfg: ccipLaneA2B.DstNetworkLaneCfg,
			DstNetworkLaneCfg: ccipLaneA2B.SrcNetworkLaneCfg,
		}
		ccipLaneB2A.Logger = lggr.With().Str("env", namespace).Str("Lane",
			fmt.Sprintf("%s-->%s", ccipLaneB2A.SourceNetworkName, ccipLaneB2A.DestNetworkName)).Logger()
		ccipLaneB2A.Reports = o.Reporter.AddNewLane(
			fmt.Sprintf("%s To %s", networkB.Name, networkA.Name), ccipLaneB2A.Logger)
		bidirectionalLane.ReverseLane = ccipLaneB2A
	}
	o.AddToLanes(bidirectionalLane)

	setUpFuncs.Go(func() error {
		lggr.Info().Msgf("Setting up lane %s to %s", networkA.Name, networkB.Name)
		err := ccipLaneA2B.DeployNewCCIPLane(
			o.SetUpContext, o.Env,
			o.Cfg.TestGroupInput, o.BootstrapAdded, o.JobAddGrp,
		)
		if err != nil {
			allErrors.Store(multierr.Append(allErrors.Load(), fmt.Errorf("deploying lane %s to %s; err - %w", networkA.Name, networkB.Name, errors.WithStack(err))))
			return err
		}
		err = o.LaneConfig.WriteLaneConfig(networkA.Name, ccipLaneA2B.SrcNetworkLaneCfg)
		if err != nil {
			lggr.Error().Err(err).Msgf("error deploying lane %s to %s", networkA.Name, networkB.Name)
			allErrors.Store(multierr.Append(allErrors.Load(), fmt.Errorf("writing lane config for %s; err - %w", networkA.Name, errors.WithStack(err))))
			return err
		}
		err = o.LaneConfig.WriteLaneConfig(networkB.Name, ccipLaneA2B.DstNetworkLaneCfg)
		if err != nil {
			allErrors.Store(multierr.Append(allErrors.Load(), fmt.Errorf("writing lane config for %s; err - %w", networkB.Name, errors.WithStack(err))))
			return err
		}
		lggr.Info().Msgf("done setting up lane %s to %s", networkA.Name, networkB.Name)
		if o.Cfg.TestGroupInput.LoadProfile != nil && pointer.GetBool(o.Cfg.TestGroupInput.LoadProfile.OptimizeSpace) {
			// This is to optimize memory space for load tests with high number of networks, lanes, tokens
			ccipLaneA2B.OptimizeStorage()
		}
		return nil
	})

	setUpFuncs.Go(func() error {
		if bidirectional {
			lggr.Info().Msgf("Setting up lane %s to %s", networkB.Name, networkA.Name)
			err := ccipLaneB2A.DeployNewCCIPLane(
				o.SetUpContext, o.Env,
				o.Cfg.TestGroupInput, o.BootstrapAdded, o.JobAddGrp,
			)
			if err != nil {
				lggr.Error().Err(err).Msgf("error deploying lane %s to %s", networkB.Name, networkA.Name)
				allErrors.Store(multierr.Append(allErrors.Load(), fmt.Errorf("deploying lane %s to %s; err -  %w", networkB.Name, networkA.Name, errors.WithStack(err))))
				return err
			}

			err = o.LaneConfig.WriteLaneConfig(networkB.Name, ccipLaneB2A.SrcNetworkLaneCfg)
			if err != nil {
				allErrors.Store(multierr.Append(allErrors.Load(), fmt.Errorf("writing lane config for %s; err - %w", networkA.Name, errors.WithStack(err))))
				return err
			}
			err = o.LaneConfig.WriteLaneConfig(networkA.Name, ccipLaneB2A.DstNetworkLaneCfg)
			if err != nil {
				allErrors.Store(
					multierr.Append(
						allErrors.Load(),
						fmt.Errorf("writing lane config for %s; err - %w", networkB.Name, errors.WithStack(err)),
					),
				)
				return err
			}
			lggr.Info().Msgf("done setting up lane %s to %s", networkB.Name, networkA.Name)
			if o.Cfg.TestGroupInput.LoadProfile != nil && pointer.GetBool(o.Cfg.TestGroupInput.LoadProfile.OptimizeSpace) {
				// This is to optimize memory space for load tests with high number of networks, lanes, tokens
				ccipLaneB2A.OptimizeStorage()
			}
			return nil
		}
		return nil
	})

	errs := make(chan error, 1)
	go func() {
		errs <- setUpFuncs.Wait()
	}()

	// wait for either context to get cancelled or all the error-groups to finish execution
	for {
		select {
		case err := <-errs:
			// check if there has been any error while waiting for the error groups
			// to finish execution
			return err
		case <-ctx.Done():
			lggr.Print(ctx.Err())
			return allErrors.Load()
		}
	}
}

func (o *CCIPTestSetUpOutputs) StartEventWatchers() {
	for _, lane := range o.ReadLanes() {
		err := lane.ForwardLane.StartEventWatchers()
		require.NoError(o.Cfg.Test, err)
		if lane.ReverseLane != nil {
			err = lane.ReverseLane.StartEventWatchers()
			require.NoError(o.Cfg.Test, err)
		}
	}
}

func (o *CCIPTestSetUpOutputs) WaitForPriceUpdates() {
	t := o.Cfg.Test
	priceUpdateGrp, _ := errgroup.WithContext(o.SetUpContext)
	for _, lanes := range o.ReadLanes() {
		lanes := lanes
		forwardLane := lanes.ForwardLane
		reverseLane := lanes.ReverseLane
		waitForUpdate := func(lane *actions.CCIPLane) error {
			defer func() {
				lane.Logger.Info().
					Str("source_chain", lane.Source.Common.ChainClient.GetNetworkName()).
					Uint64("dest_chain", lane.Source.DestinationChainId).
					Str("price_registry", lane.Source.Common.PriceRegistry.Address()).
					Msg("Stopping price update watch")

			}()
			lane.Logger.Info().
				Str("source_chain", lane.Source.Common.ChainClient.GetNetworkName()).
				Uint64("dest_chain", lane.Source.DestinationChainId).
				Str("price_registry", lane.Source.Common.PriceRegistry.Address()).
				Msgf("Waiting for price update")
			err := lane.Source.Common.WaitForPriceUpdates(
				o.SetUpContext, lane.Logger,
				o.Cfg.TestGroupInput.TokenConfig.TimeoutForPriceUpdate.Duration(),
				lane.Source.DestinationChainId,
			)
			if err != nil {
				return errors.Wrapf(err, "waiting for price update failed on lane %s-->%s", lane.SourceNetworkName, lane.DestNetworkName)
			}
			return nil
		}

		priceUpdateGrp.Go(func() error {
			return waitForUpdate(forwardLane)
		})
		if lanes.ReverseLane != nil {
			priceUpdateGrp.Go(func() error {
				return waitForUpdate(reverseLane)
			})
		}
	}

	require.NoError(t, priceUpdateGrp.Wait())
}

// CCIPDefaultTestSetUp sets up the environment for CCIP tests
// if configureCLNode is set as false, it assumes:
// 1. contracts are already deployed on live networks
// 2. CL nodes are set up and configured with existing contracts
// 3. No k8 env deployment is needed
// It reuses already deployed contracts from the addresses provided in ../contracts/ccip/laneconfig/contracts.json
//
// If bidirectional is true it sets up two-way lanes between NetworkA and NetworkB. Same CL nodes are used for both the lanes.
// If bidirectional is false only one way lane is set up.
//
// Returns -
// 1. CCIPLane for NetworkA --> NetworkB
// 2. If bidirectional is true, CCIPLane for NetworkB --> NetworkA
// 3. If configureCLNode is true, the tearDown func to call when environment needs to be destroyed
// TODO: We should configure this to utilize Go functional options pattern for customization and readability
func CCIPDefaultTestSetUp(
	t *testing.T,
	lggr zerolog.Logger,
	envName string,
	tokenDeployerFns []blockchain.ContractDeployer,
	testConfig *CCIPTestConfig,
) *CCIPTestSetUpOutputs {
	var err error
	reportPath := "tmp_laneconfig"
	filepath := fmt.Sprintf("./%s/tmp_%s.json", reportPath, strings.ReplaceAll(t.Name(), "/", "_"))
	reportFile := testutils.FileNameFromPath(filepath)
	parent, cancel := context.WithCancel(context.Background())
	defer cancel()
	setUpArgs := &CCIPTestSetUpOutputs{
		SetUpContext:           parent,
		Cfg:                    testConfig,
		Reporter:               testreporters.NewCCIPTestReporter(t, lggr),
		LaneConfigFile:         filepath,
		LaneContractsByNetwork: &sync.Map{},
		Balance:                actions.NewBalanceSheet(),
		BootstrapAdded:         atomic.NewBool(false),
		JobAddGrp:              &errgroup.Group{},
		laneMutex:              &sync.Mutex{},
	}

	contractsData, err := setUpArgs.Cfg.ContractsInput.ContractsData()
	require.NoError(t, err, "error reading existing lane config")

	chainByChainID := setUpArgs.CreateEnvironment(lggr, envName, reportPath)
	// if test is run in remote runner, register a clean-up to copy the laneconfig file
	if value, set := os.LookupEnv(config.EnvVarJobImage); set && value != "" &&
		(setUpArgs.Env != nil && setUpArgs.Env.K8Env != nil) &&
		pointer.GetBool(setUpArgs.Cfg.TestGroupInput.StoreLaneConfig) {
		t.Cleanup(func() {
			path := fmt.Sprintf("reports/%s/%s", reportPath, reportFile)
			dir, err := os.Getwd()
			require.NoError(t, err)
			destPath := fmt.Sprintf("%s/%s", dir, reportFile)
			lggr.Info().Str("srcPath", path).Str("dstPath", destPath).Msg("copying lane config")
			err = setUpArgs.Env.K8Env.CopyFromPod("app=runner-data",
				"remote-test-runner-data-files", path, destPath)
			require.NoError(t, err, "error getting lane config")
		})
	}
	if setUpArgs.Env != nil {
		ccipEnv := setUpArgs.Env
		if ccipEnv.K8Env != nil && ccipEnv.K8Env.WillUseRemoteRunner() {
			return setUpArgs
		}
	}

	setUpArgs.LaneConfig, err = laneconfig.ReadLanesFromExistingDeployment(contractsData)
	require.NoError(t, err)

	if setUpArgs.LaneConfig == nil {
		setUpArgs.LaneConfig = &laneconfig.Lanes{LaneConfigs: make(map[string]*laneconfig.LaneConfig)}
	}
	laneCfgFile, err := os.Stat(setUpArgs.LaneConfigFile)
	if err == nil && laneCfgFile.Size() > 0 {
		// remove the existing lane config file
		err = os.Remove(setUpArgs.LaneConfigFile)
		require.NoError(t, err, "error while removing existing lane config file - %s", setUpArgs.LaneConfigFile)
	}

	configureCLNode := !testConfig.useExistingDeployment()

	// if no of lanes per pair is greater than 1, copy common contracts from the same network
	// if no of lanes per pair is more than 1, the networks are added into the testConfig.AllNetworks with a suffix of -<lane number>
	// for example, if no of lanes per pair is 2, and the network pairs are called "testnetA", "testnetB",
	//	the network will be added as "testnetA-1", testnetA-2","testnetB-1", testnetB-2"
	// to deploy 2 lanes between same network pair "testnetA", "testnetB".
	// In the following the common contracts will be copied from "testnetA" to "testnetA-1" and "testnetA-2" and
	// from "testnetB" to "testnetB-1" and "testnetB-2"
	for n := range testConfig.AllNetworks {
		if setUpArgs.Cfg.TestGroupInput.NoOfRoutersPerPair > 1 {
			regex := regexp.MustCompile(`-(\d+)$`)
			networkNameToReadCfg := regex.ReplaceAllString(n, "")
			reuse := pointer.GetBool(testConfig.TestGroupInput.ReuseContracts)
			// if reuse contracts is true, copy common contracts from the same network except the router contract
			setUpArgs.LaneConfig.CopyCommonContracts(
				networkNameToReadCfg, n,
				reuse, testConfig.TestGroupInput.MsgDetails.IsTokenTransfer(),
			)
		}
	}

	// deploy all chain specific common contracts
	chainAddGrp, _ := errgroup.WithContext(setUpArgs.SetUpContext)
	lggr.Info().Msg("Deploying common contracts")
	chainSelectors := make(map[int64]uint64)
	for _, net := range testConfig.AllNetworks {
		if _, exists := chainSelectors[net.ChainID]; !exists {
			chainSelectors[net.ChainID], err = chainselectors.SelectorFromChainId(uint64(net.ChainID))
			require.NoError(t, err)
		}
	}
	for _, net := range testConfig.AllNetworks {
		chain := chainByChainID[net.ChainID]
		net := net
		net.HTTPURLs = chain.GetNetworkConfig().HTTPURLs
		net.URLs = chain.GetNetworkConfig().URLs
		var selectors []uint64
		for chainId, selector := range chainSelectors {
			if chainId != net.ChainID {
				selectors = append(selectors, selector)
			}
		}
		chainAddGrp.Go(func() error {
			return setUpArgs.DeployChainContracts(
				lggr, chain, net,
				pointer.GetInt(testConfig.TestGroupInput.TokenConfig.NoOfTokensPerChain),
				tokenDeployerFns, selectors,
			)
		})
	}
	require.NoError(t, chainAddGrp.Wait(), "Deploying common contracts shouldn't fail")

	// set up mock server for price pipeline and usdc attestation if not using existing deployment
	if !pointer.GetBool(setUpArgs.Cfg.TestGroupInput.ExistingDeployment) {
		var killgrave *ctftestenv.Killgrave
		if setUpArgs.Env.LocalCluster != nil {
			killgrave = setUpArgs.Env.LocalCluster.MockAdapter
		}
		if setUpArgs.Cfg.TestGroupInput.TokenConfig.IsPipelineSpec() {
			// set up mock server for price pipeline. need to set it once for all the lanes as the price pipeline path uses
			// regex to match the path for all tokens across all lanes
			actions.SetMockserverWithTokenPriceValue(killgrave, setUpArgs.Env.MockServer)
		}
		if pointer.GetBool(setUpArgs.Cfg.TestGroupInput.USDCMockDeployment) {
			// if it's a new USDC deployment, set up mock server for attestation,
			// we need to set it only once for all the lanes as the attestation path uses regex to match the path for
			// all messages across all lanes
			err = actions.SetMockServerWithUSDCAttestation(killgrave, setUpArgs.Env.MockServer)
			require.NoError(t, err, "failed to set up mock server for attestation")
		}
	}
	// deploy all lane specific contracts
	lggr.Info().Msg("Deploying chain specific contracts")
	laneAddGrp, _ := errgroup.WithContext(setUpArgs.SetUpContext)
	// for memory management set a batch size for active lane deployment group
	laneAddGrp.SetLimit(200)
	for _, networkPair := range testConfig.NetworkPairs {
		n := networkPair
		var ok bool
		n.ChainClientA, ok = chainByChainID[n.NetworkA.ChainID]
		require.True(t, ok, "Chain client for chainID %d not found", n.NetworkA.ChainID)
		n.ChainClientB, ok = chainByChainID[n.NetworkB.ChainID]
		require.True(t, ok, "Chain client for chainID %d not found", n.NetworkB.ChainID)

		n.NetworkA.HTTPURLs = n.ChainClientA.GetNetworkConfig().HTTPURLs
		n.NetworkA.URLs = n.ChainClientA.GetNetworkConfig().URLs
		n.NetworkB.HTTPURLs = n.ChainClientB.GetNetworkConfig().HTTPURLs
		n.NetworkB.URLs = n.ChainClientB.GetNetworkConfig().URLs

		laneAddGrp.Go(func() error {
			return setUpArgs.AddLanesForNetworkPair(
				lggr, n.NetworkA, n.NetworkB,
				chainByChainID[n.NetworkA.ChainID], chainByChainID[n.NetworkB.ChainID],
			)
		})
	}
	require.NoError(t, laneAddGrp.Wait())
	err = laneconfig.WriteLanesToJSON(setUpArgs.LaneConfigFile, setUpArgs.LaneConfig)
	require.NoError(t, err)

	require.Equal(t, len(setUpArgs.Lanes), len(testConfig.NetworkPairs),
		"Number of bi-directional lanes should be equal to number of network pairs")
	// only required for env set up
	setUpArgs.LaneContractsByNetwork = nil

	if configureCLNode {
		// wait for all jobs to get created
		lggr.Info().Msg("Waiting for jobs to be created")
		require.NoError(t, setUpArgs.JobAddGrp.Wait(), "Creating jobs shouldn't fail")
		// wait for price updates to be available
		setUpArgs.WaitForPriceUpdates()
		// if dynamic price update is required
		if setUpArgs.Cfg.TestGroupInput.TokenConfig.IsDynamicPriceUpdate() {
			require.NoError(t, setUpArgs.SetupDynamicTokenPriceUpdates(), "setting up dynamic price update should not fail")
		}
	}

	// start event watchers for all lanes
	setUpArgs.StartEventWatchers()

	setUpArgs.TearDown = func() error {
		var errs error
		for _, lanes := range setUpArgs.Lanes {
			// if existing deployment is true, don't attempt to pay ccip fees
			err := lanes.ForwardLane.CleanUp(configureCLNode)
			if err != nil {
				errs = multierr.Append(errs, err)
			}
			if lanes.ReverseLane != nil {
				// if existing deployment is true, don't attempt to pay ccip fees
				err := lanes.ReverseLane.CleanUp(configureCLNode)
				if err != nil {
					errs = multierr.Append(errs, err)
				}
			}
		}
		return errs
	}
	lggr.Info().Msg("Test setup completed")
	return setUpArgs
}

// CreateEnvironment creates the environment for the test and registers the test clean-up function to tear down the set-up environment
// It returns the map of chainID to EVMClient
func (o *CCIPTestSetUpOutputs) CreateEnvironment(
	lggr zerolog.Logger,
	envName string,
	reportPath string,
) map[int64]blockchain.EVMClient {
	t := o.Cfg.Test
	testConfig := o.Cfg
	var (
		ccipEnv  *actions.CCIPTestEnv
		k8Env    *environment.Environment
		err      error
		chains   []blockchain.EVMClient
		local    *test_env.CLClusterTestEnv
		deployCL func() error
	)

	envConfig := createEnvironmentConfig(t, envName, testConfig, reportPath)

	configureCLNode := !testConfig.useExistingDeployment() || pointer.GetString(testConfig.EnvInput.EnvToConnect) != ""
	namespace := ""
	if testConfig.TestGroupInput.LoadProfile != nil {
		namespace = testConfig.TestGroupInput.LoadProfile.TestRunName
	}
	require.False(t, testConfig.localCluster() && testConfig.ExistingCLCluster(),
		"local cluster and existing cluster cannot be true at the same time")
	// if it's a new deployment, deploy the env
	// Or if EnvToConnect is given connect to that k8 environment
	if configureCLNode {
		if !testConfig.ExistingCLCluster() {
			// if it's a local cluster, deploy the local cluster in docker
			if testConfig.localCluster() {
				local, deployCL = DeployLocalCluster(t, testConfig)
				ccipEnv = &actions.CCIPTestEnv{
					LocalCluster: local,
				}
				namespace = "local-docker-deployment"
			} else {
				// Otherwise, deploy the k8s env
				lggr.Info().Msg("Deploying test environment")
				// deploy the env if configureCLNode is true
				k8Env = DeployEnvironments(t, envConfig, testConfig)
				ccipEnv = &actions.CCIPTestEnv{K8Env: k8Env}
				namespace = ccipEnv.K8Env.Cfg.Namespace
			}
		} else {
			// if there is already a cluster, use the existing cluster to connect to the nodes
			ccipEnv = &actions.CCIPTestEnv{}
			mockserverURL := pointer.GetString(testConfig.EnvInput.Mockserver)
			require.NotEmpty(t, mockserverURL, "mockserver URL cannot be nil")
			ccipEnv.MockServer = ctfClient.NewMockserverClient(&ctfClient.MockserverConfig{
				LocalURL:   mockserverURL,
				ClusterURL: mockserverURL,
			})
		}
		ccipEnv.CLNodeWithKeyReady, _ = errgroup.WithContext(o.SetUpContext)
		o.Env = ccipEnv
		if ccipEnv.K8Env != nil && ccipEnv.K8Env.WillUseRemoteRunner() {
			return nil
		}
	} else {
		// if configureCLNode is false it means we don't need to deploy any additional pods,
		// use a placeholder env to create just the remote runner in it.
		if value, set := os.LookupEnv(config.EnvVarJobImage); set && value != "" {
			k8Env = environment.New(envConfig)
			err = k8Env.Run()
			require.NoErrorf(t, err, "error creating environment remote runner")
			o.Env = &actions.CCIPTestEnv{K8Env: k8Env}
			if k8Env.WillUseRemoteRunner() {
				return nil
			}
		}
	}
	if o.Cfg.TestGroupInput.LoadProfile != nil {
		o.Cfg.TestGroupInput.LoadProfile.SetTestRunName(namespace)
	}
	chainByChainID := make(map[int64]blockchain.EVMClient)
	if pointer.GetBool(testConfig.TestGroupInput.LocalCluster) {
		require.NotNil(t, ccipEnv.LocalCluster, "Local cluster shouldn't be nil")
		for _, n := range ccipEnv.LocalCluster.EVMNetworks {
			if evmClient, err := blockchain.NewEVMClientFromNetwork(*n, lggr); err == nil {
				chainByChainID[evmClient.GetChainID().Int64()] = evmClient
				chains = append(chains, evmClient)
			} else {
				lggr.Error().Err(err).Msgf("EVMClient for chainID %d not found", n.ChainID)
			}
		}
	} else {
		for _, n := range testConfig.SelectedNetworks {
			if _, ok := chainByChainID[n.ChainID]; ok {
				continue
			}
			var ec blockchain.EVMClient
			if k8Env == nil {
				ec, err = blockchain.ConnectEVMClient(n, lggr)
			} else {
				log.Info().Interface("urls", k8Env.URLs).Msg("URLs")
				ec, err = blockchain.NewEVMClient(n, k8Env, lggr)
			}
			require.NoError(t, err, "Connecting to blockchain nodes shouldn't fail")
			chains = append(chains, ec)
			chainByChainID[n.ChainID] = ec
		}
	}
	if configureCLNode {
		ccipEnv.CLNodeWithKeyReady.Go(func() error {
			var totalNodes int
			if !o.Cfg.ExistingCLCluster() {
				if ccipEnv.LocalCluster != nil {
					err = deployCL()
					if err != nil {
						return err
					}
				}
				err = ccipEnv.ConnectToDeployedNodes()
				if err != nil {
					return fmt.Errorf("error connecting to chainlink nodes: %w", err)
				}
				totalNodes = pointer.GetInt(testConfig.EnvInput.NewCLCluster.NoOfNodes)
			} else {
				totalNodes = pointer.GetInt(testConfig.EnvInput.ExistingCLCluster.NoOfNodes)
				err = ccipEnv.ConnectToExistingNodes(o.Cfg.EnvInput)
				if err != nil {
					return fmt.Errorf("error deploying and connecting to chainlink nodes: %w", err)
				}
			}
			err = ccipEnv.SetUpNodeKeysAndFund(lggr, big.NewFloat(testConfig.TestGroupInput.NodeFunding), chains)
			if err != nil {
				return fmt.Errorf("error setting up nodes and keys %w", err)
			}
			// first node is the bootstrapper
			ccipEnv.CommitNodeStartIndex = 1
			ccipEnv.ExecNodeStartIndex = 1
			ccipEnv.NumOfCommitNodes = testConfig.TestGroupInput.NoOfCommitNodes
			ccipEnv.NumOfExecNodes = ccipEnv.NumOfCommitNodes
			if !pointer.GetBool(testConfig.TestGroupInput.CommitAndExecuteOnSameDON) {
				if len(ccipEnv.CLNodesWithKeys) < 11 {
					return fmt.Errorf("not enough CL nodes for separate commit and execution nodes")
				}
				if testConfig.TestGroupInput.NoOfCommitNodes >= totalNodes {
					return fmt.Errorf("number of commit nodes can not be greater than total number of nodes in DON")
				}
				// first two nodes are reserved for bootstrap commit and bootstrap exec
				ccipEnv.CommitNodeStartIndex = 2
				ccipEnv.ExecNodeStartIndex = 2 + testConfig.TestGroupInput.NoOfCommitNodes
				ccipEnv.NumOfExecNodes = totalNodes - (2 + testConfig.TestGroupInput.NoOfCommitNodes)
				if ccipEnv.NumOfExecNodes < 4 {
					return fmt.Errorf("insufficient number of exec nodes")
				}
			}
			ccipEnv.NumOfAllowedFaultyExec = (ccipEnv.NumOfExecNodes - 1) / 3
			ccipEnv.NumOfAllowedFaultyCommit = (ccipEnv.NumOfCommitNodes - 1) / 3
			return nil
		})
	}

	t.Cleanup(func() {
		if configureCLNode {
			if ccipEnv.LocalCluster != nil {
				err := ccipEnv.LocalCluster.Terminate()
				require.NoError(t, err, "Local cluster termination shouldn't fail")
				require.NoError(t, o.Reporter.SendReport(t, namespace, false), "Aggregating and sending report shouldn't fail")
				return
			}
			if pointer.GetBool(testConfig.TestGroupInput.KeepEnvAlive) || testConfig.ExistingCLCluster() {
				require.NoError(t, o.Reporter.SendReport(t, namespace, true), "Aggregating and sending report shouldn't fail")
				return
			}
			lggr.Info().Msg("Tearing down the environment")
			err = integrationactions.TeardownSuite(t, ccipEnv.K8Env, ccipEnv.CLNodes, o.Reporter,
				zapcore.ErrorLevel, o.Cfg.EnvInput, chains...)
			require.NoError(t, err, "Environment teardown shouldn't fail")
		} else {
			//just send the report
			require.NoError(t, o.Reporter.SendReport(t, namespace, true), "Aggregating and sending report shouldn't fail")
		}
	})
	return chainByChainID
}

func createEnvironmentConfig(t *testing.T, envName string, testConfig *CCIPTestConfig, reportPath string) *environment.Config {
	envConfig := &environment.Config{
		NamespacePrefix:    envName,
		Test:               t,
		PreventPodEviction: true,
	}
	if pointer.GetBool(testConfig.TestGroupInput.StoreLaneConfig) {
		envConfig.ReportPath = reportPath
	}
	// if there is already existing namespace, no need to update any manifest there, we just connect to it
	existingEnv := pointer.GetString(testConfig.EnvInput.EnvToConnect)
	if existingEnv != "" {
		envConfig.Namespace = existingEnv
		envConfig.NamespacePrefix = ""
		envConfig.SkipManifestUpdate = true
		envConfig.RunnerName = fmt.Sprintf("%s-%s", environment.REMOTE_RUNNER_NAME, uuid.NewString()[0:5])
	}
	if testConfig.EnvInput.TTL != nil {
		envConfig.TTL = testConfig.EnvInput.TTL.Duration()
	}
	if testConfig.TestGroupInput.LoadProfile != nil && testConfig.TestGroupInput.LoadProfile.TestDuration != nil {
		approxDur := testConfig.TestGroupInput.LoadProfile.TestDuration.Duration() + 3*time.Hour
		if envConfig.TTL < approxDur {
			envConfig.TTL = approxDur
		}
	}
	return envConfig
}<|MERGE_RESOLUTION|>--- conflicted
+++ resolved
@@ -40,6 +40,7 @@
 	"github.com/smartcontractkit/chainlink/integration-tests/ccip-tests/actions"
 	"github.com/smartcontractkit/chainlink/integration-tests/ccip-tests/contracts"
 	"github.com/smartcontractkit/chainlink/integration-tests/ccip-tests/contracts/laneconfig"
+	"github.com/smartcontractkit/chainlink/integration-tests/ccip-tests/testconfig"
 	tsconfig "github.com/smartcontractkit/chainlink/integration-tests/ccip-tests/testconfig"
 	"github.com/smartcontractkit/chainlink/integration-tests/ccip-tests/testreporters"
 	testutils "github.com/smartcontractkit/chainlink/integration-tests/ccip-tests/utils"
@@ -68,16 +69,10 @@
 
 type CCIPTestConfig struct {
 	Test                *testing.T
-<<<<<<< HEAD
-	EnvInput            *tsconfig.Common
-	TestGroupInput      *tsconfig.CCIPTestConfig
-	ContractsInput      *tsconfig.CCIPContractConfig
-=======
 	EnvInput            *testconfig.Common
 	TestGroupInput      *testconfig.CCIPTestConfig
 	VersionInput        map[string]*contracts.ContractVersion
 	ContractsInput      *testconfig.CCIPContractConfig
->>>>>>> 62be2423
 	AllNetworks         map[string]blockchain.EVMNetwork
 	SelectedNetworks    []blockchain.EVMNetwork
 	NetworkPairs        []NetworkPair
