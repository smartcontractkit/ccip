--- conflicted
+++ resolved
@@ -740,16 +740,6 @@
 	parent, cancel := context.WithCancel(context.Background())
 	defer cancel()
 	setUpArgs := &CCIPTestSetUpOutputs{
-<<<<<<< HEAD
-		SetUpContext:   parent,
-		Cfg:            testConfig,
-		Reporter:       testreporters.NewCCIPTestReporter(t, lggr),
-		LaneConfigFile: filepath,
-		Balance:        actions.NewBalanceSheet(),
-		BootstrapAdded: atomic.NewBool(false),
-		JobAddGrp:      &errgroup.Group{},
-		laneMutex:      &sync.Mutex{},
-=======
 		SetUpContext:           parent,
 		Cfg:                    testConfig,
 		Reporter:               testreporters.NewCCIPTestReporter(t, lggr),
@@ -759,7 +749,6 @@
 		BootstrapAdded:         atomic.NewBool(false),
 		JobAddGrp:              &errgroup.Group{},
 		laneMutex:              &sync.Mutex{},
->>>>>>> 0a59b965
 	}
 
 	chainByChainID := setUpArgs.CreateEnvironment(lggr, envName, filename)
@@ -781,27 +770,17 @@
 			return setUpArgs
 		}
 	}
-<<<<<<< HEAD
+
 	contractsData, err := setUpArgs.Cfg.ContractsInput.ContractsData()
 	require.NoError(t, err, "error reading existing lane config")
 	setUpArgs.LaneConfig, err = laneconfig.ReadLanesFromExistingDeployment(contractsData)
-=======
-	laneCfgFile, err := os.Stat(setUpArgs.LaneConfigFile)
-	if err == nil && laneCfgFile.Size() > 1 {
-		// remove the existing lane config file
-		err = os.Remove(setUpArgs.LaneConfigFile)
-		require.NoError(t, err, "error while removing existing lane config file - %s", setUpArgs.LaneConfigFile)
-	}
-
-	setUpArgs.LaneConfig, err = laneconfig.ReadLanesFromExistingDeployment(setUpArgs.Cfg.ContractsInput.ContractsData())
->>>>>>> 0a59b965
 	require.NoError(t, err)
 
 	if setUpArgs.LaneConfig == nil {
 		setUpArgs.LaneConfig = &laneconfig.Lanes{LaneConfigs: make(map[string]*laneconfig.LaneConfig)}
 	}
-	fileInfo, err := os.Stat(setUpArgs.LaneConfigFile)
-	if err == nil && fileInfo.Size() > 0 {
+	laneCfgFile, err := os.Stat(setUpArgs.LaneConfigFile)
+	if err == nil && laneCfgFile.Size() > 0 {
 		// remove the existing lane config file
 		err = os.Remove(setUpArgs.LaneConfigFile)
 		require.NoError(t, err, "error while removing existing lane config file - %s", setUpArgs.LaneConfigFile)
