package contracts

import (
	"context"
	"fmt"
	"math/big"
	"strconv"
	"time"

	"github.com/ethereum/go-ethereum/accounts/abi/bind"
	"github.com/ethereum/go-ethereum/common"
	"github.com/ethereum/go-ethereum/core/types"
	"github.com/ethereum/go-ethereum/event"
	"github.com/rs/zerolog"
	"github.com/rs/zerolog/log"
	"golang.org/x/exp/rand"

	"github.com/smartcontractkit/chainlink-testing-framework/blockchain"

	"github.com/smartcontractkit/ccip/integration-tests/wrappers"

	"github.com/smartcontractkit/chainlink/v2/core/gethwrappers/ccip/generated/arm_contract"
	"github.com/smartcontractkit/chainlink/v2/core/gethwrappers/ccip/generated/commit_store"
	"github.com/smartcontractkit/chainlink/v2/core/gethwrappers/ccip/generated/commit_store_1_2_0"
	"github.com/smartcontractkit/chainlink/v2/core/gethwrappers/ccip/generated/evm_2_evm_offramp"
	"github.com/smartcontractkit/chainlink/v2/core/gethwrappers/ccip/generated/evm_2_evm_offramp_1_2_0"
	"github.com/smartcontractkit/chainlink/v2/core/gethwrappers/ccip/generated/evm_2_evm_onramp"
	"github.com/smartcontractkit/chainlink/v2/core/gethwrappers/ccip/generated/evm_2_evm_onramp_1_2_0"
	"github.com/smartcontractkit/chainlink/v2/core/gethwrappers/ccip/generated/lock_release_token_pool"
	"github.com/smartcontractkit/chainlink/v2/core/gethwrappers/ccip/generated/lock_release_token_pool_1_4_0"
	"github.com/smartcontractkit/chainlink/v2/core/gethwrappers/ccip/generated/maybe_revert_message_receiver"
	"github.com/smartcontractkit/chainlink/v2/core/gethwrappers/ccip/generated/mock_arm_contract"
	"github.com/smartcontractkit/chainlink/v2/core/gethwrappers/ccip/generated/mock_usdc_token_transmitter"
	"github.com/smartcontractkit/chainlink/v2/core/gethwrappers/ccip/generated/mock_v3_aggregator_contract"
	"github.com/smartcontractkit/chainlink/v2/core/gethwrappers/ccip/generated/price_registry"
	"github.com/smartcontractkit/chainlink/v2/core/gethwrappers/ccip/generated/price_registry_1_2_0"
	"github.com/smartcontractkit/chainlink/v2/core/gethwrappers/ccip/generated/router"
	"github.com/smartcontractkit/chainlink/v2/core/gethwrappers/ccip/generated/token_admin_registry"
	"github.com/smartcontractkit/chainlink/v2/core/gethwrappers/ccip/generated/token_pool"
	"github.com/smartcontractkit/chainlink/v2/core/gethwrappers/ccip/generated/token_pool_1_4_0"
	"github.com/smartcontractkit/chainlink/v2/core/gethwrappers/ccip/generated/usdc_token_pool"
	"github.com/smartcontractkit/chainlink/v2/core/gethwrappers/ccip/generated/usdc_token_pool_1_4_0"
	"github.com/smartcontractkit/chainlink/v2/core/gethwrappers/generated/link_token_interface"
	"github.com/smartcontractkit/chainlink/v2/core/gethwrappers/shared/generated/burn_mint_erc677"
	"github.com/smartcontractkit/chainlink/v2/core/gethwrappers/shared/generated/erc20"
	"github.com/smartcontractkit/chainlink/v2/core/services/ocr2/plugins/ccip/abihelpers"
)

var (
	FiftyCoins   = new(big.Int).Mul(big.NewInt(1e18), big.NewInt(50))
	HundredCoins = new(big.Int).Mul(big.NewInt(1e18), big.NewInt(100))
)

type ContractVersion string

const (
	Network                               = "Network Name"
	V1_2_0                ContractVersion = "1.2.0"
	V1_4_0                ContractVersion = "1.4.0"
	LatestPoolVersion     ContractVersion = "1.5.0-dev"
	Latest                ContractVersion = "latest"
	PriceRegistryContract                 = "PriceRegistry"
	OffRampContract                       = "OffRamp"
	OnRampContract                        = "OnRamp"
	TokenPoolContract                     = "TokenPool"
	CommitStoreContract                   = "CommitStore"
)

var (
	VersionMap = map[string]ContractVersion{
		PriceRegistryContract: Latest,
		OffRampContract:       Latest,
		OnRampContract:        Latest,
		CommitStoreContract:   Latest,
		TokenPoolContract:     Latest,
	}
	SupportedContracts = map[string]map[ContractVersion]bool{
		PriceRegistryContract: {
			Latest: true,
			V1_2_0: true,
		},
		OffRampContract: {
			Latest: true,
			V1_2_0: true,
		},
		OnRampContract: {
			Latest: true,
			V1_2_0: true,
		},
		CommitStoreContract: {
			Latest: true,
			V1_2_0: true,
		},
		TokenPoolContract: {
			Latest: true,
			V1_4_0: true,
		},
	}
)

type RateLimiterConfig struct {
	IsEnabled bool
	Rate      *big.Int
	Capacity  *big.Int
	Tokens    *big.Int
}

type ARMConfig struct {
	ARMWeightsByParticipants map[string]*big.Int // mapping : ARM participant address => weight
	ThresholdForBlessing     *big.Int
	ThresholdForBadSignal    *big.Int
}

type TokenTransmitter struct {
	client          blockchain.EVMClient
	instance        *mock_usdc_token_transmitter.MockE2EUSDCTransmitter
	ContractAddress common.Address
}

type ERC677Token struct {
	client          blockchain.EVMClient
	logger          zerolog.Logger
	instance        *burn_mint_erc677.BurnMintERC677
	ContractAddress common.Address
}

func (token *ERC677Token) GrantMintAndBurn(burnAndMinter common.Address) error {
	opts, err := token.client.TransactionOpts(token.client.GetDefaultWallet())
	if err != nil {
		return fmt.Errorf("failed to get transaction opts: %w", err)
	}
	token.logger.Info().
		Str(Network, token.client.GetNetworkName()).
		Str("BurnAndMinter", burnAndMinter.Hex()).
		Str("Token", token.ContractAddress.Hex()).
		Msg("Granting mint and burn roles")
	tx, err := token.instance.GrantMintAndBurnRoles(opts, burnAndMinter)
	if err != nil {
		return fmt.Errorf("failed to grant mint and burn roles: %w", err)
	}
	return token.client.ProcessTransaction(tx)
}

func (token *ERC677Token) GrantMintRole(minter common.Address) error {
	opts, err := token.client.TransactionOpts(token.client.GetDefaultWallet())
	if err != nil {
		return err
	}
	token.logger.Info().
		Str(Network, token.client.GetNetworkName()).
		Str("Minter", minter.Hex()).
		Str("Token", token.ContractAddress.Hex()).
		Msg("Granting mint roles")
	tx, err := token.instance.GrantMintRole(opts, minter)
	if err != nil {
		return fmt.Errorf("failed to grant mint role: %w", err)
	}
	return token.client.ProcessTransaction(tx)
}

func (token *ERC677Token) Mint(to common.Address, amount *big.Int) error {
	opts, err := token.client.TransactionOpts(token.client.GetDefaultWallet())
	if err != nil {
		return err
	}
	token.logger.Info().
		Str(Network, token.client.GetNetworkName()).
		Str("To", to.Hex()).
		Str("Token", token.ContractAddress.Hex()).
		Str("Amount", amount.String()).
		Msg("Minting tokens")
	tx, err := token.instance.Mint(opts, to, amount)
	if err != nil {
		return fmt.Errorf("failed to mint tokens: %w", err)
	}
	return token.client.ProcessTransaction(tx)
}

type ERC20Token struct {
	client          blockchain.EVMClient
	logger          zerolog.Logger
	instance        *erc20.ERC20
	ContractAddress common.Address
}

func (token *ERC20Token) Address() string {
	return token.ContractAddress.Hex()
}

func (token *ERC20Token) BalanceOf(ctx context.Context, addr string) (*big.Int, error) {
	opts := &bind.CallOpts{
		From:    common.HexToAddress(token.client.GetDefaultWallet().Address()),
		Context: ctx,
	}
	balance, err := token.instance.BalanceOf(opts, common.HexToAddress(addr))
	if err != nil {
		return nil, fmt.Errorf("failed to get balance: %w", err)
	}
	return balance, nil
}

func (token *ERC20Token) Allowance(owner, spender string) (*big.Int, error) {
	allowance, err := token.instance.Allowance(nil, common.HexToAddress(owner), common.HexToAddress(spender))
	if err != nil {
		return nil, err
	}
	return allowance, nil
}

func (token *ERC20Token) Approve(to string, amount *big.Int) error {
	opts, err := token.client.TransactionOpts(token.client.GetDefaultWallet())
	if err != nil {
		return fmt.Errorf("failed to get transaction options: %w", err)
	}
	token.logger.Info().
		Str("From", token.client.GetDefaultWallet().Address()).
		Str("To", to).
		Str("Token", token.Address()).
		Str("Amount", amount.String()).
		Uint64("Nonce", opts.Nonce.Uint64()).
		Str(Network, token.client.GetNetworkConfig().Name).
		Msg("Approving ERC20 Transfer")
	tx, err := token.instance.Approve(opts, common.HexToAddress(to), amount)
	if err != nil {
		return fmt.Errorf("failed to approve ERC20: %w", err)
	}
	return token.client.ProcessTransaction(tx)
}

func (token *ERC20Token) Transfer(to string, amount *big.Int) error {
	opts, err := token.client.TransactionOpts(token.client.GetDefaultWallet())
	if err != nil {
		return fmt.Errorf("failed to get transaction options: %w", err)
	}
	token.logger.Info().
		Str("From", token.client.GetDefaultWallet().Address()).
		Str("To", to).
		Str("Amount", amount.String()).
		Uint64("Nonce", opts.Nonce.Uint64()).
		Str(Network, token.client.GetNetworkConfig().Name).
		Msg("Transferring ERC20")
	tx, err := token.instance.Transfer(opts, common.HexToAddress(to), amount)
	if err != nil {
		return fmt.Errorf("failed to transfer ERC20: %w", err)
	}
	return token.client.ProcessTransaction(tx)
}

type LinkToken struct {
	client     blockchain.EVMClient
	logger     zerolog.Logger
	instance   *link_token_interface.LinkToken
	EthAddress common.Address
}

func (l *LinkToken) Address() string {
	return l.EthAddress.Hex()
}

func (l *LinkToken) BalanceOf(ctx context.Context, addr string) (*big.Int, error) {
	opts := &bind.CallOpts{
		From:    common.HexToAddress(l.client.GetDefaultWallet().Address()),
		Context: ctx,
	}
	balance, err := l.instance.BalanceOf(opts, common.HexToAddress(addr))
	if err != nil {
		return nil, fmt.Errorf("failed to get LINK balance: %w", err)
	}
	return balance, nil
}

func (l *LinkToken) Allowance(owner, spender string) (*big.Int, error) {
	allowance, err := l.instance.Allowance(nil, common.HexToAddress(owner), common.HexToAddress(spender))
	if err != nil {
		return nil, err
	}
	return allowance, nil
}

func (l *LinkToken) Approve(to string, amount *big.Int) error {
	opts, err := l.client.TransactionOpts(l.client.GetDefaultWallet())
	if err != nil {
		return fmt.Errorf("failed to get transaction opts: %w", err)
	}
	l.logger.Info().
		Str("From", l.client.GetDefaultWallet().Address()).
		Str("To", to).
		Str("Token", l.Address()).
		Str("Amount", amount.String()).
		Uint64("Nonce", opts.Nonce.Uint64()).
		Str(Network, l.client.GetNetworkConfig().Name).
		Msg("Approving LINK Transfer")
	tx, err := l.instance.Approve(opts, common.HexToAddress(to), amount)
	if err != nil {
		return fmt.Errorf("failed to approve LINK transfer: %w", err)
	}
	return l.client.ProcessTransaction(tx)
}

func (l *LinkToken) Transfer(to string, amount *big.Int) error {
	opts, err := l.client.TransactionOpts(l.client.GetDefaultWallet())
	if err != nil {
		return fmt.Errorf("failed to get transaction opts: %w", err)
	}
	l.logger.Info().
		Str("From", l.client.GetDefaultWallet().Address()).
		Str("To", to).
		Str("Amount", amount.String()).
		Uint64("Nonce", opts.Nonce.Uint64()).
		Str(Network, l.client.GetNetworkConfig().Name).
		Msg("Transferring LINK")
	tx, err := l.instance.Transfer(opts, common.HexToAddress(to), amount)
	if err != nil {
		return fmt.Errorf("failed to transfer LINK: %w", err)
	}
	return l.client.ProcessTransaction(tx)
}

type LatestPool struct {
	PoolInterface   *token_pool.TokenPool
	LockReleasePool *lock_release_token_pool.LockReleaseTokenPool
	USDCPool        *usdc_token_pool.USDCTokenPool
}

type V1_4_0Pool struct {
	PoolInterface   *token_pool_1_4_0.TokenPool
	LockReleasePool *lock_release_token_pool_1_4_0.LockReleaseTokenPool
	USDCPool        *usdc_token_pool_1_4_0.USDCTokenPool
}

type TokenPoolWrapper struct {
	Latest *LatestPool
	V1_4_0 *V1_4_0Pool
}

func (w TokenPoolWrapper) SetRebalancer(opts *bind.TransactOpts, from common.Address) (*types.Transaction, error) {
	if w.Latest != nil && w.Latest.LockReleasePool != nil {
		return w.Latest.LockReleasePool.SetRebalancer(opts, from)
	}
	if w.V1_4_0 != nil && w.V1_4_0.LockReleasePool != nil {
		return w.V1_4_0.LockReleasePool.SetRebalancer(opts, from)
	}
	return nil, fmt.Errorf("no pool found to set rebalancer")
}

func (w TokenPoolWrapper) SetUSDCDomains(opts *bind.TransactOpts, updates []usdc_token_pool.USDCTokenPoolDomainUpdate) (*types.Transaction, error) {
	if w.Latest != nil && w.Latest.USDCPool != nil {
		return w.Latest.USDCPool.SetDomains(opts, updates)
	}
	if w.V1_4_0 != nil && w.V1_4_0.USDCPool != nil {
		V1_4_0Updates := make([]usdc_token_pool_1_4_0.USDCTokenPoolDomainUpdate, len(updates))
		for i, update := range updates {
			V1_4_0Updates[i] = usdc_token_pool_1_4_0.USDCTokenPoolDomainUpdate{
				AllowedCaller:     update.AllowedCaller,
				DomainIdentifier:  update.DomainIdentifier,
				DestChainSelector: update.DestChainSelector,
				Enabled:           update.Enabled,
			}
		}
		return w.V1_4_0.USDCPool.SetDomains(opts, V1_4_0Updates)
	}
	return nil, fmt.Errorf("no pool found to set USDC domains")
}

func (w TokenPoolWrapper) WithdrawLiquidity(opts *bind.TransactOpts, amount *big.Int) (*types.Transaction, error) {
	if w.Latest != nil && w.Latest.LockReleasePool != nil {
		return w.Latest.LockReleasePool.WithdrawLiquidity(opts, amount)
	}
	if w.V1_4_0 != nil && w.V1_4_0.LockReleasePool != nil {
		return w.V1_4_0.LockReleasePool.WithdrawLiquidity(opts, amount)
	}
	return nil, fmt.Errorf("no pool found to withdraw liquidity")
}

func (w TokenPoolWrapper) ProvideLiquidity(opts *bind.TransactOpts, amount *big.Int) (*types.Transaction, error) {
	if w.Latest != nil && w.Latest.LockReleasePool != nil {
		return w.Latest.LockReleasePool.ProvideLiquidity(opts, amount)
	}
	if w.V1_4_0 != nil && w.V1_4_0.LockReleasePool != nil {
		return w.V1_4_0.LockReleasePool.ProvideLiquidity(opts, amount)
	}
	return nil, fmt.Errorf("no pool found to provide liquidity")
}

func (w TokenPoolWrapper) SetRemotePool(opts *bind.TransactOpts, selector uint64, pool []byte) (*types.Transaction, error) {
	if w.Latest != nil && w.Latest.PoolInterface != nil {
		return w.Latest.PoolInterface.SetRemotePool(opts, selector, pool)
	}
	return nil, fmt.Errorf("no pool found to set remote pool")
}

func (w TokenPoolWrapper) IsSupportedChain(opts *bind.CallOpts, remoteChainSelector uint64) (bool, error) {
	if w.Latest != nil && w.Latest.PoolInterface != nil {
		return w.Latest.PoolInterface.IsSupportedChain(opts, remoteChainSelector)
	}
	if w.V1_4_0 != nil && w.V1_4_0.PoolInterface != nil {
		return w.V1_4_0.PoolInterface.IsSupportedChain(opts, remoteChainSelector)
	}
	return false, fmt.Errorf("no pool found to check if chain is supported")
}

func (w TokenPoolWrapper) ApplyChainUpdates(opts *bind.TransactOpts, update []token_pool.TokenPoolChainUpdate) (*types.Transaction, error) {
	if w.Latest != nil && w.Latest.PoolInterface != nil {
		return w.Latest.PoolInterface.ApplyChainUpdates(opts, update)
	}
	if w.V1_4_0 != nil && w.V1_4_0.PoolInterface != nil {
		V1_4_0Updates := make([]token_pool_1_4_0.TokenPoolChainUpdate, len(update))
		for i, u := range update {
			V1_4_0Updates[i] = token_pool_1_4_0.TokenPoolChainUpdate{
				RemoteChainSelector: u.RemoteChainSelector,
				Allowed:             u.Allowed,
				InboundRateLimiterConfig: token_pool_1_4_0.RateLimiterConfig{
					IsEnabled: u.InboundRateLimiterConfig.IsEnabled,
					Capacity:  u.InboundRateLimiterConfig.Capacity,
					Rate:      u.InboundRateLimiterConfig.Rate,
				},
				OutboundRateLimiterConfig: token_pool_1_4_0.RateLimiterConfig{
					IsEnabled: u.OutboundRateLimiterConfig.IsEnabled,
					Capacity:  u.OutboundRateLimiterConfig.Capacity,
					Rate:      u.OutboundRateLimiterConfig.Rate,
				},
			}
		}
		return w.V1_4_0.PoolInterface.ApplyChainUpdates(opts, V1_4_0Updates)
	}
	return nil, fmt.Errorf("no pool found to apply chain updates")
}

func (w TokenPoolWrapper) SetChainRateLimiterConfig(opts *bind.TransactOpts, selector uint64, out token_pool.RateLimiterConfig, in token_pool.RateLimiterConfig) (*types.Transaction, error) {
	if w.Latest != nil && w.Latest.PoolInterface != nil {
		return w.Latest.PoolInterface.SetChainRateLimiterConfig(opts, selector, out, in)
	}
	if w.V1_4_0 != nil && w.V1_4_0.PoolInterface != nil {
		return w.V1_4_0.PoolInterface.SetChainRateLimiterConfig(opts, selector,
			token_pool_1_4_0.RateLimiterConfig{
				IsEnabled: out.IsEnabled,
				Capacity:  out.Capacity,
				Rate:      out.Rate,
			}, token_pool_1_4_0.RateLimiterConfig{
				IsEnabled: in.IsEnabled,
				Capacity:  in.Capacity,
				Rate:      in.Rate,
			})
	}
	return nil, fmt.Errorf("no pool found to set chain rate limiter config")
}

func (w TokenPoolWrapper) GetCurrentOutboundRateLimiterState(opts *bind.CallOpts, selector uint64) (*RateLimiterConfig, error) {
	if w.Latest != nil && w.Latest.PoolInterface != nil {
		rl, err := w.Latest.PoolInterface.GetCurrentOutboundRateLimiterState(opts, selector)
		if err != nil {
			return nil, err
		}
		return &RateLimiterConfig{
			IsEnabled: rl.IsEnabled,
			Capacity:  rl.Capacity,
			Rate:      rl.Rate,
			Tokens:    rl.Tokens,
		}, nil
	}
	if w.V1_4_0 != nil && w.V1_4_0.PoolInterface != nil {
		rl, err := w.V1_4_0.PoolInterface.GetCurrentOutboundRateLimiterState(opts, selector)
		if err != nil {
			return nil, err
		}
		return &RateLimiterConfig{
			IsEnabled: rl.IsEnabled,
			Capacity:  rl.Capacity,
			Rate:      rl.Rate,
			Tokens:    rl.Tokens,
		}, nil
	}
	return nil, fmt.Errorf("no pool found to get current outbound rate limiter state")
}

func (w TokenPoolWrapper) GetCurrentInboundRateLimiterState(opts *bind.CallOpts, selector uint64) (*RateLimiterConfig, error) {
	if w.Latest != nil && w.Latest.PoolInterface != nil {
		rl, err := w.Latest.PoolInterface.GetCurrentInboundRateLimiterState(opts, selector)
		if err != nil {
			return nil, err
		}
		return &RateLimiterConfig{
			IsEnabled: rl.IsEnabled,
			Capacity:  rl.Capacity,
			Rate:      rl.Rate,
			Tokens:    rl.Tokens,
		}, nil
	}
	if w.V1_4_0 != nil && w.V1_4_0.PoolInterface != nil {
		rl, err := w.V1_4_0.PoolInterface.GetCurrentInboundRateLimiterState(opts, selector)
		if err != nil {
			return nil, err
		}
		return &RateLimiterConfig{
			IsEnabled: rl.IsEnabled,
			Capacity:  rl.Capacity,
			Rate:      rl.Rate,
			Tokens:    rl.Tokens,
		}, nil
	}
	return nil, fmt.Errorf("no pool found to get current outbound rate limiter state")
}

func (w TokenPoolWrapper) SetRouter(opts *bind.TransactOpts, routerAddr common.Address) (*types.Transaction, error) {
	if w.Latest != nil && w.Latest.PoolInterface != nil {
		return w.Latest.PoolInterface.SetRouter(opts, routerAddr)
	}
	if w.V1_4_0 != nil && w.V1_4_0.PoolInterface != nil {
		return w.V1_4_0.PoolInterface.SetRouter(opts, routerAddr)
	}
	return nil, fmt.Errorf("no pool found to set router")
}

func (w TokenPoolWrapper) GetRouter(opts *bind.CallOpts) (common.Address, error) {
	if w.Latest != nil && w.Latest.PoolInterface != nil {
		addr, err := w.Latest.PoolInterface.GetRouter(opts)
		if err != nil {
			return common.Address{}, err
		}
		return addr, nil
	}
	if w.V1_4_0 != nil && w.V1_4_0.PoolInterface != nil {
		addr, err := w.V1_4_0.PoolInterface.GetRouter(opts)
		if err != nil {
			return common.Address{}, err
		}
		return addr, nil
	}
	return common.Address{}, fmt.Errorf("no pool found to get router")
}

func (w TokenPoolWrapper) GetRebalancer(opts *bind.CallOpts) (common.Address, error) {
	if w.Latest != nil && w.Latest.LockReleasePool != nil {
		addr, err := w.Latest.LockReleasePool.GetRebalancer(opts)
		if err != nil {
			return common.Address{}, err
		}
		return addr, nil
	}
	if w.V1_4_0 != nil && w.V1_4_0.LockReleasePool != nil {
		addr, err := w.V1_4_0.LockReleasePool.GetRebalancer(opts)
		if err != nil {
			return common.Address{}, err
		}
		return addr, nil
	}
	return common.Address{}, fmt.Errorf("no pool found to get rebalancer")
}

// TokenPool represents a TokenPool address
type TokenPool struct {
	client     blockchain.EVMClient
	logger     zerolog.Logger
	Instance   *TokenPoolWrapper
	EthAddress common.Address
}

func (pool *TokenPool) Address() string {
	return pool.EthAddress.Hex()
}

func (pool *TokenPool) IsUSDC() bool {
	if pool.Instance.Latest != nil && pool.Instance.Latest.USDCPool != nil {
		return true
	}
	if pool.Instance.V1_4_0 != nil && pool.Instance.V1_4_0.USDCPool != nil {
		return true
	}
	return false
}

func (pool *TokenPool) IsLockRelease() bool {
	if pool.Instance.Latest != nil && pool.Instance.Latest.LockReleasePool != nil {
		return true
	}
	if pool.Instance.V1_4_0 != nil && pool.Instance.V1_4_0.LockReleasePool != nil {
		return true
	}
	return false
}

func (pool *TokenPool) SyncUSDCDomain(destTokenTransmitter *TokenTransmitter, destPoolAddr common.Address, destChainSelector uint64) error {
	if !pool.IsUSDC() {
		return fmt.Errorf("pool is not a USDC pool, cannot sync domain")
	}

	var allowedCallerBytes [32]byte
	copy(allowedCallerBytes[12:], destPoolAddr.Bytes())
	destTokenTransmitterIns, err := mock_usdc_token_transmitter.NewMockE2EUSDCTransmitter(destTokenTransmitter.ContractAddress, destTokenTransmitter.client.Backend())
	if err != nil {
		return fmt.Errorf("failed to create mock USDC token transmitter: %w", err)
	}
	domain, err := destTokenTransmitterIns.LocalDomain(nil)
	if err != nil {
		return fmt.Errorf("failed to get local domain: %w", err)
	}
	opts, err := pool.client.TransactionOpts(pool.client.GetDefaultWallet())
	if err != nil {
		return fmt.Errorf("failed to get transaction opts: %w", err)
	}
	pool.logger.Info().
		Str("Token Pool", pool.Address()).
		Str(Network, pool.client.GetNetworkName()).
		Uint32("Domain", domain).
		Str("Allowed Caller", destPoolAddr.Hex()).
		Str("Dest Chain Selector", fmt.Sprintf("%d", destChainSelector)).
		Msg("Syncing USDC Domain")
	tx, err := pool.Instance.SetUSDCDomains(opts, []usdc_token_pool.USDCTokenPoolDomainUpdate{
		{
			AllowedCaller:     allowedCallerBytes,
			DomainIdentifier:  domain,
			DestChainSelector: destChainSelector,
			Enabled:           true,
		},
	})
	if err != nil {
		return fmt.Errorf("failed to set domain: %w", err)
	}
	return pool.client.ProcessTransaction(tx)
}

func (pool *TokenPool) RemoveLiquidity(amount *big.Int) error {
	if !pool.IsLockRelease() {
		return fmt.Errorf("pool is not a lock release pool, cannot remove liquidity")
	}
	opts, err := pool.client.TransactionOpts(pool.client.GetDefaultWallet())
	if err != nil {
		return fmt.Errorf("failed to get transaction opts: %w", err)
	}
	pool.logger.Info().
		Str("Token Pool", pool.Address()).
		Str("Amount", amount.String()).
		Msg("Initiating removing funds from pool")
	tx, err := pool.Instance.WithdrawLiquidity(opts, amount)
	if err != nil {
		return fmt.Errorf("failed to withdraw liquidity: %w", err)
	}
	pool.logger.Info().
		Str("Token Pool", pool.Address()).
		Str("Amount", amount.String()).
		Str(Network, pool.client.GetNetworkConfig().Name).
		Msg("Liquidity removed")
	return pool.client.ProcessTransaction(tx)
}

type tokenApproveFn func(string, *big.Int) error

func (pool *TokenPool) AddLiquidity(approveFn tokenApproveFn, tokenAddr string, amount *big.Int) error {
	if !pool.IsLockRelease() {
		return fmt.Errorf("pool is not a lock release pool, cannot add liquidity")
	}
	pool.logger.Info().
		Str("Link Token", tokenAddr).
		Str("Token Pool", pool.Address()).
		Msg("Initiating transferring of token to token pool")
	err := approveFn(pool.Address(), amount)
	if err != nil {
		return fmt.Errorf("failed to approve token transfer: %w", err)
	}
	err = pool.client.WaitForEvents()
	if err != nil {
		return fmt.Errorf("failed to wait for events: %w", err)
	}
	opts, err := pool.client.TransactionOpts(pool.client.GetDefaultWallet())
	if err != nil {
		return fmt.Errorf("failed to get transaction opts: %w", err)
	}
	_, err = pool.Instance.SetRebalancer(opts, opts.From)
	if err != nil {
		return fmt.Errorf("failed to set rebalancer: %w", err)
	}
	opts, err = pool.client.TransactionOpts(pool.client.GetDefaultWallet())
	if err != nil {
		return fmt.Errorf("failed to get transaction opts: %w", err)
	}
	pool.logger.Info().
		Str("Token Pool", pool.Address()).
		Msg("Initiating adding Tokens in pool")
	tx, err := pool.Instance.ProvideLiquidity(opts, amount)
	if err != nil {
		return fmt.Errorf("failed to provide liquidity: %w", err)
	}
	pool.logger.Info().
		Str("Token Pool", pool.Address()).
		Str("Link Token", tokenAddr).
		Str(Network, pool.client.GetNetworkConfig().Name).
		Msg("Liquidity added")
	return pool.client.ProcessTransaction(tx)
}

func (pool *TokenPool) SetRemotePool(remoteChainSelector uint64, remotePool common.Address) error {
	// if pool is of version 1.4.0, no need to set remote pool
	if pool.Instance.V1_4_0 != nil {
		return nil
	}
	pool.logger.Info().
		Str("Token Pool", pool.Address()).
		Str("Dest Pool", remotePool.Hex()).
		Uint64("RemoteChain", remoteChainSelector).
		Msg("Setting remote pool")
	abiEncodedRemotePool, err := abihelpers.EncodeAddress(remotePool)
	if err != nil {
		return fmt.Errorf("error getting abiEncodedRemotePool %s : %w", remotePool.Hex(), err)
	}
	opts, err := pool.client.TransactionOpts(pool.client.GetDefaultWallet())
	if err != nil {
		return fmt.Errorf("failed to get transaction opts: %w", err)
	}
	tx, err := pool.Instance.SetRemotePool(opts, remoteChainSelector, abiEncodedRemotePool)

	if err != nil {
		return fmt.Errorf("failed to set remote pool %s on token pool: %w", remotePool.Hex(), err)
	}
	pool.logger.Info().
		Str("Token Pool", pool.Address()).
		Str("Dest Pool", remotePool.Hex()).
		Uint64("RemoteChain", remoteChainSelector).
		Msg("Done setting remote pool")
	return pool.client.ProcessTransaction(tx)
}

func (pool *TokenPool) SetRemoteChainOnPool(remoteChainSelectors []uint64) error {
	pool.logger.Info().
		Str("Token Pool", pool.Address()).
		Msg("Setting remote chain on pool")
	var selectorsToUpdate []token_pool.TokenPoolChainUpdate
	for _, remoteChainSelector := range remoteChainSelectors {
		isSupported, err := pool.Instance.IsSupportedChain(nil, remoteChainSelector)
		if err != nil {
			return fmt.Errorf("failed to get if chain is supported: %w", err)
		}
		// Check if remote chain is already supported , if yes continue
		if isSupported {
			pool.logger.Info().
				Str("Token Pool", pool.Address()).
				Str(Network, pool.client.GetNetworkName()).
				Uint64("Remote Chain Selector", remoteChainSelector).
				Msg("Remote chain is already supported")
			continue
		}
		selectorsToUpdate = append(selectorsToUpdate, token_pool.TokenPoolChainUpdate{
			RemoteChainSelector: remoteChainSelector,
			Allowed:             true,
			InboundRateLimiterConfig: token_pool.RateLimiterConfig{
				IsEnabled: true,
				Capacity:  new(big.Int).Mul(big.NewInt(1e18), big.NewInt(1e9)),
				Rate:      new(big.Int).Mul(big.NewInt(1e18), big.NewInt(1e5)),
			},
			OutboundRateLimiterConfig: token_pool.RateLimiterConfig{
				IsEnabled: true,
				Capacity:  new(big.Int).Mul(big.NewInt(1e18), big.NewInt(1e9)),
				Rate:      new(big.Int).Mul(big.NewInt(1e18), big.NewInt(1e5)),
			},
		})
	}
	// if none to update return
	if len(selectorsToUpdate) == 0 {
		return nil
	}
	// If remote chain is not supported , add it
	opts, err := pool.client.TransactionOpts(pool.client.GetDefaultWallet())
	if err != nil {
		return fmt.Errorf("failed to get transaction opts: %w", err)
	}
	tx, err := pool.Instance.ApplyChainUpdates(opts, selectorsToUpdate)

	if err != nil {
		return fmt.Errorf("failed to set chain updates on token pool: %w", err)
	}

	pool.logger.Info().
		Str("Token Pool", pool.Address()).
		Uints64("Chain selectors", remoteChainSelectors).
		Str(Network, pool.client.GetNetworkConfig().Name).
		Msg("Remote chains set on token pool")
	return pool.client.ProcessTransaction(tx)
}

// SetRemoteChainRateLimits sets the rate limits for the token pool on the remote chain
func (pool *TokenPool) SetRemoteChainRateLimits(remoteChainSelector uint64, rl token_pool.RateLimiterConfig) error {
	opts, err := pool.client.TransactionOpts(pool.client.GetDefaultWallet())
	if err != nil {
		return fmt.Errorf("error getting transaction opts: %w", err)
	}
	pool.logger.Info().
		Str("Token Pool", pool.Address()).
		Str("Remote chain selector", strconv.FormatUint(remoteChainSelector, 10)).
		Interface("RateLimiterConfig", rl).
		Msg("Setting Rate Limit on token pool")
	tx, err := pool.Instance.SetChainRateLimiterConfig(opts, remoteChainSelector, rl, rl)

	if err != nil {
		return fmt.Errorf("error setting rate limit token pool: %w", err)
	}

	pool.logger.Info().
		Str("Token Pool", pool.Address()).
		Str("Remote chain selector", strconv.FormatUint(remoteChainSelector, 10)).
		Interface("RateLimiterConfig", rl).
		Msg("Rate Limit on token pool is set")
	return pool.client.ProcessTransaction(tx)
}

func (pool *TokenPool) SetRouter(routerAddr common.Address) error {
	pool.logger.Info().
		Str("Token Pool", pool.Address()).
		Msg("Setting router on pool")
	opts, err := pool.client.TransactionOpts(pool.client.GetDefaultWallet())
	if err != nil {
		return fmt.Errorf("failed to get transaction opts: %w", err)
	}
	tx, err := pool.Instance.SetRouter(opts, routerAddr)
	if err != nil {
		return fmt.Errorf("failed to set router: %w", err)

	}
	pool.logger.Info().
		Str("Token Pool", pool.Address()).
		Str("Router", routerAddr.String()).
		Msg("Router set on pool")
	return pool.client.ProcessTransaction(tx)
}

func (pool *TokenPool) GetRouter() (common.Address, error) {
	return pool.Instance.GetRouter(nil)
}

func (pool *TokenPool) SetRebalancer(rebalancerAddress common.Address) error {
	pool.logger.Info().
		Str("Token Pool", pool.Address()).
		Msg("Setting rebalancer on pool")
	opts, err := pool.client.TransactionOpts(pool.client.GetDefaultWallet())
	if err != nil {
		return fmt.Errorf("failed to get transaction opts: %w", err)
	}
	tx, err := pool.Instance.SetRebalancer(opts, rebalancerAddress)
	if err != nil {
		return fmt.Errorf("failed to set router: %w", err)

	}
	pool.logger.Info().
		Str("Token Pool", pool.Address()).
		Str("Rebalancer", rebalancerAddress.String()).
		Msg("Rebalancer set on pool")
	return pool.client.ProcessTransaction(tx)
}

func (pool *TokenPool) GetRebalancer() (common.Address, error) {
	return pool.Instance.GetRebalancer(nil)
}

type ARM struct {
	client     blockchain.EVMClient
	Instance   *arm_contract.ARMContract
	EthAddress common.Address
}

func (arm *ARM) Address() string {
	return arm.EthAddress.Hex()
}

type MockARM struct {
	client     blockchain.EVMClient
	Instance   *mock_arm_contract.MockARMContract
	EthAddress common.Address
}

func (arm *MockARM) SetClient(client blockchain.EVMClient) {
	arm.client = client
}
func (arm *MockARM) Address() string {
	return arm.EthAddress.Hex()
}

type CommitStoreReportAccepted struct {
	Min        uint64
	Max        uint64
	MerkleRoot [32]byte
	Raw        types.Log
}

type CommitStoreWrapper struct {
	Latest *commit_store.CommitStore
	V1_2_0 *commit_store_1_2_0.CommitStore
}

func (w CommitStoreWrapper) SetOCR2Config(opts *bind.TransactOpts,
	signers []common.Address,
	transmitters []common.Address,
	f uint8,
	onchainConfig []byte,
	offchainConfigVersion uint64,
	offchainConfig []byte,
) (*types.Transaction, error) {
	if w.Latest != nil {
		return w.Latest.SetOCR2Config(opts, signers, transmitters, f, onchainConfig, offchainConfigVersion, offchainConfig)
	}
	if w.V1_2_0 != nil {
		return w.V1_2_0.SetOCR2Config(opts, signers, transmitters, f, onchainConfig, offchainConfigVersion, offchainConfig)
	}
	return nil, fmt.Errorf("no instance found to set OCR2 config")
}

func (w CommitStoreWrapper) GetExpectedNextSequenceNumber(opts *bind.CallOpts) (uint64, error) {
	if w.Latest != nil {
		return w.Latest.GetExpectedNextSequenceNumber(opts)
	}
	if w.V1_2_0 != nil {
		return w.V1_2_0.GetExpectedNextSequenceNumber(opts)
	}
	return 0, fmt.Errorf("no instance found to get expected next sequence number")
}

type CommitStore struct {
	client     blockchain.EVMClient
	logger     zerolog.Logger
	Instance   *CommitStoreWrapper
	EthAddress common.Address
}

func (b *CommitStore) Address() string {
	return b.EthAddress.Hex()
}

// SetOCR2Config sets the offchain reporting protocol configuration
func (b *CommitStore) SetOCR2Config(
	signers []common.Address,
	transmitters []common.Address,
	f uint8,
	onchainConfig []byte,
	offchainConfigVersion uint64,
	offchainConfig []byte,
) error {
	b.logger.Info().Str("Contract Address", b.Address()).Msg("Configuring OCR config for CommitStore Contract")
	// Set Config
	opts, err := b.client.TransactionOpts(b.client.GetDefaultWallet())
	if err != nil {
		return fmt.Errorf("error getting transaction opts: %w", err)
	}

	b.logger.Info().
		Interface("signerAddresses", signers).
		Interface("transmitterAddresses", transmitters).
		Str(Network, b.client.GetNetworkConfig().Name).
		Msg("Configuring CommitStore")
	tx, err := b.Instance.SetOCR2Config(
		opts,
		signers,
		transmitters,
		f,
		onchainConfig,
		offchainConfigVersion,
		offchainConfig,
	)

	if err != nil {
		return fmt.Errorf("error setting OCR2 config: %w", err)
	}
	return b.client.ProcessTransaction(tx)
}

// WatchReportAccepted watches for report accepted events
// There is no need to differentiate between the two versions of the contract as the event signature is the same
// we can cast the contract to the latest version
func (b *CommitStore) WatchReportAccepted(opts *bind.WatchOpts, acceptedEvent chan *commit_store.CommitStoreReportAccepted) (event.Subscription, error) {
	if b.Instance.Latest != nil {
		return b.Instance.Latest.WatchReportAccepted(opts, acceptedEvent)
	}
	if b.Instance.V1_2_0 != nil {
		newCommitStore, err := commit_store.NewCommitStore(b.EthAddress, wrappers.MustNewWrappedContractBackend(b.client, nil))
		if err != nil {
			return nil, fmt.Errorf("failed to create new CommitStore contract: %w", err)
		}
		return newCommitStore.WatchReportAccepted(opts, acceptedEvent)
	}
	return nil, fmt.Errorf("no instance found to watch for report accepted")
}

type ReceiverDapp struct {
	client     blockchain.EVMClient
	logger     zerolog.Logger
	instance   *maybe_revert_message_receiver.MaybeRevertMessageReceiver
	EthAddress common.Address
}

func (rDapp *ReceiverDapp) Address() string {
	return rDapp.EthAddress.Hex()
}

func (rDapp *ReceiverDapp) ToggleRevert(revert bool) error {
	opts, err := rDapp.client.TransactionOpts(rDapp.client.GetDefaultWallet())
	if err != nil {
		return fmt.Errorf("error getting transaction opts: %w", err)
	}
	tx, err := rDapp.instance.SetRevert(opts, revert)
	if err != nil {
		return fmt.Errorf("error setting revert: %w", err)
	}
	rDapp.logger.Info().
		Bool("revert", revert).
		Str("tx", tx.Hash().String()).
		Str("ReceiverDapp", rDapp.Address()).
		Str(Network, rDapp.client.GetNetworkConfig().Name).
		Msg("ReceiverDapp revert set")
	return rDapp.client.ProcessTransaction(tx)
}

type InternalTimestampedPackedUint224 struct {
	Value     *big.Int
	Timestamp uint32
}

type PriceRegistryUsdPerUnitGasUpdated struct {
	DestChain uint64
	Value     *big.Int
	Timestamp *big.Int
	Raw       types.Log
}

type PriceRegistryWrapper struct {
	Latest *price_registry.PriceRegistry
	V1_2_0 *price_registry_1_2_0.PriceRegistry
}

func (p *PriceRegistryWrapper) GetTokenPrice(opts *bind.CallOpts, token common.Address) (*big.Int, error) {
	if p.Latest != nil {
		price, err := p.Latest.GetTokenPrice(opts, token)
		if err != nil {
			return nil, err
		}
		return price.Value, nil
	}
	if p.V1_2_0 != nil {
		p, err := p.V1_2_0.GetTokenPrice(opts, token)
		if err != nil {
			return nil, err
		}
		return p.Value, nil
	}
	return nil, fmt.Errorf("no instance found to get token price")
}

func (p *PriceRegistryWrapper) AddPriceUpdater(opts *bind.TransactOpts, addr common.Address) (*types.Transaction, error) {
	if p.Latest != nil {
		return p.Latest.ApplyPriceUpdatersUpdates(opts, []common.Address{addr}, []common.Address{})
	}
	if p.V1_2_0 != nil {
		return p.V1_2_0.ApplyPriceUpdatersUpdates(opts, []common.Address{addr}, []common.Address{})
	}
	return nil, fmt.Errorf("no instance found to add price updater")
}

func (p *PriceRegistryWrapper) AddFeeToken(opts *bind.TransactOpts, addr common.Address) (*types.Transaction, error) {
	if p.Latest != nil {
		return p.Latest.ApplyFeeTokensUpdates(opts, []common.Address{addr}, []common.Address{})
	}
	if p.V1_2_0 != nil {
		return p.V1_2_0.ApplyFeeTokensUpdates(opts, []common.Address{addr}, []common.Address{})
	}
	return nil, fmt.Errorf("no instance found to add fee token")
}

func (p *PriceRegistryWrapper) GetDestinationChainGasPrice(opts *bind.CallOpts, chainselector uint64) (InternalTimestampedPackedUint224, error) {
	if p.Latest != nil {
		price, err := p.Latest.GetDestinationChainGasPrice(opts, chainselector)
		if err != nil {
			return InternalTimestampedPackedUint224{}, err
		}
		return InternalTimestampedPackedUint224{
			Value:     price.Value,
			Timestamp: price.Timestamp,
		}, nil
	}
	if p.V1_2_0 != nil {
		price, err := p.V1_2_0.GetDestinationChainGasPrice(opts, chainselector)
		if err != nil {
			return InternalTimestampedPackedUint224{}, err
		}
		return InternalTimestampedPackedUint224{
			Value:     price.Value,
			Timestamp: price.Timestamp,
		}, nil
	}
	return InternalTimestampedPackedUint224{}, fmt.Errorf("no instance found to add fee token")
}

type InternalGasPriceUpdate struct {
	DestChainSelector uint64
	UsdPerUnitGas     *big.Int
}

type InternalTokenPriceUpdate struct {
	SourceToken common.Address
	UsdPerToken *big.Int
}

type PriceRegistry struct {
	client     blockchain.EVMClient
<<<<<<< HEAD
	Instance   *PriceRegistryWrapper
=======
	logger     zerolog.Logger
	Instance   *PriceRegistryWrappers
>>>>>>> 8e7e2186
	EthAddress common.Address
}

func (c *PriceRegistry) Address() string {
	return c.EthAddress.Hex()
}

func (c *PriceRegistry) AddPriceUpdater(addr common.Address) error {
	opts, err := c.client.TransactionOpts(c.client.GetDefaultWallet())
	if err != nil {
		return fmt.Errorf("error getting transaction opts: %w", err)
	}
	tx, err := c.Instance.AddPriceUpdater(opts, addr)
	if err != nil {
		return fmt.Errorf("error adding price updater: %w", err)
	}
	c.logger.Info().
		Str("updaters", addr.Hex()).
		Str(Network, c.client.GetNetworkConfig().Name).
		Msg("PriceRegistry updater added")
	return c.client.ProcessTransaction(tx)
}

func (c *PriceRegistry) AddFeeToken(addr common.Address) error {
	opts, err := c.client.TransactionOpts(c.client.GetDefaultWallet())
	if err != nil {
		return fmt.Errorf("error getting transaction opts: %w", err)
	}
	tx, err := c.Instance.AddFeeToken(opts, addr)
	if err != nil {
		return fmt.Errorf("error adding fee token: %w", err)
	}
	c.logger.Info().
		Str("feeTokens", addr.Hex()).
		Str(Network, c.client.GetNetworkConfig().Name).
		Msg("PriceRegistry feeToken set")
	return c.client.ProcessTransaction(tx)
}

func (c *PriceRegistry) UpdatePrices(tokenUpdates []InternalTokenPriceUpdate, gasUpdates []InternalGasPriceUpdate) error {
	opts, err := c.client.TransactionOpts(c.client.GetDefaultWallet())
	if err != nil {
		return fmt.Errorf("error getting transaction opts: %w", err)
	}
	var tx *types.Transaction
	if c.Instance.Latest != nil {
		var tokenUpdatesLatest []price_registry.InternalTokenPriceUpdate
		var gasUpdatesLatest []price_registry.InternalGasPriceUpdate
		for _, update := range tokenUpdates {
			tokenUpdatesLatest = append(tokenUpdatesLatest, price_registry.InternalTokenPriceUpdate{
				SourceToken: update.SourceToken,
				UsdPerToken: update.UsdPerToken,
			})
		}
		for _, update := range gasUpdates {
			gasUpdatesLatest = append(gasUpdatesLatest, price_registry.InternalGasPriceUpdate{
				DestChainSelector: update.DestChainSelector,
				UsdPerUnitGas:     update.UsdPerUnitGas,
			})
		}
		tx, err = c.Instance.Latest.UpdatePrices(opts, price_registry.InternalPriceUpdates{
			TokenPriceUpdates: tokenUpdatesLatest,
			GasPriceUpdates:   gasUpdatesLatest,
		})
		if err != nil {
			return fmt.Errorf("error updating prices: %w", err)
		}
	}
	if c.Instance.V1_2_0 != nil {
		var tokenUpdates_1_2_0 []price_registry_1_2_0.InternalTokenPriceUpdate
		var gasUpdates_1_2_0 []price_registry_1_2_0.InternalGasPriceUpdate
		for _, update := range tokenUpdates {
			tokenUpdates_1_2_0 = append(tokenUpdates_1_2_0, price_registry_1_2_0.InternalTokenPriceUpdate{
				SourceToken: update.SourceToken,
				UsdPerToken: update.UsdPerToken,
			})
		}
		for _, update := range gasUpdates {
			gasUpdates_1_2_0 = append(gasUpdates_1_2_0, price_registry_1_2_0.InternalGasPriceUpdate{
				DestChainSelector: update.DestChainSelector,
				UsdPerUnitGas:     update.UsdPerUnitGas,
			})
		}
		tx, err = c.Instance.V1_2_0.UpdatePrices(opts, price_registry_1_2_0.InternalPriceUpdates{
			TokenPriceUpdates: tokenUpdates_1_2_0,
			GasPriceUpdates:   gasUpdates_1_2_0,
		})
		if err != nil {
			return fmt.Errorf("error updating prices: %w", err)
		}
	}
	if tx == nil {
		return fmt.Errorf("no instance found to update prices")
	}
	c.logger.Info().
		Str(Network, c.client.GetNetworkConfig().Name).
		Interface("tokenUpdates", tokenUpdates).
		Interface("gasUpdates", gasUpdates).
		Msg("Prices updated")
	return c.client.ProcessTransaction(tx)
}

func (c *PriceRegistry) WatchUsdPerUnitGasUpdated(opts *bind.WatchOpts, latest chan *price_registry.PriceRegistryUsdPerUnitGasUpdated, destChain []uint64) (event.Subscription, error) {
	if c.Instance.Latest != nil {
		return c.Instance.Latest.WatchUsdPerUnitGasUpdated(opts, latest, destChain)
	}
	if c.Instance.V1_2_0 != nil {
		newP, err := price_registry.NewPriceRegistry(c.Instance.V1_2_0.Address(), wrappers.MustNewWrappedContractBackend(c.client, nil))
		if err != nil {
			return nil, fmt.Errorf("failed to create new PriceRegistry contract: %w", err)
		}
		return newP.WatchUsdPerUnitGasUpdated(opts, latest, destChain)
	}
	return nil, fmt.Errorf("no instance found to watch for price updates")
}

type TokenAdminRegistry struct {
	client     blockchain.EVMClient
	logger     zerolog.Logger
	Instance   *token_admin_registry.TokenAdminRegistry
	EthAddress common.Address
}

func (r *TokenAdminRegistry) Address() string {
	return r.EthAddress.Hex()
}

func (r *TokenAdminRegistry) SetAdminAndRegisterPool(tokenAddr, poolAddr common.Address) error {
	opts, err := r.client.TransactionOpts(r.client.GetDefaultWallet())
	if err != nil {
		return fmt.Errorf("error getting transaction opts: %w", err)
	}
	tx, err := r.Instance.RegisterAdministratorPermissioned(opts, tokenAddr, opts.From)
	if err != nil {
		return fmt.Errorf("error setting admin for token %s : %w", tokenAddr.Hex(), err)
	}
	err = r.client.ProcessTransaction(tx)
	if err != nil {
		return fmt.Errorf("error processing tx for setting admin on token %w", err)
	}
	r.logger.Info().
		Str("Admin", opts.From.Hex()).
		Str("Token", tokenAddr.Hex()).
		Str("TokenAdminRegistry", r.Address()).
		Msg("Admin is set for token on TokenAdminRegistry")
	err = r.client.WaitForEvents()
	if err != nil {
		return fmt.Errorf("error waiting for tx for setting admin on pool %w", err)
	}
	opts, err = r.client.TransactionOpts(r.client.GetDefaultWallet())
	if err != nil {
		return fmt.Errorf("error getting transaction opts: %w", err)
	}
	tx, err = r.Instance.SetPool(opts, tokenAddr, poolAddr)
	if err != nil {
		return fmt.Errorf("error setting token %s and pool %s : %w", tokenAddr.Hex(), poolAddr.Hex(), err)
	}
	r.logger.Info().
		Str("token", tokenAddr.Hex()).
		Str("Pool", poolAddr.Hex()).
		Str("TokenAdminRegistry", r.Address()).
		Msg("token and pool are set on TokenAdminRegistry")
	err = r.client.ProcessTransaction(tx)
	if err != nil {
		return fmt.Errorf("error processing tx for setting token %s and pool %s : %w", tokenAddr.Hex(), poolAddr.Hex(), err)
	}
	return nil
}

type Router struct {
	client     blockchain.EVMClient
	logger     zerolog.Logger
	Instance   *router.Router
	EthAddress common.Address
}

func (r *Router) Address() string {
	return r.EthAddress.Hex()
}

func (r *Router) SetOnRamp(chainSelector uint64, onRamp common.Address) error {
	opts, err := r.client.TransactionOpts(r.client.GetDefaultWallet())
	if err != nil {
		return fmt.Errorf("error getting transaction opts: %w", err)
	}
	r.logger.Info().
		Str("Router", r.Address()).
		Str("OnRamp", onRamp.Hex()).
		Str(Network, r.client.GetNetworkName()).
		Str("ChainSelector", strconv.FormatUint(chainSelector, 10)).
		Msg("Setting on ramp for r")

	tx, err := r.Instance.ApplyRampUpdates(opts, []router.RouterOnRamp{{DestChainSelector: chainSelector, OnRamp: onRamp}}, nil, nil)
	if err != nil {
		return fmt.Errorf("error applying ramp updates: %w", err)
	}
	r.logger.Info().
		Str("onRamp", onRamp.Hex()).
		Str("Network Name", r.client.GetNetworkConfig().Name).
		Msg("Router is configured")
	return r.client.ProcessTransaction(tx)
}

func (r *Router) CCIPSend(destChainSelector uint64, msg router.ClientEVM2AnyMessage, valueForNative *big.Int) (*types.Transaction, error) {
	opts, err := r.client.TransactionOpts(r.client.GetDefaultWallet())
	if err != nil {
		return nil, fmt.Errorf("error getting transaction opts: %w", err)
	}
	if valueForNative != nil {
		opts.Value = valueForNative
	}

	r.logger.Info().
		Str(Network, r.client.GetNetworkName()).
		Str("Router", r.Address()).
		Interface("TokensAndAmounts", msg.TokenAmounts).
		Str("FeeToken", msg.FeeToken.Hex()).
		Str("ExtraArgs", fmt.Sprintf("0x%x", msg.ExtraArgs[:])).
		Str("Receiver", fmt.Sprintf("0x%x", msg.Receiver[:])).
		Msg("Sending msg")
	return r.Instance.CcipSend(opts, destChainSelector, msg)
}

func (r *Router) CCIPSendAndProcessTx(destChainSelector uint64, msg router.ClientEVM2AnyMessage, valueForNative *big.Int) (*types.Transaction, error) {
	tx, err := r.CCIPSend(destChainSelector, msg, valueForNative)
	if err != nil {
		return nil, fmt.Errorf("failed to send msg: %w", err)
	}
<<<<<<< HEAD
	log.Info().
		Str("Router", r.Address()).
=======
	r.logger.Info().
		Str("router", r.Address()).
>>>>>>> 8e7e2186
		Str("txHash", tx.Hash().Hex()).
		Str(Network, r.client.GetNetworkConfig().Name).
		Str("Chain Selector", strconv.FormatUint(destChainSelector, 10)).
		Msg("Message Sent")
	return tx, r.client.ProcessTransaction(tx)
}

func (r *Router) AddOffRamp(offRamp common.Address, sourceChainId uint64) (*types.Transaction, error) {
	opts, err := r.client.TransactionOpts(r.client.GetDefaultWallet())
	if err != nil {
		return nil, fmt.Errorf("failed to get transaction opts: %w", err)
	}
	tx, err := r.Instance.ApplyRampUpdates(opts, nil, nil, []router.RouterOffRamp{{SourceChainSelector: sourceChainId, OffRamp: offRamp}})
	if err != nil {
		return nil, fmt.Errorf("failed to add offRamp: %w", err)
	}
	r.logger.Info().
		Str("offRamp", offRamp.Hex()).
		Str(Network, r.client.GetNetworkConfig().Name).
		Msg("offRamp is added to Router")
	return tx, r.client.ProcessTransaction(tx)
}

func (r *Router) SetWrappedNative(wNative common.Address) (*types.Transaction, error) {
	opts, err := r.client.TransactionOpts(r.client.GetDefaultWallet())
	if err != nil {
		return nil, fmt.Errorf("failed to get transaction opts: %w", err)
	}
	tx, err := r.Instance.SetWrappedNative(opts, wNative)
	if err != nil {
		return nil, fmt.Errorf("failed to set wrapped native: %w", err)
	}
	r.logger.Info().
		Str("wrapped native", wNative.Hex()).
		Str("router", r.Address()).
		Str(Network, r.client.GetNetworkConfig().Name).
		Msg("wrapped native is added for Router")
	return tx, r.client.ProcessTransaction(tx)
}

func (r *Router) GetFee(destChainSelector uint64, message router.ClientEVM2AnyMessage) (*big.Int, error) {
	return r.Instance.GetFee(nil, destChainSelector, message)
}

type SendReqEventData struct {
	MessageId      [32]byte
	SequenceNumber uint64
	Raw            types.Log
}

type OnRampWrapper struct {
	Latest *evm_2_evm_onramp.EVM2EVMOnRamp
	V1_2_0 *evm_2_evm_onramp_1_2_0.EVM2EVMOnRamp
}

func (w OnRampWrapper) SetNops(opts *bind.TransactOpts, owner common.Address) (*types.Transaction, error) {
	if w.Latest != nil {
		return w.Latest.SetNops(opts, []evm_2_evm_onramp.EVM2EVMOnRampNopAndWeight{
			{
				Nop:    owner,
				Weight: 1,
			},
		})
	}
	if w.V1_2_0 != nil {
		return w.V1_2_0.SetNops(opts, []evm_2_evm_onramp_1_2_0.EVM2EVMOnRampNopAndWeight{
			{
				Nop:    owner,
				Weight: 1,
			},
		})
	}
	return nil, fmt.Errorf("no instance found to set nops")
}

func (w OnRampWrapper) SetTokenTransferFeeConfig(
	opts *bind.TransactOpts,
	config []evm_2_evm_onramp.EVM2EVMOnRampTokenTransferFeeConfigArgs,
	addresses []common.Address,
) (*types.Transaction, error) {
	if w.Latest != nil {
		return w.Latest.SetTokenTransferFeeConfig(opts, config, addresses)
	}
	if w.V1_2_0 != nil {
		var configV12 []evm_2_evm_onramp_1_2_0.EVM2EVMOnRampTokenTransferFeeConfigArgs
		for _, c := range config {
			configV12 = append(configV12, evm_2_evm_onramp_1_2_0.EVM2EVMOnRampTokenTransferFeeConfigArgs{
				Token:             c.Token,
				MinFeeUSDCents:    c.MinFeeUSDCents,
				MaxFeeUSDCents:    c.MaxFeeUSDCents,
				DeciBps:           c.DeciBps,
				DestGasOverhead:   c.DestGasOverhead,
				DestBytesOverhead: c.DestBytesOverhead,
			})
		}
		return w.V1_2_0.SetTokenTransferFeeConfig(opts, configV12)
	}
	return nil, fmt.Errorf("no instance found to set token transfer fee config")
}

func (w OnRampWrapper) PayNops(opts *bind.TransactOpts) (*types.Transaction, error) {
	if w.Latest != nil {
		return w.Latest.PayNops(opts)
	}
	if w.V1_2_0 != nil {
		return w.V1_2_0.PayNops(opts)
	}
	return nil, fmt.Errorf("no instance found to pay nops")
}

func (w OnRampWrapper) WithdrawNonLinkFees(opts *bind.TransactOpts, native common.Address, owner common.Address) (*types.Transaction, error) {
	if w.Latest != nil {
		return w.Latest.WithdrawNonLinkFees(opts, native, owner)
	}
	if w.V1_2_0 != nil {
		return w.V1_2_0.WithdrawNonLinkFees(opts, native, owner)
	}
	return nil, fmt.Errorf("no instance found to withdraw non link fees")
}

func (w OnRampWrapper) SetRateLimiterConfig(opts *bind.TransactOpts, config evm_2_evm_onramp.RateLimiterConfig) (*types.Transaction, error) {
	if w.Latest != nil {
		return w.Latest.SetRateLimiterConfig(opts, config)
	}
	if w.V1_2_0 != nil {
		return w.V1_2_0.SetRateLimiterConfig(opts, evm_2_evm_onramp_1_2_0.RateLimiterConfig{
			IsEnabled: config.IsEnabled,
			Capacity:  config.Capacity,
			Rate:      config.Rate,
		})
	}
	return nil, fmt.Errorf("no instance found to set rate limiter config")
}

func (w OnRampWrapper) ParseCCIPSendRequested(l types.Log) (uint64, error) {
	if w.Latest != nil {
		sendReq, err := w.Latest.ParseCCIPSendRequested(l)
		if err != nil {
			return 0, err
		}
		return sendReq.Message.SequenceNumber, nil
	}
	if w.V1_2_0 != nil {
		sendReq, err := w.V1_2_0.ParseCCIPSendRequested(l)
		if err != nil {
			return 0, err
		}
		return sendReq.Message.SequenceNumber, nil
	}
	return 0, fmt.Errorf("no instance found to parse CCIPSendRequested")
}

func (w OnRampWrapper) GetDynamicConfig(opts *bind.CallOpts) (uint32, error) {
	if w.Latest != nil {
		cfg, err := w.Latest.GetDynamicConfig(opts)
		if err != nil {
			return 0, err
		}
		return cfg.MaxDataBytes, nil
	}
	if w.V1_2_0 != nil {
		cfg, err := w.V1_2_0.GetDynamicConfig(opts)
		if err != nil {
			return 0, err
		}
		return cfg.MaxDataBytes, nil
	}
	return 0, fmt.Errorf("no instance found to get dynamic config")
}

func (w OnRampWrapper) ApplyPoolUpdates(opts *bind.TransactOpts, tokens []common.Address, pools []common.Address) (*types.Transaction, error) {
	if w.Latest != nil {
		return nil, fmt.Errorf("latest version does not support ApplyPoolUpdates")
	}
	if w.V1_2_0 != nil {
		var poolUpdates []evm_2_evm_onramp_1_2_0.InternalPoolUpdate
		if len(tokens) != len(pools) {
			return nil, fmt.Errorf("tokens and pools length mismatch")
		}
		for i, token := range tokens {
			poolUpdates = append(poolUpdates, evm_2_evm_onramp_1_2_0.InternalPoolUpdate{
				Token: token,
				Pool:  pools[i],
			})
		}
		return w.V1_2_0.ApplyPoolUpdates(opts, []evm_2_evm_onramp_1_2_0.InternalPoolUpdate{}, poolUpdates)
	}
	return nil, fmt.Errorf("no instance found to apply pool updates")
}

// CurrentRateLimiterState returns the current state of the rate limiter
func (w OnRampWrapper) CurrentRateLimiterState(opts *bind.CallOpts) (*RateLimiterConfig, error) {
	if w.Latest != nil {
		rlConfig, err := w.Latest.CurrentRateLimiterState(opts)
		if err != nil {
			return nil, err
		}
		return &RateLimiterConfig{
			IsEnabled: rlConfig.IsEnabled,
			Rate:      rlConfig.Rate,
			Capacity:  rlConfig.Capacity,
			Tokens:    rlConfig.Tokens,
		}, err
	}
	if w.V1_2_0 != nil {
		rlConfig, err := w.V1_2_0.CurrentRateLimiterState(opts)
		if err != nil {
			return nil, err
		}
		return &RateLimiterConfig{
			IsEnabled: rlConfig.IsEnabled,
			Rate:      rlConfig.Rate,
			Capacity:  rlConfig.Capacity,
			Tokens:    rlConfig.Tokens,
		}, err
	}
	return nil, fmt.Errorf("no instance found to get current rate limiter state")
}

type OnRamp struct {
	client     blockchain.EVMClient
	logger     zerolog.Logger
	Instance   *OnRampWrapper
	EthAddress common.Address
}

// WatchCCIPSendRequested returns a subscription to watch for CCIPSendRequested events
// there is no difference in the event between the two versions
// so we can use the latest version to watch for events
func (onRamp *OnRamp) WatchCCIPSendRequested(opts *bind.WatchOpts, sendReqEvent chan *evm_2_evm_onramp.EVM2EVMOnRampCCIPSendRequested) (event.Subscription, error) {
	if onRamp.Instance.Latest != nil {
		return onRamp.Instance.Latest.WatchCCIPSendRequested(opts, sendReqEvent)
	}
	// cast the contract to the latest version so that we can watch for events with latest wrapper
	if onRamp.Instance.V1_2_0 != nil {
		newRamp, err := evm_2_evm_onramp.NewEVM2EVMOnRamp(onRamp.EthAddress, wrappers.MustNewWrappedContractBackend(onRamp.client, nil))
		if err != nil {
			return nil, fmt.Errorf("failed to cast to latest version: %w", err)
		}
		return newRamp.WatchCCIPSendRequested(opts, sendReqEvent)
	}
	// should never reach here
	return nil, fmt.Errorf("no instance found to watch for CCIPSendRequested")
}

func (onRamp *OnRamp) Address() string {
	return onRamp.EthAddress.Hex()
}

func (onRamp *OnRamp) SetNops() error {
	opts, err := onRamp.client.TransactionOpts(onRamp.client.GetDefaultWallet())
	if err != nil {
		return fmt.Errorf("failed to get transaction opts: %w", err)
	}
	owner := common.HexToAddress(onRamp.client.GetDefaultWallet().Address())
	// set the payee to the default wallet
	tx, err := onRamp.Instance.SetNops(opts, owner)
	if err != nil {
		return fmt.Errorf("failed to set nops: %w", err)
	}
	return onRamp.client.ProcessTransaction(tx)
}

func (onRamp *OnRamp) SetTokenTransferFeeConfig(tokenTransferFeeConfig []evm_2_evm_onramp.EVM2EVMOnRampTokenTransferFeeConfigArgs) error {
	opts, err := onRamp.client.TransactionOpts(onRamp.client.GetDefaultWallet())
	if err != nil {
		return fmt.Errorf("failed to get transaction opts: %w", err)
	}
	tx, err := onRamp.Instance.SetTokenTransferFeeConfig(opts, tokenTransferFeeConfig, []common.Address{})
	if err != nil {
		return fmt.Errorf("failed to set token transfer fee config: %w", err)
	}
	onRamp.logger.Info().
		Interface("tokenTransferFeeConfig", tokenTransferFeeConfig).
		Str("onRamp", onRamp.Address()).
		Str(Network, onRamp.client.GetNetworkConfig().Name).
		Msg("TokenTransferFeeConfig set in OnRamp")
	return onRamp.client.ProcessTransaction(tx)
}

func (onRamp *OnRamp) PayNops() error {
	opts, err := onRamp.client.TransactionOpts(onRamp.client.GetDefaultWallet())
	if err != nil {
		return fmt.Errorf("failed to get transaction opts: %w", err)
	}
	tx, err := onRamp.Instance.PayNops(opts)
	if err != nil {
		return fmt.Errorf("failed to pay nops: %w", err)
	}
	return onRamp.client.ProcessTransaction(tx)
}

func (onRamp *OnRamp) WithdrawNonLinkFees(wrappedNative common.Address) error {
	opts, err := onRamp.client.TransactionOpts(onRamp.client.GetDefaultWallet())
	if err != nil {
		return fmt.Errorf("failed to get transaction opts: %w", err)
	}
	owner := common.HexToAddress(onRamp.client.GetDefaultWallet().Address())
	tx, err := onRamp.Instance.WithdrawNonLinkFees(opts, wrappedNative, owner)
	if err != nil {
		return fmt.Errorf("failed to withdraw non link fees: %w", err)
	}
	return onRamp.client.ProcessTransaction(tx)
}

// SetRateLimit sets the Aggregate Rate Limit (ARL) values for the OnRamp
func (onRamp *OnRamp) SetRateLimit(rlConfig evm_2_evm_onramp.RateLimiterConfig) error {
	opts, err := onRamp.client.TransactionOpts(onRamp.client.GetDefaultWallet())
	if err != nil {
		return err
	}
	tx, err := onRamp.Instance.SetRateLimiterConfig(opts, rlConfig)
	if err != nil {
		return fmt.Errorf("failed to set rate limit: %w", err)
	}
	onRamp.logger.Info().
		Bool("Enabled", rlConfig.IsEnabled).
		Str("capacity", rlConfig.Capacity.String()).
		Str("rate", rlConfig.Rate.String()).
		Str("onRamp", onRamp.Address()).
		Str(Network, onRamp.client.GetNetworkConfig().Name).
		Msg("Setting Rate limit in OnRamp")
	return onRamp.client.ProcessTransaction(tx)
}

func (onRamp *OnRamp) ApplyPoolUpdates(tokens []common.Address, pools []common.Address) error {
	// if the latest version is used, no need to apply pool updates
	if onRamp.Instance.Latest != nil {
		return nil
	}
	opts, err := onRamp.client.TransactionOpts(onRamp.client.GetDefaultWallet())
	if err != nil {
		return fmt.Errorf("failed to get transaction opts: %w", err)
	}
	tx, err := onRamp.Instance.ApplyPoolUpdates(opts, tokens, pools)
	if err != nil {
		return fmt.Errorf("failed to apply pool updates: %w", err)
	}
	onRamp.logger.Info().
		Interface("tokens", tokens).
		Interface("pools", pools).
		Str("onRamp", onRamp.Address()).
		Str(Network, onRamp.client.GetNetworkConfig().Name).
		Msg("poolUpdates set in OnRamp")
	return onRamp.client.ProcessTransaction(tx)
}

// OffRamp represents the OffRamp CCIP contract on the destination chain
type OffRamp struct {
	client     blockchain.EVMClient
	Instance   *OffRampWrapper
	EthAddress common.Address
}

// OffRampWrapper wraps multiple versions of the OffRamp contract as we support multiple at once.
// If you are using any of the functions in this struct, be sure to follow best practices:
//  1. If the function does not make sense for a specific version,
//     (e.g. crucial functionality that changes state, but doesn't exist yet) return an error.
//  2. If the function does not make sense for a specific version, but calling it doesn't change how execution would work
//     (e.g. functionality that wouldn't change state), you can return a nil or default value, treating it as a no-op.
//  3. If no valid versions are available, return an error.
//
// See CurrentRateLimiterState, WatchExecutionStateChanged, and AddRateLimitTokens for examples.
type OffRampWrapper struct {
	Latest *evm_2_evm_offramp.EVM2EVMOffRamp
	V1_2_0 *evm_2_evm_offramp_1_2_0.EVM2EVMOffRamp
}

// CurrentRateLimiterState retrieves the current rate limiter state for the OffRamp contract
func (offRamp *OffRampWrapper) CurrentRateLimiterState(opts *bind.CallOpts) (RateLimiterConfig, error) {
	if offRamp.Latest != nil {
		rlConfig, err := offRamp.Latest.CurrentRateLimiterState(opts)
		if err != nil {
			return RateLimiterConfig{}, err
		}
		return RateLimiterConfig{
			IsEnabled: rlConfig.IsEnabled,
			Capacity:  rlConfig.Capacity,
			Rate:      rlConfig.Rate,
		}, nil
	}
	if offRamp.V1_2_0 != nil {
		rlConfig, err := offRamp.V1_2_0.CurrentRateLimiterState(opts)
		if err != nil {
			return RateLimiterConfig{}, err
		}
		return RateLimiterConfig{
			IsEnabled: rlConfig.IsEnabled,
			Capacity:  rlConfig.Capacity,
			Rate:      rlConfig.Rate,
		}, nil
	}
	return RateLimiterConfig{}, fmt.Errorf("no instance found to get rate limiter state")
}

type EVM2EVMOffRampExecutionStateChanged struct {
	SequenceNumber uint64
	MessageId      [32]byte
	State          uint8
	ReturnData     []byte
	Raw            types.Log
}

<<<<<<< HEAD
=======
type OffRamp struct {
	client     blockchain.EVMClient
	logger     zerolog.Logger
	Instance   *OffRampWrapper
	EthAddress common.Address
}

>>>>>>> 8e7e2186
func (offRamp *OffRamp) Address() string {
	return offRamp.EthAddress.Hex()
}

// WatchExecutionStateChanged returns a subscription to watch for ExecutionStateChanged events
// there is no difference in the event between the two versions
// so we can use the latest version to watch for events
func (offRamp *OffRamp) WatchExecutionStateChanged(
	opts *bind.WatchOpts,
	execEvent chan *evm_2_evm_offramp.EVM2EVMOffRampExecutionStateChanged,
	sequenceNumber []uint64,
	messageId [][32]byte,
) (event.Subscription, error) {
	if offRamp.Instance.Latest != nil {
		return offRamp.Instance.Latest.WatchExecutionStateChanged(opts, execEvent, sequenceNumber, messageId)
	}
	if offRamp.Instance.V1_2_0 != nil {
		newOffRamp, err := evm_2_evm_offramp.NewEVM2EVMOffRamp(offRamp.EthAddress, wrappers.MustNewWrappedContractBackend(offRamp.client, nil))
		if err != nil {
			return nil, fmt.Errorf("failed to cast to latest version of OffRamp from v1_2_0: %w", err)
		}
		return newOffRamp.WatchExecutionStateChanged(opts, execEvent, sequenceNumber, messageId)
	}
	return nil, fmt.Errorf("no instance found to watch for ExecutionStateChanged")
}

// SetOCR2Config sets the offchain reporting protocol configuration
func (offRamp *OffRamp) SetOCR2Config(
	signers []common.Address,
	transmitters []common.Address,
	f uint8,
	onchainConfig []byte,
	offchainConfigVersion uint64,
	offchainConfig []byte,
) error {
	offRamp.logger.Info().Str("Contract Address", offRamp.Address()).Msg("Configuring OffRamp Contract")
	// Set Config
	opts, err := offRamp.client.TransactionOpts(offRamp.client.GetDefaultWallet())
	if err != nil {
		return fmt.Errorf("failed to get transaction options: %w", err)
	}
<<<<<<< HEAD
	log.Debug().
		Interface("SignerAddresses", signers).
		Interface("TransmitterAddresses", transmitters).
=======
	offRamp.logger.Info().
		Interface("signerAddresses", signers).
		Interface("transmitterAddresses", transmitters).
>>>>>>> 8e7e2186
		Str(Network, offRamp.client.GetNetworkConfig().Name).
		Msg("Configuring OffRamp")
	if offRamp.Instance.Latest != nil {
		tx, err := offRamp.Instance.Latest.SetOCR2Config(
			opts,
			signers,
			transmitters,
			f,
			onchainConfig,
			offchainConfigVersion,
			offchainConfig,
		)
		if err != nil {
			return fmt.Errorf("failed to set OCR2 config: %w", err)
		}
		return offRamp.client.ProcessTransaction(tx)
	}
	if offRamp.Instance.V1_2_0 != nil {
		tx, err := offRamp.Instance.V1_2_0.SetOCR2Config(
			opts,
			signers,
			transmitters,
			f,
			onchainConfig,
			offchainConfigVersion,
			offchainConfig,
		)
		if err != nil {
			return fmt.Errorf("failed to set OCR2 config: %w", err)
		}
		return offRamp.client.ProcessTransaction(tx)
	}
	return fmt.Errorf("no instance found to set OCR2 config")
}

// AddRateLimitTokens adds token pairs to the OffRamp's rate limit
func (offRamp *OffRamp) AddRateLimitTokens(sourceTokens, destTokens []common.Address) error {
	if offRamp.Instance.V1_2_0 != nil {
		return nil
	}

	if len(sourceTokens) != len(destTokens) {
		return fmt.Errorf("source and dest tokens must be of the same length")
	}
	opts, err := offRamp.client.TransactionOpts(offRamp.client.GetDefaultWallet())
	if err != nil {
		return fmt.Errorf("failed to get transaction opts: %w", err)
	}

	if offRamp.Instance.Latest != nil {
		rateLimitTokens := make([]evm_2_evm_offramp.EVM2EVMOffRampRateLimitToken, len(sourceTokens))
		for i, sourceToken := range sourceTokens {
			rateLimitTokens[i] = evm_2_evm_offramp.EVM2EVMOffRampRateLimitToken{
				SourceToken: sourceToken,
				DestToken:   destTokens[i],
			}
		}

		tx, err := offRamp.Instance.Latest.UpdateRateLimitTokens(opts, []evm_2_evm_offramp.EVM2EVMOffRampRateLimitToken{}, rateLimitTokens)
		if err != nil {
			return fmt.Errorf("failed to apply rate limit tokens updates: %w", err)
		}
		offRamp.logger.Info().
			Interface("rateLimitToken adds", rateLimitTokens).
			Str("offRamp", offRamp.Address()).
			Str(Network, offRamp.client.GetNetworkConfig().Name).
			Msg("rateLimitTokens set in OffRamp")
		return offRamp.client.ProcessTransaction(tx)
	}
	return fmt.Errorf("no supported OffRamp version instance found")
}

// RemoveRateLimitTokens removes token pairs to the OffRamp's rate limit.
// If you ask to remove a token pair that doesn't exist, it will return an error.
func (offRamp *OffRamp) RemoveRateLimitTokens(ctx context.Context, sourceTokens, destTokens []common.Address) error {
	callOpts := &bind.CallOpts{
		From:    common.HexToAddress(offRamp.client.GetDefaultWallet().Address()),
		Context: ctx,
	}

	switch {
	case offRamp.Instance.Latest != nil:
		existingRateLimitTokens, err := offRamp.Instance.Latest.GetAllRateLimitTokens(callOpts)
		if err != nil {
			return fmt.Errorf("failed to get all rate limit tokens: %w", err)
		}

		rateLimitTokens := make([]evm_2_evm_offramp.EVM2EVMOffRampRateLimitToken, len(sourceTokens))
		for i, sourceToken := range sourceTokens {
			destToken := destTokens[i]
			// Check if the source rate limit token exists
			foundIndex := -1
			for j, existingSourceToken := range existingRateLimitTokens.SourceTokens {
				if existingSourceToken == sourceToken {
					foundIndex = j
					break
				}
			}
			if foundIndex == -1 {
				return fmt.Errorf("source rate limit token not found for pair: %s -> %s", sourceTokens[i].Hex(), destTokens[i].Hex())
			}
			// Check if the matching dest rate limit token exists
			if existingRateLimitTokens.DestTokens[foundIndex] != destToken {
				return fmt.Errorf("dest rate limit token not found for pair: %s -> %s", sourceTokens[i].Hex(), destTokens[i].Hex())
			}
			// Update the existing rate limit tokens to remove the pair for visibility
			existingRateLimitTokens.SourceTokens = append(existingRateLimitTokens.SourceTokens[:foundIndex], existingRateLimitTokens.SourceTokens[foundIndex+1:]...)
			existingRateLimitTokens.DestTokens = append(existingRateLimitTokens.DestTokens[:foundIndex], existingRateLimitTokens.DestTokens[foundIndex+1:]...)

			rateLimitTokens[i] = evm_2_evm_offramp.EVM2EVMOffRampRateLimitToken{
				SourceToken: sourceToken,
				DestToken:   destToken,
			}
		}

		opts, err := offRamp.client.TransactionOpts(offRamp.client.GetDefaultWallet())
		if err != nil {
			return fmt.Errorf("failed to get transaction opts: %w", err)
		}
		tx, err := offRamp.Instance.Latest.UpdateRateLimitTokens(opts, rateLimitTokens, []evm_2_evm_offramp.EVM2EVMOffRampRateLimitToken{})
		if err != nil {
			return fmt.Errorf("failed to remove rate limit tokens: %w", err)
		}
		log.Info().
			Interface("RateLimitTokens Remaining", existingRateLimitTokens).
			Interface("RateLimitTokens Removed", rateLimitTokens).
			Str("OffRamp", offRamp.Address()).
			Str(Network, offRamp.client.GetNetworkConfig().Name).
			Msg("RateLimitTokens Removed from OffRamp")
		return offRamp.client.ProcessTransaction(tx)
	case offRamp.Instance.V1_2_0 != nil:
		return nil
	}
	return fmt.Errorf("no supported OffRamp version instance found")
}

// RemoveAllRateLimitTokens removes all token pairs from the OffRamp's rate limit.
func (offRamp *OffRamp) RemoveAllRateLimitTokens(ctx context.Context) error {
	callOpts := &bind.CallOpts{
		From:    common.HexToAddress(offRamp.client.GetDefaultWallet().Address()),
		Context: ctx,
	}

	switch {
	case offRamp.Instance.Latest != nil:
		allRateLimitTokens, err := offRamp.Instance.Latest.GetAllRateLimitTokens(callOpts)
		if err != nil {
			return fmt.Errorf("failed to get all rate limit tokens: %w", err)
		}

		rateLimitTokens := make([]evm_2_evm_offramp.EVM2EVMOffRampRateLimitToken, len(allRateLimitTokens.SourceTokens))
		for i, sourceToken := range allRateLimitTokens.SourceTokens {
			rateLimitTokens[i] = evm_2_evm_offramp.EVM2EVMOffRampRateLimitToken{
				SourceToken: sourceToken,
				DestToken:   allRateLimitTokens.DestTokens[i],
			}
		}

		opts, err := offRamp.client.TransactionOpts(offRamp.client.GetDefaultWallet())
		if err != nil {
			return fmt.Errorf("failed to get transaction opts: %w", err)
		}
		tx, err := offRamp.Instance.Latest.UpdateRateLimitTokens(opts, rateLimitTokens, []evm_2_evm_offramp.EVM2EVMOffRampRateLimitToken{})
		if err != nil {
			return fmt.Errorf("failed to remove rate limit tokens: %w", err)
		}
		log.Info().
			Interface("RateLimitTokens Removed", rateLimitTokens).
			Str("OffRamp", offRamp.Address()).
			Str(Network, offRamp.client.GetNetworkConfig().Name).
			Msg("Removed all RateLimitTokens from OffRamp")
		return offRamp.client.ProcessTransaction(tx)
	case offRamp.Instance.V1_2_0 != nil:
		return nil
	}
	return fmt.Errorf("no supported OffRamp version instance found")
}

// SetRateLimit sets the Aggregate Rate Limit (ARL) values for the OffRamp
func (offRamp *OffRamp) SetRateLimit(rlConfig RateLimiterConfig) error {
	opts, err := offRamp.client.TransactionOpts(offRamp.client.GetDefaultWallet())
	if err != nil {
		return err
	}
	log.Info().
		Bool("Enabled", rlConfig.IsEnabled).
		Str("Capacity", rlConfig.Capacity.String()).
		Str("Rate", rlConfig.Rate.String()).
		Str("OffRamp", offRamp.Address()).
		Str(Network, offRamp.client.GetNetworkConfig().Name).
		Msg("Setting Rate limit on OffRamp")

	switch {
	case offRamp.Instance.Latest != nil:
		tx, err := offRamp.Instance.Latest.SetRateLimiterConfig(opts, evm_2_evm_offramp.RateLimiterConfig{
			IsEnabled: rlConfig.IsEnabled,
			Capacity:  rlConfig.Capacity,
			Rate:      rlConfig.Rate,
		})
		if err != nil {
			return fmt.Errorf("failed to set rate limit: %w", err)
		}
		return offRamp.client.ProcessTransaction(tx)
	case offRamp.Instance.V1_2_0 != nil:
		tx, err := offRamp.Instance.V1_2_0.SetRateLimiterConfig(opts, evm_2_evm_offramp_1_2_0.RateLimiterConfig{
			IsEnabled: rlConfig.IsEnabled,
			Capacity:  rlConfig.Capacity,
			Rate:      rlConfig.Rate,
		})
		if err != nil {
			return fmt.Errorf("failed to set rate limit: %w", err)
		}
		return offRamp.client.ProcessTransaction(tx)
	}
	return fmt.Errorf("no supported OffRamp version instance found")
}

func (offRamp *OffRamp) SyncTokensAndPools(sourceTokens, pools []common.Address) error {
	if offRamp.Instance.Latest != nil {
		return nil
	}
	opts, err := offRamp.client.TransactionOpts(offRamp.client.GetDefaultWallet())
	if err != nil {
		return fmt.Errorf("failed to get transaction opts: %w", err)
	}
	if offRamp.Instance.V1_2_0 != nil {
		var tokenUpdates []evm_2_evm_offramp_1_2_0.InternalPoolUpdate
		for i, srcToken := range sourceTokens {
			tokenUpdates = append(tokenUpdates, evm_2_evm_offramp_1_2_0.InternalPoolUpdate{
				Token: srcToken,
				Pool:  pools[i],
			})
		}
		tx, err := offRamp.Instance.V1_2_0.ApplyPoolUpdates(opts, []evm_2_evm_offramp_1_2_0.InternalPoolUpdate{}, tokenUpdates)
		if err != nil {
			return fmt.Errorf("failed to apply pool updates: %w", err)
		}
		offRamp.logger.Info().
			Interface("tokenUpdates", tokenUpdates).
			Str("offRamp", offRamp.Address()).
			Str(Network, offRamp.client.GetNetworkConfig().Name).
			Msg("tokenUpdates set in OffRamp")
		return offRamp.client.ProcessTransaction(tx)
	}
	return fmt.Errorf("no instance found to sync tokens and pools")
}

type MockAggregator struct {
	client          blockchain.EVMClient
	logger          zerolog.Logger
	Instance        *mock_v3_aggregator_contract.MockV3Aggregator
	ContractAddress common.Address
}

func (a *MockAggregator) ChainID() uint64 {
	return a.client.GetChainID().Uint64()
}

func (a *MockAggregator) UpdateRoundData(answer *big.Int) error {
	opts, err := a.client.TransactionOpts(a.client.GetDefaultWallet())
	if err != nil {
		return fmt.Errorf("unable to get transaction opts: %w", err)
	}
	a.logger.Info().
		Str("Contract Address", a.ContractAddress.Hex()).
		Str("Network Name", a.client.GetNetworkConfig().Name).
		Msg("Updating Round Data")
	// we get the round from latest round data
	// if there is any error in fetching the round , we set the round with a random number
	// otherwise increase the latest round by 1 and set the value for the next round
	round, err := a.Instance.LatestRound(nil)
	if err != nil {
		rand.Seed(uint64(time.Now().UnixNano()))
		round = big.NewInt(int64(rand.Uint64()))
	}
	round = new(big.Int).Add(round, big.NewInt(1))
	tx, err := a.Instance.UpdateRoundData(opts, round, answer, big.NewInt(time.Now().UTC().UnixNano()), big.NewInt(time.Now().UTC().UnixNano()))
	if err != nil {
		return fmt.Errorf("unable to update round data: %w", err)
	}
	log.Info().
		Str("Contract Address", a.ContractAddress.Hex()).
		Str("Network Name", a.client.GetNetworkConfig().Name).
		Str("Round", round.String()).
		Str("Answer", answer.String()).
		Msg("Updated Round Data")
	_, err = bind.WaitMined(context.Background(), a.client.DeployBackend(), tx)
	if err != nil {
		return fmt.Errorf("error waiting for tx %s to be mined", tx.Hash().Hex())
	}

	return a.client.MarkTxAsSentOnL2(tx)
}<|MERGE_RESOLUTION|>--- conflicted
+++ resolved
@@ -12,7 +12,6 @@
 	"github.com/ethereum/go-ethereum/core/types"
 	"github.com/ethereum/go-ethereum/event"
 	"github.com/rs/zerolog"
-	"github.com/rs/zerolog/log"
 	"golang.org/x/exp/rand"
 
 	"github.com/smartcontractkit/chainlink-testing-framework/blockchain"
@@ -1096,12 +1095,8 @@
 
 type PriceRegistry struct {
 	client     blockchain.EVMClient
-<<<<<<< HEAD
 	Instance   *PriceRegistryWrapper
-=======
 	logger     zerolog.Logger
-	Instance   *PriceRegistryWrappers
->>>>>>> 8e7e2186
 	EthAddress common.Address
 }
 
@@ -1330,13 +1325,8 @@
 	if err != nil {
 		return nil, fmt.Errorf("failed to send msg: %w", err)
 	}
-<<<<<<< HEAD
-	log.Info().
+	r.logger.Info().
 		Str("Router", r.Address()).
-=======
-	r.logger.Info().
-		Str("router", r.Address()).
->>>>>>> 8e7e2186
 		Str("txHash", tx.Hash().Hex()).
 		Str(Network, r.client.GetNetworkConfig().Name).
 		Str("Chain Selector", strconv.FormatUint(destChainSelector, 10)).
@@ -1687,69 +1677,11 @@
 // OffRamp represents the OffRamp CCIP contract on the destination chain
 type OffRamp struct {
 	client     blockchain.EVMClient
-	Instance   *OffRampWrapper
-	EthAddress common.Address
-}
-
-// OffRampWrapper wraps multiple versions of the OffRamp contract as we support multiple at once.
-// If you are using any of the functions in this struct, be sure to follow best practices:
-//  1. If the function does not make sense for a specific version,
-//     (e.g. crucial functionality that changes state, but doesn't exist yet) return an error.
-//  2. If the function does not make sense for a specific version, but calling it doesn't change how execution would work
-//     (e.g. functionality that wouldn't change state), you can return a nil or default value, treating it as a no-op.
-//  3. If no valid versions are available, return an error.
-//
-// See CurrentRateLimiterState, WatchExecutionStateChanged, and AddRateLimitTokens for examples.
-type OffRampWrapper struct {
-	Latest *evm_2_evm_offramp.EVM2EVMOffRamp
-	V1_2_0 *evm_2_evm_offramp_1_2_0.EVM2EVMOffRamp
-}
-
-// CurrentRateLimiterState retrieves the current rate limiter state for the OffRamp contract
-func (offRamp *OffRampWrapper) CurrentRateLimiterState(opts *bind.CallOpts) (RateLimiterConfig, error) {
-	if offRamp.Latest != nil {
-		rlConfig, err := offRamp.Latest.CurrentRateLimiterState(opts)
-		if err != nil {
-			return RateLimiterConfig{}, err
-		}
-		return RateLimiterConfig{
-			IsEnabled: rlConfig.IsEnabled,
-			Capacity:  rlConfig.Capacity,
-			Rate:      rlConfig.Rate,
-		}, nil
-	}
-	if offRamp.V1_2_0 != nil {
-		rlConfig, err := offRamp.V1_2_0.CurrentRateLimiterState(opts)
-		if err != nil {
-			return RateLimiterConfig{}, err
-		}
-		return RateLimiterConfig{
-			IsEnabled: rlConfig.IsEnabled,
-			Capacity:  rlConfig.Capacity,
-			Rate:      rlConfig.Rate,
-		}, nil
-	}
-	return RateLimiterConfig{}, fmt.Errorf("no instance found to get rate limiter state")
-}
-
-type EVM2EVMOffRampExecutionStateChanged struct {
-	SequenceNumber uint64
-	MessageId      [32]byte
-	State          uint8
-	ReturnData     []byte
-	Raw            types.Log
-}
-
-<<<<<<< HEAD
-=======
-type OffRamp struct {
-	client     blockchain.EVMClient
 	logger     zerolog.Logger
 	Instance   *OffRampWrapper
 	EthAddress common.Address
 }
 
->>>>>>> 8e7e2186
 func (offRamp *OffRamp) Address() string {
 	return offRamp.EthAddress.Hex()
 }
@@ -1791,15 +1723,9 @@
 	if err != nil {
 		return fmt.Errorf("failed to get transaction options: %w", err)
 	}
-<<<<<<< HEAD
-	log.Debug().
+	offRamp.logger.Debug().
 		Interface("SignerAddresses", signers).
 		Interface("TransmitterAddresses", transmitters).
-=======
-	offRamp.logger.Info().
-		Interface("signerAddresses", signers).
-		Interface("transmitterAddresses", transmitters).
->>>>>>> 8e7e2186
 		Str(Network, offRamp.client.GetNetworkConfig().Name).
 		Msg("Configuring OffRamp")
 	if offRamp.Instance.Latest != nil {
@@ -1923,7 +1849,7 @@
 		if err != nil {
 			return fmt.Errorf("failed to remove rate limit tokens: %w", err)
 		}
-		log.Info().
+		offRamp.logger.Info().
 			Interface("RateLimitTokens Remaining", existingRateLimitTokens).
 			Interface("RateLimitTokens Removed", rateLimitTokens).
 			Str("OffRamp", offRamp.Address()).
@@ -1966,7 +1892,7 @@
 		if err != nil {
 			return fmt.Errorf("failed to remove rate limit tokens: %w", err)
 		}
-		log.Info().
+		offRamp.logger.Info().
 			Interface("RateLimitTokens Removed", rateLimitTokens).
 			Str("OffRamp", offRamp.Address()).
 			Str(Network, offRamp.client.GetNetworkConfig().Name).
@@ -1984,7 +1910,7 @@
 	if err != nil {
 		return err
 	}
-	log.Info().
+	offRamp.logger.Info().
 		Bool("Enabled", rlConfig.IsEnabled).
 		Str("Capacity", rlConfig.Capacity.String()).
 		Str("Rate", rlConfig.Rate.String()).
@@ -2045,6 +1971,55 @@
 		return offRamp.client.ProcessTransaction(tx)
 	}
 	return fmt.Errorf("no instance found to sync tokens and pools")
+}
+
+// OffRampWrapper wraps multiple versions of the OffRamp contract as we support multiple at once.
+// If you are using any of the functions in this struct, be sure to follow best practices:
+//  1. If the function does not make sense for a specific version,
+//     (e.g. crucial functionality that changes state, but doesn't exist yet) return an error.
+//  2. If the function does not make sense for a specific version, but calling it doesn't change how execution would work
+//     (e.g. functionality that wouldn't change state), you can return a nil or default value, treating it as a no-op.
+//  3. If no valid versions are available, return an error.
+//
+// See CurrentRateLimiterState, WatchExecutionStateChanged, and AddRateLimitTokens for examples.
+type OffRampWrapper struct {
+	Latest *evm_2_evm_offramp.EVM2EVMOffRamp
+	V1_2_0 *evm_2_evm_offramp_1_2_0.EVM2EVMOffRamp
+}
+
+// CurrentRateLimiterState retrieves the current rate limiter state for the OffRamp contract
+func (offRamp *OffRampWrapper) CurrentRateLimiterState(opts *bind.CallOpts) (RateLimiterConfig, error) {
+	if offRamp.Latest != nil {
+		rlConfig, err := offRamp.Latest.CurrentRateLimiterState(opts)
+		if err != nil {
+			return RateLimiterConfig{}, err
+		}
+		return RateLimiterConfig{
+			IsEnabled: rlConfig.IsEnabled,
+			Capacity:  rlConfig.Capacity,
+			Rate:      rlConfig.Rate,
+		}, nil
+	}
+	if offRamp.V1_2_0 != nil {
+		rlConfig, err := offRamp.V1_2_0.CurrentRateLimiterState(opts)
+		if err != nil {
+			return RateLimiterConfig{}, err
+		}
+		return RateLimiterConfig{
+			IsEnabled: rlConfig.IsEnabled,
+			Capacity:  rlConfig.Capacity,
+			Rate:      rlConfig.Rate,
+		}, nil
+	}
+	return RateLimiterConfig{}, fmt.Errorf("no instance found to get rate limiter state")
+}
+
+type EVM2EVMOffRampExecutionStateChanged struct {
+	SequenceNumber uint64
+	MessageId      [32]byte
+	State          uint8
+	ReturnData     []byte
+	Raw            types.Log
 }
 
 type MockAggregator struct {
@@ -2080,7 +2055,7 @@
 	if err != nil {
 		return fmt.Errorf("unable to update round data: %w", err)
 	}
-	log.Info().
+	a.logger.Info().
 		Str("Contract Address", a.ContractAddress.Hex()).
 		Str("Network Name", a.client.GetNetworkConfig().Name).
 		Str("Round", round.String()).
