package contracts

import (
	"context"
	"fmt"
	"math/big"
	"strconv"
	"time"

	"github.com/ethereum/go-ethereum/accounts/abi/bind"
	"github.com/ethereum/go-ethereum/common"
	"github.com/ethereum/go-ethereum/core/types"
	"github.com/ethereum/go-ethereum/event"
	"github.com/rs/zerolog"
	"github.com/rs/zerolog/log"
	"golang.org/x/exp/rand"

	"github.com/smartcontractkit/chainlink-testing-framework/blockchain"

	"github.com/smartcontractkit/ccip/integration-tests/wrappers"

	"github.com/smartcontractkit/chainlink/v2/core/gethwrappers/ccip/generated/arm_contract"
	"github.com/smartcontractkit/chainlink/v2/core/gethwrappers/ccip/generated/commit_store"
	"github.com/smartcontractkit/chainlink/v2/core/gethwrappers/ccip/generated/commit_store_1_2_0"
	"github.com/smartcontractkit/chainlink/v2/core/gethwrappers/ccip/generated/evm_2_evm_offramp"
	"github.com/smartcontractkit/chainlink/v2/core/gethwrappers/ccip/generated/evm_2_evm_offramp_1_2_0"
	"github.com/smartcontractkit/chainlink/v2/core/gethwrappers/ccip/generated/evm_2_evm_onramp"
	"github.com/smartcontractkit/chainlink/v2/core/gethwrappers/ccip/generated/evm_2_evm_onramp_1_2_0"
	"github.com/smartcontractkit/chainlink/v2/core/gethwrappers/ccip/generated/lock_release_token_pool"
	"github.com/smartcontractkit/chainlink/v2/core/gethwrappers/ccip/generated/lock_release_token_pool_1_4_0"
	"github.com/smartcontractkit/chainlink/v2/core/gethwrappers/ccip/generated/maybe_revert_message_receiver"
	"github.com/smartcontractkit/chainlink/v2/core/gethwrappers/ccip/generated/mock_arm_contract"
	"github.com/smartcontractkit/chainlink/v2/core/gethwrappers/ccip/generated/mock_usdc_token_transmitter"
	"github.com/smartcontractkit/chainlink/v2/core/gethwrappers/ccip/generated/mock_v3_aggregator_contract"
	"github.com/smartcontractkit/chainlink/v2/core/gethwrappers/ccip/generated/price_registry"
	"github.com/smartcontractkit/chainlink/v2/core/gethwrappers/ccip/generated/price_registry_1_2_0"
	"github.com/smartcontractkit/chainlink/v2/core/gethwrappers/ccip/generated/router"
	"github.com/smartcontractkit/chainlink/v2/core/gethwrappers/ccip/generated/token_admin_registry"
	"github.com/smartcontractkit/chainlink/v2/core/gethwrappers/ccip/generated/token_pool"
	"github.com/smartcontractkit/chainlink/v2/core/gethwrappers/ccip/generated/token_pool_1_4_0"
	"github.com/smartcontractkit/chainlink/v2/core/gethwrappers/ccip/generated/usdc_token_pool"
	"github.com/smartcontractkit/chainlink/v2/core/gethwrappers/ccip/generated/usdc_token_pool_1_4_0"
	"github.com/smartcontractkit/chainlink/v2/core/gethwrappers/generated/link_token_interface"
	"github.com/smartcontractkit/chainlink/v2/core/gethwrappers/shared/generated/burn_mint_erc677"
	"github.com/smartcontractkit/chainlink/v2/core/gethwrappers/shared/generated/erc20"
	"github.com/smartcontractkit/chainlink/v2/core/services/ocr2/plugins/ccip/abihelpers"
)

var (
	FiftyCoins   = new(big.Int).Mul(big.NewInt(1e18), big.NewInt(50))
	HundredCoins = new(big.Int).Mul(big.NewInt(1e18), big.NewInt(100))
)

type ContractVersion string

const (
	Network                               = "Network Name"
	V1_2_0                ContractVersion = "1.2.0"
	V1_4_0                ContractVersion = "1.4.0"
	LatestPoolVersion     ContractVersion = "1.5.0-dev"
	Latest                ContractVersion = "latest"
	PriceRegistryContract                 = "PriceRegistry"
	OffRampContract                       = "OffRamp"
	OnRampContract                        = "OnRamp"
	TokenPoolContract                     = "TokenPool"
	CommitStoreContract                   = "CommitStore"
)

var (
	VersionMap = map[string]ContractVersion{
		PriceRegistryContract: Latest,
		OffRampContract:       Latest,
		OnRampContract:        Latest,
		CommitStoreContract:   Latest,
		TokenPoolContract:     Latest,
	}
	SupportedContracts = map[string]map[ContractVersion]bool{
		PriceRegistryContract: {
			Latest: true,
			V1_2_0: true,
		},
		OffRampContract: {
			Latest: true,
			V1_2_0: true,
		},
		OnRampContract: {
			Latest: true,
			V1_2_0: true,
		},
		CommitStoreContract: {
			Latest: true,
			V1_2_0: true,
		},
		TokenPoolContract: {
			Latest: true,
			V1_4_0: true,
		},
	}
)

type RateLimiterConfig struct {
	IsEnabled bool
	Rate      *big.Int
	Capacity  *big.Int
	Tokens    *big.Int
}

type ARMConfig struct {
	ARMWeightsByParticipants map[string]*big.Int // mapping : ARM participant address => weight
	ThresholdForBlessing     *big.Int
	ThresholdForBadSignal    *big.Int
}

type TokenTransmitter struct {
	client          blockchain.EVMClient
	instance        *mock_usdc_token_transmitter.MockE2EUSDCTransmitter
	ContractAddress common.Address
}

type ERC677Token struct {
	client          blockchain.EVMClient
	logger          zerolog.Logger
	instance        *burn_mint_erc677.BurnMintERC677
	ContractAddress common.Address
}

func (token *ERC677Token) GrantMintAndBurn(burnAndMinter common.Address) error {
	opts, err := token.client.TransactionOpts(token.client.GetDefaultWallet())
	if err != nil {
		return fmt.Errorf("failed to get transaction opts: %w", err)
	}
	token.logger.Info().
		Str(Network, token.client.GetNetworkName()).
		Str("BurnAndMinter", burnAndMinter.Hex()).
		Str("Token", token.ContractAddress.Hex()).
		Msg("Granting mint and burn roles")
	tx, err := token.instance.GrantMintAndBurnRoles(opts, burnAndMinter)
	if err != nil {
		return fmt.Errorf("failed to grant mint and burn roles: %w", err)
	}
	return token.client.ProcessTransaction(tx)
}

func (token *ERC677Token) GrantMintRole(minter common.Address) error {
	opts, err := token.client.TransactionOpts(token.client.GetDefaultWallet())
	if err != nil {
		return err
	}
	token.logger.Info().
		Str(Network, token.client.GetNetworkName()).
		Str("Minter", minter.Hex()).
		Str("Token", token.ContractAddress.Hex()).
		Msg("Granting mint roles")
	tx, err := token.instance.GrantMintRole(opts, minter)
	if err != nil {
		return fmt.Errorf("failed to grant mint role: %w", err)
	}
	return token.client.ProcessTransaction(tx)
}

func (token *ERC677Token) Mint(to common.Address, amount *big.Int) error {
	opts, err := token.client.TransactionOpts(token.client.GetDefaultWallet())
	if err != nil {
		return err
	}
	token.logger.Info().
		Str(Network, token.client.GetNetworkName()).
		Str("To", to.Hex()).
		Str("Token", token.ContractAddress.Hex()).
		Str("Amount", amount.String()).
		Msg("Minting tokens")
	tx, err := token.instance.Mint(opts, to, amount)
	if err != nil {
		return fmt.Errorf("failed to mint tokens: %w", err)
	}
	return token.client.ProcessTransaction(tx)
}

type ERC20Token struct {
	client          blockchain.EVMClient
	logger          zerolog.Logger
	instance        *erc20.ERC20
	ContractAddress common.Address
}

func (token *ERC20Token) Address() string {
	return token.ContractAddress.Hex()
}

func (token *ERC20Token) BalanceOf(ctx context.Context, addr string) (*big.Int, error) {
	opts := &bind.CallOpts{
		From:    common.HexToAddress(token.client.GetDefaultWallet().Address()),
		Context: ctx,
	}
	balance, err := token.instance.BalanceOf(opts, common.HexToAddress(addr))
	if err != nil {
		return nil, fmt.Errorf("failed to get balance: %w", err)
	}
	return balance, nil
}

func (token *ERC20Token) Allowance(owner, spender string) (*big.Int, error) {
	allowance, err := token.instance.Allowance(nil, common.HexToAddress(owner), common.HexToAddress(spender))
	if err != nil {
		return nil, err
	}
	return allowance, nil
}

func (token *ERC20Token) Approve(to string, amount *big.Int) error {
	opts, err := token.client.TransactionOpts(token.client.GetDefaultWallet())
	if err != nil {
		return fmt.Errorf("failed to get transaction options: %w", err)
	}
	token.logger.Info().
		Str("From", token.client.GetDefaultWallet().Address()).
		Str("To", to).
		Str("Token", token.Address()).
		Str("Amount", amount.String()).
		Uint64("Nonce", opts.Nonce.Uint64()).
		Str(Network, token.client.GetNetworkConfig().Name).
		Msg("Approving ERC20 Transfer")
	tx, err := token.instance.Approve(opts, common.HexToAddress(to), amount)
	if err != nil {
		return fmt.Errorf("failed to approve ERC20: %w", err)
	}
	return token.client.ProcessTransaction(tx)
}

func (token *ERC20Token) Transfer(to string, amount *big.Int) error {
	opts, err := token.client.TransactionOpts(token.client.GetDefaultWallet())
	if err != nil {
		return fmt.Errorf("failed to get transaction options: %w", err)
	}
	token.logger.Info().
		Str("From", token.client.GetDefaultWallet().Address()).
		Str("To", to).
		Str("Amount", amount.String()).
		Uint64("Nonce", opts.Nonce.Uint64()).
		Str(Network, token.client.GetNetworkConfig().Name).
		Msg("Transferring ERC20")
	tx, err := token.instance.Transfer(opts, common.HexToAddress(to), amount)
	if err != nil {
		return fmt.Errorf("failed to transfer ERC20: %w", err)
	}
	return token.client.ProcessTransaction(tx)
}

type LinkToken struct {
	client     blockchain.EVMClient
	logger     zerolog.Logger
	instance   *link_token_interface.LinkToken
	EthAddress common.Address
}

func (l *LinkToken) Address() string {
	return l.EthAddress.Hex()
}

func (l *LinkToken) BalanceOf(ctx context.Context, addr string) (*big.Int, error) {
	opts := &bind.CallOpts{
		From:    common.HexToAddress(l.client.GetDefaultWallet().Address()),
		Context: ctx,
	}
	balance, err := l.instance.BalanceOf(opts, common.HexToAddress(addr))
	if err != nil {
		return nil, fmt.Errorf("failed to get LINK balance: %w", err)
	}
	return balance, nil
}

func (l *LinkToken) Allowance(owner, spender string) (*big.Int, error) {
	allowance, err := l.instance.Allowance(nil, common.HexToAddress(owner), common.HexToAddress(spender))
	if err != nil {
		return nil, err
	}
	return allowance, nil
}

func (l *LinkToken) Approve(to string, amount *big.Int) error {
	opts, err := l.client.TransactionOpts(l.client.GetDefaultWallet())
	if err != nil {
		return fmt.Errorf("failed to get transaction opts: %w", err)
	}
	l.logger.Info().
		Str("From", l.client.GetDefaultWallet().Address()).
		Str("To", to).
		Str("Token", l.Address()).
		Str("Amount", amount.String()).
		Uint64("Nonce", opts.Nonce.Uint64()).
		Str(Network, l.client.GetNetworkConfig().Name).
		Msg("Approving LINK Transfer")
	tx, err := l.instance.Approve(opts, common.HexToAddress(to), amount)
	if err != nil {
		return fmt.Errorf("failed to approve LINK transfer: %w", err)
	}
	return l.client.ProcessTransaction(tx)
}

func (l *LinkToken) Transfer(to string, amount *big.Int) error {
	opts, err := l.client.TransactionOpts(l.client.GetDefaultWallet())
	if err != nil {
		return fmt.Errorf("failed to get transaction opts: %w", err)
	}
	l.logger.Info().
		Str("From", l.client.GetDefaultWallet().Address()).
		Str("To", to).
		Str("Amount", amount.String()).
		Uint64("Nonce", opts.Nonce.Uint64()).
		Str(Network, l.client.GetNetworkConfig().Name).
		Msg("Transferring LINK")
	tx, err := l.instance.Transfer(opts, common.HexToAddress(to), amount)
	if err != nil {
		return fmt.Errorf("failed to transfer LINK: %w", err)
	}
	return l.client.ProcessTransaction(tx)
}

type LatestPool struct {
	PoolInterface   *token_pool.TokenPool
	LockReleasePool *lock_release_token_pool.LockReleaseTokenPool
	USDCPool        *usdc_token_pool.USDCTokenPool
}

type V1_4_0Pool struct {
	PoolInterface   *token_pool_1_4_0.TokenPool
	LockReleasePool *lock_release_token_pool_1_4_0.LockReleaseTokenPool
	USDCPool        *usdc_token_pool_1_4_0.USDCTokenPool
}

type TokenPoolWrapper struct {
	Latest *LatestPool
	V1_4_0 *V1_4_0Pool
}

func (w TokenPoolWrapper) SetRebalancer(opts *bind.TransactOpts, from common.Address) (*types.Transaction, error) {
	if w.Latest != nil && w.Latest.LockReleasePool != nil {
		return w.Latest.LockReleasePool.SetRebalancer(opts, from)
	}
	if w.V1_4_0 != nil && w.V1_4_0.LockReleasePool != nil {
		return w.V1_4_0.LockReleasePool.SetRebalancer(opts, from)
	}
	return nil, fmt.Errorf("no pool found to set rebalancer")
}

func (w TokenPoolWrapper) SetUSDCDomains(opts *bind.TransactOpts, updates []usdc_token_pool.USDCTokenPoolDomainUpdate) (*types.Transaction, error) {
	if w.Latest != nil && w.Latest.USDCPool != nil {
		return w.Latest.USDCPool.SetDomains(opts, updates)
	}
	if w.V1_4_0 != nil && w.V1_4_0.USDCPool != nil {
		V1_4_0Updates := make([]usdc_token_pool_1_4_0.USDCTokenPoolDomainUpdate, len(updates))
		for i, update := range updates {
			V1_4_0Updates[i] = usdc_token_pool_1_4_0.USDCTokenPoolDomainUpdate{
				AllowedCaller:     update.AllowedCaller,
				DomainIdentifier:  update.DomainIdentifier,
				DestChainSelector: update.DestChainSelector,
				Enabled:           update.Enabled,
			}
		}
		return w.V1_4_0.USDCPool.SetDomains(opts, V1_4_0Updates)
	}
	return nil, fmt.Errorf("no pool found to set USDC domains")
}

func (w TokenPoolWrapper) WithdrawLiquidity(opts *bind.TransactOpts, amount *big.Int) (*types.Transaction, error) {
	if w.Latest != nil && w.Latest.LockReleasePool != nil {
		return w.Latest.LockReleasePool.WithdrawLiquidity(opts, amount)
	}
	if w.V1_4_0 != nil && w.V1_4_0.LockReleasePool != nil {
		return w.V1_4_0.LockReleasePool.WithdrawLiquidity(opts, amount)
	}
	return nil, fmt.Errorf("no pool found to withdraw liquidity")
}

func (w TokenPoolWrapper) ProvideLiquidity(opts *bind.TransactOpts, amount *big.Int) (*types.Transaction, error) {
	if w.Latest != nil && w.Latest.LockReleasePool != nil {
		return w.Latest.LockReleasePool.ProvideLiquidity(opts, amount)
	}
	if w.V1_4_0 != nil && w.V1_4_0.LockReleasePool != nil {
		return w.V1_4_0.LockReleasePool.ProvideLiquidity(opts, amount)
	}
	return nil, fmt.Errorf("no pool found to provide liquidity")
}

func (w TokenPoolWrapper) SetRemotePool(opts *bind.TransactOpts, selector uint64, pool []byte) (*types.Transaction, error) {
	if w.Latest != nil && w.Latest.PoolInterface != nil {
		return w.Latest.PoolInterface.SetRemotePool(opts, selector, pool)
	}
	return nil, fmt.Errorf("no pool found to set remote pool")
}

func (w TokenPoolWrapper) IsSupportedChain(opts *bind.CallOpts, remoteChainSelector uint64) (bool, error) {
	if w.Latest != nil && w.Latest.PoolInterface != nil {
		return w.Latest.PoolInterface.IsSupportedChain(opts, remoteChainSelector)
	}
	if w.V1_4_0 != nil && w.V1_4_0.PoolInterface != nil {
		return w.V1_4_0.PoolInterface.IsSupportedChain(opts, remoteChainSelector)
	}
	return false, fmt.Errorf("no pool found to check if chain is supported")
}

func (w TokenPoolWrapper) ApplyChainUpdates(opts *bind.TransactOpts, update []token_pool.TokenPoolChainUpdate) (*types.Transaction, error) {
	if w.Latest != nil && w.Latest.PoolInterface != nil {
		return w.Latest.PoolInterface.ApplyChainUpdates(opts, update)
	}
	if w.V1_4_0 != nil && w.V1_4_0.PoolInterface != nil {
		V1_4_0Updates := make([]token_pool_1_4_0.TokenPoolChainUpdate, len(update))
		for i, u := range update {
			V1_4_0Updates[i] = token_pool_1_4_0.TokenPoolChainUpdate{
				RemoteChainSelector: u.RemoteChainSelector,
				Allowed:             u.Allowed,
				InboundRateLimiterConfig: token_pool_1_4_0.RateLimiterConfig{
					IsEnabled: u.InboundRateLimiterConfig.IsEnabled,
					Capacity:  u.InboundRateLimiterConfig.Capacity,
					Rate:      u.InboundRateLimiterConfig.Rate,
				},
				OutboundRateLimiterConfig: token_pool_1_4_0.RateLimiterConfig{
					IsEnabled: u.OutboundRateLimiterConfig.IsEnabled,
					Capacity:  u.OutboundRateLimiterConfig.Capacity,
					Rate:      u.OutboundRateLimiterConfig.Rate,
				},
			}
		}
		return w.V1_4_0.PoolInterface.ApplyChainUpdates(opts, V1_4_0Updates)
	}
	return nil, fmt.Errorf("no pool found to apply chain updates")
}

func (w TokenPoolWrapper) SetChainRateLimiterConfig(opts *bind.TransactOpts, selector uint64, out token_pool.RateLimiterConfig, in token_pool.RateLimiterConfig) (*types.Transaction, error) {
	if w.Latest != nil && w.Latest.PoolInterface != nil {
		return w.Latest.PoolInterface.SetChainRateLimiterConfig(opts, selector, out, in)
	}
	if w.V1_4_0 != nil && w.V1_4_0.PoolInterface != nil {
		return w.V1_4_0.PoolInterface.SetChainRateLimiterConfig(opts, selector,
			token_pool_1_4_0.RateLimiterConfig{
				IsEnabled: out.IsEnabled,
				Capacity:  out.Capacity,
				Rate:      out.Rate,
			}, token_pool_1_4_0.RateLimiterConfig{
				IsEnabled: in.IsEnabled,
				Capacity:  in.Capacity,
				Rate:      in.Rate,
			})
	}
	return nil, fmt.Errorf("no pool found to set chain rate limiter config")
}

func (w TokenPoolWrapper) GetCurrentOutboundRateLimiterState(opts *bind.CallOpts, selector uint64) (*RateLimiterConfig, error) {
	if w.Latest != nil && w.Latest.PoolInterface != nil {
		rl, err := w.Latest.PoolInterface.GetCurrentOutboundRateLimiterState(opts, selector)
		if err != nil {
			return nil, err
		}
		return &RateLimiterConfig{
			IsEnabled: rl.IsEnabled,
			Capacity:  rl.Capacity,
			Rate:      rl.Rate,
			Tokens:    rl.Tokens,
		}, nil
	}
	if w.V1_4_0 != nil && w.V1_4_0.PoolInterface != nil {
		rl, err := w.V1_4_0.PoolInterface.GetCurrentOutboundRateLimiterState(opts, selector)
		if err != nil {
			return nil, err
		}
		return &RateLimiterConfig{
			IsEnabled: rl.IsEnabled,
			Capacity:  rl.Capacity,
			Rate:      rl.Rate,
			Tokens:    rl.Tokens,
		}, nil
	}
	return nil, fmt.Errorf("no pool found to get current outbound rate limiter state")
}

func (w TokenPoolWrapper) GetCurrentInboundRateLimiterState(opts *bind.CallOpts, selector uint64) (*RateLimiterConfig, error) {
	if w.Latest != nil && w.Latest.PoolInterface != nil {
		rl, err := w.Latest.PoolInterface.GetCurrentInboundRateLimiterState(opts, selector)
		if err != nil {
			return nil, err
		}
		return &RateLimiterConfig{
			IsEnabled: rl.IsEnabled,
			Capacity:  rl.Capacity,
			Rate:      rl.Rate,
			Tokens:    rl.Tokens,
		}, nil
	}
	if w.V1_4_0 != nil && w.V1_4_0.PoolInterface != nil {
		rl, err := w.V1_4_0.PoolInterface.GetCurrentInboundRateLimiterState(opts, selector)
		if err != nil {
			return nil, err
		}
		return &RateLimiterConfig{
			IsEnabled: rl.IsEnabled,
			Capacity:  rl.Capacity,
			Rate:      rl.Rate,
			Tokens:    rl.Tokens,
		}, nil
	}
	return nil, fmt.Errorf("no pool found to get current outbound rate limiter state")
}

func (w TokenPoolWrapper) SetRouter(opts *bind.TransactOpts, routerAddr common.Address) (*types.Transaction, error) {
	if w.Latest != nil && w.Latest.PoolInterface != nil {
		return w.Latest.PoolInterface.SetRouter(opts, routerAddr)
	}
	if w.V1_4_0 != nil && w.V1_4_0.PoolInterface != nil {
		return w.V1_4_0.PoolInterface.SetRouter(opts, routerAddr)
	}
	return nil, fmt.Errorf("no pool found to set router")
}

func (w TokenPoolWrapper) GetRouter(opts *bind.CallOpts) (common.Address, error) {
	if w.Latest != nil && w.Latest.PoolInterface != nil {
		addr, err := w.Latest.PoolInterface.GetRouter(opts)
		if err != nil {
			return common.Address{}, err
		}
		return addr, nil
	}
	if w.V1_4_0 != nil && w.V1_4_0.PoolInterface != nil {
		addr, err := w.V1_4_0.PoolInterface.GetRouter(opts)
		if err != nil {
			return common.Address{}, err
		}
		return addr, nil
	}
	return common.Address{}, fmt.Errorf("no pool found to get router")
}

func (w TokenPoolWrapper) GetRebalancer(opts *bind.CallOpts) (common.Address, error) {
	if w.Latest != nil && w.Latest.LockReleasePool != nil {
		addr, err := w.Latest.LockReleasePool.GetRebalancer(opts)
		if err != nil {
			return common.Address{}, err
		}
		return addr, nil
	}
	if w.V1_4_0 != nil && w.V1_4_0.LockReleasePool != nil {
		addr, err := w.V1_4_0.LockReleasePool.GetRebalancer(opts)
		if err != nil {
			return common.Address{}, err
		}
		return addr, nil
	}
	return common.Address{}, fmt.Errorf("no pool found to get rebalancer")
}

// TokenPool represents a TokenPool address
type TokenPool struct {
	client     blockchain.EVMClient
	logger     zerolog.Logger
	Instance   *TokenPoolWrapper
	EthAddress common.Address
}

func (pool *TokenPool) Address() string {
	return pool.EthAddress.Hex()
}

func (pool *TokenPool) IsUSDC() bool {
	if pool.Instance.Latest != nil && pool.Instance.Latest.USDCPool != nil {
		return true
	}
	if pool.Instance.V1_4_0 != nil && pool.Instance.V1_4_0.USDCPool != nil {
		return true
	}
	return false
}

func (pool *TokenPool) IsLockRelease() bool {
	if pool.Instance.Latest != nil && pool.Instance.Latest.LockReleasePool != nil {
		return true
	}
	if pool.Instance.V1_4_0 != nil && pool.Instance.V1_4_0.LockReleasePool != nil {
		return true
	}
	return false
}

func (pool *TokenPool) SyncUSDCDomain(destTokenTransmitter *TokenTransmitter, destPoolAddr common.Address, destChainSelector uint64) error {
	if !pool.IsUSDC() {
		return fmt.Errorf("pool is not a USDC pool, cannot sync domain")
	}

	var allowedCallerBytes [32]byte
	copy(allowedCallerBytes[12:], destPoolAddr.Bytes())
	destTokenTransmitterIns, err := mock_usdc_token_transmitter.NewMockE2EUSDCTransmitter(destTokenTransmitter.ContractAddress, destTokenTransmitter.client.Backend())
	if err != nil {
		return fmt.Errorf("failed to create mock USDC token transmitter: %w", err)
	}
	domain, err := destTokenTransmitterIns.LocalDomain(nil)
	if err != nil {
		return fmt.Errorf("failed to get local domain: %w", err)
	}
	opts, err := pool.client.TransactionOpts(pool.client.GetDefaultWallet())
	if err != nil {
		return fmt.Errorf("failed to get transaction opts: %w", err)
	}
	pool.logger.Info().
		Str("Token Pool", pool.Address()).
		Str(Network, pool.client.GetNetworkName()).
		Uint32("Domain", domain).
		Str("Allowed Caller", destPoolAddr.Hex()).
		Str("Dest Chain Selector", fmt.Sprintf("%d", destChainSelector)).
		Msg("Syncing USDC Domain")
	tx, err := pool.Instance.SetUSDCDomains(opts, []usdc_token_pool.USDCTokenPoolDomainUpdate{
		{
			AllowedCaller:     allowedCallerBytes,
			DomainIdentifier:  domain,
			DestChainSelector: destChainSelector,
			Enabled:           true,
		},
	})
	if err != nil {
		return fmt.Errorf("failed to set domain: %w", err)
	}
	return pool.client.ProcessTransaction(tx)
}

func (pool *TokenPool) RemoveLiquidity(amount *big.Int) error {
	if !pool.IsLockRelease() {
		return fmt.Errorf("pool is not a lock release pool, cannot remove liquidity")
	}
	opts, err := pool.client.TransactionOpts(pool.client.GetDefaultWallet())
	if err != nil {
		return fmt.Errorf("failed to get transaction opts: %w", err)
	}
	pool.logger.Info().
		Str("Token Pool", pool.Address()).
		Str("Amount", amount.String()).
		Msg("Initiating removing funds from pool")
	tx, err := pool.Instance.WithdrawLiquidity(opts, amount)
	if err != nil {
		return fmt.Errorf("failed to withdraw liquidity: %w", err)
	}
	pool.logger.Info().
		Str("Token Pool", pool.Address()).
		Str("Amount", amount.String()).
		Str(Network, pool.client.GetNetworkConfig().Name).
		Msg("Liquidity removed")
	return pool.client.ProcessTransaction(tx)
}

type tokenApproveFn func(string, *big.Int) error

func (pool *TokenPool) AddLiquidity(approveFn tokenApproveFn, tokenAddr string, amount *big.Int) error {
	if !pool.IsLockRelease() {
		return fmt.Errorf("pool is not a lock release pool, cannot add liquidity")
	}
	pool.logger.Info().
		Str("Link Token", tokenAddr).
		Str("Token Pool", pool.Address()).
		Msg("Initiating transferring of token to token pool")
	err := approveFn(pool.Address(), amount)
	if err != nil {
		return fmt.Errorf("failed to approve token transfer: %w", err)
	}
	err = pool.client.WaitForEvents()
	if err != nil {
		return fmt.Errorf("failed to wait for events: %w", err)
	}
	opts, err := pool.client.TransactionOpts(pool.client.GetDefaultWallet())
	if err != nil {
		return fmt.Errorf("failed to get transaction opts: %w", err)
	}
	_, err = pool.Instance.SetRebalancer(opts, opts.From)
	if err != nil {
		return fmt.Errorf("failed to set rebalancer: %w", err)
	}
	opts, err = pool.client.TransactionOpts(pool.client.GetDefaultWallet())
	if err != nil {
		return fmt.Errorf("failed to get transaction opts: %w", err)
	}
	pool.logger.Info().
		Str("Token Pool", pool.Address()).
		Msg("Initiating adding Tokens in pool")
	tx, err := pool.Instance.ProvideLiquidity(opts, amount)
	if err != nil {
		return fmt.Errorf("failed to provide liquidity: %w", err)
	}
	pool.logger.Info().
		Str("Token Pool", pool.Address()).
		Str("Link Token", tokenAddr).
		Str(Network, pool.client.GetNetworkConfig().Name).
		Msg("Liquidity added")
	return pool.client.ProcessTransaction(tx)
}

func (pool *TokenPool) SetRemotePool(remoteChainSelector uint64, remotePool common.Address) error {
	// if pool is of version 1.4.0, no need to set remote pool
	if pool.Instance.V1_4_0 != nil {
		return nil
	}
	pool.logger.Info().
		Str("Token Pool", pool.Address()).
		Str("Dest Pool", remotePool.Hex()).
		Uint64("RemoteChain", remoteChainSelector).
		Msg("Setting remote pool")
	abiEncodedRemotePool, err := abihelpers.EncodeAddress(remotePool)
	if err != nil {
		return fmt.Errorf("error getting abiEncodedRemotePool %s : %w", remotePool.Hex(), err)
	}
	opts, err := pool.client.TransactionOpts(pool.client.GetDefaultWallet())
	if err != nil {
		return fmt.Errorf("failed to get transaction opts: %w", err)
	}
	tx, err := pool.Instance.SetRemotePool(opts, remoteChainSelector, abiEncodedRemotePool)

	if err != nil {
		return fmt.Errorf("failed to set remote pool %s on token pool: %w", remotePool.Hex(), err)
	}
	pool.logger.Info().
		Str("Token Pool", pool.Address()).
		Str("Dest Pool", remotePool.Hex()).
		Uint64("RemoteChain", remoteChainSelector).
		Msg("Done setting remote pool")
	return pool.client.ProcessTransaction(tx)
}

<<<<<<< HEAD
func (pool *TokenPool) SetRemoteChainOnPool(remoteChainSelector uint64, remotePoolAddresses common.Address) error {
	log.Info().
		Str("Token Pool", pool.Address()).
		Msg("Setting remote chain on pool")
	var selectorsToUpdate []token_pool.TokenPoolChainUpdate

	isSupported, err := pool.Instance.IsSupportedChain(nil, remoteChainSelector)
	if err != nil {
		return fmt.Errorf("failed to get if chain is supported: %w", err)
=======
func (pool *TokenPool) SetRemoteChainOnPool(remoteChainSelectors []uint64) error {
	pool.logger.Info().
		Str("Token Pool", pool.Address()).
		Msg("Setting remote chain on pool")
	var selectorsToUpdate []token_pool.TokenPoolChainUpdate
	for _, remoteChainSelector := range remoteChainSelectors {
		isSupported, err := pool.Instance.IsSupportedChain(nil, remoteChainSelector)
		if err != nil {
			return fmt.Errorf("failed to get if chain is supported: %w", err)
		}
		// Check if remote chain is already supported , if yes continue
		if isSupported {
			pool.logger.Info().
				Str("Token Pool", pool.Address()).
				Str(Network, pool.client.GetNetworkName()).
				Uint64("Remote Chain Selector", remoteChainSelector).
				Msg("Remote chain is already supported")
			continue
		}
		selectorsToUpdate = append(selectorsToUpdate, token_pool.TokenPoolChainUpdate{
			RemoteChainSelector: remoteChainSelector,
			Allowed:             true,
			InboundRateLimiterConfig: token_pool.RateLimiterConfig{
				IsEnabled: true,
				Capacity:  new(big.Int).Mul(big.NewInt(1e18), big.NewInt(1e9)),
				Rate:      new(big.Int).Mul(big.NewInt(1e18), big.NewInt(1e5)),
			},
			OutboundRateLimiterConfig: token_pool.RateLimiterConfig{
				IsEnabled: true,
				Capacity:  new(big.Int).Mul(big.NewInt(1e18), big.NewInt(1e9)),
				Rate:      new(big.Int).Mul(big.NewInt(1e18), big.NewInt(1e5)),
			},
		})
>>>>>>> 8e7e2186
	}
	// Check if remote chain is already supported , if yes continue
	if isSupported {
		log.Info().
			Str("Token Pool", pool.Address()).
			Str(Network, pool.client.GetNetworkName()).
			Uint64("Remote Chain Selector", remoteChainSelector).
			Msg("Remote chain is already supported")
		return nil
	}
	encodedAddress, err := abihelpers.EncodeAddress(remotePoolAddresses)
	if err != nil {
		return fmt.Errorf("failed to encode address: %w", err)
	}

	selectorsToUpdate = append(selectorsToUpdate, token_pool.TokenPoolChainUpdate{
		RemoteChainSelector: remoteChainSelector,
		RemotePoolAddress:   encodedAddress,
		Allowed:             true,
		InboundRateLimiterConfig: token_pool.RateLimiterConfig{
			IsEnabled: true,
			Capacity:  new(big.Int).Mul(big.NewInt(1e18), big.NewInt(1e9)),
			Rate:      new(big.Int).Mul(big.NewInt(1e18), big.NewInt(1e5)),
		},
		OutboundRateLimiterConfig: token_pool.RateLimiterConfig{
			IsEnabled: true,
			Capacity:  new(big.Int).Mul(big.NewInt(1e18), big.NewInt(1e9)),
			Rate:      new(big.Int).Mul(big.NewInt(1e18), big.NewInt(1e5)),
		},
	})
	// If remote chain is not supported , add it
	opts, err := pool.client.TransactionOpts(pool.client.GetDefaultWallet())
	if err != nil {
		return fmt.Errorf("failed to get transaction opts: %w", err)
	}
	tx, err := pool.Instance.ApplyChainUpdates(opts, selectorsToUpdate)

	if err != nil {
		return fmt.Errorf("failed to set chain updates on token pool: %w", err)
	}

	pool.logger.Info().
		Str("Token Pool", pool.Address()).
		Uint64("Chain selector", remoteChainSelector).
		Str(Network, pool.client.GetNetworkConfig().Name).
		Msg("Remote chains set on token pool")
	return pool.client.ProcessTransaction(tx)
}

func (pool *TokenPool) SetRemoteChainRateLimits(remoteChainSelector uint64, rl token_pool.RateLimiterConfig) error {
	opts, err := pool.client.TransactionOpts(pool.client.GetDefaultWallet())
	if err != nil {
		return fmt.Errorf("error getting transaction opts: %w", err)
	}
	pool.logger.Info().
		Str("Token Pool", pool.Address()).
		Str("Remote chain selector", strconv.FormatUint(remoteChainSelector, 10)).
		Interface("RateLimiterConfig", rl).
		Msg("Setting Rate Limit on token pool")
	tx, err := pool.Instance.SetChainRateLimiterConfig(opts, remoteChainSelector, rl, rl)

	if err != nil {
		return fmt.Errorf("error setting rate limit token pool: %w", err)
	}

	pool.logger.Info().
		Str("Token Pool", pool.Address()).
		Str("Remote chain selector", strconv.FormatUint(remoteChainSelector, 10)).
		Interface("RateLimiterConfig", rl).
		Msg("Rate Limit on token pool is set")
	return pool.client.ProcessTransaction(tx)
}

func (pool *TokenPool) SetRouter(routerAddr common.Address) error {
	pool.logger.Info().
		Str("Token Pool", pool.Address()).
		Msg("Setting router on pool")
	opts, err := pool.client.TransactionOpts(pool.client.GetDefaultWallet())
	if err != nil {
		return fmt.Errorf("failed to get transaction opts: %w", err)
	}
	tx, err := pool.Instance.SetRouter(opts, routerAddr)
	if err != nil {
		return fmt.Errorf("failed to set router: %w", err)

	}
	pool.logger.Info().
		Str("Token Pool", pool.Address()).
		Str("Router", routerAddr.String()).
		Msg("Router set on pool")
	return pool.client.ProcessTransaction(tx)
}

func (pool *TokenPool) GetRouter() (common.Address, error) {
	return pool.Instance.GetRouter(nil)
}

func (pool *TokenPool) SetRebalancer(rebalancerAddress common.Address) error {
	pool.logger.Info().
		Str("Token Pool", pool.Address()).
		Msg("Setting rebalancer on pool")
	opts, err := pool.client.TransactionOpts(pool.client.GetDefaultWallet())
	if err != nil {
		return fmt.Errorf("failed to get transaction opts: %w", err)
	}
	tx, err := pool.Instance.SetRebalancer(opts, rebalancerAddress)
	if err != nil {
		return fmt.Errorf("failed to set router: %w", err)

	}
	pool.logger.Info().
		Str("Token Pool", pool.Address()).
		Str("Rebalancer", rebalancerAddress.String()).
		Msg("Rebalancer set on pool")
	return pool.client.ProcessTransaction(tx)
}

func (pool *TokenPool) GetRebalancer() (common.Address, error) {
	return pool.Instance.GetRebalancer(nil)
}

type ARM struct {
	client     blockchain.EVMClient
	Instance   *arm_contract.ARMContract
	EthAddress common.Address
}

func (arm *ARM) Address() string {
	return arm.EthAddress.Hex()
}

type MockARM struct {
	client     blockchain.EVMClient
	Instance   *mock_arm_contract.MockARMContract
	EthAddress common.Address
}

func (arm *MockARM) SetClient(client blockchain.EVMClient) {
	arm.client = client
}
func (arm *MockARM) Address() string {
	return arm.EthAddress.Hex()
}

type CommitStoreReportAccepted struct {
	Min        uint64
	Max        uint64
	MerkleRoot [32]byte
	Raw        types.Log
}

type CommitStoreWrapper struct {
	Latest *commit_store.CommitStore
	V1_2_0 *commit_store_1_2_0.CommitStore
}

func (w CommitStoreWrapper) SetOCR2Config(opts *bind.TransactOpts,
	signers []common.Address,
	transmitters []common.Address,
	f uint8,
	onchainConfig []byte,
	offchainConfigVersion uint64,
	offchainConfig []byte,
) (*types.Transaction, error) {
	if w.Latest != nil {
		return w.Latest.SetOCR2Config(opts, signers, transmitters, f, onchainConfig, offchainConfigVersion, offchainConfig)
	}
	if w.V1_2_0 != nil {
		return w.V1_2_0.SetOCR2Config(opts, signers, transmitters, f, onchainConfig, offchainConfigVersion, offchainConfig)
	}
	return nil, fmt.Errorf("no instance found to set OCR2 config")
}

func (w CommitStoreWrapper) GetExpectedNextSequenceNumber(opts *bind.CallOpts) (uint64, error) {
	if w.Latest != nil {
		return w.Latest.GetExpectedNextSequenceNumber(opts)
	}
	if w.V1_2_0 != nil {
		return w.V1_2_0.GetExpectedNextSequenceNumber(opts)
	}
	return 0, fmt.Errorf("no instance found to get expected next sequence number")
}

type CommitStore struct {
	client     blockchain.EVMClient
	logger     zerolog.Logger
	Instance   *CommitStoreWrapper
	EthAddress common.Address
}

func (b *CommitStore) Address() string {
	return b.EthAddress.Hex()
}

// SetOCR2Config sets the offchain reporting protocol configuration
func (b *CommitStore) SetOCR2Config(
	signers []common.Address,
	transmitters []common.Address,
	f uint8,
	onchainConfig []byte,
	offchainConfigVersion uint64,
	offchainConfig []byte,
) error {
	b.logger.Info().Str("Contract Address", b.Address()).Msg("Configuring OCR config for CommitStore Contract")
	// Set Config
	opts, err := b.client.TransactionOpts(b.client.GetDefaultWallet())
	if err != nil {
		return fmt.Errorf("error getting transaction opts: %w", err)
	}

	b.logger.Info().
		Interface("signerAddresses", signers).
		Interface("transmitterAddresses", transmitters).
		Str(Network, b.client.GetNetworkConfig().Name).
		Msg("Configuring CommitStore")
	tx, err := b.Instance.SetOCR2Config(
		opts,
		signers,
		transmitters,
		f,
		onchainConfig,
		offchainConfigVersion,
		offchainConfig,
	)

	if err != nil {
		return fmt.Errorf("error setting OCR2 config: %w", err)
	}
	return b.client.ProcessTransaction(tx)
}

// WatchReportAccepted watches for report accepted events
// There is no need to differentiate between the two versions of the contract as the event signature is the same
// we can cast the contract to the latest version
func (b *CommitStore) WatchReportAccepted(opts *bind.WatchOpts, acceptedEvent chan *commit_store.CommitStoreReportAccepted) (event.Subscription, error) {
	if b.Instance.Latest != nil {
		return b.Instance.Latest.WatchReportAccepted(opts, acceptedEvent)
	}
	if b.Instance.V1_2_0 != nil {
		newCommitStore, err := commit_store.NewCommitStore(b.EthAddress, wrappers.MustNewWrappedContractBackend(b.client, nil))
		if err != nil {
			return nil, fmt.Errorf("failed to create new CommitStore contract: %w", err)
		}
		return newCommitStore.WatchReportAccepted(opts, acceptedEvent)
	}
	return nil, fmt.Errorf("no instance found to watch for report accepted")
}

type ReceiverDapp struct {
	client     blockchain.EVMClient
	logger     zerolog.Logger
	instance   *maybe_revert_message_receiver.MaybeRevertMessageReceiver
	EthAddress common.Address
}

func (rDapp *ReceiverDapp) Address() string {
	return rDapp.EthAddress.Hex()
}

func (rDapp *ReceiverDapp) ToggleRevert(revert bool) error {
	opts, err := rDapp.client.TransactionOpts(rDapp.client.GetDefaultWallet())
	if err != nil {
		return fmt.Errorf("error getting transaction opts: %w", err)
	}
	tx, err := rDapp.instance.SetRevert(opts, revert)
	if err != nil {
		return fmt.Errorf("error setting revert: %w", err)
	}
	rDapp.logger.Info().
		Bool("revert", revert).
		Str("tx", tx.Hash().String()).
		Str("ReceiverDapp", rDapp.Address()).
		Str(Network, rDapp.client.GetNetworkConfig().Name).
		Msg("ReceiverDapp revert set")
	return rDapp.client.ProcessTransaction(tx)
}

type InternalTimestampedPackedUint224 struct {
	Value     *big.Int
	Timestamp uint32
}

type PriceRegistryUsdPerUnitGasUpdated struct {
	DestChain uint64
	Value     *big.Int
	Timestamp *big.Int
	Raw       types.Log
}

type PriceRegistryWrappers struct {
	Latest *price_registry.PriceRegistry
	V1_2_0 *price_registry_1_2_0.PriceRegistry
}

func (p *PriceRegistryWrappers) GetTokenPrice(opts *bind.CallOpts, token common.Address) (*big.Int, error) {
	if p.Latest != nil {
		price, err := p.Latest.GetTokenPrice(opts, token)
		if err != nil {
			return nil, err
		}
		return price.Value, nil
	}
	if p.V1_2_0 != nil {
		p, err := p.V1_2_0.GetTokenPrice(opts, token)
		if err != nil {
			return nil, err
		}
		return p.Value, nil
	}
	return nil, fmt.Errorf("no instance found to get token price")
}

func (p *PriceRegistryWrappers) AddPriceUpdater(opts *bind.TransactOpts, addr common.Address) (*types.Transaction, error) {
	if p.Latest != nil {
		return p.Latest.ApplyPriceUpdatersUpdates(opts, []common.Address{addr}, []common.Address{})
	}
	if p.V1_2_0 != nil {
		return p.V1_2_0.ApplyPriceUpdatersUpdates(opts, []common.Address{addr}, []common.Address{})
	}
	return nil, fmt.Errorf("no instance found to add price updater")
}

func (p *PriceRegistryWrappers) AddFeeToken(opts *bind.TransactOpts, addr common.Address) (*types.Transaction, error) {
	if p.Latest != nil {
		return p.Latest.ApplyFeeTokensUpdates(opts, []common.Address{addr}, []common.Address{})
	}
	if p.V1_2_0 != nil {
		return p.V1_2_0.ApplyFeeTokensUpdates(opts, []common.Address{addr}, []common.Address{})
	}
	return nil, fmt.Errorf("no instance found to add fee token")
}

func (p *PriceRegistryWrappers) GetDestinationChainGasPrice(opts *bind.CallOpts, chainselector uint64) (InternalTimestampedPackedUint224, error) {
	if p.Latest != nil {
		price, err := p.Latest.GetDestinationChainGasPrice(opts, chainselector)
		if err != nil {
			return InternalTimestampedPackedUint224{}, err
		}
		return InternalTimestampedPackedUint224{
			Value:     price.Value,
			Timestamp: price.Timestamp,
		}, nil
	}
	if p.V1_2_0 != nil {
		price, err := p.V1_2_0.GetDestinationChainGasPrice(opts, chainselector)
		if err != nil {
			return InternalTimestampedPackedUint224{}, err
		}
		return InternalTimestampedPackedUint224{
			Value:     price.Value,
			Timestamp: price.Timestamp,
		}, nil
	}
	return InternalTimestampedPackedUint224{}, fmt.Errorf("no instance found to add fee token")
}

type InternalGasPriceUpdate struct {
	DestChainSelector uint64
	UsdPerUnitGas     *big.Int
}

type InternalTokenPriceUpdate struct {
	SourceToken common.Address
	UsdPerToken *big.Int
}

type PriceRegistry struct {
	client     blockchain.EVMClient
	logger     zerolog.Logger
	Instance   *PriceRegistryWrappers
	EthAddress common.Address
}

func (c *PriceRegistry) Address() string {
	return c.EthAddress.Hex()
}

func (c *PriceRegistry) AddPriceUpdater(addr common.Address) error {
	opts, err := c.client.TransactionOpts(c.client.GetDefaultWallet())
	if err != nil {
		return fmt.Errorf("error getting transaction opts: %w", err)
	}
	tx, err := c.Instance.AddPriceUpdater(opts, addr)
	if err != nil {
		return fmt.Errorf("error adding price updater: %w", err)
	}
	c.logger.Info().
		Str("updaters", addr.Hex()).
		Str(Network, c.client.GetNetworkConfig().Name).
		Msg("PriceRegistry updater added")
	return c.client.ProcessTransaction(tx)
}

func (c *PriceRegistry) AddFeeToken(addr common.Address) error {
	opts, err := c.client.TransactionOpts(c.client.GetDefaultWallet())
	if err != nil {
		return fmt.Errorf("error getting transaction opts: %w", err)
	}
	tx, err := c.Instance.AddFeeToken(opts, addr)
	if err != nil {
		return fmt.Errorf("error adding fee token: %w", err)
	}
	c.logger.Info().
		Str("feeTokens", addr.Hex()).
		Str(Network, c.client.GetNetworkConfig().Name).
		Msg("PriceRegistry feeToken set")
	return c.client.ProcessTransaction(tx)
}

func (c *PriceRegistry) UpdatePrices(tokenUpdates []InternalTokenPriceUpdate, gasUpdates []InternalGasPriceUpdate) error {
	opts, err := c.client.TransactionOpts(c.client.GetDefaultWallet())
	if err != nil {
		return fmt.Errorf("error getting transaction opts: %w", err)
	}
	var tx *types.Transaction
	if c.Instance.Latest != nil {
		var tokenUpdatesLatest []price_registry.InternalTokenPriceUpdate
		var gasUpdatesLatest []price_registry.InternalGasPriceUpdate
		for _, update := range tokenUpdates {
			tokenUpdatesLatest = append(tokenUpdatesLatest, price_registry.InternalTokenPriceUpdate{
				SourceToken: update.SourceToken,
				UsdPerToken: update.UsdPerToken,
			})
		}
		for _, update := range gasUpdates {
			gasUpdatesLatest = append(gasUpdatesLatest, price_registry.InternalGasPriceUpdate{
				DestChainSelector: update.DestChainSelector,
				UsdPerUnitGas:     update.UsdPerUnitGas,
			})
		}
		tx, err = c.Instance.Latest.UpdatePrices(opts, price_registry.InternalPriceUpdates{
			TokenPriceUpdates: tokenUpdatesLatest,
			GasPriceUpdates:   gasUpdatesLatest,
		})
		if err != nil {
			return fmt.Errorf("error updating prices: %w", err)
		}
	}
	if c.Instance.V1_2_0 != nil {
		var tokenUpdates_1_2_0 []price_registry_1_2_0.InternalTokenPriceUpdate
		var gasUpdates_1_2_0 []price_registry_1_2_0.InternalGasPriceUpdate
		for _, update := range tokenUpdates {
			tokenUpdates_1_2_0 = append(tokenUpdates_1_2_0, price_registry_1_2_0.InternalTokenPriceUpdate{
				SourceToken: update.SourceToken,
				UsdPerToken: update.UsdPerToken,
			})
		}
		for _, update := range gasUpdates {
			gasUpdates_1_2_0 = append(gasUpdates_1_2_0, price_registry_1_2_0.InternalGasPriceUpdate{
				DestChainSelector: update.DestChainSelector,
				UsdPerUnitGas:     update.UsdPerUnitGas,
			})
		}
		tx, err = c.Instance.V1_2_0.UpdatePrices(opts, price_registry_1_2_0.InternalPriceUpdates{
			TokenPriceUpdates: tokenUpdates_1_2_0,
			GasPriceUpdates:   gasUpdates_1_2_0,
		})
		if err != nil {
			return fmt.Errorf("error updating prices: %w", err)
		}
	}
	if tx == nil {
		return fmt.Errorf("no instance found to update prices")
	}
	c.logger.Info().
		Str(Network, c.client.GetNetworkConfig().Name).
		Interface("tokenUpdates", tokenUpdates).
		Interface("gasUpdates", gasUpdates).
		Msg("Prices updated")
	return c.client.ProcessTransaction(tx)
}

func (c *PriceRegistry) WatchUsdPerUnitGasUpdated(opts *bind.WatchOpts, latest chan *price_registry.PriceRegistryUsdPerUnitGasUpdated, destChain []uint64) (event.Subscription, error) {
	if c.Instance.Latest != nil {
		return c.Instance.Latest.WatchUsdPerUnitGasUpdated(opts, latest, destChain)
	}
	if c.Instance.V1_2_0 != nil {
		newP, err := price_registry.NewPriceRegistry(c.Instance.V1_2_0.Address(), wrappers.MustNewWrappedContractBackend(c.client, nil))
		if err != nil {
			return nil, fmt.Errorf("failed to create new PriceRegistry contract: %w", err)
		}
		return newP.WatchUsdPerUnitGasUpdated(opts, latest, destChain)
	}
	return nil, fmt.Errorf("no instance found to watch for price updates")
}

type TokenAdminRegistry struct {
	client     blockchain.EVMClient
	logger     zerolog.Logger
	Instance   *token_admin_registry.TokenAdminRegistry
	EthAddress common.Address
}

func (r *TokenAdminRegistry) Address() string {
	return r.EthAddress.Hex()
}

func (r *TokenAdminRegistry) SetAdminAndRegisterPool(tokenAddr, poolAddr common.Address) error {
	opts, err := r.client.TransactionOpts(r.client.GetDefaultWallet())
	if err != nil {
		return fmt.Errorf("error getting transaction opts: %w", err)
	}
	tx, err := r.Instance.RegisterAdministratorPermissioned(opts, tokenAddr, opts.From)
	if err != nil {
		return fmt.Errorf("error setting admin for token %s : %w", tokenAddr.Hex(), err)
	}
	err = r.client.ProcessTransaction(tx)
	if err != nil {
		return fmt.Errorf("error processing tx for setting admin on token %w", err)
	}
	r.logger.Info().
		Str("Admin", opts.From.Hex()).
		Str("Token", tokenAddr.Hex()).
		Str("TokenAdminRegistry", r.Address()).
		Msg("Admin is set for token on TokenAdminRegistry")
	err = r.client.WaitForEvents()
	if err != nil {
		return fmt.Errorf("error waiting for tx for setting admin on pool %w", err)
	}
	opts, err = r.client.TransactionOpts(r.client.GetDefaultWallet())
	if err != nil {
		return fmt.Errorf("error getting transaction opts: %w", err)
	}
	tx, err = r.Instance.SetPool(opts, tokenAddr, poolAddr)
	if err != nil {
		return fmt.Errorf("error setting token %s and pool %s : %w", tokenAddr.Hex(), poolAddr.Hex(), err)
	}
	r.logger.Info().
		Str("token", tokenAddr.Hex()).
		Str("Pool", poolAddr.Hex()).
		Str("TokenAdminRegistry", r.Address()).
		Msg("token and pool are set on TokenAdminRegistry")
	err = r.client.ProcessTransaction(tx)
	if err != nil {
		return fmt.Errorf("error processing tx for setting token %s and pool %s : %w", tokenAddr.Hex(), poolAddr.Hex(), err)
	}
	return nil
}

type Router struct {
	client     blockchain.EVMClient
	logger     zerolog.Logger
	Instance   *router.Router
	EthAddress common.Address
}

func (r *Router) Address() string {
	return r.EthAddress.Hex()
}

func (r *Router) SetOnRamp(chainSelector uint64, onRamp common.Address) error {
	opts, err := r.client.TransactionOpts(r.client.GetDefaultWallet())
	if err != nil {
		return fmt.Errorf("error getting transaction opts: %w", err)
	}
	r.logger.Info().
		Str("Router", r.Address()).
		Str("OnRamp", onRamp.Hex()).
		Str(Network, r.client.GetNetworkName()).
		Str("ChainSelector", strconv.FormatUint(chainSelector, 10)).
		Msg("Setting on ramp for r")

	tx, err := r.Instance.ApplyRampUpdates(opts, []router.RouterOnRamp{{DestChainSelector: chainSelector, OnRamp: onRamp}}, nil, nil)
	if err != nil {
		return fmt.Errorf("error applying ramp updates: %w", err)
	}
	r.logger.Info().
		Str("onRamp", onRamp.Hex()).
		Str("Network Name", r.client.GetNetworkConfig().Name).
		Msg("Router is configured")
	return r.client.ProcessTransaction(tx)
}

func (r *Router) CCIPSend(destChainSelector uint64, msg router.ClientEVM2AnyMessage, valueForNative *big.Int) (*types.Transaction, error) {
	opts, err := r.client.TransactionOpts(r.client.GetDefaultWallet())
	if err != nil {
		return nil, fmt.Errorf("error getting transaction opts: %w", err)
	}
	if valueForNative != nil {
		opts.Value = valueForNative
	}

	r.logger.Info().
		Str(Network, r.client.GetNetworkName()).
		Str("Router", r.Address()).
		Interface("TokensAndAmounts", msg.TokenAmounts).
		Str("FeeToken", msg.FeeToken.Hex()).
		Str("ExtraArgs", fmt.Sprintf("0x%x", msg.ExtraArgs[:])).
		Str("Receiver", fmt.Sprintf("0x%x", msg.Receiver[:])).
		Msg("Sending msg")
	return r.Instance.CcipSend(opts, destChainSelector, msg)
}

func (r *Router) CCIPSendAndProcessTx(destChainSelector uint64, msg router.ClientEVM2AnyMessage, valueForNative *big.Int) (*types.Transaction, error) {
	tx, err := r.CCIPSend(destChainSelector, msg, valueForNative)
	if err != nil {
		return nil, fmt.Errorf("failed to send msg: %w", err)
	}
	r.logger.Info().
		Str("router", r.Address()).
		Str("txHash", tx.Hash().Hex()).
		Str(Network, r.client.GetNetworkConfig().Name).
		Str("chain selector", strconv.FormatUint(destChainSelector, 10)).
		Msg("msg is sent")
	return tx, r.client.ProcessTransaction(tx)
}

func (r *Router) AddOffRamp(offRamp common.Address, sourceChainId uint64) (*types.Transaction, error) {
	opts, err := r.client.TransactionOpts(r.client.GetDefaultWallet())
	if err != nil {
		return nil, fmt.Errorf("failed to get transaction opts: %w", err)
	}
	tx, err := r.Instance.ApplyRampUpdates(opts, nil, nil, []router.RouterOffRamp{{SourceChainSelector: sourceChainId, OffRamp: offRamp}})
	if err != nil {
		return nil, fmt.Errorf("failed to add offRamp: %w", err)
	}
	r.logger.Info().
		Str("offRamp", offRamp.Hex()).
		Str(Network, r.client.GetNetworkConfig().Name).
		Msg("offRamp is added to Router")
	return tx, r.client.ProcessTransaction(tx)
}

func (r *Router) SetWrappedNative(wNative common.Address) (*types.Transaction, error) {
	opts, err := r.client.TransactionOpts(r.client.GetDefaultWallet())
	if err != nil {
		return nil, fmt.Errorf("failed to get transaction opts: %w", err)
	}
	tx, err := r.Instance.SetWrappedNative(opts, wNative)
	if err != nil {
		return nil, fmt.Errorf("failed to set wrapped native: %w", err)
	}
	r.logger.Info().
		Str("wrapped native", wNative.Hex()).
		Str("router", r.Address()).
		Str(Network, r.client.GetNetworkConfig().Name).
		Msg("wrapped native is added for Router")
	return tx, r.client.ProcessTransaction(tx)
}

func (r *Router) GetFee(destChainSelector uint64, message router.ClientEVM2AnyMessage) (*big.Int, error) {
	return r.Instance.GetFee(nil, destChainSelector, message)
}

type SendReqEventData struct {
	MessageId      [32]byte
	SequenceNumber uint64
	Raw            types.Log
}

type OnRampWrapper struct {
	Latest *evm_2_evm_onramp.EVM2EVMOnRamp
	V1_2_0 *evm_2_evm_onramp_1_2_0.EVM2EVMOnRamp
}

func (w OnRampWrapper) SetNops(opts *bind.TransactOpts, owner common.Address) (*types.Transaction, error) {
	if w.Latest != nil {
		return w.Latest.SetNops(opts, []evm_2_evm_onramp.EVM2EVMOnRampNopAndWeight{
			{
				Nop:    owner,
				Weight: 1,
			},
		})
	}
	if w.V1_2_0 != nil {
		return w.V1_2_0.SetNops(opts, []evm_2_evm_onramp_1_2_0.EVM2EVMOnRampNopAndWeight{
			{
				Nop:    owner,
				Weight: 1,
			},
		})
	}
	return nil, fmt.Errorf("no instance found to set nops")
}

func (w OnRampWrapper) SetTokenTransferFeeConfig(
	opts *bind.TransactOpts,
	config []evm_2_evm_onramp.EVM2EVMOnRampTokenTransferFeeConfigArgs,
	addresses []common.Address,
) (*types.Transaction, error) {
	if w.Latest != nil {
		return w.Latest.SetTokenTransferFeeConfig(opts, config, addresses)
	}
	if w.V1_2_0 != nil {
		var configV12 []evm_2_evm_onramp_1_2_0.EVM2EVMOnRampTokenTransferFeeConfigArgs
		for _, c := range config {
			configV12 = append(configV12, evm_2_evm_onramp_1_2_0.EVM2EVMOnRampTokenTransferFeeConfigArgs{
				Token:             c.Token,
				MinFeeUSDCents:    c.MinFeeUSDCents,
				MaxFeeUSDCents:    c.MaxFeeUSDCents,
				DeciBps:           c.DeciBps,
				DestGasOverhead:   c.DestGasOverhead,
				DestBytesOverhead: c.DestBytesOverhead,
			})
		}
		return w.V1_2_0.SetTokenTransferFeeConfig(opts, configV12)
	}
	return nil, fmt.Errorf("no instance found to set token transfer fee config")
}

func (w OnRampWrapper) PayNops(opts *bind.TransactOpts) (*types.Transaction, error) {
	if w.Latest != nil {
		return w.Latest.PayNops(opts)
	}
	if w.V1_2_0 != nil {
		return w.V1_2_0.PayNops(opts)
	}
	return nil, fmt.Errorf("no instance found to pay nops")
}

func (w OnRampWrapper) WithdrawNonLinkFees(opts *bind.TransactOpts, native common.Address, owner common.Address) (*types.Transaction, error) {
	if w.Latest != nil {
		return w.Latest.WithdrawNonLinkFees(opts, native, owner)
	}
	if w.V1_2_0 != nil {
		return w.V1_2_0.WithdrawNonLinkFees(opts, native, owner)
	}
	return nil, fmt.Errorf("no instance found to withdraw non link fees")
}

func (w OnRampWrapper) SetRateLimiterConfig(opts *bind.TransactOpts, config evm_2_evm_onramp.RateLimiterConfig) (*types.Transaction, error) {
	if w.Latest != nil {
		return w.Latest.SetRateLimiterConfig(opts, config)
	}
	if w.V1_2_0 != nil {
		return w.V1_2_0.SetRateLimiterConfig(opts, evm_2_evm_onramp_1_2_0.RateLimiterConfig{
			IsEnabled: config.IsEnabled,
			Capacity:  config.Capacity,
			Rate:      config.Rate,
		})
	}
	return nil, fmt.Errorf("no instance found to set rate limiter config")
}

func (w OnRampWrapper) ParseCCIPSendRequested(l types.Log) (uint64, error) {
	if w.Latest != nil {
		sendReq, err := w.Latest.ParseCCIPSendRequested(l)
		if err != nil {
			return 0, err
		}
		return sendReq.Message.SequenceNumber, nil
	}
	if w.V1_2_0 != nil {
		sendReq, err := w.V1_2_0.ParseCCIPSendRequested(l)
		if err != nil {
			return 0, err
		}
		return sendReq.Message.SequenceNumber, nil
	}
	return 0, fmt.Errorf("no instance found to parse CCIPSendRequested")
}

func (w OnRampWrapper) GetDynamicConfig(opts *bind.CallOpts) (uint32, error) {
	if w.Latest != nil {
		cfg, err := w.Latest.GetDynamicConfig(opts)
		if err != nil {
			return 0, err
		}
		return cfg.MaxDataBytes, nil
	}
	if w.V1_2_0 != nil {
		cfg, err := w.V1_2_0.GetDynamicConfig(opts)
		if err != nil {
			return 0, err
		}
		return cfg.MaxDataBytes, nil
	}
	return 0, fmt.Errorf("no instance found to get dynamic config")
}

func (w OnRampWrapper) ApplyPoolUpdates(opts *bind.TransactOpts, tokens []common.Address, pools []common.Address) (*types.Transaction, error) {
	if w.Latest != nil {
		return nil, fmt.Errorf("latest version does not support ApplyPoolUpdates")
	}
	if w.V1_2_0 != nil {
		var poolUpdates []evm_2_evm_onramp_1_2_0.InternalPoolUpdate
		if len(tokens) != len(pools) {
			return nil, fmt.Errorf("tokens and pools length mismatch")
		}
		for i, token := range tokens {
			poolUpdates = append(poolUpdates, evm_2_evm_onramp_1_2_0.InternalPoolUpdate{
				Token: token,
				Pool:  pools[i],
			})
		}
		return w.V1_2_0.ApplyPoolUpdates(opts, []evm_2_evm_onramp_1_2_0.InternalPoolUpdate{}, poolUpdates)
	}
	return nil, fmt.Errorf("no instance found to apply pool updates")
}

func (w OnRampWrapper) CurrentRateLimiterState(opts *bind.CallOpts) (*RateLimiterConfig, error) {
	if w.Latest != nil {
		rlConfig, err := w.Latest.CurrentRateLimiterState(opts)
		if err != nil {
			return nil, err
		}
		return &RateLimiterConfig{
			IsEnabled: rlConfig.IsEnabled,
			Rate:      rlConfig.Rate,
			Capacity:  rlConfig.Capacity,
			Tokens:    rlConfig.Tokens,
		}, err
	}
	if w.V1_2_0 != nil {
		rlConfig, err := w.V1_2_0.CurrentRateLimiterState(opts)
		if err != nil {
			return nil, err
		}
		return &RateLimiterConfig{
			IsEnabled: rlConfig.IsEnabled,
			Rate:      rlConfig.Rate,
			Capacity:  rlConfig.Capacity,
			Tokens:    rlConfig.Tokens,
		}, err
	}
	return nil, fmt.Errorf("no instance found to get current rate limiter state")
}

type OnRamp struct {
	client     blockchain.EVMClient
	logger     zerolog.Logger
	Instance   *OnRampWrapper
	EthAddress common.Address
}

// WatchCCIPSendRequested returns a subscription to watch for CCIPSendRequested events
// there is no difference in the event between the two versions
// so we can use the latest version to watch for events
func (onRamp *OnRamp) WatchCCIPSendRequested(opts *bind.WatchOpts, sendReqEvent chan *evm_2_evm_onramp.EVM2EVMOnRampCCIPSendRequested) (event.Subscription, error) {
	if onRamp.Instance.Latest != nil {
		return onRamp.Instance.Latest.WatchCCIPSendRequested(opts, sendReqEvent)
	}
	// cast the contract to the latest version so that we can watch for events with latest wrapper
	if onRamp.Instance.V1_2_0 != nil {
		newRamp, err := evm_2_evm_onramp.NewEVM2EVMOnRamp(onRamp.EthAddress, wrappers.MustNewWrappedContractBackend(onRamp.client, nil))
		if err != nil {
			return nil, fmt.Errorf("failed to cast to latest version: %w", err)
		}
		return newRamp.WatchCCIPSendRequested(opts, sendReqEvent)
	}
	// should never reach here
	return nil, fmt.Errorf("no instance found to watch for CCIPSendRequested")
}

func (onRamp *OnRamp) Address() string {
	return onRamp.EthAddress.Hex()
}

func (onRamp *OnRamp) SetNops() error {
	opts, err := onRamp.client.TransactionOpts(onRamp.client.GetDefaultWallet())
	if err != nil {
		return fmt.Errorf("failed to get transaction opts: %w", err)
	}
	owner := common.HexToAddress(onRamp.client.GetDefaultWallet().Address())
	// set the payee to the default wallet
	tx, err := onRamp.Instance.SetNops(opts, owner)
	if err != nil {
		return fmt.Errorf("failed to set nops: %w", err)
	}
	return onRamp.client.ProcessTransaction(tx)
}

func (onRamp *OnRamp) SetTokenTransferFeeConfig(tokenTransferFeeConfig []evm_2_evm_onramp.EVM2EVMOnRampTokenTransferFeeConfigArgs) error {
	opts, err := onRamp.client.TransactionOpts(onRamp.client.GetDefaultWallet())
	if err != nil {
		return fmt.Errorf("failed to get transaction opts: %w", err)
	}
	tx, err := onRamp.Instance.SetTokenTransferFeeConfig(opts, tokenTransferFeeConfig, []common.Address{})
	if err != nil {
		return fmt.Errorf("failed to set token transfer fee config: %w", err)
	}
	onRamp.logger.Info().
		Interface("tokenTransferFeeConfig", tokenTransferFeeConfig).
		Str("onRamp", onRamp.Address()).
		Str(Network, onRamp.client.GetNetworkConfig().Name).
		Msg("TokenTransferFeeConfig set in OnRamp")
	return onRamp.client.ProcessTransaction(tx)
}

func (onRamp *OnRamp) PayNops() error {
	opts, err := onRamp.client.TransactionOpts(onRamp.client.GetDefaultWallet())
	if err != nil {
		return fmt.Errorf("failed to get transaction opts: %w", err)
	}
	tx, err := onRamp.Instance.PayNops(opts)
	if err != nil {
		return fmt.Errorf("failed to pay nops: %w", err)
	}
	return onRamp.client.ProcessTransaction(tx)
}

func (onRamp *OnRamp) WithdrawNonLinkFees(wrappedNative common.Address) error {
	opts, err := onRamp.client.TransactionOpts(onRamp.client.GetDefaultWallet())
	if err != nil {
		return fmt.Errorf("failed to get transaction opts: %w", err)
	}
	owner := common.HexToAddress(onRamp.client.GetDefaultWallet().Address())
	tx, err := onRamp.Instance.WithdrawNonLinkFees(opts, wrappedNative, owner)
	if err != nil {
		return fmt.Errorf("failed to withdraw non link fees: %w", err)
	}
	return onRamp.client.ProcessTransaction(tx)
}

func (onRamp *OnRamp) SetRateLimit(rlConfig evm_2_evm_onramp.RateLimiterConfig) error {
	opts, err := onRamp.client.TransactionOpts(onRamp.client.GetDefaultWallet())
	if err != nil {
		return err
	}
	tx, err := onRamp.Instance.SetRateLimiterConfig(opts, rlConfig)
	if err != nil {
		return fmt.Errorf("failed to set rate limit: %w", err)
	}
	onRamp.logger.Info().
		Bool("Enabled", rlConfig.IsEnabled).
		Str("capacity", rlConfig.Capacity.String()).
		Str("rate", rlConfig.Rate.String()).
		Str("onRamp", onRamp.Address()).
		Str(Network, onRamp.client.GetNetworkConfig().Name).
		Msg("Setting Rate limit in OnRamp")
	return onRamp.client.ProcessTransaction(tx)
}

func (onRamp *OnRamp) ApplyPoolUpdates(tokens []common.Address, pools []common.Address) error {
	// if the latest version is used, no need to apply pool updates
	if onRamp.Instance.Latest != nil {
		return nil
	}
	opts, err := onRamp.client.TransactionOpts(onRamp.client.GetDefaultWallet())
	if err != nil {
		return fmt.Errorf("failed to get transaction opts: %w", err)
	}
	tx, err := onRamp.Instance.ApplyPoolUpdates(opts, tokens, pools)
	if err != nil {
		return fmt.Errorf("failed to apply pool updates: %w", err)
	}
	onRamp.logger.Info().
		Interface("tokens", tokens).
		Interface("pools", pools).
		Str("onRamp", onRamp.Address()).
		Str(Network, onRamp.client.GetNetworkConfig().Name).
		Msg("poolUpdates set in OnRamp")
	return onRamp.client.ProcessTransaction(tx)
}

type OffRampWrapper struct {
	Latest *evm_2_evm_offramp.EVM2EVMOffRamp
	V1_2_0 *evm_2_evm_offramp_1_2_0.EVM2EVMOffRamp
}

func (offRamp *OffRampWrapper) CurrentRateLimiterState(opts *bind.CallOpts) (RateLimiterConfig, error) {
	if offRamp.Latest != nil {
		rlConfig, err := offRamp.Latest.CurrentRateLimiterState(opts)
		if err != nil {
			return RateLimiterConfig{}, err
		}
		return RateLimiterConfig{
			IsEnabled: rlConfig.IsEnabled,
			Capacity:  rlConfig.Capacity,
			Rate:      rlConfig.Rate,
		}, nil
	}
	if offRamp.V1_2_0 != nil {
		rlConfig, err := offRamp.V1_2_0.CurrentRateLimiterState(opts)
		if err != nil {
			return RateLimiterConfig{}, err
		}
		return RateLimiterConfig{
			IsEnabled: rlConfig.IsEnabled,
			Capacity:  rlConfig.Capacity,
			Rate:      rlConfig.Rate,
		}, nil
	}
	return RateLimiterConfig{}, fmt.Errorf("no instance found to get rate limiter state")
}

type EVM2EVMOffRampExecutionStateChanged struct {
	SequenceNumber uint64
	MessageId      [32]byte
	State          uint8
	ReturnData     []byte
	Raw            types.Log
}

type OffRamp struct {
	client     blockchain.EVMClient
	logger     zerolog.Logger
	Instance   *OffRampWrapper
	EthAddress common.Address
}

func (offRamp *OffRamp) Address() string {
	return offRamp.EthAddress.Hex()
}

// WatchExecutionStateChanged returns a subscription to watch for ExecutionStateChanged events
// there is no difference in the event between the two versions
// so we can use the latest version to watch for events
func (offRamp *OffRamp) WatchExecutionStateChanged(opts *bind.WatchOpts, execEvent chan *evm_2_evm_offramp.EVM2EVMOffRampExecutionStateChanged, sequenceNumber []uint64, messageId [][32]byte) (event.Subscription, error) {
	if offRamp.Instance.Latest != nil {
		return offRamp.Instance.Latest.WatchExecutionStateChanged(opts, execEvent, sequenceNumber, messageId)
	}
	if offRamp.Instance.V1_2_0 != nil {
		newOffRamp, err := evm_2_evm_offramp.NewEVM2EVMOffRamp(offRamp.EthAddress, wrappers.MustNewWrappedContractBackend(offRamp.client, nil))
		if err != nil {
			return nil, fmt.Errorf("failed to cast to latest version of OffRamp from v1_2_0: %w", err)
		}
		return newOffRamp.WatchExecutionStateChanged(opts, execEvent, sequenceNumber, messageId)
	}
	return nil, fmt.Errorf("no instance found to watch for ExecutionStateChanged")
}

// SetOCR2Config sets the offchain reporting protocol configuration
func (offRamp *OffRamp) SetOCR2Config(
	signers []common.Address,
	transmitters []common.Address,
	f uint8,
	onchainConfig []byte,
	offchainConfigVersion uint64,
	offchainConfig []byte,
) error {
	offRamp.logger.Info().Str("Contract Address", offRamp.Address()).Msg("Configuring OffRamp Contract")
	// Set Config
	opts, err := offRamp.client.TransactionOpts(offRamp.client.GetDefaultWallet())
	if err != nil {
		return fmt.Errorf("failed to get transaction options: %w", err)
	}
	offRamp.logger.Info().
		Interface("signerAddresses", signers).
		Interface("transmitterAddresses", transmitters).
		Str(Network, offRamp.client.GetNetworkConfig().Name).
		Msg("Configuring OffRamp")
	if offRamp.Instance.Latest != nil {
		tx, err := offRamp.Instance.Latest.SetOCR2Config(
			opts,
			signers,
			transmitters,
			f,
			onchainConfig,
			offchainConfigVersion,
			offchainConfig,
		)
		if err != nil {
			return fmt.Errorf("failed to set latest OCR2 config: %w", err)
		}
		return offRamp.client.ProcessTransaction(tx)
	}
	if offRamp.Instance.V1_2_0 != nil {
		tx, err := offRamp.Instance.V1_2_0.SetOCR2Config(
			opts,
			signers,
			transmitters,
			f,
			onchainConfig,
			offchainConfigVersion,
			offchainConfig,
		)
		if err != nil {
			return fmt.Errorf("failed to set 1.2 OCR2 config: %w", err)
		}
		return offRamp.client.ProcessTransaction(tx)
	}
	return fmt.Errorf("no instance found to set OCR2 config")
}

func (offRamp *OffRamp) UpdateRateLimitTokens(sourceTokens, destTokens []common.Address) error {
	if offRamp.Instance.V1_2_0 != nil {
		return nil
	}
	opts, err := offRamp.client.TransactionOpts(offRamp.client.GetDefaultWallet())
	if err != nil {
		return fmt.Errorf("failed to get transaction opts: %w", err)
	}
	if offRamp.Instance.Latest != nil {
		rateLimitTokens := make([]evm_2_evm_offramp.EVM2EVMOffRampRateLimitToken, len(sourceTokens))
		for i, sourceToken := range sourceTokens {
			rateLimitTokens[i] = evm_2_evm_offramp.EVM2EVMOffRampRateLimitToken{
				SourceToken: sourceToken,
				DestToken:   destTokens[i],
			}
		}

		tx, err := offRamp.Instance.Latest.UpdateRateLimitTokens(opts, []evm_2_evm_offramp.EVM2EVMOffRampRateLimitToken{}, rateLimitTokens)
		if err != nil {
			return fmt.Errorf("failed to apply rate limit tokens updates: %w", err)
		}
		offRamp.logger.Info().
			Interface("rateLimitToken adds", rateLimitTokens).
			Str("offRamp", offRamp.Address()).
			Str(Network, offRamp.client.GetNetworkConfig().Name).
			Msg("rateLimitTokens set in OffRamp")
		return offRamp.client.ProcessTransaction(tx)
	}
	return fmt.Errorf("no instance found to update rate limit tokens")
}

func (offRamp *OffRamp) SyncTokensAndPools(sourceTokens, pools []common.Address) error {
	if offRamp.Instance.Latest != nil {
		return nil
	}
	opts, err := offRamp.client.TransactionOpts(offRamp.client.GetDefaultWallet())
	if err != nil {
		return fmt.Errorf("failed to get transaction opts: %w", err)
	}
	if offRamp.Instance.V1_2_0 != nil {
		var tokenUpdates []evm_2_evm_offramp_1_2_0.InternalPoolUpdate
		for i, srcToken := range sourceTokens {
			tokenUpdates = append(tokenUpdates, evm_2_evm_offramp_1_2_0.InternalPoolUpdate{
				Token: srcToken,
				Pool:  pools[i],
			})
		}
		tx, err := offRamp.Instance.V1_2_0.ApplyPoolUpdates(opts, []evm_2_evm_offramp_1_2_0.InternalPoolUpdate{}, tokenUpdates)
		if err != nil {
			return fmt.Errorf("failed to apply pool updates: %w", err)
		}
		offRamp.logger.Info().
			Interface("tokenUpdates", tokenUpdates).
			Str("offRamp", offRamp.Address()).
			Str(Network, offRamp.client.GetNetworkConfig().Name).
			Msg("tokenUpdates set in OffRamp")
		return offRamp.client.ProcessTransaction(tx)
	}
	return fmt.Errorf("no instance found to sync tokens and pools")
}

type MockAggregator struct {
	client          blockchain.EVMClient
	logger          zerolog.Logger
	Instance        *mock_v3_aggregator_contract.MockV3Aggregator
	ContractAddress common.Address
}

func (a *MockAggregator) ChainID() uint64 {
	return a.client.GetChainID().Uint64()
}

func (a *MockAggregator) UpdateRoundData(answer *big.Int) error {
	opts, err := a.client.TransactionOpts(a.client.GetDefaultWallet())
	if err != nil {
		return fmt.Errorf("unable to get transaction opts: %w", err)
	}
	a.logger.Info().
		Str("Contract Address", a.ContractAddress.Hex()).
		Str("Network Name", a.client.GetNetworkConfig().Name).
		Msg("Updating Round Data")
	// we get the round from latest round data
	// if there is any error in fetching the round , we set the round with a random number
	// otherwise increase the latest round by 1 and set the value for the next round
	round, err := a.Instance.LatestRound(nil)
	if err != nil {
		rand.Seed(uint64(time.Now().UnixNano()))
		round = big.NewInt(int64(rand.Uint64()))
	}
	round = new(big.Int).Add(round, big.NewInt(1))
	tx, err := a.Instance.UpdateRoundData(opts, round, answer, big.NewInt(time.Now().UTC().UnixNano()), big.NewInt(time.Now().UTC().UnixNano()))
	if err != nil {
		return fmt.Errorf("unable to update round data: %w", err)
	}
	log.Info().
		Str("Contract Address", a.ContractAddress.Hex()).
		Str("Network Name", a.client.GetNetworkConfig().Name).
		Str("Round", round.String()).
		Str("Answer", answer.String()).
		Msg("Updated Round Data")
	_, err = bind.WaitMined(context.Background(), a.client.DeployBackend(), tx)
	if err != nil {
		return fmt.Errorf("error waiting for tx %s to be mined", tx.Hash().Hex())
	}

	return a.client.MarkTxAsSentOnL2(tx)
}<|MERGE_RESOLUTION|>--- conflicted
+++ resolved
@@ -719,55 +719,19 @@
 	return pool.client.ProcessTransaction(tx)
 }
 
-<<<<<<< HEAD
 func (pool *TokenPool) SetRemoteChainOnPool(remoteChainSelector uint64, remotePoolAddresses common.Address) error {
-	log.Info().
-		Str("Token Pool", pool.Address()).
-		Msg("Setting remote chain on pool")
-	var selectorsToUpdate []token_pool.TokenPoolChainUpdate
-
-	isSupported, err := pool.Instance.IsSupportedChain(nil, remoteChainSelector)
-	if err != nil {
-		return fmt.Errorf("failed to get if chain is supported: %w", err)
-=======
-func (pool *TokenPool) SetRemoteChainOnPool(remoteChainSelectors []uint64) error {
 	pool.logger.Info().
 		Str("Token Pool", pool.Address()).
 		Msg("Setting remote chain on pool")
 	var selectorsToUpdate []token_pool.TokenPoolChainUpdate
-	for _, remoteChainSelector := range remoteChainSelectors {
-		isSupported, err := pool.Instance.IsSupportedChain(nil, remoteChainSelector)
-		if err != nil {
-			return fmt.Errorf("failed to get if chain is supported: %w", err)
-		}
-		// Check if remote chain is already supported , if yes continue
-		if isSupported {
-			pool.logger.Info().
-				Str("Token Pool", pool.Address()).
-				Str(Network, pool.client.GetNetworkName()).
-				Uint64("Remote Chain Selector", remoteChainSelector).
-				Msg("Remote chain is already supported")
-			continue
-		}
-		selectorsToUpdate = append(selectorsToUpdate, token_pool.TokenPoolChainUpdate{
-			RemoteChainSelector: remoteChainSelector,
-			Allowed:             true,
-			InboundRateLimiterConfig: token_pool.RateLimiterConfig{
-				IsEnabled: true,
-				Capacity:  new(big.Int).Mul(big.NewInt(1e18), big.NewInt(1e9)),
-				Rate:      new(big.Int).Mul(big.NewInt(1e18), big.NewInt(1e5)),
-			},
-			OutboundRateLimiterConfig: token_pool.RateLimiterConfig{
-				IsEnabled: true,
-				Capacity:  new(big.Int).Mul(big.NewInt(1e18), big.NewInt(1e9)),
-				Rate:      new(big.Int).Mul(big.NewInt(1e18), big.NewInt(1e5)),
-			},
-		})
->>>>>>> 8e7e2186
+
+	isSupported, err := pool.Instance.IsSupportedChain(nil, remoteChainSelector)
+	if err != nil {
+		return fmt.Errorf("failed to get if chain is supported: %w", err)
 	}
 	// Check if remote chain is already supported , if yes continue
 	if isSupported {
-		log.Info().
+		pool.logger.Info().
 			Str("Token Pool", pool.Address()).
 			Str(Network, pool.client.GetNetworkName()).
 			Uint64("Remote Chain Selector", remoteChainSelector).
