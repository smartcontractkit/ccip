package contracts

import (
	"context"
	"crypto/ed25519"
	"encoding/hex"
	"fmt"
	"math/big"
	"strings"
	"time"

	"github.com/ethereum/go-ethereum/accounts/abi"
	"github.com/ethereum/go-ethereum/accounts/abi/bind"
	"github.com/ethereum/go-ethereum/common"
	"github.com/ethereum/go-ethereum/core/types"
	"github.com/rs/zerolog"
	"github.com/rs/zerolog/log"
	"golang.org/x/crypto/curve25519"

	ocrconfighelper2 "github.com/smartcontractkit/libocr/offchainreporting2/confighelper"
	ocrtypes2 "github.com/smartcontractkit/libocr/offchainreporting2/types"

	"github.com/smartcontractkit/chainlink-testing-framework/blockchain"

	"github.com/smartcontractkit/chainlink/v2/core/gethwrappers/ccip/generated/lock_release_token_pool"

	"github.com/smartcontractkit/chainlink/integration-tests/client"
	"github.com/smartcontractkit/chainlink/integration-tests/contracts"
	"github.com/smartcontractkit/chainlink/v2/core/gethwrappers/ccip/generated/arm_contract"
	"github.com/smartcontractkit/chainlink/v2/core/gethwrappers/ccip/generated/commit_store"
	"github.com/smartcontractkit/chainlink/v2/core/gethwrappers/ccip/generated/evm_2_evm_offramp"
	"github.com/smartcontractkit/chainlink/v2/core/gethwrappers/ccip/generated/evm_2_evm_onramp"
	"github.com/smartcontractkit/chainlink/v2/core/gethwrappers/ccip/generated/maybe_revert_message_receiver"
	"github.com/smartcontractkit/chainlink/v2/core/gethwrappers/ccip/generated/mock_arm_contract"
	"github.com/smartcontractkit/chainlink/v2/core/gethwrappers/ccip/generated/mock_usdc_token_messenger"
	"github.com/smartcontractkit/chainlink/v2/core/gethwrappers/ccip/generated/mock_usdc_token_transmitter"
	"github.com/smartcontractkit/chainlink/v2/core/gethwrappers/ccip/generated/price_registry"
	"github.com/smartcontractkit/chainlink/v2/core/gethwrappers/ccip/generated/router"
	"github.com/smartcontractkit/chainlink/v2/core/gethwrappers/ccip/generated/token_pool"
	"github.com/smartcontractkit/chainlink/v2/core/gethwrappers/ccip/generated/usdc_token_pool"
	"github.com/smartcontractkit/chainlink/v2/core/gethwrappers/ccip/generated/weth9"
	"github.com/smartcontractkit/chainlink/v2/core/gethwrappers/generated/link_token_interface"
	"github.com/smartcontractkit/chainlink/v2/core/gethwrappers/shared/generated/burn_mint_erc677"
	"github.com/smartcontractkit/chainlink/v2/core/gethwrappers/shared/generated/erc20"
	"github.com/smartcontractkit/chainlink/v2/core/services/ocr2/plugins/ccip/abihelpers"
	ccipconfig "github.com/smartcontractkit/chainlink/v2/core/services/ocr2/plugins/ccip/config"
	"github.com/smartcontractkit/chainlink/v2/core/services/relay/evm"
)

// CCIPContractsDeployer provides the implementations for deploying CCIP ETH contracts
type CCIPContractsDeployer struct {
	evmClient   blockchain.EVMClient
	EthDeployer *contracts.EthereumContractDeployer
}

// NewCCIPContractsDeployer returns an instance of a contract deployer for CCIP
func NewCCIPContractsDeployer(logger zerolog.Logger, bcClient blockchain.EVMClient) (*CCIPContractsDeployer, error) {
	return &CCIPContractsDeployer{
		evmClient:   bcClient,
		EthDeployer: contracts.NewEthereumContractDeployer(bcClient, logger),
	}, nil
}

func (e *CCIPContractsDeployer) Client() blockchain.EVMClient {
	return e.evmClient
}

func (e *CCIPContractsDeployer) DeployMultiCallContract() (common.Address, error) {
	multiCallABI, err := abi.JSON(strings.NewReader(MultiCallABI))
	if err != nil {
		return common.Address{}, err
	}
	address, tx, _, err := e.evmClient.DeployContract("MultiCall Contract", func(
		auth *bind.TransactOpts,
		backend bind.ContractBackend,
	) (common.Address, *types.Transaction, interface{}, error) {
		address, tx, contract, err := bind.DeployContract(auth, multiCallABI, common.FromHex(MultiCallBIN), backend)
		if err != nil {
			return common.Address{}, nil, nil, err
		}
		return address, tx, contract, err
	})
	if err != nil {
		return common.Address{}, err
	}
	r, err := bind.WaitMined(context.Background(), e.evmClient.DeployBackend(), tx)
	if err != nil {
		return common.Address{}, err
	}
	if r.Status != types.ReceiptStatusSuccessful {
		return common.Address{}, fmt.Errorf("deploy multicall failed")
	}
	return *address, nil
}

func (e *CCIPContractsDeployer) DeployTokenMessenger(tokenTransmitter common.Address) (*common.Address, error) {
	address, _, _, err := e.evmClient.DeployContract("Mock Token Messenger", func(
		auth *bind.TransactOpts,
		backend bind.ContractBackend,
	) (common.Address, *types.Transaction, interface{}, error) {
		address, tx, contract, err := mock_usdc_token_messenger.DeployMockE2EUSDCTokenMessenger(auth, backend, 0, tokenTransmitter)
		if err != nil {
			return common.Address{}, nil, nil, err
		}
		return address, tx, contract, err
	})

	return address, err
}

func (e *CCIPContractsDeployer) NewTokenTransmitter(addr common.Address) (*TokenTransmitter, error) {
	transmitter, err := mock_usdc_token_transmitter.NewMockE2EUSDCTransmitter(addr, e.evmClient.Backend())

	if err != nil {
		return nil, err
	}
	log.Info().
		Str("Contract Address", addr.Hex()).
		Str("Contract Name", "Mock USDC Token Transmitter").
		Str("From", e.evmClient.GetDefaultWallet().Address()).
		Str("Network Name", e.evmClient.GetNetworkConfig().Name).
		Msg("New contract")
	return &TokenTransmitter{
		client:          e.evmClient,
		instance:        transmitter,
		ContractAddress: addr,
	}, err
}

func (e *CCIPContractsDeployer) DeployTokenTransmitter(domain uint32) (*TokenTransmitter, error) {
	address, _, instance, err := e.evmClient.DeployContract("Mock Token Transmitter", func(
		auth *bind.TransactOpts,
		backend bind.ContractBackend,
	) (common.Address, *types.Transaction, interface{}, error) {
		address, tx, contract, err := mock_usdc_token_transmitter.DeployMockE2EUSDCTransmitter(auth, backend, 0, domain)
		if err != nil {
			return common.Address{}, nil, nil, err
		}
		return address, tx, contract, err
	})

	return &TokenTransmitter{
		client:          e.evmClient,
		instance:        instance.(*mock_usdc_token_transmitter.MockE2EUSDCTransmitter),
		ContractAddress: *address,
	}, err
}

func (e *CCIPContractsDeployer) DeployLinkTokenContract() (*LinkToken, error) {
	address, _, instance, err := e.evmClient.DeployContract("Link Token", func(
		auth *bind.TransactOpts,
		backend bind.ContractBackend,
	) (common.Address, *types.Transaction, interface{}, error) {
		return link_token_interface.DeployLinkToken(auth, backend)
	})

	if err != nil {
		return nil, err
	}
	return &LinkToken{
		client:     e.evmClient,
		instance:   instance.(*link_token_interface.LinkToken),
		EthAddress: *address,
	}, err
}

// DeployBurnMintERC677 deploys a BurnMintERC677 contract, mints given amount ( if provided) to the owner address and returns the ERC20Token wrapper instance
func (e *CCIPContractsDeployer) DeployBurnMintERC677(ownerMintingAmount *big.Int) (*ERC677Token, error) {
	address, _, instance, err := e.evmClient.DeployContract("Burn Mint ERC 677", func(
		auth *bind.TransactOpts,
		backend bind.ContractBackend,
	) (common.Address, *types.Transaction, interface{}, error) {
		return burn_mint_erc677.DeployBurnMintERC677(auth, backend, "Test Token ERC677", "TERC677", 6, new(big.Int).Mul(big.NewInt(1e18), big.NewInt(1e9)))
	})
	if err != nil {
		return nil, err
	}

	token := &ERC677Token{
		client:          e.evmClient,
		ContractAddress: *address,
		instance:        instance.(*burn_mint_erc677.BurnMintERC677),
	}
	if ownerMintingAmount != nil {
		// grant minter role to owner and mint tokens
		err = token.GrantMintRole(common.HexToAddress(e.evmClient.GetDefaultWallet().Address()))
		if err != nil {
			return token, fmt.Errorf("granting minter role to owner shouldn't fail %w", err)
		}
		err = e.evmClient.WaitForEvents()
		if err != nil {
			return token, fmt.Errorf("error in waiting for granting mint role %w", err)
		}
		err = token.Mint(common.HexToAddress(e.evmClient.GetDefaultWallet().Address()), ownerMintingAmount)
		if err != nil {
			return token, fmt.Errorf("minting tokens shouldn't fail %w", err)
		}
	}
	return token, err
}

func (e *CCIPContractsDeployer) DeployERC20TokenContract(deployerFn blockchain.ContractDeployer) (*ERC20Token, error) {
	address, _, _, err := e.evmClient.DeployContract("Custom ERC20 Token", deployerFn)
	if err != nil {
		return nil, err
	}
	err = e.evmClient.WaitForEvents()
	if err != nil {
		return nil, err
	}
	return e.NewERC20TokenContract(*address)
}

func (e *CCIPContractsDeployer) NewLinkTokenContract(addr common.Address) (*LinkToken, error) {
	token, err := link_token_interface.NewLinkToken(addr, e.evmClient.Backend())

	if err != nil {
		return nil, err
	}
	log.Info().
		Str("Contract Address", addr.Hex()).
		Str("Contract Name", "Link Token").
		Str("From", e.evmClient.GetDefaultWallet().Address()).
		Str("Network Name", e.evmClient.GetNetworkConfig().Name).
		Msg("New contract")
	return &LinkToken{
		client:     e.evmClient,
		instance:   token,
		EthAddress: addr,
	}, err
}

func (e *CCIPContractsDeployer) NewERC20TokenContract(addr common.Address) (*ERC20Token, error) {
	token, err := erc20.NewERC20(addr, e.evmClient.Backend())

	if err != nil {
		return nil, err
	}
	log.Info().
		Str("Contract Address", addr.Hex()).
		Str("Contract Name", "ERC20 Token").
		Str("From", e.evmClient.GetDefaultWallet().Address()).
		Str("Network Name", e.evmClient.GetNetworkConfig().Name).
		Msg("New contract")
	return &ERC20Token{
		client:          e.evmClient,
		instance:        token,
		ContractAddress: addr,
	}, err
}

func (e *CCIPContractsDeployer) NewLockReleaseTokenPoolContract(addr common.Address) (
	*TokenPool,
	error,
) {
	pool, err := lock_release_token_pool.NewLockReleaseTokenPool(addr, e.evmClient.Backend())

	if err != nil {
		return nil, err
	}
	log.Info().
		Str("Contract Address", addr.Hex()).
		Str("Contract Name", "Native Token Pool").
		Str("From", e.evmClient.GetDefaultWallet().Address()).
		Str("Network Name", e.evmClient.GetNetworkConfig().Name).
		Msg("New contract")
	poolInstance, err := token_pool.NewTokenPool(addr, e.evmClient.Backend())
	if err != nil {
		return nil, err
	}
	return &TokenPool{
		client:          e.evmClient,
		PoolInterface:   poolInstance,
		LockReleasePool: pool,
		EthAddress:      addr,
	}, err
}

func (e *CCIPContractsDeployer) NewUSDCTokenPoolContract(addr common.Address) (
	*TokenPool,
	error,
) {
	pool, err := usdc_token_pool.NewUSDCTokenPool(addr, e.evmClient.Backend())

	if err != nil {
		return nil, err
	}
	log.Info().
		Str("Contract Address", addr.Hex()).
		Str("Contract Name", "USDC Token Pool").
		Str("From", e.evmClient.GetDefaultWallet().Address()).
		Str("Network Name", e.evmClient.GetNetworkConfig().Name).
		Msg("New contract")
	poolInterface, err := token_pool.NewTokenPool(addr, e.evmClient.Backend())
	if err != nil {
		return nil, err
	}
	return &TokenPool{
		client:        e.evmClient,
		PoolInterface: poolInterface,
		USDCPool:      pool,
		EthAddress:    addr,
	}, err
}

<<<<<<< HEAD
func (e *CCIPContractsDeployer) DeployLockReleaseTokenPoolContract(linkAddr string, armProxy common.Address, router common.Address) (
	*LockReleaseTokenPool,
=======
func (e *CCIPContractsDeployer) DeployUSDCTokenPoolContract(tokenAddr string, tokenMessenger, armProxy common.Address) (
	*TokenPool,
>>>>>>> e8671b80
	error,
) {
	log.Debug().Str("token", tokenAddr).Msg("Deploying usdc token pool")
	token := common.HexToAddress(tokenAddr)
	address, _, _, err := e.evmClient.DeployContract("USDC Token Pool", func(
		auth *bind.TransactOpts,
		backend bind.ContractBackend,
	) (common.Address, *types.Transaction, interface{}, error) {
		return usdc_token_pool.DeployUSDCTokenPool(
			auth,
			backend,
			tokenMessenger,
			token,
			[]common.Address{},
			armProxy)
	})

	if err != nil {
		return nil, err
	}
	return e.NewUSDCTokenPoolContract(*address)
}

func (e *CCIPContractsDeployer) DeployLockReleaseTokenPoolContract(tokenAddr string, armProxy common.Address) (
	*TokenPool,
	error,
) {
	log.Debug().Str("token", tokenAddr).Msg("Deploying lock & release token pool")
	token := common.HexToAddress(tokenAddr)
	address, _, _, err := e.evmClient.DeployContract("LockRelease Token Pool", func(
		auth *bind.TransactOpts,
		backend bind.ContractBackend,
	) (common.Address, *types.Transaction, interface{}, error) {
		return lock_release_token_pool.DeployLockReleaseTokenPool(
			auth,
			backend,
			token,
			[]common.Address{},
			armProxy,
			true,
			router)
	})

	if err != nil {
		return nil, err
	}
	return e.NewLockReleaseTokenPoolContract(*address)
}

func (e *CCIPContractsDeployer) DeployMockARMContract() (*common.Address, error) {
	address, _, _, err := e.evmClient.DeployContract("Mock ARM Contract", func(
		auth *bind.TransactOpts,
		backend bind.ContractBackend,
	) (common.Address, *types.Transaction, interface{}, error) {
		return mock_arm_contract.DeployMockARMContract(auth, backend)
	})
	return address, err
}

func (e *CCIPContractsDeployer) NewARMContract(addr common.Address) (*ARM, error) {
	arm, err := arm_contract.NewARMContract(addr, e.evmClient.Backend())
	if err != nil {
		return nil, err
	}
	log.Info().
		Str("Contract Address", addr.Hex()).
		Str("Contract Name", "Mock ARM Contract").
		Str("From", e.evmClient.GetDefaultWallet().Address()).
		Str("Network Name", e.evmClient.GetNetworkConfig().Name).
		Msg("New contract")

	return &ARM{
		client:     e.evmClient,
		Instance:   arm,
		EthAddress: addr,
	}, err
}

func (e *CCIPContractsDeployer) NewCommitStore(addr common.Address) (
	*CommitStore,
	error,
) {
	ins, err := commit_store.NewCommitStore(addr, e.evmClient.Backend())
	log.Info().
		Str("Contract Address", addr.Hex()).
		Str("Contract Name", "CommitStore").
		Str("From", e.evmClient.GetDefaultWallet().Address()).
		Str("Network Name", e.evmClient.GetNetworkConfig().Name).
		Msg("New contract")
	return &CommitStore{
		client:     e.evmClient,
		Instance:   ins,
		EthAddress: addr,
	}, err
}

func (e *CCIPContractsDeployer) DeployCommitStore(sourceChainSelector, destChainSelector uint64, onRamp common.Address, armProxy common.Address) (*CommitStore, error) {
	address, _, instance, err := e.evmClient.DeployContract("CommitStore Contract", func(
		auth *bind.TransactOpts,
		backend bind.ContractBackend,
	) (common.Address, *types.Transaction, interface{}, error) {
		return commit_store.DeployCommitStore(
			auth,
			backend,
			commit_store.CommitStoreStaticConfig{
				ChainSelector:       destChainSelector,
				SourceChainSelector: sourceChainSelector,
				OnRamp:              onRamp,
				ArmProxy:            armProxy,
			},
		)
	})
	if err != nil {
		return nil, err
	}
	return &CommitStore{
		client:     e.evmClient,
		Instance:   instance.(*commit_store.CommitStore),
		EthAddress: *address,
	}, err
}

func (e *CCIPContractsDeployer) DeployReceiverDapp(revert bool) (
	*ReceiverDapp,
	error,
) {
	address, _, instance, err := e.evmClient.DeployContract("ReceiverDapp", func(
		auth *bind.TransactOpts,
		backend bind.ContractBackend,
	) (common.Address, *types.Transaction, interface{}, error) {
		return maybe_revert_message_receiver.DeployMaybeRevertMessageReceiver(auth, backend, revert)
	})
	if err != nil {
		return nil, err
	}
	return &ReceiverDapp{
		client:     e.evmClient,
		instance:   instance.(*maybe_revert_message_receiver.MaybeRevertMessageReceiver),
		EthAddress: *address,
	}, err
}

func (e *CCIPContractsDeployer) NewReceiverDapp(addr common.Address) (
	*ReceiverDapp,
	error,
) {
	ins, err := maybe_revert_message_receiver.NewMaybeRevertMessageReceiver(addr, e.evmClient.Backend())
	log.Info().
		Str("Contract Address", addr.Hex()).
		Str("Contract Name", "ReceiverDapp").
		Str("From", e.evmClient.GetDefaultWallet().Address()).
		Str("Network Name", e.evmClient.GetNetworkConfig().Name).
		Msg("New contract")
	return &ReceiverDapp{
		client:     e.evmClient,
		instance:   ins,
		EthAddress: addr,
	}, err
}

func (e *CCIPContractsDeployer) DeployRouter(wrappedNative common.Address, armAddress common.Address) (
	*Router,
	error,
) {
	address, _, instance, err := e.evmClient.DeployContract("Router", func(
		auth *bind.TransactOpts,
		backend bind.ContractBackend,
	) (common.Address, *types.Transaction, interface{}, error) {
		return router.DeployRouter(auth, backend, wrappedNative, armAddress)
	})
	if err != nil {
		return nil, err
	}
	return &Router{
		client:     e.evmClient,
		Instance:   instance.(*router.Router),
		EthAddress: *address,
	}, err
}

func (e *CCIPContractsDeployer) NewRouter(addr common.Address) (
	*Router,
	error,
) {
	r, err := router.NewRouter(addr, e.evmClient.Backend())
	log.Info().
		Str("Contract Address", addr.Hex()).
		Str("Contract Name", "Router").
		Str("From", e.evmClient.GetDefaultWallet().Address()).
		Str("Network Name", e.evmClient.GetNetworkConfig().Name).
		Msg("New contract")
	if err != nil {
		return nil, err
	}
	return &Router{
		client:     e.evmClient,
		Instance:   r,
		EthAddress: addr,
	}, err
}

func (e *CCIPContractsDeployer) NewPriceRegistry(addr common.Address) (
	*PriceRegistry,
	error,
) {
	ins, err := price_registry.NewPriceRegistry(addr, e.evmClient.Backend())
	log.Info().
		Str("Contract Address", addr.Hex()).
		Str("Contract Name", "PriceRegistry").
		Str("From", e.evmClient.GetDefaultWallet().Address()).
		Str("Network Name", e.evmClient.GetNetworkConfig().Name).
		Msg("New contract")
	return &PriceRegistry{
		client:     e.evmClient,
		Instance:   ins,
		EthAddress: addr,
	}, err
}

func (e *CCIPContractsDeployer) DeployPriceRegistry(tokens []common.Address) (*PriceRegistry, error) {
	address, _, instance, err := e.evmClient.DeployContract("PriceRegistry", func(
		auth *bind.TransactOpts,
		backend bind.ContractBackend,
	) (common.Address, *types.Transaction, interface{}, error) {
		return price_registry.DeployPriceRegistry(auth, backend, nil, tokens, 60*60*24*14)
	})
	if err != nil {
		return nil, err
	}
	return &PriceRegistry{
		client:     e.evmClient,
		Instance:   instance.(*price_registry.PriceRegistry),
		EthAddress: *address,
	}, err
}

func (e *CCIPContractsDeployer) NewOnRamp(addr common.Address) (
	*OnRamp,
	error,
) {
	ins, err := evm_2_evm_onramp.NewEVM2EVMOnRamp(addr, e.evmClient.Backend())
	log.Info().
		Str("Contract Address", addr.Hex()).
		Str("Contract Name", "OnRamp").
		Str("From", e.evmClient.GetDefaultWallet().Address()).
		Str("Network Name", e.evmClient.GetNetworkConfig().Name).
		Msg("New contract")
	return &OnRamp{
		client:     e.evmClient,
		Instance:   ins,
		EthAddress: addr,
	}, err
}

func (e *CCIPContractsDeployer) DeployOnRamp(
	sourceChainSelector, destChainSelector uint64,
	tokensAndPools []evm_2_evm_onramp.InternalPoolUpdate,
	arm, router, priceRegistry common.Address,
	opts RateLimiterConfig,
	feeTokenConfig []evm_2_evm_onramp.EVM2EVMOnRampFeeTokenConfigArgs,
	tokenTransferFeeConfig []evm_2_evm_onramp.EVM2EVMOnRampTokenTransferFeeConfigArgs,
	linkTokenAddress common.Address,
) (
	*OnRamp,
	error,
) {
	address, _, instance, err := e.evmClient.DeployContract("OnRamp", func(
		auth *bind.TransactOpts,
		backend bind.ContractBackend,
	) (common.Address, *types.Transaction, interface{}, error) {
		return evm_2_evm_onramp.DeployEVM2EVMOnRamp(
			auth,
			backend,
			evm_2_evm_onramp.EVM2EVMOnRampStaticConfig{
				LinkToken:         linkTokenAddress,
				ChainSelector:     sourceChainSelector, // source chain id
				DestChainSelector: destChainSelector,   // destinationChainSelector
				DefaultTxGasLimit: 200_000,
				MaxNopFeesJuels:   big.NewInt(0).Mul(big.NewInt(100_000_000), big.NewInt(1e18)),
				PrevOnRamp:        common.HexToAddress(""),
				ArmProxy:          arm,
			},
			evm_2_evm_onramp.EVM2EVMOnRampDynamicConfig{
				Router:                            router,
				MaxNumberOfTokensPerMsg:           50,
				DestGasOverhead:                   350_000,
				DestGasPerPayloadByte:             16,
				DestDataAvailabilityOverheadGas:   33_596,
				DestGasPerDataAvailabilityByte:    16,
				DestDataAvailabilityMultiplierBps: 6840, // 0.684
				PriceRegistry:                     priceRegistry,
				MaxDataBytes:                      50000,
				MaxPerMsgGasLimit:                 4_000_000,
			},
			tokensAndPools,
			evm_2_evm_onramp.RateLimiterConfig{
				Capacity: opts.Capacity,
				Rate:     opts.Rate,
			},
			feeTokenConfig,
			tokenTransferFeeConfig,
			[]evm_2_evm_onramp.EVM2EVMOnRampNopAndWeight{},
		)
	})
	if err != nil {
		return nil, err
	}
	return &OnRamp{
		client:     e.evmClient,
		Instance:   instance.(*evm_2_evm_onramp.EVM2EVMOnRamp),
		EthAddress: *address,
	}, err
}

func (e *CCIPContractsDeployer) NewOffRamp(addr common.Address) (
	*OffRamp,
	error,
) {
	ins, err := evm_2_evm_offramp.NewEVM2EVMOffRamp(addr, e.evmClient.Backend())
	log.Info().
		Str("Contract Address", addr.Hex()).
		Str("Contract Name", "OffRamp").
		Str("From", e.evmClient.GetDefaultWallet().Address()).
		Str("Network Name", e.evmClient.GetNetworkConfig().Name).
		Msg("New contract")
	return &OffRamp{
		client:     e.evmClient,
		Instance:   ins,
		EthAddress: addr,
	}, err
}

func (e *CCIPContractsDeployer) DeployOffRamp(sourceChainSelector, destChainSelector uint64, commitStore, onRamp common.Address, sourceToken, pools []common.Address, opts RateLimiterConfig, armProxy common.Address) (*OffRamp, error) {
	address, _, instance, err := e.evmClient.DeployContract("OffRamp Contract", func(
		auth *bind.TransactOpts,
		backend bind.ContractBackend,
	) (common.Address, *types.Transaction, interface{}, error) {
		return evm_2_evm_offramp.DeployEVM2EVMOffRamp(
			auth,
			backend,
			evm_2_evm_offramp.EVM2EVMOffRampStaticConfig{
				CommitStore:         commitStore,
				ChainSelector:       destChainSelector,
				SourceChainSelector: sourceChainSelector,
				OnRamp:              onRamp,
				PrevOffRamp:         common.HexToAddress(""),
				ArmProxy:            armProxy,
			},
			sourceToken,
			pools,
			evm_2_evm_offramp.RateLimiterConfig{
				IsEnabled: true,
				Capacity:  opts.Capacity,
				Rate:      opts.Rate,
			},
		)
	})
	if err != nil {
		return nil, err
	}
	return &OffRamp{
		client:     e.evmClient,
		Instance:   instance.(*evm_2_evm_offramp.EVM2EVMOffRamp),
		EthAddress: *address,
	}, err
}

func (e *CCIPContractsDeployer) DeployWrappedNative() (*common.Address, error) {
	address, _, _, err := e.evmClient.DeployContract("WrappedNative", func(
		auth *bind.TransactOpts,
		backend bind.ContractBackend,
	) (common.Address, *types.Transaction, interface{}, error) {
		return weth9.DeployWETH9(auth, backend)
	})
	if err != nil {
		return nil, err
	}
	return address, err
}

var OCR2ParamsForCommit = contracts.OffChainAggregatorV2Config{
	DeltaProgress:                           2 * time.Minute,
	DeltaResend:                             5 * time.Second,
	DeltaRound:                              75 * time.Second,
	DeltaGrace:                              5 * time.Second,
	MaxDurationQuery:                        100 * time.Millisecond,
	MaxDurationObservation:                  35 * time.Second,
	MaxDurationReport:                       10 * time.Second,
	MaxDurationShouldAcceptFinalizedReport:  5 * time.Second,
	MaxDurationShouldTransmitAcceptedReport: 10 * time.Second,
}

var OCR2ParamsForExec = contracts.OffChainAggregatorV2Config{
	DeltaProgress:                           100 * time.Second,
	DeltaResend:                             5 * time.Second,
	DeltaRound:                              40 * time.Second,
	DeltaGrace:                              5 * time.Second,
	MaxDurationQuery:                        100 * time.Millisecond,
	MaxDurationObservation:                  20 * time.Second,
	MaxDurationReport:                       8 * time.Second,
	MaxDurationShouldAcceptFinalizedReport:  5 * time.Second,
	MaxDurationShouldTransmitAcceptedReport: 8 * time.Second,
}

func OffChainAggregatorV2ConfigWithNodes(numberNodes int, inflightExpiry time.Duration, cfg contracts.OffChainAggregatorV2Config) contracts.OffChainAggregatorV2Config {
	if numberNodes <= 4 {
		log.Err(fmt.Errorf("insufficient number of nodes (%d) supplied for OCR, need at least 5", numberNodes)).
			Int("Number Chainlink Nodes", numberNodes).
			Msg("You likely need more chainlink nodes to properly configure OCR, try 5 or more.")
	}
	s := make([]int, 0)
	for i := 0; i < numberNodes; i++ {
		s = append(s, 1)
	}
	faultyNodes := 0
	if numberNodes > 1 {
		faultyNodes = (numberNodes - 1) / 3
	}
	if faultyNodes == 0 {
		faultyNodes = 1
	}
	return contracts.OffChainAggregatorV2Config{
		DeltaProgress:                           cfg.DeltaProgress,
		DeltaResend:                             cfg.DeltaResend,
		DeltaRound:                              cfg.DeltaRound,
		DeltaGrace:                              cfg.DeltaGrace,
		DeltaStage:                              inflightExpiry,
		RMax:                                    3,
		S:                                       s,
		F:                                       faultyNodes,
		Oracles:                                 []ocrconfighelper2.OracleIdentityExtra{},
		MaxDurationQuery:                        cfg.MaxDurationQuery,
		MaxDurationObservation:                  cfg.MaxDurationObservation,
		MaxDurationReport:                       cfg.MaxDurationReport,
		MaxDurationShouldAcceptFinalizedReport:  cfg.MaxDurationShouldAcceptFinalizedReport,
		MaxDurationShouldTransmitAcceptedReport: cfg.MaxDurationShouldTransmitAcceptedReport,
		OnchainConfig:                           []byte{},
	}
}

func stripKeyPrefix(key string) string {
	chunks := strings.Split(key, "_")
	if len(chunks) == 3 {
		return chunks[2]
	}
	return key
}

func NewOffChainAggregatorV2ConfigForCCIPPlugin[T ccipconfig.OffchainConfig](
	nodes []*client.CLNodesWithKeys,
	offchainCfg T,
	onchainCfg abihelpers.AbiDefined,
	ocr2Params contracts.OffChainAggregatorV2Config,
	inflightExpiry time.Duration,
) (
	signers []common.Address,
	transmitters []common.Address,
	f_ uint8,
	onchainConfig_ []byte,
	offchainConfigVersion uint64,
	offchainConfig []byte,
	err error,
) {
	oracleIdentities := make([]ocrconfighelper2.OracleIdentityExtra, 0)
	ocrConfig := OffChainAggregatorV2ConfigWithNodes(len(nodes), inflightExpiry, ocr2Params)
	var onChainKeys []ocrtypes2.OnchainPublicKey
	for i, nodeWithKeys := range nodes {
		ocr2Key := nodeWithKeys.KeysBundle.OCR2Key.Data
		offChainPubKeyTemp, err := hex.DecodeString(stripKeyPrefix(ocr2Key.Attributes.OffChainPublicKey))
		if err != nil {
			return nil, nil, 0, nil, 0, nil, err
		}
		formattedOnChainPubKey := stripKeyPrefix(ocr2Key.Attributes.OnChainPublicKey)
		cfgPubKeyTemp, err := hex.DecodeString(stripKeyPrefix(ocr2Key.Attributes.ConfigPublicKey))
		if err != nil {
			return nil, nil, 0, nil, 0, nil, err
		}
		cfgPubKeyBytes := [ed25519.PublicKeySize]byte{}
		copy(cfgPubKeyBytes[:], cfgPubKeyTemp)
		offChainPubKey := [curve25519.PointSize]byte{}
		copy(offChainPubKey[:], offChainPubKeyTemp)
		ethAddress := nodeWithKeys.KeysBundle.EthAddress
		p2pKeys := nodeWithKeys.KeysBundle.P2PKeys
		peerID := p2pKeys.Data[0].Attributes.PeerID
		oracleIdentities = append(oracleIdentities, ocrconfighelper2.OracleIdentityExtra{
			OracleIdentity: ocrconfighelper2.OracleIdentity{
				OffchainPublicKey: offChainPubKey,
				OnchainPublicKey:  common.HexToAddress(formattedOnChainPubKey).Bytes(),
				PeerID:            peerID,
				TransmitAccount:   ocrtypes2.Account(ethAddress),
			},
			ConfigEncryptionPublicKey: cfgPubKeyBytes,
		})
		onChainKeys = append(onChainKeys, oracleIdentities[i].OnchainPublicKey)
		transmitters = append(transmitters, common.HexToAddress(ethAddress))
	}
	signers, err = evm.OnchainPublicKeyToAddress(onChainKeys)
	if err != nil {
		return nil, nil, 0, nil, 0, nil, err
	}
	ocrConfig.Oracles = oracleIdentities
	ocrConfig.ReportingPluginConfig, err = ccipconfig.EncodeOffchainConfig(offchainCfg)
	if err != nil {
		return nil, nil, 0, nil, 0, nil, err
	}
	ocrConfig.OnchainConfig, err = abihelpers.EncodeAbiStruct(onchainCfg)
	if err != nil {
		return nil, nil, 0, nil, 0, nil, err
	}

	_, _, f_, onchainConfig_, offchainConfigVersion, offchainConfig, err = ocrconfighelper2.ContractSetConfigArgsForTests(
		ocrConfig.DeltaProgress,
		ocrConfig.DeltaResend,
		ocrConfig.DeltaRound,
		ocrConfig.DeltaGrace,
		ocrConfig.DeltaStage,
		ocrConfig.RMax,
		ocrConfig.S,
		ocrConfig.Oracles,
		ocrConfig.ReportingPluginConfig,
		ocrConfig.MaxDurationQuery,
		ocrConfig.MaxDurationObservation,
		ocrConfig.MaxDurationReport,
		ocrConfig.MaxDurationShouldAcceptFinalizedReport,
		ocrConfig.MaxDurationShouldTransmitAcceptedReport,
		ocrConfig.F,
		ocrConfig.OnchainConfig,
	)
	return
}<|MERGE_RESOLUTION|>--- conflicted
+++ resolved
@@ -276,7 +276,7 @@
 	}, err
 }
 
-func (e *CCIPContractsDeployer) NewUSDCTokenPoolContract(addr common.Address) (
+func (e *CCIPContractsDeployer) DeployLockReleaseTokenPoolContract(linkAddr string, armProxy common.Address, router common.Address) (
 	*TokenPool,
 	error,
 ) {
@@ -303,13 +303,8 @@
 	}, err
 }
 
-<<<<<<< HEAD
-func (e *CCIPContractsDeployer) DeployLockReleaseTokenPoolContract(linkAddr string, armProxy common.Address, router common.Address) (
-	*LockReleaseTokenPool,
-=======
 func (e *CCIPContractsDeployer) DeployUSDCTokenPoolContract(tokenAddr string, tokenMessenger, armProxy common.Address) (
 	*TokenPool,
->>>>>>> e8671b80
 	error,
 ) {
 	log.Debug().Str("token", tokenAddr).Msg("Deploying usdc token pool")
