--- conflicted
+++ resolved
@@ -112,11 +112,7 @@
 	// otherwise, use the default frequency
 	if l.TestCfg.TestGroupInput.LoadProfile.FrequencyByDestination != nil {
 		for networkName, freq := range l.TestCfg.TestGroupInput.LoadProfile.FrequencyByDestination {
-<<<<<<< HEAD
-			if strings.Contains(destNetworkName, networkName) {
-=======
 			if strings.Contains(destNetworkName, strings.ToLower(networkName)) {
->>>>>>> fd63fe3f
 				return WaspSchedule(
 					freq.RequestPerUnitTime,
 					l.TestCfg.TestGroupInput.LoadProfile.TestDuration,
