--- conflicted
+++ resolved
@@ -115,11 +115,7 @@
 	require.NoError(t, err, "Error encountered when waiting for setting trigger config for upkeeps")
 
 	expectedFilters := logpoller.GetExpectedFilters(lpTestEnv.logEmitters, cfg)
-<<<<<<< HEAD
-	waitForAllNodesToHaveExpectedFiltersRegisteredOrFail(l, coreLogger, t, testEnv, &testConfig, expectedFilters)
-=======
 	waitForAllNodesToHaveExpectedFiltersRegisteredOrFail(ctx, l, coreLogger, t, testEnv, &testConfig, expectedFilters)
->>>>>>> 05fdbbf0
 
 	// Save block number before starting to emit events, so that we can later use it when querying logs
 	sb, err := evmClient.LatestBlockNumber(testcontext.Get(t))
@@ -185,10 +181,7 @@
 	lpTestEnv := prepareEnvironment(l, t, &testConfig)
 	testEnv := lpTestEnv.testEnv
 
-<<<<<<< HEAD
-=======
 	ctx := testcontext.Get(t)
->>>>>>> 05fdbbf0
 	network := networks.MustGetSelectedNetworkConfig(testConfig.GetNetworkConfig())[0]
 	evmClient, err := testEnv.GetEVMClient(network.ChainID)
 	require.NoError(t, err, "Getting EVM client shouldn't fail")
@@ -230,11 +223,7 @@
 	err = evmClient.WaitForEvents()
 	require.NoError(t, err, "Error encountered when waiting for setting trigger config for upkeeps")
 
-<<<<<<< HEAD
-	waitForAllNodesToHaveExpectedFiltersRegisteredOrFail(l, coreLogger, t, testEnv, &testConfig, expectedFilters)
-=======
 	waitForAllNodesToHaveExpectedFiltersRegisteredOrFail(ctx, l, coreLogger, t, testEnv, &testConfig, expectedFilters)
->>>>>>> 05fdbbf0
 
 	blockFinalisationWaitDuration := "5m"
 	l.Warn().Str("Duration", blockFinalisationWaitDuration).Msg("Waiting for all CL nodes to have end block finalised")
@@ -338,11 +327,7 @@
 }
 
 // waitForAllNodesToHaveExpectedFiltersRegisteredOrFail waits until all nodes have expected filters registered until timeout
-<<<<<<< HEAD
-func waitForAllNodesToHaveExpectedFiltersRegisteredOrFail(l zerolog.Logger, coreLogger core_logger.SugaredLogger, t *testing.T, testEnv *test_env.CLClusterTestEnv, testConfig *tc.TestConfig, expectedFilters []logpoller.ExpectedFilter) {
-=======
 func waitForAllNodesToHaveExpectedFiltersRegisteredOrFail(ctx context.Context, l zerolog.Logger, coreLogger core_logger.SugaredLogger, t *testing.T, testEnv *test_env.CLClusterTestEnv, testConfig *tc.TestConfig, expectedFilters []logpoller.ExpectedFilter) {
->>>>>>> 05fdbbf0
 	// Make sure that all nodes have expected filters registered before starting to emit events
 
 	network := networks.MustGetSelectedNetworkConfig(testConfig.GetNetworkConfig())[0]
@@ -360,11 +345,7 @@
 			var message string
 			var err error
 
-<<<<<<< HEAD
-			hasFilters, message, err = logpoller.NodeHasExpectedFilters(expectedFilters, coreLogger, evmClient.GetChainID(), testEnv.ClCluster.Nodes[i].PostgresDb)
-=======
 			hasFilters, message, err = logpoller.NodeHasExpectedFilters(ctx, expectedFilters, coreLogger, evmClient.GetChainID(), testEnv.ClCluster.Nodes[i].PostgresDb)
->>>>>>> 05fdbbf0
 			if !hasFilters || err != nil {
 				l.Warn().
 					Str("Details", message).
