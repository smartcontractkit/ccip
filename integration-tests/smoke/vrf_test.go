package smoke

import (
	"fmt"
	"math/big"
	"testing"
	"time"

	"github.com/google/uuid"
	"github.com/onsi/gomega"
	"github.com/rs/zerolog"
	"github.com/smartcontractkit/seth"
	"github.com/stretchr/testify/require"

	"github.com/smartcontractkit/chainlink-testing-framework/logging"
	"github.com/smartcontractkit/chainlink-testing-framework/networks"
	"github.com/smartcontractkit/chainlink-testing-framework/utils/testcontext"
<<<<<<< HEAD

	"github.com/smartcontractkit/chainlink/integration-tests/actions/vrf/vrfv1"
=======
>>>>>>> 05fdbbf0

	"github.com/smartcontractkit/chainlink/integration-tests/actions"
	"github.com/smartcontractkit/chainlink/integration-tests/actions/vrf/vrfv1"
	"github.com/smartcontractkit/chainlink/integration-tests/client"
	ethcontracts "github.com/smartcontractkit/chainlink/integration-tests/contracts"
	"github.com/smartcontractkit/chainlink/integration-tests/docker/test_env"
	tc "github.com/smartcontractkit/chainlink/integration-tests/testconfig"
)

func TestVRFBasic(t *testing.T) {
	t.Parallel()
	l := logging.GetTestLogger(t)
<<<<<<< HEAD

	config, err := tc.GetConfig("Smoke", tc.VRF)
	if err != nil {
		t.Fatal(err)
	}

	privateNetwork, err := actions.EthereumNetworkConfigFromConfig(l, &config)
	require.NoError(t, err, "Error building ethereum network config")

	env, err := test_env.NewCLTestEnvBuilder().
		WithTestInstance(t).
		WithTestConfig(&config).
		WithPrivateEthereumNetwork(privateNetwork).
		WithCLNodes(1).
		WithFunding(big.NewFloat(.1)).
		WithStandardCleanup().
		Build()
	require.NoError(t, err)
	env.ParallelTransactions(true)

	network := networks.MustGetSelectedNetworkConfig(config.GetNetworkConfig())[0]
	evmClient, err := env.GetEVMClient(network.ChainID)
	require.NoError(t, err, "Getting EVM client shouldn't fail")

	lt, err := actions.DeployLINKToken(env.ContractDeployer)
	require.NoError(t, err, "Deploying Link Token Contract shouldn't fail")
	contracts, err := vrfv1.DeployVRFContracts(env.ContractDeployer, evmClient, lt)
	require.NoError(t, err, "Deploying VRF Contracts shouldn't fail")

	err = lt.Transfer(contracts.Consumer.Address(), big.NewInt(2e18))
	require.NoError(t, err, "Funding consumer contract shouldn't fail")
	_, err = env.ContractDeployer.DeployVRFContract()
	require.NoError(t, err, "Deploying VRF contract shouldn't fail")
	err = evmClient.WaitForEvents()
	require.NoError(t, err, "Waiting for event subscriptions in nodes shouldn't fail")
=======
	env, contracts, sethClient := prepareVRFtestEnv(t, l)
>>>>>>> 05fdbbf0

	for _, n := range env.ClCluster.Nodes {
		nodeKey, err := n.API.MustCreateVRFKey()
		require.NoError(t, err, "Creating VRF key shouldn't fail")
		l.Debug().Interface("Key JSON", nodeKey).Msg("Created proving key")
		pubKeyCompressed := nodeKey.Data.ID
		jobUUID := uuid.New()
		os := &client.VRFTxPipelineSpec{
			Address: contracts.Coordinator.Address(),
		}
		ost, err := os.String()
		require.NoError(t, err, "Building observation source spec shouldn't fail")
		job, err := n.API.MustCreateJob(&client.VRFJobSpec{
			Name:                     fmt.Sprintf("vrf-%s", jobUUID),
			CoordinatorAddress:       contracts.Coordinator.Address(),
			MinIncomingConfirmations: 1,
			PublicKey:                pubKeyCompressed,
			ExternalJobID:            jobUUID.String(),
<<<<<<< HEAD
			EVMChainID:               evmClient.GetChainID().String(),
=======
			EVMChainID:               fmt.Sprint(sethClient.ChainID),
>>>>>>> 05fdbbf0
			ObservationSource:        ost,
		})
		require.NoError(t, err, "Creating VRF Job shouldn't fail")

		oracleAddr, err := n.API.PrimaryEthAddress()
		require.NoError(t, err, "Getting primary ETH address of chainlink node shouldn't fail")
		provingKey, err := actions.EncodeOnChainVRFProvingKey(*nodeKey)
		require.NoError(t, err, "Encoding on-chain VRF Proving key shouldn't fail")
		err = contracts.Coordinator.RegisterProvingKey(
			big.NewInt(1),
			oracleAddr,
			provingKey,
			actions.EncodeOnChainExternalJobID(jobUUID),
		)
		require.NoError(t, err, "Registering the on-chain VRF Proving key shouldn't fail")
		encodedProvingKeys := make([][2]*big.Int, 0)
		encodedProvingKeys = append(encodedProvingKeys, provingKey)

		requestHash, err := contracts.Coordinator.HashOfKey(testcontext.Get(t), encodedProvingKeys[0])
		require.NoError(t, err, "Getting Hash of encoded proving keys shouldn't fail")
		err = contracts.Consumer.RequestRandomness(requestHash, big.NewInt(1))
		require.NoError(t, err, "Requesting randomness shouldn't fail")

		gom := gomega.NewGomegaWithT(t)
		timeout := time.Minute * 2
		gom.Eventually(func(g gomega.Gomega) {
			jobRuns, err := env.ClCluster.Nodes[0].API.MustReadRunsByJob(job.Data.ID)
			g.Expect(err).ShouldNot(gomega.HaveOccurred(), "Job execution shouldn't fail")

			out, err := contracts.Consumer.RandomnessOutput(testcontext.Get(t))
			g.Expect(err).ShouldNot(gomega.HaveOccurred(), "Getting the randomness output of the consumer shouldn't fail")
			// Checks that the job has actually run
			g.Expect(len(jobRuns.Data)).Should(gomega.BeNumerically(">=", 1),
				fmt.Sprintf("Expected the VRF job to run once or more after %s", timeout))

			// TODO: This is an imperfect check, given it's a random number, it CAN be 0, but chances are unlikely.
			// So we're just checking that the answer has changed to something other than the default (0)
			// There's a better formula to ensure that VRF response is as expected, detailed under Technical Walkthrough.
			// https://bl.chain.link/chainlink-vrf-on-chain-verifiable-randomness/
			g.Expect(out.Uint64()).ShouldNot(gomega.BeNumerically("==", 0), "Expected the VRF job give an answer other than 0")
			l.Debug().Uint64("Output", out.Uint64()).Msg("Randomness fulfilled")
		}, timeout, "1s").Should(gomega.Succeed())
	}
}

func TestVRFJobReplacement(t *testing.T) {
	t.Parallel()
	l := logging.GetTestLogger(t)
<<<<<<< HEAD
	config, err := tc.GetConfig("Smoke", tc.VRF)
	if err != nil {
		t.Fatal(err)
	}

	privateNetwork, err := actions.EthereumNetworkConfigFromConfig(l, &config)
	require.NoError(t, err, "Error building ethereum network config")

	env, err := test_env.NewCLTestEnvBuilder().
		WithTestInstance(t).
		WithTestConfig(&config).
		WithPrivateEthereumNetwork(privateNetwork).
		WithCLNodes(1).
		WithFunding(big.NewFloat(.1)).
		WithStandardCleanup().
		Build()
	require.NoError(t, err)
	env.ParallelTransactions(true)

	network := networks.MustGetSelectedNetworkConfig(config.GetNetworkConfig())[0]
	evmClient, err := env.GetEVMClient(network.ChainID)
	require.NoError(t, err, "Getting EVM client shouldn't fail")

	lt, err := actions.DeployLINKToken(env.ContractDeployer)
	require.NoError(t, err, "Deploying Link Token Contract shouldn't fail")
	contracts, err := vrfv1.DeployVRFContracts(env.ContractDeployer, evmClient, lt)
	require.NoError(t, err, "Deploying VRF Contracts shouldn't fail")

	err = lt.Transfer(contracts.Consumer.Address(), big.NewInt(2e18))
	require.NoError(t, err, "Funding consumer contract shouldn't fail")
	_, err = env.ContractDeployer.DeployVRFContract()
	require.NoError(t, err, "Deploying VRF contract shouldn't fail")
	err = evmClient.WaitForEvents()
	require.NoError(t, err, "Waiting for event subscriptions in nodes shouldn't fail")
=======
	env, contracts, sethClient := prepareVRFtestEnv(t, l)
>>>>>>> 05fdbbf0

	for _, n := range env.ClCluster.Nodes {
		nodeKey, err := n.API.MustCreateVRFKey()
		require.NoError(t, err, "Creating VRF key shouldn't fail")
		l.Debug().Interface("Key JSON", nodeKey).Msg("Created proving key")
		pubKeyCompressed := nodeKey.Data.ID
		jobUUID := uuid.New()
		os := &client.VRFTxPipelineSpec{
			Address: contracts.Coordinator.Address(),
		}
		ost, err := os.String()
		require.NoError(t, err, "Building observation source spec shouldn't fail")
		job, err := n.API.MustCreateJob(&client.VRFJobSpec{
			Name:                     fmt.Sprintf("vrf-%s", jobUUID),
			CoordinatorAddress:       contracts.Coordinator.Address(),
			MinIncomingConfirmations: 1,
			PublicKey:                pubKeyCompressed,
			ExternalJobID:            jobUUID.String(),
<<<<<<< HEAD
			EVMChainID:               evmClient.GetChainID().String(),
=======
			EVMChainID:               fmt.Sprint(sethClient.ChainID),
>>>>>>> 05fdbbf0
			ObservationSource:        ost,
		})
		require.NoError(t, err, "Creating VRF Job shouldn't fail")

		oracleAddr, err := n.API.PrimaryEthAddress()
		require.NoError(t, err, "Getting primary ETH address of chainlink node shouldn't fail")
		provingKey, err := actions.EncodeOnChainVRFProvingKey(*nodeKey)
		require.NoError(t, err, "Encoding on-chain VRF Proving key shouldn't fail")
		err = contracts.Coordinator.RegisterProvingKey(
			big.NewInt(1),
			oracleAddr,
			provingKey,
			actions.EncodeOnChainExternalJobID(jobUUID),
		)
		require.NoError(t, err, "Registering the on-chain VRF Proving key shouldn't fail")
		encodedProvingKeys := make([][2]*big.Int, 0)
		encodedProvingKeys = append(encodedProvingKeys, provingKey)

		requestHash, err := contracts.Coordinator.HashOfKey(testcontext.Get(t), encodedProvingKeys[0])
		require.NoError(t, err, "Getting Hash of encoded proving keys shouldn't fail")
		err = contracts.Consumer.RequestRandomness(requestHash, big.NewInt(1))
		require.NoError(t, err, "Requesting randomness shouldn't fail")

		gom := gomega.NewGomegaWithT(t)
		timeout := time.Minute * 2
		gom.Eventually(func(g gomega.Gomega) {
			jobRuns, err := env.ClCluster.Nodes[0].API.MustReadRunsByJob(job.Data.ID)
			g.Expect(err).ShouldNot(gomega.HaveOccurred(), "Job execution shouldn't fail")

			out, err := contracts.Consumer.RandomnessOutput(testcontext.Get(t))
			g.Expect(err).ShouldNot(gomega.HaveOccurred(), "Getting the randomness output of the consumer shouldn't fail")
			// Checks that the job has actually run
			g.Expect(len(jobRuns.Data)).Should(gomega.BeNumerically(">=", 1),
				fmt.Sprintf("Expected the VRF job to run once or more after %s", timeout))

			g.Expect(out.Uint64()).ShouldNot(gomega.BeNumerically("==", 0), "Expected the VRF job give an answer other than 0")
			l.Debug().Uint64("Output", out.Uint64()).Msg("Randomness fulfilled")
		}, timeout, "1s").Should(gomega.Succeed())

		err = n.API.MustDeleteJob(job.Data.ID)
		require.NoError(t, err)

		job, err = n.API.MustCreateJob(&client.VRFJobSpec{
			Name:                     fmt.Sprintf("vrf-%s", jobUUID),
			CoordinatorAddress:       contracts.Coordinator.Address(),
			MinIncomingConfirmations: 1,
			PublicKey:                pubKeyCompressed,
			ExternalJobID:            jobUUID.String(),
<<<<<<< HEAD
			EVMChainID:               evmClient.GetChainID().String(),
=======
			EVMChainID:               fmt.Sprint(sethClient.ChainID),
>>>>>>> 05fdbbf0
			ObservationSource:        ost,
		})
		require.NoError(t, err, "Recreating VRF Job shouldn't fail")
		gom.Eventually(func(g gomega.Gomega) {
			jobRuns, err := env.ClCluster.Nodes[0].API.MustReadRunsByJob(job.Data.ID)
			g.Expect(err).ShouldNot(gomega.HaveOccurred(), "Job execution shouldn't fail")

			out, err := contracts.Consumer.RandomnessOutput(testcontext.Get(t))
			g.Expect(err).ShouldNot(gomega.HaveOccurred(), "Getting the randomness output of the consumer shouldn't fail")
			// Checks that the job has actually run
			g.Expect(len(jobRuns.Data)).Should(gomega.BeNumerically(">=", 1),
				fmt.Sprintf("Expected the VRF job to run once or more after %s", timeout))
			g.Expect(out.Uint64()).ShouldNot(gomega.BeNumerically("==", 0), "Expected the VRF job give an answer other than 0")
			l.Debug().Uint64("Output", out.Uint64()).Msg("Randomness fulfilled")
		}, timeout, "1s").Should(gomega.Succeed())
	}
}

func prepareVRFtestEnv(t *testing.T, l zerolog.Logger) (*test_env.CLClusterTestEnv, *vrfv1.Contracts, *seth.Client) {
	config, err := tc.GetConfig("Smoke", tc.VRF)
	require.NoError(t, err, "Error getting config")

	privateNetwork, err := actions.EthereumNetworkConfigFromConfig(l, &config)
	require.NoError(t, err, "Error building ethereum network config")

	env, err := test_env.NewCLTestEnvBuilder().
		WithTestInstance(t).
		WithTestConfig(&config).
		WithPrivateEthereumNetwork(privateNetwork).
		WithCLNodes(1).
		WithFunding(big.NewFloat(.1)).
		WithStandardCleanup().
		WithSeth().
		Build()
	require.NoError(t, err)

	network := networks.MustGetSelectedNetworkConfig(config.GetNetworkConfig())[0]
	sethClient, err := env.GetSethClient(network.ChainID)
	require.NoError(t, err, "Getting Seth client shouldn't fail")

	lt, err := ethcontracts.DeployLinkTokenContract(l, sethClient)
	require.NoError(t, err, "Deploying Link Token Contract shouldn't fail")
	contracts, err := vrfv1.DeployVRFContracts(sethClient, lt.Address())
	require.NoError(t, err, "Deploying VRF Contracts shouldn't fail")

	err = lt.Transfer(contracts.Consumer.Address(), big.NewInt(2e18))
	require.NoError(t, err, "Funding consumer contract shouldn't fail")
	_, err = ethcontracts.DeployVRFv1Contract(sethClient)
	require.NoError(t, err, "Deploying VRF contract shouldn't fail")

	return env, contracts, sethClient
}<|MERGE_RESOLUTION|>--- conflicted
+++ resolved
@@ -15,11 +15,6 @@
 	"github.com/smartcontractkit/chainlink-testing-framework/logging"
 	"github.com/smartcontractkit/chainlink-testing-framework/networks"
 	"github.com/smartcontractkit/chainlink-testing-framework/utils/testcontext"
-<<<<<<< HEAD
-
-	"github.com/smartcontractkit/chainlink/integration-tests/actions/vrf/vrfv1"
-=======
->>>>>>> 05fdbbf0
 
 	"github.com/smartcontractkit/chainlink/integration-tests/actions"
 	"github.com/smartcontractkit/chainlink/integration-tests/actions/vrf/vrfv1"
@@ -32,45 +27,7 @@
 func TestVRFBasic(t *testing.T) {
 	t.Parallel()
 	l := logging.GetTestLogger(t)
-<<<<<<< HEAD
-
-	config, err := tc.GetConfig("Smoke", tc.VRF)
-	if err != nil {
-		t.Fatal(err)
-	}
-
-	privateNetwork, err := actions.EthereumNetworkConfigFromConfig(l, &config)
-	require.NoError(t, err, "Error building ethereum network config")
-
-	env, err := test_env.NewCLTestEnvBuilder().
-		WithTestInstance(t).
-		WithTestConfig(&config).
-		WithPrivateEthereumNetwork(privateNetwork).
-		WithCLNodes(1).
-		WithFunding(big.NewFloat(.1)).
-		WithStandardCleanup().
-		Build()
-	require.NoError(t, err)
-	env.ParallelTransactions(true)
-
-	network := networks.MustGetSelectedNetworkConfig(config.GetNetworkConfig())[0]
-	evmClient, err := env.GetEVMClient(network.ChainID)
-	require.NoError(t, err, "Getting EVM client shouldn't fail")
-
-	lt, err := actions.DeployLINKToken(env.ContractDeployer)
-	require.NoError(t, err, "Deploying Link Token Contract shouldn't fail")
-	contracts, err := vrfv1.DeployVRFContracts(env.ContractDeployer, evmClient, lt)
-	require.NoError(t, err, "Deploying VRF Contracts shouldn't fail")
-
-	err = lt.Transfer(contracts.Consumer.Address(), big.NewInt(2e18))
-	require.NoError(t, err, "Funding consumer contract shouldn't fail")
-	_, err = env.ContractDeployer.DeployVRFContract()
-	require.NoError(t, err, "Deploying VRF contract shouldn't fail")
-	err = evmClient.WaitForEvents()
-	require.NoError(t, err, "Waiting for event subscriptions in nodes shouldn't fail")
-=======
 	env, contracts, sethClient := prepareVRFtestEnv(t, l)
->>>>>>> 05fdbbf0
 
 	for _, n := range env.ClCluster.Nodes {
 		nodeKey, err := n.API.MustCreateVRFKey()
@@ -89,11 +46,7 @@
 			MinIncomingConfirmations: 1,
 			PublicKey:                pubKeyCompressed,
 			ExternalJobID:            jobUUID.String(),
-<<<<<<< HEAD
-			EVMChainID:               evmClient.GetChainID().String(),
-=======
 			EVMChainID:               fmt.Sprint(sethClient.ChainID),
->>>>>>> 05fdbbf0
 			ObservationSource:        ost,
 		})
 		require.NoError(t, err, "Creating VRF Job shouldn't fail")
@@ -142,44 +95,7 @@
 func TestVRFJobReplacement(t *testing.T) {
 	t.Parallel()
 	l := logging.GetTestLogger(t)
-<<<<<<< HEAD
-	config, err := tc.GetConfig("Smoke", tc.VRF)
-	if err != nil {
-		t.Fatal(err)
-	}
-
-	privateNetwork, err := actions.EthereumNetworkConfigFromConfig(l, &config)
-	require.NoError(t, err, "Error building ethereum network config")
-
-	env, err := test_env.NewCLTestEnvBuilder().
-		WithTestInstance(t).
-		WithTestConfig(&config).
-		WithPrivateEthereumNetwork(privateNetwork).
-		WithCLNodes(1).
-		WithFunding(big.NewFloat(.1)).
-		WithStandardCleanup().
-		Build()
-	require.NoError(t, err)
-	env.ParallelTransactions(true)
-
-	network := networks.MustGetSelectedNetworkConfig(config.GetNetworkConfig())[0]
-	evmClient, err := env.GetEVMClient(network.ChainID)
-	require.NoError(t, err, "Getting EVM client shouldn't fail")
-
-	lt, err := actions.DeployLINKToken(env.ContractDeployer)
-	require.NoError(t, err, "Deploying Link Token Contract shouldn't fail")
-	contracts, err := vrfv1.DeployVRFContracts(env.ContractDeployer, evmClient, lt)
-	require.NoError(t, err, "Deploying VRF Contracts shouldn't fail")
-
-	err = lt.Transfer(contracts.Consumer.Address(), big.NewInt(2e18))
-	require.NoError(t, err, "Funding consumer contract shouldn't fail")
-	_, err = env.ContractDeployer.DeployVRFContract()
-	require.NoError(t, err, "Deploying VRF contract shouldn't fail")
-	err = evmClient.WaitForEvents()
-	require.NoError(t, err, "Waiting for event subscriptions in nodes shouldn't fail")
-=======
 	env, contracts, sethClient := prepareVRFtestEnv(t, l)
->>>>>>> 05fdbbf0
 
 	for _, n := range env.ClCluster.Nodes {
 		nodeKey, err := n.API.MustCreateVRFKey()
@@ -198,11 +114,7 @@
 			MinIncomingConfirmations: 1,
 			PublicKey:                pubKeyCompressed,
 			ExternalJobID:            jobUUID.String(),
-<<<<<<< HEAD
-			EVMChainID:               evmClient.GetChainID().String(),
-=======
 			EVMChainID:               fmt.Sprint(sethClient.ChainID),
->>>>>>> 05fdbbf0
 			ObservationSource:        ost,
 		})
 		require.NoError(t, err, "Creating VRF Job shouldn't fail")
@@ -251,11 +163,7 @@
 			MinIncomingConfirmations: 1,
 			PublicKey:                pubKeyCompressed,
 			ExternalJobID:            jobUUID.String(),
-<<<<<<< HEAD
-			EVMChainID:               evmClient.GetChainID().String(),
-=======
 			EVMChainID:               fmt.Sprint(sethClient.ChainID),
->>>>>>> 05fdbbf0
 			ObservationSource:        ost,
 		})
 		require.NoError(t, err, "Recreating VRF Job shouldn't fail")
