package smoke

import (
	"fmt"
	"math/big"
	"strings"
	"sync"
	"testing"
	"time"

	"github.com/ethereum/go-ethereum/common"
	"github.com/google/go-cmp/cmp"
	"github.com/google/go-cmp/cmp/cmpopts"
	"github.com/onsi/gomega"
	"github.com/stretchr/testify/require"

	commonassets "github.com/smartcontractkit/chainlink-common/pkg/assets"
	"github.com/smartcontractkit/chainlink-testing-framework/logging"
	"github.com/smartcontractkit/chainlink-testing-framework/networks"
	"github.com/smartcontractkit/chainlink-testing-framework/utils/conversions"
	"github.com/smartcontractkit/chainlink-testing-framework/utils/ptr"
	"github.com/smartcontractkit/chainlink-testing-framework/utils/testcontext"
	"github.com/smartcontractkit/chainlink/integration-tests/actions"
	vrfcommon "github.com/smartcontractkit/chainlink/integration-tests/actions/vrf/common"
	"github.com/smartcontractkit/chainlink/integration-tests/actions/vrf/vrfv2"
	"github.com/smartcontractkit/chainlink/integration-tests/client"
	"github.com/smartcontractkit/chainlink/integration-tests/docker/test_env"
	tc "github.com/smartcontractkit/chainlink/integration-tests/testconfig"
	"github.com/smartcontractkit/chainlink/v2/core/gethwrappers/generated/blockhash_store"
)

func TestVRFv2Basic(t *testing.T) {
	t.Parallel()
	var (
		testEnv                      *test_env.CLClusterTestEnv
		vrfContracts                 *vrfcommon.VRFContracts
		subIDsForCancellingAfterTest []uint64
		defaultWalletAddress         string
		vrfKey                       *vrfcommon.VRFKeyData
		nodeTypeToNodeMap            map[vrfcommon.VRFNodeType]*vrfcommon.VRFNode
	)
	l := logging.GetTestLogger(t)

	config, err := tc.GetConfig("Smoke", tc.VRFv2)
	require.NoError(t, err, "Error getting config")
	vrfv2Config := config.VRFv2
	chainID := networks.MustGetSelectedNetworkConfig(config.GetNetworkConfig())[0].ChainID

	cleanupFn := func() {
		evmClient, err := testEnv.GetEVMClient(chainID)
		require.NoError(t, err, "Getting EVM client shouldn't fail")

		if evmClient.NetworkSimulated() {
			l.Info().
				Str("Network Name", evmClient.GetNetworkName()).
				Msg("Network is a simulated network. Skipping fund return for Coordinator Subscriptions.")
		} else {
			if *vrfv2Config.General.CancelSubsAfterTestRun {
				//cancel subs and return funds to sub owner
				vrfv2.CancelSubsAndReturnFunds(testcontext.Get(t), vrfContracts, defaultWalletAddress, subIDsForCancellingAfterTest, l)
			}
		}
		if !*vrfv2Config.General.UseExistingEnv {
			if err := testEnv.Cleanup(); err != nil {
				l.Error().Err(err).Msg("Error cleaning up test environment")
			}
		}
	}
	newEnvConfig := vrfcommon.NewEnvConfig{
		NodesToCreate:          []vrfcommon.VRFNodeType{vrfcommon.VRF},
		NumberOfTxKeysToCreate: 0,
		UseVRFOwner:            false,
		UseTestCoordinator:     false,
	}

<<<<<<< HEAD
	useVRFOwner := false
	useTestCoordinator := false
	network, err := actions.EthereumNetworkConfigFromConfig(l, &config)
	require.NoError(t, err, "Error building ethereum network config")

	env, err := test_env.NewCLTestEnvBuilder().
		WithTestInstance(t).
		WithTestConfig(&config).
		WithPrivateEthereumNetwork(network).
		WithCLNodes(1).
		WithFunding(big.NewFloat(*config.Common.ChainlinkNodeFunding)).
		WithStandardCleanup().
		Build()
	require.NoError(t, err, "error creating test env")

	env.ParallelTransactions(true)

	mockETHLinkFeed, err := actions.DeployMockETHLinkFeed(env.ContractDeployer, big.NewInt(*config.VRFv2.General.LinkNativeFeedResponse))
	require.NoError(t, err)
	linkToken, err := actions.DeployLINKToken(env.ContractDeployer)
	require.NoError(t, err)

	networkConfig := networks.MustGetSelectedNetworkConfig(config.GetNetworkConfig())[0]
	evmClient, err := env.GetEVMClient(networkConfig.ChainID)
	require.NoError(t, err, "Getting EVM client shouldn't fail")

	// register proving key against oracle address (sending key) in order to test oracleWithdraw
	defaultWalletAddress := evmClient.GetDefaultWallet().Address()

	numberOfTxKeysToCreate := 1
	vrfv2Contracts, subIDs, vrfv2KeyData, nodesMap, err := vrfv2.SetupVRFV2Environment(
		env,
		networkConfig.ChainID,
		[]vrfcommon.VRFNodeType{vrfcommon.VRF},
		&config,
		useVRFOwner,
		useTestCoordinator,
		linkToken,
		mockETHLinkFeed,
		defaultWalletAddress,
		numberOfTxKeysToCreate,
		1,
		1,
		l,
	)
	require.NoError(t, err, "error setting up VRF v2 env")

	subID := subIDs[0]

	subscription, err := vrfv2Contracts.CoordinatorV2.GetSubscription(testcontext.Get(t), subID)
	require.NoError(t, err, "error getting subscription information")
=======
	testEnv, vrfContracts, vrfKey, nodeTypeToNodeMap, err = vrfv2.SetupVRFV2Universe(testcontext.Get(t), t, config, chainID, cleanupFn, newEnvConfig, l)
	require.NoError(t, err, "Error setting up VRFV2 universe")
	evmClient, err := testEnv.GetEVMClient(chainID)
	require.NoError(t, err, "Getting EVM client shouldn't fail")
>>>>>>> 05fdbbf0

	defaultWalletAddress = evmClient.GetDefaultWallet().Address()

	t.Run("Request Randomness", func(t *testing.T) {
		configCopy := config.MustCopy().(tc.TestConfig)
		consumers, subIDsForRequestRandomness, err := vrfv2.SetupNewConsumersAndSubs(
			testEnv,
			chainID,
			vrfContracts.CoordinatorV2,
			configCopy,
			vrfContracts.LinkToken,
			1,
			1,
			l,
		)
		require.NoError(t, err, "error setting up new consumers and subs")
		subIDForRequestRandomness := subIDsForRequestRandomness[0]
		subscription, err := vrfContracts.CoordinatorV2.GetSubscription(testcontext.Get(t), subIDForRequestRandomness)
		require.NoError(t, err, "error getting subscription information")
		vrfv2.LogSubDetails(l, subscription, subIDForRequestRandomness, vrfContracts.CoordinatorV2)
		subIDsForCancellingAfterTest = append(subIDsForCancellingAfterTest, subIDsForRequestRandomness...)

		subBalanceBeforeRequest := subscription.Balance

		// test and assert
		randomWordsFulfilledEvent, err := vrfv2.RequestRandomnessAndWaitForFulfillment(
			l,
			consumers[0],
			vrfContracts.CoordinatorV2,
			subIDForRequestRandomness,
			vrfKey,
			*configCopy.VRFv2.General.MinimumConfirmations,
			*configCopy.VRFv2.General.CallbackGasLimit,
			*configCopy.VRFv2.General.NumberOfWords,
			*configCopy.VRFv2.General.RandomnessRequestCountPerRequest,
			*configCopy.VRFv2.General.RandomnessRequestCountPerRequestDeviation,
			configCopy.VRFv2.General.RandomWordsFulfilledEventTimeout.Duration,
		)
		require.NoError(t, err, "error requesting randomness and waiting for fulfilment")

		expectedSubBalanceJuels := new(big.Int).Sub(subBalanceBeforeRequest, randomWordsFulfilledEvent.Payment)
		subscription, err = vrfContracts.CoordinatorV2.GetSubscription(testcontext.Get(t), subIDForRequestRandomness)
		require.NoError(t, err, "error getting subscription information")
		subBalanceAfterRequest := subscription.Balance
		require.Equal(t, expectedSubBalanceJuels, subBalanceAfterRequest)

		status, err := consumers[0].GetRequestStatus(testcontext.Get(t), randomWordsFulfilledEvent.RequestId)
		require.NoError(t, err, "error getting rand request status")
		require.True(t, status.Fulfilled)
		l.Debug().Bool("Fulfilment Status", status.Fulfilled).Msg("Random Words Request Fulfilment Status")

		require.Equal(t, *configCopy.VRFv2.General.NumberOfWords, uint32(len(status.RandomWords)))
		for _, w := range status.RandomWords {
			l.Info().Str("Output", w.String()).Msg("Randomness fulfilled")
			require.Equal(t, 1, w.Cmp(big.NewInt(0)), "Expected the VRF job give an answer bigger than 0")
		}
	})

	t.Run("CL Node VRF Job Runs", func(t *testing.T) {
		configCopy := config.MustCopy().(tc.TestConfig)
		consumers, subIDsForJobRuns, err := vrfv2.SetupNewConsumersAndSubs(
			testEnv,
			chainID,
			vrfContracts.CoordinatorV2,
			configCopy,
			vrfContracts.LinkToken,
			1,
			1,
			l,
		)
		require.NoError(t, err, "error setting up new consumers and subs")

		subIDForJobRuns := subIDsForJobRuns[0]
		subscription, err := vrfContracts.CoordinatorV2.GetSubscription(testcontext.Get(t), subIDForJobRuns)
		require.NoError(t, err, "error getting subscription information")
		vrfv2.LogSubDetails(l, subscription, subIDForJobRuns, vrfContracts.CoordinatorV2)
		subIDsForCancellingAfterTest = append(subIDsForCancellingAfterTest, subIDsForJobRuns...)

		jobRunsBeforeTest, err := nodeTypeToNodeMap[vrfcommon.VRF].CLNode.API.MustReadRunsByJob(nodeTypeToNodeMap[vrfcommon.VRF].Job.Data.ID)
		require.NoError(t, err, "error reading job runs")

		// test and assert
		_, err = vrfv2.RequestRandomnessAndWaitForFulfillment(
			l,
			consumers[0],
			vrfContracts.CoordinatorV2,
			subIDForJobRuns,
			vrfKey,
			*configCopy.VRFv2.General.MinimumConfirmations,
			*configCopy.VRFv2.General.CallbackGasLimit,
			*configCopy.VRFv2.General.NumberOfWords,
			*configCopy.VRFv2.General.RandomnessRequestCountPerRequest,
			*configCopy.VRFv2.General.RandomnessRequestCountPerRequestDeviation,
			configCopy.VRFv2.General.RandomWordsFulfilledEventTimeout.Duration,
		)
		require.NoError(t, err, "error requesting randomness and waiting for fulfilment")

		jobRuns, err := nodeTypeToNodeMap[vrfcommon.VRF].CLNode.API.MustReadRunsByJob(nodeTypeToNodeMap[vrfcommon.VRF].Job.Data.ID)
		require.NoError(t, err, "error reading job runs")
		require.Equal(t, len(jobRunsBeforeTest.Data)+1, len(jobRuns.Data))
	})

	t.Run("Direct Funding (VRFV2Wrapper)", func(t *testing.T) {
		configCopy := config.MustCopy().(tc.TestConfig)
		wrapperContracts, wrapperSubID, err := vrfv2.SetupVRFV2WrapperEnvironment(
<<<<<<< HEAD
			env,
			networkConfig.ChainID,
=======
			testcontext.Get(t),
			testEnv,
			chainID,
>>>>>>> 05fdbbf0
			&configCopy,
			vrfContracts.LinkToken,
			vrfContracts.MockETHLINKFeed,
			vrfContracts.CoordinatorV2,
			vrfKey.KeyHash,
			1,
		)
		require.NoError(t, err)
		subIDsForCancellingAfterTest = append(subIDsForCancellingAfterTest, *wrapperSubID)

		wrapperConsumer := wrapperContracts.LoadTestConsumers[0]

		wrapperConsumerJuelsBalanceBeforeRequest, err := vrfContracts.LinkToken.BalanceOf(testcontext.Get(t), wrapperConsumer.Address())
		require.NoError(t, err, "Error getting wrapper consumer balance")

		wrapperSubscription, err := vrfContracts.CoordinatorV2.GetSubscription(testcontext.Get(t), *wrapperSubID)
		require.NoError(t, err, "Error getting subscription information")
		subBalanceBeforeRequest := wrapperSubscription.Balance

		// Request Randomness and wait for fulfillment event
		randomWordsFulfilledEvent, err := vrfv2.DirectFundingRequestRandomnessAndWaitForFulfillment(
			l,
			wrapperConsumer,
			vrfContracts.CoordinatorV2,
			*wrapperSubID,
			vrfKey,
			*configCopy.VRFv2.General.MinimumConfirmations,
			*configCopy.VRFv2.General.CallbackGasLimit,
			*configCopy.VRFv2.General.NumberOfWords,
			*configCopy.VRFv2.General.RandomnessRequestCountPerRequest,
			*configCopy.VRFv2.General.RandomnessRequestCountPerRequestDeviation,
			configCopy.VRFv2.General.RandomWordsFulfilledEventTimeout.Duration,
		)
		require.NoError(t, err, "Error requesting randomness and waiting for fulfilment")

		// Check wrapper subscription balance
		expectedSubBalanceJuels := new(big.Int).Sub(subBalanceBeforeRequest, randomWordsFulfilledEvent.Payment)
		wrapperSubscription, err = vrfContracts.CoordinatorV2.GetSubscription(testcontext.Get(t), *wrapperSubID)
		require.NoError(t, err, "Error getting subscription information")
		subBalanceAfterRequest := wrapperSubscription.Balance
		require.Equal(t, expectedSubBalanceJuels, subBalanceAfterRequest)

		// Check status of randomness request within the wrapper consumer contract
		consumerStatus, err := wrapperConsumer.GetRequestStatus(testcontext.Get(t), randomWordsFulfilledEvent.RequestId)
		require.NoError(t, err, "Error getting randomness request status")
		require.True(t, consumerStatus.Fulfilled)

		// Check wrapper consumer LINK balance
		expectedWrapperConsumerJuelsBalance := new(big.Int).Sub(wrapperConsumerJuelsBalanceBeforeRequest, consumerStatus.Paid)
		wrapperConsumerJuelsBalanceAfterRequest, err := vrfContracts.LinkToken.BalanceOf(testcontext.Get(t), wrapperConsumer.Address())
		require.NoError(t, err, "Error getting wrapper consumer balance")
		require.Equal(t, expectedWrapperConsumerJuelsBalance, wrapperConsumerJuelsBalanceAfterRequest)

		// Check random word count
		require.Equal(t, *configCopy.VRFv2.General.NumberOfWords, uint32(len(consumerStatus.RandomWords)))
		for _, w := range consumerStatus.RandomWords {
			l.Info().Str("Output", w.String()).Msg("Randomness fulfilled")
			require.Equal(t, 1, w.Cmp(big.NewInt(0)), "Expected the VRF job give an answer bigger than 0")
		}

		l.Info().
			Str("Consumer Balance Before Request (Link)", (*commonassets.Link)(wrapperConsumerJuelsBalanceBeforeRequest).Link()).
			Str("Consumer Balance After Request (Link)", (*commonassets.Link)(wrapperConsumerJuelsBalanceAfterRequest).Link()).
			Bool("Fulfilment Status", consumerStatus.Fulfilled).
			Str("Paid by Consumer Contract (Link)", (*commonassets.Link)(consumerStatus.Paid).Link()).
			Str("Paid by Coordinator Sub (Link)", (*commonassets.Link)(randomWordsFulfilledEvent.Payment).Link()).
			Str("RequestTimestamp", consumerStatus.RequestTimestamp.String()).
			Str("FulfilmentTimestamp", consumerStatus.FulfilmentTimestamp.String()).
			Str("RequestBlockNumber", consumerStatus.RequestBlockNumber.String()).
			Str("FulfilmentBlockNumber", consumerStatus.FulfilmentBlockNumber.String()).
			Str("TX Hash", randomWordsFulfilledEvent.Raw.TxHash.String()).
			Msg("Random Words Fulfilment Details For Link Billing")
	})

	t.Run("Oracle Withdraw", func(t *testing.T) {
		configCopy := config.MustCopy().(tc.TestConfig)
<<<<<<< HEAD
		subIDsForOracleWithDraw, err := vrfv2.CreateFundSubsAndAddConsumers(
			env,
			networkConfig.ChainID,
			big.NewFloat(*configCopy.VRFv2.General.SubscriptionFundingAmountLink),
			linkToken,
			vrfv2Contracts.CoordinatorV2,
			vrfv2Contracts.VRFV2Consumer,
=======
		consumers, subIDsForOracleWithDraw, err := vrfv2.SetupNewConsumersAndSubs(
			testEnv,
			chainID,
			vrfContracts.CoordinatorV2,
			configCopy,
			vrfContracts.LinkToken,
>>>>>>> 05fdbbf0
			1,
			1,
			l,
		)
		require.NoError(t, err, "error setting up new consumers and subs")

		subIDForOracleWithdraw := subIDsForOracleWithDraw[0]
		subscription, err := vrfContracts.CoordinatorV2.GetSubscription(testcontext.Get(t), subIDForOracleWithdraw)
		require.NoError(t, err, "error getting subscription information")
		vrfv2.LogSubDetails(l, subscription, subIDForOracleWithdraw, vrfContracts.CoordinatorV2)
		subIDsForCancellingAfterTest = append(subIDsForCancellingAfterTest, subIDsForOracleWithDraw...)

		fulfilledEventLink, err := vrfv2.RequestRandomnessAndWaitForFulfillment(
			l,
			consumers[0],
			vrfContracts.CoordinatorV2,
			subIDForOracleWithdraw,
			vrfKey,
			*configCopy.VRFv2.General.MinimumConfirmations,
			*configCopy.VRFv2.General.CallbackGasLimit,
			*configCopy.VRFv2.General.NumberOfWords,
			*configCopy.VRFv2.General.RandomnessRequestCountPerRequest,
			*configCopy.VRFv2.General.RandomnessRequestCountPerRequestDeviation,
			configCopy.VRFv2.General.RandomWordsFulfilledEventTimeout.Duration,
		)
		require.NoError(t, err)

		amountToWithdrawLink := fulfilledEventLink.Payment

		defaultWalletBalanceLinkBeforeOracleWithdraw, err := vrfContracts.LinkToken.BalanceOf(testcontext.Get(t), defaultWalletAddress)
		require.NoError(t, err)

		l.Info().
			Str("Returning to", defaultWalletAddress).
			Str("Amount", amountToWithdrawLink.String()).
			Msg("Invoking Oracle Withdraw for LINK")

		err = vrfContracts.CoordinatorV2.OracleWithdraw(common.HexToAddress(defaultWalletAddress), amountToWithdrawLink)
		require.NoError(t, err, "Error withdrawing LINK from coordinator to default wallet")

		err = evmClient.WaitForEvents()
		require.NoError(t, err, vrfcommon.ErrWaitTXsComplete)

		defaultWalletBalanceLinkAfterOracleWithdraw, err := vrfContracts.LinkToken.BalanceOf(testcontext.Get(t), defaultWalletAddress)
		require.NoError(t, err)

		require.Equal(
			t,
			1,
			defaultWalletBalanceLinkAfterOracleWithdraw.Cmp(defaultWalletBalanceLinkBeforeOracleWithdraw),
			"LINK funds were not returned after oracle withdraw",
		)
	})

	t.Run("Canceling Sub And Returning Funds", func(t *testing.T) {
		configCopy := config.MustCopy().(tc.TestConfig)
<<<<<<< HEAD
		subIDsForCancelling, err := vrfv2.CreateFundSubsAndAddConsumers(
			env,
			networkConfig.ChainID,
			big.NewFloat(*configCopy.VRFv2.General.SubscriptionFundingAmountLink),
			linkToken,
			vrfv2Contracts.CoordinatorV2,
			vrfv2Contracts.VRFV2Consumer,
=======
		_, subIDsForCancelling, err := vrfv2.SetupNewConsumersAndSubs(
			testEnv,
			chainID,
			vrfContracts.CoordinatorV2,
			configCopy,
			vrfContracts.LinkToken,
>>>>>>> 05fdbbf0
			1,
			1,
			l,
		)
		require.NoError(t, err, "error setting up new consumers and subs")
		subIDForCancelling := subIDsForCancelling[0]
		subscription, err := vrfContracts.CoordinatorV2.GetSubscription(testcontext.Get(t), subIDForCancelling)
		require.NoError(t, err, "error getting subscription information")
		vrfv2.LogSubDetails(l, subscription, subIDForCancelling, vrfContracts.CoordinatorV2)
		subIDsForCancellingAfterTest = append(subIDsForCancellingAfterTest, subIDsForCancelling...)

		testWalletAddress, err := actions.GenerateWallet()
		require.NoError(t, err)

		testWalletBalanceLinkBeforeSubCancelling, err := vrfContracts.LinkToken.BalanceOf(testcontext.Get(t), testWalletAddress.String())
		require.NoError(t, err)

		subscriptionForCancelling, err := vrfContracts.CoordinatorV2.GetSubscription(testcontext.Get(t), subIDForCancelling)
		require.NoError(t, err, "error getting subscription information")

		subBalanceLink := subscriptionForCancelling.Balance

		l.Info().
			Str("Subscription Amount Link", subBalanceLink.String()).
			Uint64("Returning funds from SubID", subIDForCancelling).
			Str("Returning funds to", testWalletAddress.String()).
			Msg("Canceling subscription and returning funds to subscription owner")

		tx, err := vrfContracts.CoordinatorV2.CancelSubscription(subIDForCancelling, testWalletAddress)
		require.NoError(t, err, "Error canceling subscription")

		subscriptionCanceledEvent, err := vrfContracts.CoordinatorV2.WaitForSubscriptionCanceledEvent([]uint64{subIDForCancelling}, time.Second*30)
		require.NoError(t, err, "error waiting for subscription canceled event")
<<<<<<< HEAD

=======
>>>>>>> 05fdbbf0
		cancellationTxReceipt, err := evmClient.GetTxReceipt(tx.Hash())
		require.NoError(t, err, "error getting tx cancellation Tx Receipt")

		txGasUsed := new(big.Int).SetUint64(cancellationTxReceipt.GasUsed)
		// we don't have that information for older Geth versions
		if cancellationTxReceipt.EffectiveGasPrice == nil {
			cancellationTxReceipt.EffectiveGasPrice = new(big.Int).SetUint64(0)
		}
		cancellationTxFeeWei := new(big.Int).Mul(txGasUsed, cancellationTxReceipt.EffectiveGasPrice)

		l.Info().
			Str("Cancellation Tx Fee Wei", cancellationTxFeeWei.String()).
			Str("Effective Gas Price", cancellationTxReceipt.EffectiveGasPrice.String()).
			Uint64("Gas Used", cancellationTxReceipt.GasUsed).
			Msg("Cancellation TX Receipt")

		l.Info().
			Str("Returned Subscription Amount Link", subscriptionCanceledEvent.Amount.String()).
			Uint64("SubID", subscriptionCanceledEvent.SubId).
			Str("Returned to", subscriptionCanceledEvent.To.String()).
			Msg("Subscription Canceled Event")

		require.Equal(t, subBalanceLink, subscriptionCanceledEvent.Amount, "SubscriptionCanceled event LINK amount is not equal to sub amount while canceling subscription")

		testWalletBalanceLinkAfterSubCancelling, err := vrfContracts.LinkToken.BalanceOf(testcontext.Get(t), testWalletAddress.String())
		require.NoError(t, err)

		//Verify that sub was deleted from Coordinator
		_, err = vrfContracts.CoordinatorV2.GetSubscription(testcontext.Get(t), subIDForCancelling)
		require.Error(t, err, "error not occurred when trying to get deleted subscription from old Coordinator after sub migration")

		subFundsReturnedLinkActual := new(big.Int).Sub(testWalletBalanceLinkAfterSubCancelling, testWalletBalanceLinkBeforeSubCancelling)

		l.Info().
			Str("Cancellation Tx Fee Wei", cancellationTxFeeWei.String()).
			Str("Sub Funds Returned Actual - Link", subFundsReturnedLinkActual.String()).
			Str("Sub Balance - Link", subBalanceLink.String()).
			Msg("Sub funds returned")

		require.Equal(t, 0, subBalanceLink.Cmp(subFundsReturnedLinkActual), "Returned LINK funds are not equal to sub balance that was cancelled")
	})

	t.Run("Owner Canceling Sub And Returning Funds While Having Pending Requests", func(t *testing.T) {
		configCopy := config.MustCopy().(tc.TestConfig)
		// Underfund subscription to force fulfillments to fail
<<<<<<< HEAD
		configCopy.VRFv2.General.SubscriptionFundingAmountLink = ptr.Ptr(float64(0.000000000000000001)) // 1 Juel

		subIDsForCancelling, err := vrfv2.CreateFundSubsAndAddConsumers(
			env,
			networkConfig.ChainID,
			big.NewFloat(*configCopy.VRFv2.General.SubscriptionFundingAmountLink),
			linkToken,
			vrfv2Contracts.CoordinatorV2,
			vrfv2Contracts.VRFV2Consumer,
=======
		configCopy.VRFv2.General.SubscriptionFundingAmountLink = ptr.Ptr(float64(0))

		consumers, subIDsForOwnerCancelling, err := vrfv2.SetupNewConsumersAndSubs(
			testEnv,
			chainID,
			vrfContracts.CoordinatorV2,
			configCopy,
			vrfContracts.LinkToken,
>>>>>>> 05fdbbf0
			1,
			1,
			l,
		)
		require.NoError(t, err, "error setting up new consumers and subs")
		subIDForOwnerCancelling := subIDsForOwnerCancelling[0]
		subscriptionForCancelling, err := vrfContracts.CoordinatorV2.GetSubscription(testcontext.Get(t), subIDForOwnerCancelling)
		require.NoError(t, err, "error getting subscription information")
		vrfv2.LogSubDetails(l, subscriptionForCancelling, subIDForOwnerCancelling, vrfContracts.CoordinatorV2)
		subIDsForCancellingAfterTest = append(subIDsForCancellingAfterTest, subIDsForOwnerCancelling...)

		// No GetActiveSubscriptionIds function available - skipping check

		pendingRequestsExist, err := vrfContracts.CoordinatorV2.PendingRequestsExist(testcontext.Get(t), subIDForOwnerCancelling)
		require.NoError(t, err)
		require.False(t, pendingRequestsExist, "Pending requests should not exist")

		// Request randomness - should fail due to underfunded subscription
		randomWordsFulfilledEventTimeout := 5 * time.Second
		_, err = vrfv2.RequestRandomnessAndWaitForFulfillment(
			l,
			consumers[0],
			vrfContracts.CoordinatorV2,
			subIDForOwnerCancelling,
			vrfKey,
			*configCopy.VRFv2.General.MinimumConfirmations,
			*configCopy.VRFv2.General.CallbackGasLimit,
			*configCopy.VRFv2.General.NumberOfWords,
			*configCopy.VRFv2.General.RandomnessRequestCountPerRequest,
			*configCopy.VRFv2.General.RandomnessRequestCountPerRequestDeviation,
			randomWordsFulfilledEventTimeout,
		)
		require.Error(t, err, "Error should occur while waiting for fulfilment due to low sub balance")

		pendingRequestsExist, err = vrfContracts.CoordinatorV2.PendingRequestsExist(testcontext.Get(t), subIDForOwnerCancelling)
		require.NoError(t, err)
		require.True(t, pendingRequestsExist, "Pending requests should exist after unfilfulled requests due to low sub balance")

		walletBalanceLinkBeforeSubCancelling, err := vrfContracts.LinkToken.BalanceOf(testcontext.Get(t), defaultWalletAddress)
		require.NoError(t, err)

		subscriptionForCancelling, err = vrfContracts.CoordinatorV2.GetSubscription(testcontext.Get(t), subIDForOwnerCancelling)
		require.NoError(t, err, "Error getting subscription information")
		subBalanceLink := subscriptionForCancelling.Balance

		l.Info().
			Str("Subscription Amount Link", subBalanceLink.String()).
			Uint64("Returning funds from SubID", subIDForOwnerCancelling).
			Str("Returning funds to", defaultWalletAddress).
			Msg("Canceling subscription and returning funds to subscription owner")

		// Call OwnerCancelSubscription
		tx, err := vrfContracts.CoordinatorV2.OwnerCancelSubscription(subIDForOwnerCancelling)
		require.NoError(t, err, "Error canceling subscription")

		subscriptionCanceledEvent, err := vrfContracts.CoordinatorV2.WaitForSubscriptionCanceledEvent([]uint64{subIDForOwnerCancelling}, time.Second*30)
		require.NoError(t, err, "error waiting for subscription canceled event")

		cancellationTxReceipt, err := evmClient.GetTxReceipt(tx.Hash())
		require.NoError(t, err, "error getting tx cancellation Tx Receipt")

		txGasUsed := new(big.Int).SetUint64(cancellationTxReceipt.GasUsed)
		// we don't have that information for older Geth versions
		if cancellationTxReceipt.EffectiveGasPrice == nil {
			cancellationTxReceipt.EffectiveGasPrice = new(big.Int).SetUint64(0)
		}
		cancellationTxFeeWei := new(big.Int).Mul(txGasUsed, cancellationTxReceipt.EffectiveGasPrice)

		l.Info().
			Str("Cancellation Tx Fee Wei", cancellationTxFeeWei.String()).
			Str("Effective Gas Price", cancellationTxReceipt.EffectiveGasPrice.String()).
			Uint64("Gas Used", cancellationTxReceipt.GasUsed).
			Msg("Cancellation TX Receipt")

		l.Info().
			Str("Returned Subscription Amount Link", subscriptionCanceledEvent.Amount.String()).
			Uint64("SubID", subscriptionCanceledEvent.SubId).
			Str("Returned to", subscriptionCanceledEvent.To.String()).
			Msg("Subscription Canceled Event")

		require.Equal(t, subBalanceLink, subscriptionCanceledEvent.Amount, "SubscriptionCanceled event LINK amount is not equal to sub amount while canceling subscription")

		walletBalanceLinkAfterSubCancelling, err := vrfContracts.LinkToken.BalanceOf(testcontext.Get(t), defaultWalletAddress)
		require.NoError(t, err)

		// Verify that subscription was deleted from Coordinator contract
		_, err = vrfContracts.CoordinatorV2.GetSubscription(testcontext.Get(t), subIDForOwnerCancelling)
		l.Info().
			Str("Expected error message", err.Error())
		require.Error(t, err, "Error did not occur when fetching deleted subscription from the Coordinator after owner cancelation")

		subFundsReturnedLinkActual := new(big.Int).Sub(walletBalanceLinkAfterSubCancelling, walletBalanceLinkBeforeSubCancelling)
		l.Info().
			Str("Wallet Balance Before Owner Cancelation", walletBalanceLinkBeforeSubCancelling.String()).
			Str("Cancellation Tx Fee Wei", cancellationTxFeeWei.String()).
			Str("Sub Funds Returned Actual - Link", subFundsReturnedLinkActual.String()).
			Str("Sub Balance - Link", subBalanceLink.String()).
			Str("Wallet Balance After Owner Cancelation", walletBalanceLinkAfterSubCancelling.String()).
			Msg("Sub funds returned")

		require.Equal(t, 0, subBalanceLink.Cmp(subFundsReturnedLinkActual), "Returned LINK funds are not equal to sub balance that was cancelled")

		// Again, there is no GetActiveSubscriptionIds method on the v2 Coordinator contract, so we can't double check that the cancelled
		// subID is no longer in the list of active subs
	})
}

func TestVRFv2MultipleSendingKeys(t *testing.T) {
	t.Parallel()
	var (
		testEnv                      *test_env.CLClusterTestEnv
		vrfContracts                 *vrfcommon.VRFContracts
		subIDsForCancellingAfterTest []uint64
		defaultWalletAddress         string
		vrfKey                       *vrfcommon.VRFKeyData
		nodeTypeToNodeMap            map[vrfcommon.VRFNodeType]*vrfcommon.VRFNode
	)
	l := logging.GetTestLogger(t)

	config, err := tc.GetConfig("Smoke", tc.VRFv2)
	if err != nil {
		t.Fatal(err)
	}
	chainID := networks.MustGetSelectedNetworkConfig(config.GetNetworkConfig())[0].ChainID
	vrfv2Config := config.VRFv2
	cleanupFn := func() {
		evmClient, err := testEnv.GetEVMClient(chainID)
		require.NoError(t, err, "Getting EVM client shouldn't fail")
		if evmClient.NetworkSimulated() {
			l.Info().
				Str("Network Name", evmClient.GetNetworkName()).
				Msg("Network is a simulated network. Skipping fund return for Coordinator Subscriptions.")
		} else {
			if *vrfv2Config.General.CancelSubsAfterTestRun {
				//cancel subs and return funds to sub owner
				vrfv2.CancelSubsAndReturnFunds(testcontext.Get(t), vrfContracts, defaultWalletAddress, subIDsForCancellingAfterTest, l)
			}
		}
		if !*vrfv2Config.General.UseExistingEnv {
			if err := testEnv.Cleanup(); err != nil {
				l.Error().Err(err).Msg("Error cleaning up test environment")
			}
		}
	}
	newEnvConfig := vrfcommon.NewEnvConfig{
		NodesToCreate:          []vrfcommon.VRFNodeType{vrfcommon.VRF},
		NumberOfTxKeysToCreate: 2,
		UseVRFOwner:            false,
		UseTestCoordinator:     false,
	}

<<<<<<< HEAD
	useVRFOwner := false
	useTestCoordinator := false

	network, err := actions.EthereumNetworkConfigFromConfig(l, &config)
	require.NoError(t, err, "Error building ethereum network config")

	env, err := test_env.NewCLTestEnvBuilder().
		WithTestConfig(&config).
		WithTestInstance(t).
		WithPrivateEthereumNetwork(network).
		WithCLNodes(1).
		WithFunding(big.NewFloat(*config.Common.ChainlinkNodeFunding)).
		WithStandardCleanup().
		Build()
	require.NoError(t, err, "error creating test env")

	env.ParallelTransactions(true)

	mockETHLinkFeed, err := actions.DeployMockETHLinkFeed(env.ContractDeployer, big.NewInt(*config.VRFv2.General.LinkNativeFeedResponse))
	require.NoError(t, err)
	linkToken, err := actions.DeployLINKToken(env.ContractDeployer)
	require.NoError(t, err)

	networkConfig := networks.MustGetSelectedNetworkConfig(config.GetNetworkConfig())[0]
	evmClient, err := env.GetEVMClient(networkConfig.ChainID)
	require.NoError(t, err, "Getting EVM client shouldn't fail")

	// register proving key against oracle address (sending key) in order to test oracleWithdraw
	defaultWalletAddress := evmClient.GetDefaultWallet().Address()

	numberOfTxKeysToCreate := 2
	vrfv2Contracts, subIDs, vrfv2KeyData, nodesMap, err := vrfv2.SetupVRFV2Environment(
		env,
		networkConfig.ChainID,
		[]vrfcommon.VRFNodeType{vrfcommon.VRF},
		&config,
		useVRFOwner,
		useTestCoordinator,
		linkToken,
		mockETHLinkFeed,
		defaultWalletAddress,
		numberOfTxKeysToCreate,
		1,
		1,
		l,
	)
	require.NoError(t, err, "error setting up VRF v2 env")
=======
	testEnv, vrfContracts, vrfKey, nodeTypeToNodeMap, err = vrfv2.SetupVRFV2Universe(testcontext.Get(t), t, config, chainID, cleanupFn, newEnvConfig, l)
	require.NoError(t, err, "Error setting up VRFV2 universe")
>>>>>>> 05fdbbf0

	evmClient, err := testEnv.GetEVMClient(chainID)
	require.NoError(t, err, "Getting EVM client shouldn't fail")
	defaultWalletAddress = evmClient.GetDefaultWallet().Address()

	t.Run("Request Randomness with multiple sending keys", func(t *testing.T) {
		configCopy := config.MustCopy().(tc.TestConfig)

		consumers, subIDsForMultipleSendingKeys, err := vrfv2.SetupNewConsumersAndSubs(
			testEnv,
			chainID,
			vrfContracts.CoordinatorV2,
			configCopy,
			vrfContracts.LinkToken,
			1,
			1,
			l,
		)
		require.NoError(t, err, "error setting up new consumers and subs")
		subIDForMultipleSendingKeys := subIDsForMultipleSendingKeys[0]
		subscriptionForMultipleSendingKeys, err := vrfContracts.CoordinatorV2.GetSubscription(testcontext.Get(t), subIDForMultipleSendingKeys)
		require.NoError(t, err, "error getting subscription information")
		vrfv2.LogSubDetails(l, subscriptionForMultipleSendingKeys, subIDForMultipleSendingKeys, vrfContracts.CoordinatorV2)
		subIDsForCancellingAfterTest = append(subIDsForCancellingAfterTest, subIDsForMultipleSendingKeys...)

		txKeys, _, err := nodeTypeToNodeMap[vrfcommon.VRF].CLNode.API.ReadTxKeys("evm")
		require.NoError(t, err, "error reading tx keys")

		require.Equal(t, newEnvConfig.NumberOfTxKeysToCreate+1, len(txKeys.Data))

		var fulfillmentTxFromAddresses []string
		for i := 0; i < newEnvConfig.NumberOfTxKeysToCreate+1; i++ {
			randomWordsFulfilledEvent, err := vrfv2.RequestRandomnessAndWaitForFulfillment(
				l,
				consumers[0],
				vrfContracts.CoordinatorV2,
				subIDForMultipleSendingKeys,
				vrfKey,
				*configCopy.VRFv2.General.MinimumConfirmations,
				*configCopy.VRFv2.General.CallbackGasLimit,
				*configCopy.VRFv2.General.NumberOfWords,
				*configCopy.VRFv2.General.RandomnessRequestCountPerRequest,
				*configCopy.VRFv2.General.RandomnessRequestCountPerRequestDeviation,
				configCopy.VRFv2.General.RandomWordsFulfilledEventTimeout.Duration,
			)
			require.NoError(t, err, "error requesting randomness and waiting for fulfilment")

			//todo - move TransactionByHash to EVMClient in CTF
			fulfillmentTx, _, err := actions.GetTxByHash(testcontext.Get(t), evmClient, randomWordsFulfilledEvent.Raw.TxHash)
			require.NoError(t, err, "error getting tx from hash")
			fulfillmentTxFromAddress, err := actions.GetTxFromAddress(fulfillmentTx)
			require.NoError(t, err, "error getting tx from address")
			fulfillmentTxFromAddresses = append(fulfillmentTxFromAddresses, fulfillmentTxFromAddress)
		}
		require.Equal(t, newEnvConfig.NumberOfTxKeysToCreate+1, len(fulfillmentTxFromAddresses))
		var txKeyAddresses []string
		for _, txKey := range txKeys.Data {
			txKeyAddresses = append(txKeyAddresses, txKey.Attributes.Address)
		}
		less := func(a, b string) bool { return a < b }
		equalIgnoreOrder := cmp.Diff(txKeyAddresses, fulfillmentTxFromAddresses, cmpopts.SortSlices(less)) == ""
		require.True(t, equalIgnoreOrder)
	})
}

func TestVRFOwner(t *testing.T) {
	t.Parallel()
	var (
		testEnv                      *test_env.CLClusterTestEnv
		vrfContracts                 *vrfcommon.VRFContracts
		subIDsForCancellingAfterTest []uint64
		defaultWalletAddress         string
		vrfKey                       *vrfcommon.VRFKeyData
	)
	l := logging.GetTestLogger(t)

	config, err := tc.GetConfig("Smoke", tc.VRFv2)
	require.NoError(t, err, "Error getting config")
	chainID := networks.MustGetSelectedNetworkConfig(config.GetNetworkConfig())[0].ChainID
	vrfv2Config := config.VRFv2
	cleanupFn := func() {
		evmClient, err := testEnv.GetEVMClient(chainID)
		require.NoError(t, err, "Getting EVM client shouldn't fail")
		if evmClient.NetworkSimulated() {
			l.Info().
				Str("Network Name", evmClient.GetNetworkName()).
				Msg("Network is a simulated network. Skipping fund return for Coordinator Subscriptions.")
		} else {
			if *vrfv2Config.General.CancelSubsAfterTestRun {
				//cancel subs and return funds to sub owner
				vrfv2.CancelSubsAndReturnFunds(testcontext.Get(t), vrfContracts, defaultWalletAddress, subIDsForCancellingAfterTest, l)
			}
		}
		if !*vrfv2Config.General.UseExistingEnv {
			if err := testEnv.Cleanup(); err != nil {
				l.Error().Err(err).Msg("Error cleaning up test environment")
			}
		}
	}
	newEnvConfig := vrfcommon.NewEnvConfig{
		NodesToCreate:          []vrfcommon.VRFNodeType{vrfcommon.VRF},
		NumberOfTxKeysToCreate: 0,
		UseVRFOwner:            true,
		UseTestCoordinator:     true,
	}

<<<<<<< HEAD
	useVRFOwner := true
	useTestCoordinator := true
	network, err := actions.EthereumNetworkConfigFromConfig(l, &config)
	require.NoError(t, err, "Error building ethereum network config")

	env, err := test_env.NewCLTestEnvBuilder().
		WithTestInstance(t).
		WithTestConfig(&config).
		WithPrivateEthereumNetwork(network).
		WithCLNodes(1).
		WithFunding(big.NewFloat(*config.Common.ChainlinkNodeFunding)).
		WithStandardCleanup().
		Build()
	require.NoError(t, err, "error creating test env")

	env.ParallelTransactions(true)

	mockETHLinkFeed, err := env.ContractDeployer.DeployVRFMockETHLINKFeed(big.NewInt(*config.VRFv2.General.LinkNativeFeedResponse))

	require.NoError(t, err)
	linkToken, err := actions.DeployLINKToken(env.ContractDeployer)
	require.NoError(t, err)

	networkConfig := networks.MustGetSelectedNetworkConfig(config.GetNetworkConfig())[0]
	evmClient, err := env.GetEVMClient(networkConfig.ChainID)
	require.NoError(t, err, "Getting EVM client shouldn't fail")

	// register proving key against oracle address (sending key) in order to test oracleWithdraw
	defaultWalletAddress := evmClient.GetDefaultWallet().Address()

	numberOfTxKeysToCreate := 1
	vrfv2Contracts, subIDs, vrfv2Data, _, err := vrfv2.SetupVRFV2Environment(
		env,
		networkConfig.ChainID,
		[]vrfcommon.VRFNodeType{vrfcommon.VRF},
		&config,
		useVRFOwner,
		useTestCoordinator,
		linkToken,
		mockETHLinkFeed,
		defaultWalletAddress,
		numberOfTxKeysToCreate,
		1,
		1,
		l,
	)
	require.NoError(t, err, "error setting up VRF v2 env")

	subID := subIDs[0]

	subscription, err := vrfv2Contracts.CoordinatorV2.GetSubscription(testcontext.Get(t), subID)
	require.NoError(t, err, "error getting subscription information")
=======
	testEnv, vrfContracts, vrfKey, _, err = vrfv2.SetupVRFV2Universe(testcontext.Get(t), t, config, chainID, cleanupFn, newEnvConfig, l)
	require.NoError(t, err, "Error setting up VRFV2 universe")
>>>>>>> 05fdbbf0

	evmClient, err := testEnv.GetEVMClient(chainID)
	require.NoError(t, err, "Getting EVM client shouldn't fail")
	defaultWalletAddress = evmClient.GetDefaultWallet().Address()

	t.Run("Request Randomness With Force-Fulfill", func(t *testing.T) {
		configCopy := config.MustCopy().(tc.TestConfig)

		consumers, subIDsForForceFulfill, err := vrfv2.SetupNewConsumersAndSubs(
			testEnv,
			chainID,
			vrfContracts.CoordinatorV2,
			configCopy,
			vrfContracts.LinkToken,
			1,
			1,
			l,
		)
		require.NoError(t, err, "error setting up new consumers and subs")
		subIDForForceFulfill := subIDsForForceFulfill[0]
		subscriptionForMultipleSendingKeys, err := vrfContracts.CoordinatorV2.GetSubscription(testcontext.Get(t), subIDForForceFulfill)
		require.NoError(t, err, "error getting subscription information")
		vrfv2.LogSubDetails(l, subscriptionForMultipleSendingKeys, subIDForForceFulfill, vrfContracts.CoordinatorV2)
		subIDsForCancellingAfterTest = append(subIDsForCancellingAfterTest, subIDsForForceFulfill...)

		vrfCoordinatorOwner, err := vrfContracts.CoordinatorV2.GetOwner(testcontext.Get(t))
		require.NoError(t, err)
		require.Equal(t, vrfContracts.VRFOwner.Address(), vrfCoordinatorOwner.String())

		err = vrfContracts.LinkToken.Transfer(
			consumers[0].Address(),
			conversions.EtherToWei(big.NewFloat(*configCopy.VRFv2.General.SubscriptionFundingAmountLink)),
		)
		require.NoError(t, err, "error transferring link to consumer contract")

		err = evmClient.WaitForEvents()
		require.NoError(t, err, vrfcommon.ErrWaitTXsComplete)

		consumerLinkBalance, err := vrfContracts.LinkToken.BalanceOf(testcontext.Get(t), consumers[0].Address())
		require.NoError(t, err, "error getting consumer link balance")
		l.Info().
			Str("Balance", conversions.WeiToEther(consumerLinkBalance).String()).
			Str("Consumer", consumers[0].Address()).
			Msg("Consumer Link Balance")

		err = vrfContracts.MockETHLINKFeed.SetBlockTimestampDeduction(big.NewInt(3))
		require.NoError(t, err)
		err = evmClient.WaitForEvents()
		require.NoError(t, err, vrfcommon.ErrWaitTXsComplete)

		// test and assert
		_, randFulfilledEvent, _, err := vrfv2.RequestRandomnessWithForceFulfillAndWaitForFulfillment(
			l,
			consumers[0],
			vrfContracts.CoordinatorV2,
			vrfContracts.VRFOwner,
			vrfKey,
			*configCopy.VRFv2.General.MinimumConfirmations,
			*configCopy.VRFv2.General.CallbackGasLimit,
			*configCopy.VRFv2.General.NumberOfWords,
			*configCopy.VRFv2.General.RandomnessRequestCountPerRequest,
			*configCopy.VRFv2.General.RandomnessRequestCountPerRequestDeviation,
			conversions.EtherToWei(big.NewFloat(5)),
			common.HexToAddress(vrfContracts.LinkToken.Address()),
			time.Minute*2,
		)
		require.NoError(t, err, "error requesting randomness with force-fulfillment and waiting for fulfilment")
		require.Equal(t, 0, randFulfilledEvent.Payment.Cmp(big.NewInt(0)), "Forced Fulfilled Randomness's Payment should be 0")

		status, err := consumers[0].GetRequestStatus(testcontext.Get(t), randFulfilledEvent.RequestId)
		require.NoError(t, err, "error getting rand request status")
		require.True(t, status.Fulfilled)
		l.Debug().Bool("Fulfilment Status", status.Fulfilled).Msg("Random Words Request Fulfilment Status")

		require.Equal(t, *configCopy.VRFv2.General.NumberOfWords, uint32(len(status.RandomWords)))
		for _, w := range status.RandomWords {
			l.Info().Str("Output", w.String()).Msg("Randomness fulfilled")
			require.Equal(t, 1, w.Cmp(big.NewInt(0)), "Expected the VRF job give an answer bigger than 0")
		}

		coordinatorConfig, err := vrfContracts.CoordinatorV2.GetConfig(testcontext.Get(t))
		require.NoError(t, err, "error getting coordinator config")

		coordinatorFeeConfig, err := vrfContracts.CoordinatorV2.GetFeeConfig(testcontext.Get(t))
		require.NoError(t, err, "error getting coordinator fee config")

		coordinatorFallbackWeiPerUnitLinkConfig, err := vrfContracts.CoordinatorV2.GetFallbackWeiPerUnitLink(testcontext.Get(t))
		require.NoError(t, err, "error getting coordinator FallbackWeiPerUnitLink")

		require.Equal(t, *configCopy.VRFv2.General.StalenessSeconds, coordinatorConfig.StalenessSeconds)
		require.Equal(t, *configCopy.VRFv2.General.GasAfterPaymentCalculation, coordinatorConfig.GasAfterPaymentCalculation)
		require.Equal(t, *configCopy.VRFv2.General.MinimumConfirmations, coordinatorConfig.MinimumRequestConfirmations)
		require.Equal(t, *configCopy.VRFv2.General.FulfillmentFlatFeeLinkPPMTier1, coordinatorFeeConfig.FulfillmentFlatFeeLinkPPMTier1)
		require.Equal(t, *configCopy.VRFv2.General.ReqsForTier2, coordinatorFeeConfig.ReqsForTier2.Int64())
		require.Equal(t, *configCopy.VRFv2.General.FallbackWeiPerUnitLink, coordinatorFallbackWeiPerUnitLinkConfig.Int64())
	})
}

func TestVRFV2WithBHS(t *testing.T) {
	t.Parallel()
	var (
		testEnv                      *test_env.CLClusterTestEnv
		vrfContracts                 *vrfcommon.VRFContracts
		subIDsForCancellingAfterTest []uint64
		defaultWalletAddress         string
		vrfKey                       *vrfcommon.VRFKeyData
		nodeTypeToNodeMap            map[vrfcommon.VRFNodeType]*vrfcommon.VRFNode
	)
	l := logging.GetTestLogger(t)

	config, err := tc.GetConfig("Smoke", tc.VRFv2)
	require.NoError(t, err, "Error getting config")
<<<<<<< HEAD

	useVRFOwner := true
	useTestCoordinator := true
	network, err := actions.EthereumNetworkConfigFromConfig(l, &config)
	require.NoError(t, err, "Error building ethereum network config")

	env, err := test_env.NewCLTestEnvBuilder().
		WithTestInstance(t).
		WithTestConfig(&config).
		WithPrivateEthereumNetwork(network).
		WithCLNodes(2).
		WithFunding(big.NewFloat(*config.Common.ChainlinkNodeFunding)).
		WithStandardCleanup().
		Build()
	require.NoError(t, err, "error creating test env")

	env.ParallelTransactions(true)

	mockETHLinkFeed, err := env.ContractDeployer.DeployVRFMockETHLINKFeed(big.NewInt(*config.VRFv2.General.LinkNativeFeedResponse))

	require.NoError(t, err)
	linkToken, err := actions.DeployLINKToken(env.ContractDeployer)
	require.NoError(t, err)

	networkConfig := networks.MustGetSelectedNetworkConfig(config.GetNetworkConfig())[0]
	evmClient, err := env.GetEVMClient(networkConfig.ChainID)
	require.NoError(t, err, "Getting EVM client shouldn't fail")

	// register proving key against oracle address (sending key) in order to test oracleWithdraw
	defaultWalletAddress := evmClient.GetDefaultWallet().Address()

	//Underfund Subscription
	config.VRFv2.General.SubscriptionFundingAmountLink = ptr.Ptr(float64(0.000000000000000001)) // 1 Juel

	//decrease default span for checking blockhashes for unfulfilled requests
	config.VRFv2.General.BHSJobWaitBlocks = ptr.Ptr(2)
	config.VRFv2.General.BHSJobLookBackBlocks = ptr.Ptr(20)

	numberOfTxKeysToCreate := 0
	vrfv2Contracts, subIDs, vrfv2KeyData, nodesMap, err := vrfv2.SetupVRFV2Environment(
		env,
		networkConfig.ChainID,
		[]vrfcommon.VRFNodeType{vrfcommon.VRF, vrfcommon.BHS},
		&config,
		useVRFOwner,
		useTestCoordinator,
		linkToken,
		mockETHLinkFeed,
		defaultWalletAddress,
		numberOfTxKeysToCreate,
		1,
		1,
		l,
	)
	require.NoError(t, err, "error setting up VRF v2 env")

	subID := subIDs[0]
=======
	vrfv2Config := config.VRFv2
	chainID := networks.MustGetSelectedNetworkConfig(config.GetNetworkConfig())[0].ChainID

	cleanupFn := func() {
		evmClient, err := testEnv.GetEVMClient(chainID)
		require.NoError(t, err, "Getting EVM client shouldn't fail")
		if evmClient.NetworkSimulated() {
			l.Info().
				Str("Network Name", evmClient.GetNetworkName()).
				Msg("Network is a simulated network. Skipping fund return for Coordinator Subscriptions.")
		} else {
			if *vrfv2Config.General.CancelSubsAfterTestRun {
				//cancel subs and return funds to sub owner
				vrfv2.CancelSubsAndReturnFunds(testcontext.Get(t), vrfContracts, defaultWalletAddress, subIDsForCancellingAfterTest, l)
			}
		}
		if !*vrfv2Config.General.UseExistingEnv {
			if err := testEnv.Cleanup(); err != nil {
				l.Error().Err(err).Msg("Error cleaning up test environment")
			}
		}
	}

	//decrease default span for checking blockhashes for unfulfilled requests
	vrfv2Config.General.BHSJobWaitBlocks = ptr.Ptr(2)
	vrfv2Config.General.BHSJobLookBackBlocks = ptr.Ptr(20)

	newEnvConfig := vrfcommon.NewEnvConfig{
		NodesToCreate:          []vrfcommon.VRFNodeType{vrfcommon.VRF, vrfcommon.BHS},
		NumberOfTxKeysToCreate: 0,
		UseVRFOwner:            false,
		UseTestCoordinator:     false,
	}
>>>>>>> 05fdbbf0

	testEnv, vrfContracts, vrfKey, nodeTypeToNodeMap, err = vrfv2.SetupVRFV2Universe(testcontext.Get(t), t, config, chainID, cleanupFn, newEnvConfig, l)
	require.NoError(t, err, "Error setting up VRFV2 universe")

	evmClient, err := testEnv.GetEVMClient(chainID)
	require.NoError(t, err, "Getting EVM client shouldn't fail")
	defaultWalletAddress = evmClient.GetDefaultWallet().Address()

	t.Run("BHS Job with complete E2E - wait 256 blocks to see if Rand Request is fulfilled", func(t *testing.T) {
		t.Skip("Skipped since should be run on-demand on live testnet due to long execution time")
		//BHS node should fill in blockhashes into BHS contract depending on the waitBlocks and lookBackBlocks settings
		configCopy := config.MustCopy().(tc.TestConfig)

		//Underfund Subscription
		configCopy.VRFv2.General.SubscriptionFundingAmountLink = ptr.Ptr(float64(0))
		consumers, subIDsForBHS, err := vrfv2.SetupNewConsumersAndSubs(
			testEnv,
			chainID,
			vrfContracts.CoordinatorV2,
			configCopy,
			vrfContracts.LinkToken,
			1,
			1,
			l,
		)
		require.NoError(t, err, "error setting up new consumers and subs")
		subIDForBHS := subIDsForBHS[0]
		subscriptionForBHS, err := vrfContracts.CoordinatorV2.GetSubscription(testcontext.Get(t), subIDForBHS)
		require.NoError(t, err, "error getting subscription information")
		vrfv2.LogSubDetails(l, subscriptionForBHS, subIDForBHS, vrfContracts.CoordinatorV2)
		subIDsForCancellingAfterTest = append(subIDsForCancellingAfterTest, subIDsForBHS...)

		randomWordsRequestedEvent, err := vrfv2.RequestRandomness(
			l,
			consumers[0],
			vrfContracts.CoordinatorV2,
			subIDForBHS,
			vrfKey,
			*configCopy.VRFv2.General.MinimumConfirmations,
			*configCopy.VRFv2.General.CallbackGasLimit,
			*configCopy.VRFv2.General.NumberOfWords,
			*configCopy.VRFv2.General.RandomnessRequestCountPerRequest,
			*configCopy.VRFv2.General.RandomnessRequestCountPerRequestDeviation,
		)
		require.NoError(t, err, "error requesting randomness")

		vrfv2.LogRandomnessRequestedEvent(l, vrfContracts.CoordinatorV2, randomWordsRequestedEvent)
		randRequestBlockNumber := randomWordsRequestedEvent.Raw.BlockNumber
		var wg sync.WaitGroup
		wg.Add(1)
		//Wait at least 256 blocks
		_, err = actions.WaitForBlockNumberToBe(randRequestBlockNumber+uint64(257), evmClient, &wg, time.Second*260, t)
		wg.Wait()
		require.NoError(t, err)
<<<<<<< HEAD
		err = vrfv2.FundSubscriptions(env, networkConfig.ChainID, big.NewFloat(*configCopy.VRFv2.General.SubscriptionFundingAmountLink), linkToken, vrfv2Contracts.CoordinatorV2, subIDs)
=======
		err = vrfv2.FundSubscriptions(testEnv, chainID, big.NewFloat(*configCopy.VRFv2.General.SubscriptionFundingAmountLink), vrfContracts.LinkToken, vrfContracts.CoordinatorV2, subIDsForBHS)
>>>>>>> 05fdbbf0
		require.NoError(t, err, "error funding subscriptions")
		randomWordsFulfilledEvent, err := vrfContracts.CoordinatorV2.WaitForRandomWordsFulfilledEvent(
			[]*big.Int{randomWordsRequestedEvent.RequestId},
			time.Second*30,
		)
		require.NoError(t, err, "error waiting for randomness fulfilled event")
		vrfv2.LogRandomWordsFulfilledEvent(l, vrfContracts.CoordinatorV2, randomWordsFulfilledEvent)
		status, err := consumers[0].GetRequestStatus(testcontext.Get(t), randomWordsFulfilledEvent.RequestId)
		require.NoError(t, err, "error getting rand request status")
		require.True(t, status.Fulfilled)
		l.Debug().Bool("Fulfilment Status", status.Fulfilled).Msg("Random Words Request Fulfilment Status")
	})

	t.Run("BHS Job should fill in blockhashes into BHS contract for unfulfilled requests", func(t *testing.T) {
		//BHS node should fill in blockhashes into BHS contract depending on the waitBlocks and lookBackBlocks settings
		configCopy := config.MustCopy().(tc.TestConfig)
		//Underfund Subscription
		configCopy.VRFv2.General.SubscriptionFundingAmountLink = ptr.Ptr(float64(0))

		consumers, subIDsForBHS, err := vrfv2.SetupNewConsumersAndSubs(
			testEnv,
			chainID,
			vrfContracts.CoordinatorV2,
			configCopy,
			vrfContracts.LinkToken,
			1,
			1,
			l,
		)
		require.NoError(t, err, "error setting up new consumers and subs")
		subIDForBHS := subIDsForBHS[0]
		subscriptionForBHS, err := vrfContracts.CoordinatorV2.GetSubscription(testcontext.Get(t), subIDForBHS)
		require.NoError(t, err, "error getting subscription information")
		vrfv2.LogSubDetails(l, subscriptionForBHS, subIDForBHS, vrfContracts.CoordinatorV2)
		subIDsForCancellingAfterTest = append(subIDsForCancellingAfterTest, subIDsForBHS...)

		randomWordsRequestedEvent, err := vrfv2.RequestRandomness(
			l,
			consumers[0],
			vrfContracts.CoordinatorV2,
			subIDForBHS,
			vrfKey,
			*configCopy.VRFv2.General.MinimumConfirmations,
			*configCopy.VRFv2.General.CallbackGasLimit,
			*configCopy.VRFv2.General.NumberOfWords,
			*configCopy.VRFv2.General.RandomnessRequestCountPerRequest,
			*configCopy.VRFv2.General.RandomnessRequestCountPerRequestDeviation,
		)
		require.NoError(t, err, "error requesting randomness")

		randRequestBlockNumber := randomWordsRequestedEvent.Raw.BlockNumber

		_, err = vrfContracts.BHS.GetBlockHash(testcontext.Get(t), big.NewInt(int64(randRequestBlockNumber)))
		require.Error(t, err, "error not occurred when getting blockhash for a blocknumber which was not stored in BHS contract")

		var wg sync.WaitGroup
		wg.Add(1)
<<<<<<< HEAD
		_, err = actions.WaitForBlockNumberToBe(randRequestBlockNumber+uint64(*config.VRFv2.General.BHSJobWaitBlocks), evmClient, &wg, time.Minute*1, t)
=======
		_, err = actions.WaitForBlockNumberToBe(randRequestBlockNumber+uint64(*configCopy.VRFv2.General.BHSJobWaitBlocks), evmClient, &wg, time.Minute*1, t)
>>>>>>> 05fdbbf0
		wg.Wait()
		require.NoError(t, err, "error waiting for blocknumber to be")

		err = evmClient.WaitForEvents()
		require.NoError(t, err, vrfcommon.ErrWaitTXsComplete)
		metrics, err := consumers[0].GetLoadTestMetrics(testcontext.Get(t))
		require.Equal(t, 0, metrics.RequestCount.Cmp(big.NewInt(1)))
		require.Equal(t, 0, metrics.FulfilmentCount.Cmp(big.NewInt(0)))

		var clNodeTxs *client.TransactionsData
		var txHash string
		gom := gomega.NewGomegaWithT(t)
		gom.Eventually(func(g gomega.Gomega) {
			clNodeTxs, _, err = nodeTypeToNodeMap[vrfcommon.BHS].CLNode.API.ReadTransactions()
			g.Expect(err).ShouldNot(gomega.HaveOccurred(), "error getting CL Node transactions")
			l.Debug().Int("Number of TXs", len(clNodeTxs.Data)).Msg("BHS Node txs")
			g.Expect(len(clNodeTxs.Data)).Should(gomega.BeNumerically("==", 1), "Expected 1 tx posted by BHS Node, but found %d", len(clNodeTxs.Data))
			txHash = clNodeTxs.Data[0].Attributes.Hash
		}, "2m", "1s").Should(gomega.Succeed())

		require.Equal(t, strings.ToLower(vrfContracts.BHS.Address()), strings.ToLower(clNodeTxs.Data[0].Attributes.To))

		bhsStoreTx, _, err := actions.GetTxByHash(testcontext.Get(t), evmClient, common.HexToHash(txHash))
		require.NoError(t, err, "error getting tx from hash")

		bhsStoreTxInputData, err := actions.DecodeTxInputData(blockhash_store.BlockhashStoreABI, bhsStoreTx.Data())
		l.Info().
			Str("Block Number", bhsStoreTxInputData["n"].(*big.Int).String()).
			Msg("BHS Node's Store Blockhash for Blocknumber Method TX")
		require.Equal(t, randRequestBlockNumber, bhsStoreTxInputData["n"].(*big.Int).Uint64())

		err = evmClient.WaitForEvents()
		require.NoError(t, err, vrfcommon.ErrWaitTXsComplete)

		var randRequestBlockHash [32]byte
		gom.Eventually(func(g gomega.Gomega) {
			randRequestBlockHash, err = vrfContracts.BHS.GetBlockHash(testcontext.Get(t), big.NewInt(int64(randRequestBlockNumber)))
			g.Expect(err).ShouldNot(gomega.HaveOccurred(), "error getting blockhash for a blocknumber which was stored in BHS contract")
		}, "2m", "1s").Should(gomega.Succeed())
		l.Info().
			Str("Randomness Request's Blockhash", randomWordsRequestedEvent.Raw.BlockHash.String()).
			Str("Block Hash stored by BHS contract", fmt.Sprintf("0x%x", randRequestBlockHash)).
			Msg("BHS Contract's stored Blockhash for Randomness Request")
		require.Equal(t, 0, randomWordsRequestedEvent.Raw.BlockHash.Cmp(randRequestBlockHash))
	})
}<|MERGE_RESOLUTION|>--- conflicted
+++ resolved
@@ -73,64 +73,10 @@
 		UseTestCoordinator:     false,
 	}
 
-<<<<<<< HEAD
-	useVRFOwner := false
-	useTestCoordinator := false
-	network, err := actions.EthereumNetworkConfigFromConfig(l, &config)
-	require.NoError(t, err, "Error building ethereum network config")
-
-	env, err := test_env.NewCLTestEnvBuilder().
-		WithTestInstance(t).
-		WithTestConfig(&config).
-		WithPrivateEthereumNetwork(network).
-		WithCLNodes(1).
-		WithFunding(big.NewFloat(*config.Common.ChainlinkNodeFunding)).
-		WithStandardCleanup().
-		Build()
-	require.NoError(t, err, "error creating test env")
-
-	env.ParallelTransactions(true)
-
-	mockETHLinkFeed, err := actions.DeployMockETHLinkFeed(env.ContractDeployer, big.NewInt(*config.VRFv2.General.LinkNativeFeedResponse))
-	require.NoError(t, err)
-	linkToken, err := actions.DeployLINKToken(env.ContractDeployer)
-	require.NoError(t, err)
-
-	networkConfig := networks.MustGetSelectedNetworkConfig(config.GetNetworkConfig())[0]
-	evmClient, err := env.GetEVMClient(networkConfig.ChainID)
-	require.NoError(t, err, "Getting EVM client shouldn't fail")
-
-	// register proving key against oracle address (sending key) in order to test oracleWithdraw
-	defaultWalletAddress := evmClient.GetDefaultWallet().Address()
-
-	numberOfTxKeysToCreate := 1
-	vrfv2Contracts, subIDs, vrfv2KeyData, nodesMap, err := vrfv2.SetupVRFV2Environment(
-		env,
-		networkConfig.ChainID,
-		[]vrfcommon.VRFNodeType{vrfcommon.VRF},
-		&config,
-		useVRFOwner,
-		useTestCoordinator,
-		linkToken,
-		mockETHLinkFeed,
-		defaultWalletAddress,
-		numberOfTxKeysToCreate,
-		1,
-		1,
-		l,
-	)
-	require.NoError(t, err, "error setting up VRF v2 env")
-
-	subID := subIDs[0]
-
-	subscription, err := vrfv2Contracts.CoordinatorV2.GetSubscription(testcontext.Get(t), subID)
-	require.NoError(t, err, "error getting subscription information")
-=======
 	testEnv, vrfContracts, vrfKey, nodeTypeToNodeMap, err = vrfv2.SetupVRFV2Universe(testcontext.Get(t), t, config, chainID, cleanupFn, newEnvConfig, l)
 	require.NoError(t, err, "Error setting up VRFV2 universe")
 	evmClient, err := testEnv.GetEVMClient(chainID)
 	require.NoError(t, err, "Getting EVM client shouldn't fail")
->>>>>>> 05fdbbf0
 
 	defaultWalletAddress = evmClient.GetDefaultWallet().Address()
 
@@ -236,14 +182,9 @@
 	t.Run("Direct Funding (VRFV2Wrapper)", func(t *testing.T) {
 		configCopy := config.MustCopy().(tc.TestConfig)
 		wrapperContracts, wrapperSubID, err := vrfv2.SetupVRFV2WrapperEnvironment(
-<<<<<<< HEAD
-			env,
-			networkConfig.ChainID,
-=======
 			testcontext.Get(t),
 			testEnv,
 			chainID,
->>>>>>> 05fdbbf0
 			&configCopy,
 			vrfContracts.LinkToken,
 			vrfContracts.MockETHLINKFeed,
@@ -320,22 +261,12 @@
 
 	t.Run("Oracle Withdraw", func(t *testing.T) {
 		configCopy := config.MustCopy().(tc.TestConfig)
-<<<<<<< HEAD
-		subIDsForOracleWithDraw, err := vrfv2.CreateFundSubsAndAddConsumers(
-			env,
-			networkConfig.ChainID,
-			big.NewFloat(*configCopy.VRFv2.General.SubscriptionFundingAmountLink),
-			linkToken,
-			vrfv2Contracts.CoordinatorV2,
-			vrfv2Contracts.VRFV2Consumer,
-=======
 		consumers, subIDsForOracleWithDraw, err := vrfv2.SetupNewConsumersAndSubs(
 			testEnv,
 			chainID,
 			vrfContracts.CoordinatorV2,
 			configCopy,
 			vrfContracts.LinkToken,
->>>>>>> 05fdbbf0
 			1,
 			1,
 			l,
@@ -392,22 +323,12 @@
 
 	t.Run("Canceling Sub And Returning Funds", func(t *testing.T) {
 		configCopy := config.MustCopy().(tc.TestConfig)
-<<<<<<< HEAD
-		subIDsForCancelling, err := vrfv2.CreateFundSubsAndAddConsumers(
-			env,
-			networkConfig.ChainID,
-			big.NewFloat(*configCopy.VRFv2.General.SubscriptionFundingAmountLink),
-			linkToken,
-			vrfv2Contracts.CoordinatorV2,
-			vrfv2Contracts.VRFV2Consumer,
-=======
 		_, subIDsForCancelling, err := vrfv2.SetupNewConsumersAndSubs(
 			testEnv,
 			chainID,
 			vrfContracts.CoordinatorV2,
 			configCopy,
 			vrfContracts.LinkToken,
->>>>>>> 05fdbbf0
 			1,
 			1,
 			l,
@@ -441,10 +362,6 @@
 
 		subscriptionCanceledEvent, err := vrfContracts.CoordinatorV2.WaitForSubscriptionCanceledEvent([]uint64{subIDForCancelling}, time.Second*30)
 		require.NoError(t, err, "error waiting for subscription canceled event")
-<<<<<<< HEAD
-
-=======
->>>>>>> 05fdbbf0
 		cancellationTxReceipt, err := evmClient.GetTxReceipt(tx.Hash())
 		require.NoError(t, err, "error getting tx cancellation Tx Receipt")
 
@@ -490,17 +407,6 @@
 	t.Run("Owner Canceling Sub And Returning Funds While Having Pending Requests", func(t *testing.T) {
 		configCopy := config.MustCopy().(tc.TestConfig)
 		// Underfund subscription to force fulfillments to fail
-<<<<<<< HEAD
-		configCopy.VRFv2.General.SubscriptionFundingAmountLink = ptr.Ptr(float64(0.000000000000000001)) // 1 Juel
-
-		subIDsForCancelling, err := vrfv2.CreateFundSubsAndAddConsumers(
-			env,
-			networkConfig.ChainID,
-			big.NewFloat(*configCopy.VRFv2.General.SubscriptionFundingAmountLink),
-			linkToken,
-			vrfv2Contracts.CoordinatorV2,
-			vrfv2Contracts.VRFV2Consumer,
-=======
 		configCopy.VRFv2.General.SubscriptionFundingAmountLink = ptr.Ptr(float64(0))
 
 		consumers, subIDsForOwnerCancelling, err := vrfv2.SetupNewConsumersAndSubs(
@@ -509,7 +415,6 @@
 			vrfContracts.CoordinatorV2,
 			configCopy,
 			vrfContracts.LinkToken,
->>>>>>> 05fdbbf0
 			1,
 			1,
 			l,
@@ -661,58 +566,8 @@
 		UseTestCoordinator:     false,
 	}
 
-<<<<<<< HEAD
-	useVRFOwner := false
-	useTestCoordinator := false
-
-	network, err := actions.EthereumNetworkConfigFromConfig(l, &config)
-	require.NoError(t, err, "Error building ethereum network config")
-
-	env, err := test_env.NewCLTestEnvBuilder().
-		WithTestConfig(&config).
-		WithTestInstance(t).
-		WithPrivateEthereumNetwork(network).
-		WithCLNodes(1).
-		WithFunding(big.NewFloat(*config.Common.ChainlinkNodeFunding)).
-		WithStandardCleanup().
-		Build()
-	require.NoError(t, err, "error creating test env")
-
-	env.ParallelTransactions(true)
-
-	mockETHLinkFeed, err := actions.DeployMockETHLinkFeed(env.ContractDeployer, big.NewInt(*config.VRFv2.General.LinkNativeFeedResponse))
-	require.NoError(t, err)
-	linkToken, err := actions.DeployLINKToken(env.ContractDeployer)
-	require.NoError(t, err)
-
-	networkConfig := networks.MustGetSelectedNetworkConfig(config.GetNetworkConfig())[0]
-	evmClient, err := env.GetEVMClient(networkConfig.ChainID)
-	require.NoError(t, err, "Getting EVM client shouldn't fail")
-
-	// register proving key against oracle address (sending key) in order to test oracleWithdraw
-	defaultWalletAddress := evmClient.GetDefaultWallet().Address()
-
-	numberOfTxKeysToCreate := 2
-	vrfv2Contracts, subIDs, vrfv2KeyData, nodesMap, err := vrfv2.SetupVRFV2Environment(
-		env,
-		networkConfig.ChainID,
-		[]vrfcommon.VRFNodeType{vrfcommon.VRF},
-		&config,
-		useVRFOwner,
-		useTestCoordinator,
-		linkToken,
-		mockETHLinkFeed,
-		defaultWalletAddress,
-		numberOfTxKeysToCreate,
-		1,
-		1,
-		l,
-	)
-	require.NoError(t, err, "error setting up VRF v2 env")
-=======
 	testEnv, vrfContracts, vrfKey, nodeTypeToNodeMap, err = vrfv2.SetupVRFV2Universe(testcontext.Get(t), t, config, chainID, cleanupFn, newEnvConfig, l)
 	require.NoError(t, err, "Error setting up VRFV2 universe")
->>>>>>> 05fdbbf0
 
 	evmClient, err := testEnv.GetEVMClient(chainID)
 	require.NoError(t, err, "Getting EVM client shouldn't fail")
@@ -819,63 +674,8 @@
 		UseTestCoordinator:     true,
 	}
 
-<<<<<<< HEAD
-	useVRFOwner := true
-	useTestCoordinator := true
-	network, err := actions.EthereumNetworkConfigFromConfig(l, &config)
-	require.NoError(t, err, "Error building ethereum network config")
-
-	env, err := test_env.NewCLTestEnvBuilder().
-		WithTestInstance(t).
-		WithTestConfig(&config).
-		WithPrivateEthereumNetwork(network).
-		WithCLNodes(1).
-		WithFunding(big.NewFloat(*config.Common.ChainlinkNodeFunding)).
-		WithStandardCleanup().
-		Build()
-	require.NoError(t, err, "error creating test env")
-
-	env.ParallelTransactions(true)
-
-	mockETHLinkFeed, err := env.ContractDeployer.DeployVRFMockETHLINKFeed(big.NewInt(*config.VRFv2.General.LinkNativeFeedResponse))
-
-	require.NoError(t, err)
-	linkToken, err := actions.DeployLINKToken(env.ContractDeployer)
-	require.NoError(t, err)
-
-	networkConfig := networks.MustGetSelectedNetworkConfig(config.GetNetworkConfig())[0]
-	evmClient, err := env.GetEVMClient(networkConfig.ChainID)
-	require.NoError(t, err, "Getting EVM client shouldn't fail")
-
-	// register proving key against oracle address (sending key) in order to test oracleWithdraw
-	defaultWalletAddress := evmClient.GetDefaultWallet().Address()
-
-	numberOfTxKeysToCreate := 1
-	vrfv2Contracts, subIDs, vrfv2Data, _, err := vrfv2.SetupVRFV2Environment(
-		env,
-		networkConfig.ChainID,
-		[]vrfcommon.VRFNodeType{vrfcommon.VRF},
-		&config,
-		useVRFOwner,
-		useTestCoordinator,
-		linkToken,
-		mockETHLinkFeed,
-		defaultWalletAddress,
-		numberOfTxKeysToCreate,
-		1,
-		1,
-		l,
-	)
-	require.NoError(t, err, "error setting up VRF v2 env")
-
-	subID := subIDs[0]
-
-	subscription, err := vrfv2Contracts.CoordinatorV2.GetSubscription(testcontext.Get(t), subID)
-	require.NoError(t, err, "error getting subscription information")
-=======
 	testEnv, vrfContracts, vrfKey, _, err = vrfv2.SetupVRFV2Universe(testcontext.Get(t), t, config, chainID, cleanupFn, newEnvConfig, l)
 	require.NoError(t, err, "Error setting up VRFV2 universe")
->>>>>>> 05fdbbf0
 
 	evmClient, err := testEnv.GetEVMClient(chainID)
 	require.NoError(t, err, "Getting EVM client shouldn't fail")
@@ -988,65 +788,6 @@
 
 	config, err := tc.GetConfig("Smoke", tc.VRFv2)
 	require.NoError(t, err, "Error getting config")
-<<<<<<< HEAD
-
-	useVRFOwner := true
-	useTestCoordinator := true
-	network, err := actions.EthereumNetworkConfigFromConfig(l, &config)
-	require.NoError(t, err, "Error building ethereum network config")
-
-	env, err := test_env.NewCLTestEnvBuilder().
-		WithTestInstance(t).
-		WithTestConfig(&config).
-		WithPrivateEthereumNetwork(network).
-		WithCLNodes(2).
-		WithFunding(big.NewFloat(*config.Common.ChainlinkNodeFunding)).
-		WithStandardCleanup().
-		Build()
-	require.NoError(t, err, "error creating test env")
-
-	env.ParallelTransactions(true)
-
-	mockETHLinkFeed, err := env.ContractDeployer.DeployVRFMockETHLINKFeed(big.NewInt(*config.VRFv2.General.LinkNativeFeedResponse))
-
-	require.NoError(t, err)
-	linkToken, err := actions.DeployLINKToken(env.ContractDeployer)
-	require.NoError(t, err)
-
-	networkConfig := networks.MustGetSelectedNetworkConfig(config.GetNetworkConfig())[0]
-	evmClient, err := env.GetEVMClient(networkConfig.ChainID)
-	require.NoError(t, err, "Getting EVM client shouldn't fail")
-
-	// register proving key against oracle address (sending key) in order to test oracleWithdraw
-	defaultWalletAddress := evmClient.GetDefaultWallet().Address()
-
-	//Underfund Subscription
-	config.VRFv2.General.SubscriptionFundingAmountLink = ptr.Ptr(float64(0.000000000000000001)) // 1 Juel
-
-	//decrease default span for checking blockhashes for unfulfilled requests
-	config.VRFv2.General.BHSJobWaitBlocks = ptr.Ptr(2)
-	config.VRFv2.General.BHSJobLookBackBlocks = ptr.Ptr(20)
-
-	numberOfTxKeysToCreate := 0
-	vrfv2Contracts, subIDs, vrfv2KeyData, nodesMap, err := vrfv2.SetupVRFV2Environment(
-		env,
-		networkConfig.ChainID,
-		[]vrfcommon.VRFNodeType{vrfcommon.VRF, vrfcommon.BHS},
-		&config,
-		useVRFOwner,
-		useTestCoordinator,
-		linkToken,
-		mockETHLinkFeed,
-		defaultWalletAddress,
-		numberOfTxKeysToCreate,
-		1,
-		1,
-		l,
-	)
-	require.NoError(t, err, "error setting up VRF v2 env")
-
-	subID := subIDs[0]
-=======
 	vrfv2Config := config.VRFv2
 	chainID := networks.MustGetSelectedNetworkConfig(config.GetNetworkConfig())[0].ChainID
 
@@ -1080,7 +821,6 @@
 		UseVRFOwner:            false,
 		UseTestCoordinator:     false,
 	}
->>>>>>> 05fdbbf0
 
 	testEnv, vrfContracts, vrfKey, nodeTypeToNodeMap, err = vrfv2.SetupVRFV2Universe(testcontext.Get(t), t, config, chainID, cleanupFn, newEnvConfig, l)
 	require.NoError(t, err, "Error setting up VRFV2 universe")
@@ -1135,11 +875,7 @@
 		_, err = actions.WaitForBlockNumberToBe(randRequestBlockNumber+uint64(257), evmClient, &wg, time.Second*260, t)
 		wg.Wait()
 		require.NoError(t, err)
-<<<<<<< HEAD
-		err = vrfv2.FundSubscriptions(env, networkConfig.ChainID, big.NewFloat(*configCopy.VRFv2.General.SubscriptionFundingAmountLink), linkToken, vrfv2Contracts.CoordinatorV2, subIDs)
-=======
 		err = vrfv2.FundSubscriptions(testEnv, chainID, big.NewFloat(*configCopy.VRFv2.General.SubscriptionFundingAmountLink), vrfContracts.LinkToken, vrfContracts.CoordinatorV2, subIDsForBHS)
->>>>>>> 05fdbbf0
 		require.NoError(t, err, "error funding subscriptions")
 		randomWordsFulfilledEvent, err := vrfContracts.CoordinatorV2.WaitForRandomWordsFulfilledEvent(
 			[]*big.Int{randomWordsRequestedEvent.RequestId},
@@ -1197,11 +933,7 @@
 
 		var wg sync.WaitGroup
 		wg.Add(1)
-<<<<<<< HEAD
-		_, err = actions.WaitForBlockNumberToBe(randRequestBlockNumber+uint64(*config.VRFv2.General.BHSJobWaitBlocks), evmClient, &wg, time.Minute*1, t)
-=======
 		_, err = actions.WaitForBlockNumberToBe(randRequestBlockNumber+uint64(*configCopy.VRFv2.General.BHSJobWaitBlocks), evmClient, &wg, time.Minute*1, t)
->>>>>>> 05fdbbf0
 		wg.Wait()
 		require.NoError(t, err, "error waiting for blocknumber to be")
 
