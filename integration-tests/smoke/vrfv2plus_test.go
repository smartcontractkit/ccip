--- conflicted
+++ resolved
@@ -19,15 +19,12 @@
 	"github.com/smartcontractkit/chainlink-testing-framework/networks"
 	"github.com/smartcontractkit/chainlink-testing-framework/utils/ptr"
 	"github.com/smartcontractkit/chainlink-testing-framework/utils/testcontext"
-<<<<<<< HEAD
 	"github.com/smartcontractkit/chainlink/integration-tests/actions"
-=======
-
->>>>>>> e22dcc15
 	vrfcommon "github.com/smartcontractkit/chainlink/integration-tests/actions/vrf/common"
 	"github.com/smartcontractkit/chainlink/integration-tests/actions/vrf/vrfv2plus"
 	"github.com/smartcontractkit/chainlink/integration-tests/client"
 	"github.com/smartcontractkit/chainlink/integration-tests/contracts"
+
 	"github.com/smartcontractkit/chainlink/v2/core/chains/evm/assets"
 	"github.com/smartcontractkit/chainlink/v2/core/gethwrappers/generated/blockhash_store"
 
@@ -63,7 +60,7 @@
 				Msg("Network is a simulated network. Skipping fund return for Coordinator Subscriptions.")
 		} else {
 			if *vrfv2PlusConfig.General.CancelSubsAfterTestRun {
-				//cancel subs and return funds to sub owner
+				// cancel subs and return funds to sub owner
 				vrfv2plus.CancelSubsAndReturnFunds(testcontext.Get(t), vrfContracts, defaultWalletAddress, subIDsForCancellingAfterTest, l)
 			}
 		}
@@ -89,7 +86,7 @@
 
 	t.Run("Link Billing", func(t *testing.T) {
 		configCopy := config.MustCopy().(tc.TestConfig)
-		var isNativeBilling = false
+		isNativeBilling := false
 		consumers, subIDsForRequestRandomness, err := vrfv2plus.SetupNewConsumersAndSubs(
 			env,
 			chainID,
@@ -145,7 +142,7 @@
 	t.Run("Native Billing", func(t *testing.T) {
 		configCopy := config.MustCopy().(tc.TestConfig)
 		testConfig := configCopy.VRFv2Plus.General
-		var isNativeBilling = true
+		isNativeBilling := true
 
 		consumers, subIDs, err := vrfv2plus.SetupNewConsumersAndSubs(
 			env,
@@ -201,7 +198,7 @@
 	t.Run("VRF Node waits block confirmation number specified by the consumer in the rand request before sending fulfilment on-chain", func(t *testing.T) {
 		configCopy := config.MustCopy().(tc.TestConfig)
 		testConfig := configCopy.VRFv2Plus.General
-		var isNativeBilling = true
+		isNativeBilling := true
 
 		consumers, subIDs, err := vrfv2plus.SetupNewConsumersAndSubs(
 			env,
@@ -245,7 +242,7 @@
 
 	t.Run("CL Node VRF Job Runs", func(t *testing.T) {
 		configCopy := config.MustCopy().(tc.TestConfig)
-		var isNativeBilling = false
+		isNativeBilling := false
 		consumers, subIDsForRequestRandomness, err := vrfv2plus.SetupNewConsumersAndSubs(
 			env,
 			chainID,
@@ -300,7 +297,7 @@
 		t.Run("Link Billing", func(t *testing.T) {
 			configCopy := config.MustCopy().(tc.TestConfig)
 			testConfig := configCopy.VRFv2Plus.General
-			var isNativeBilling = false
+			isNativeBilling := false
 
 			wrapperConsumerJuelsBalanceBeforeRequest, err := vrfContracts.LinkToken.BalanceOf(testcontext.Get(t), wrapperContracts.LoadTestConsumers[0].Address())
 			require.NoError(t, err, "error getting wrapper consumer balance")
@@ -336,8 +333,8 @@
 			require.NoError(t, err, "error getting wrapper consumer balance")
 			require.Equal(t, expectedWrapperConsumerJuelsBalance, wrapperConsumerJuelsBalanceAfterRequest)
 
-			//todo: uncomment when VRF-651 will be fixed
-			//require.Equal(t, 1, consumerStatus.Paid.Cmp(randomWordsFulfilledEvent.Payment), "Expected Consumer contract pay more than the Coordinator Sub")
+			// todo: uncomment when VRF-651 will be fixed
+			// require.Equal(t, 1, consumerStatus.Paid.Cmp(randomWordsFulfilledEvent.Payment), "Expected Consumer contract pay more than the Coordinator Sub")
 			vrfcommon.LogFulfillmentDetailsLinkBilling(l, wrapperConsumerJuelsBalanceBeforeRequest, wrapperConsumerJuelsBalanceAfterRequest, consumerStatus, randomWordsFulfilledEvent)
 
 			require.Equal(t, *testConfig.NumberOfWords, uint32(len(consumerStatus.RandomWords)))
@@ -349,7 +346,7 @@
 		t.Run("Native Billing", func(t *testing.T) {
 			configCopy := config.MustCopy().(tc.TestConfig)
 			testConfig := configCopy.VRFv2Plus.General
-			var isNativeBilling = true
+			isNativeBilling := true
 
 			wrapperConsumerBalanceBeforeRequestWei, err := evmClient.BalanceAt(testcontext.Get(t), common.HexToAddress(wrapperContracts.LoadTestConsumers[0].Address()))
 			require.NoError(t, err, "error getting wrapper consumer balance")
@@ -385,8 +382,8 @@
 			require.NoError(t, err, "error getting wrapper consumer balance")
 			require.Equal(t, expectedWrapperConsumerWeiBalance, wrapperConsumerBalanceAfterRequestWei)
 
-			//todo: uncomment when VRF-651 will be fixed
-			//require.Equal(t, 1, consumerStatus.Paid.Cmp(randomWordsFulfilledEvent.Payment), "Expected Consumer contract pay more than the Coordinator Sub")
+			// todo: uncomment when VRF-651 will be fixed
+			// require.Equal(t, 1, consumerStatus.Paid.Cmp(randomWordsFulfilledEvent.Payment), "Expected Consumer contract pay more than the Coordinator Sub")
 			vrfcommon.LogFulfillmentDetailsNativeBilling(l, wrapperConsumerBalanceBeforeRequestWei, wrapperConsumerBalanceAfterRequestWei, consumerStatus, randomWordsFulfilledEvent)
 
 			require.Equal(t, *testConfig.NumberOfWords, uint32(len(consumerStatus.RandomWords)))
@@ -473,7 +470,7 @@
 		testWalletBalanceLinkAfterSubCancelling, err := vrfContracts.LinkToken.BalanceOf(testcontext.Get(t), testWalletAddress.String())
 		require.NoError(t, err)
 
-		//Verify that sub was deleted from Coordinator
+		// Verify that sub was deleted from Coordinator
 		_, err = vrfContracts.CoordinatorV2Plus.GetSubscription(testcontext.Get(t), subID)
 		require.Error(t, err, "error not occurred when trying to get deleted subscription from old Coordinator after sub migration")
 
@@ -492,17 +489,16 @@
 			Str("Sub Balance - Link", subBalanceLink.String()).
 			Msg("Sub funds returned")
 
-		//todo - this fails on SIMULATED env as tx cost is calculated different as for testnets and it's not receipt.EffectiveGasPrice*receipt.GasUsed
-		//require.Equal(t, subFundsReturnedNativeExpected, subFundsReturnedNativeActual, "Returned funds are not equal to sub balance that was cancelled")
+		// todo - this fails on SIMULATED env as tx cost is calculated different as for testnets and it's not receipt.EffectiveGasPrice*receipt.GasUsed
+		// require.Equal(t, subFundsReturnedNativeExpected, subFundsReturnedNativeActual, "Returned funds are not equal to sub balance that was cancelled")
 		require.Equal(t, 1, testWalletBalanceNativeAfterSubCancelling.Cmp(testWalletBalanceNativeBeforeSubCancelling), "Native funds were not returned after sub cancellation")
 		require.Equal(t, 0, subBalanceLink.Cmp(subFundsReturnedLinkActual), "Returned LINK funds are not equal to sub balance that was cancelled")
-
 	})
 	t.Run("Owner Canceling Sub And Returning Funds While Having Pending Requests", func(t *testing.T) {
 		configCopy := config.MustCopy().(tc.TestConfig)
 		testConfig := configCopy.VRFv2Plus.General
 
-		//underfund subs in order rand fulfillments to fail
+		// underfund subs in order rand fulfillments to fail
 		testConfig.SubscriptionFundingAmountNative = ptr.Ptr(float64(0))
 		testConfig.SubscriptionFundingAmountLink = ptr.Ptr(float64(0))
 
@@ -615,7 +611,7 @@
 		walletBalanceLinkAfterSubCancelling, err := vrfContracts.LinkToken.BalanceOf(testcontext.Get(t), defaultWalletAddress)
 		require.NoError(t, err)
 
-		//Verify that sub was deleted from Coordinator
+		// Verify that sub was deleted from Coordinator
 		_, err = vrfContracts.CoordinatorV2Plus.GetSubscription(testcontext.Get(t), subID)
 		require.Error(t, err, "error not occurred when trying to get deleted subscription from old Coordinator after sub migration")
 
@@ -636,12 +632,12 @@
 			Str("walletBalanceNativeAfterSubCancelling", walletBalanceNativeAfterSubCancelling.String()).
 			Msg("Sub funds returned")
 
-		//todo - need to use different wallet for each test to verify exact amount of Native/LINK returned
-		//todo - as defaultWallet is used in other tests in parallel which might affect the balance - TT-684
-		//require.Equal(t, 1, walletBalanceNativeAfterSubCancelling.Cmp(walletBalanceNativeBeforeSubCancelling), "Native funds were not returned after sub cancellation")
-
-		//todo - this fails on SIMULATED env as tx cost is calculated different as for testnets and it's not receipt.EffectiveGasPrice*receipt.GasUsed
-		//require.Equal(t, subFundsReturnedNativeExpected, subFundsReturnedNativeActual, "Returned funds are not equal to sub balance that was cancelled")
+		// todo - need to use different wallet for each test to verify exact amount of Native/LINK returned
+		// todo - as defaultWallet is used in other tests in parallel which might affect the balance - TT-684
+		// require.Equal(t, 1, walletBalanceNativeAfterSubCancelling.Cmp(walletBalanceNativeBeforeSubCancelling), "Native funds were not returned after sub cancellation")
+
+		// todo - this fails on SIMULATED env as tx cost is calculated different as for testnets and it's not receipt.EffectiveGasPrice*receipt.GasUsed
+		// require.Equal(t, subFundsReturnedNativeExpected, subFundsReturnedNativeActual, "Returned funds are not equal to sub balance that was cancelled")
 		require.Equal(t, 0, subBalanceLink.Cmp(subFundsReturnedLinkActual), "Returned LINK funds are not equal to sub balance that was cancelled")
 
 		activeSubscriptionIdsAfterSubCancellation, err := vrfContracts.CoordinatorV2Plus.GetActiveSubscriptionIds(testcontext.Get(t), big.NewInt(0), big.NewInt(0))
@@ -731,7 +727,7 @@
 		defaultWalletBalanceLinkAfterWithdraw, err := vrfContracts.LinkToken.BalanceOf(testcontext.Get(t), defaultWalletAddress)
 		require.NoError(t, err)
 
-		//not possible to verify exact amount of Native/LINK returned as defaultWallet is used in other tests in parallel which might affect the balance
+		// not possible to verify exact amount of Native/LINK returned as defaultWallet is used in other tests in parallel which might affect the balance
 		require.Equal(t, 1, defaultWalletBalanceNativeAfterWithdraw.Cmp(defaultWalletBalanceNativeBeforeWithdraw), "Native funds were not returned after oracle withdraw native")
 		require.Equal(t, 1, defaultWalletBalanceLinkAfterWithdraw.Cmp(defaultWalletBalanceLinkBeforeWithdraw), "LINK funds were not returned after oracle withdraw")
 	})
@@ -764,7 +760,7 @@
 				Msg("Network is a simulated network. Skipping fund return for Coordinator Subscriptions.")
 		} else {
 			if *vrfv2PlusConfig.General.CancelSubsAfterTestRun {
-				//cancel subs and return funds to sub owner
+				// cancel subs and return funds to sub owner
 				vrfv2plus.CancelSubsAndReturnFunds(testcontext.Get(t), vrfContracts, defaultWalletAddress, subIDsForCancellingAfterTest, l)
 			}
 		}
@@ -790,7 +786,7 @@
 
 	t.Run("Request Randomness with multiple sending keys", func(t *testing.T) {
 		configCopy := config.MustCopy().(tc.TestConfig)
-		var isNativeBilling = true
+		isNativeBilling := true
 
 		consumers, subIDs, err := vrfv2plus.SetupNewConsumersAndSubs(
 			env,
@@ -827,7 +823,7 @@
 			)
 			require.NoError(t, err, "error requesting randomness and waiting for fulfilment")
 
-			//todo - move TransactionByHash to EVMClient in CTF
+			// todo - move TransactionByHash to EVMClient in CTF
 			fulfillmentTx, _, err := actions.GetTxByHash(testcontext.Get(t), evmClient, randomWordsFulfilledEvent.Raw.TxHash)
 			require.NoError(t, err, "error getting tx from hash")
 			fulfillmentTxFromAddress, err := actions.GetTxFromAddress(fulfillmentTx)
@@ -871,7 +867,7 @@
 				Msg("Network is a simulated network. Skipping fund return for Coordinator Subscriptions.")
 		} else {
 			if *vrfv2PlusConfig.General.CancelSubsAfterTestRun {
-				//cancel subs and return funds to sub owner
+				// cancel subs and return funds to sub owner
 				vrfv2plus.CancelSubsAndReturnFunds(testcontext.Get(t), vrfContracts, defaultWalletAddress, subIDsForCancellingAfterTest, l)
 			}
 		}
@@ -926,7 +922,7 @@
 		oldSubscriptionBeforeMigration, err := vrfContracts.CoordinatorV2Plus.GetSubscription(testcontext.Get(t), subID)
 		require.NoError(t, err, "error getting subscription information")
 
-		//Migration Process
+		// Migration Process
 		newCoordinator, err := env.ContractDeployer.DeployVRFCoordinatorV2PlusUpgradedVersion(vrfContracts.BHS.Address())
 		require.NoError(t, err, "error deploying VRF CoordinatorV2PlusUpgradedVersion")
 
@@ -1010,7 +1006,7 @@
 
 		vrfv2plus.LogSubDetailsAfterMigration(l, newCoordinator, subID, migratedSubscription)
 
-		//Verify that Coordinators were updated in Consumers
+		// Verify that Coordinators were updated in Consumers
 		for _, consumer := range consumers {
 			coordinatorAddressInConsumerAfterMigration, err := consumer.GetCoordinator(testcontext.Get(t))
 			require.NoError(t, err, "error getting Coordinator from Consumer contract")
@@ -1021,13 +1017,13 @@
 				Msg("Coordinator Address in Consumer After Migration")
 		}
 
-		//Verify old and migrated subs
+		// Verify old and migrated subs
 		require.Equal(t, oldSubscriptionBeforeMigration.NativeBalance, migratedSubscription.NativeBalance)
 		require.Equal(t, oldSubscriptionBeforeMigration.Balance, migratedSubscription.Balance)
 		require.Equal(t, oldSubscriptionBeforeMigration.SubOwner, migratedSubscription.SubOwner)
 		require.Equal(t, oldSubscriptionBeforeMigration.Consumers, migratedSubscription.Consumers)
 
-		//Verify that old sub was deleted from old Coordinator
+		// Verify that old sub was deleted from old Coordinator
 		_, err = vrfContracts.CoordinatorV2Plus.GetSubscription(testcontext.Get(t), subID)
 		require.Error(t, err, "error not occurred when trying to get deleted subscription from old Coordinator after sub migration")
 
@@ -1040,7 +1036,7 @@
 		require.Len(t, activeSubIdsMigratedCoordinator, 1, "Active Sub Ids length is not equal to 1 for Migrated Coordinator after migration")
 		require.Equal(t, subID, activeSubIdsMigratedCoordinator[0])
 
-		//Verify that total balances changed for Link and Eth for new and old coordinator
+		// Verify that total balances changed for Link and Eth for new and old coordinator
 		expectedLinkTotalBalanceForMigratedCoordinator := new(big.Int).Add(oldSubscriptionBeforeMigration.Balance, migratedCoordinatorLinkTotalBalanceBeforeMigration)
 		expectedEthTotalBalanceForMigratedCoordinator := new(big.Int).Add(oldSubscriptionBeforeMigration.NativeBalance, migratedCoordinatorEthTotalBalanceBeforeMigration)
 
@@ -1051,7 +1047,7 @@
 		require.Equal(t, 0, expectedLinkTotalBalanceForOldCoordinator.Cmp(oldCoordinatorLinkTotalBalanceAfterMigration))
 		require.Equal(t, 0, expectedEthTotalBalanceForOldCoordinator.Cmp(oldCoordinatorEthTotalBalanceAfterMigration))
 
-		//Verify rand requests fulfills with Link Token billing
+		// Verify rand requests fulfills with Link Token billing
 		_, _, err = vrfv2plus.RequestRandomnessAndWaitForFulfillment(
 			consumers[0],
 			newCoordinator,
@@ -1063,7 +1059,7 @@
 		)
 		require.NoError(t, err, "error requesting randomness and waiting for fulfilment")
 
-		//Verify rand requests fulfills with Native Token billing
+		// Verify rand requests fulfills with Native Token billing
 		_, _, err = vrfv2plus.RequestRandomnessAndWaitForFulfillment(
 			consumers[1],
 			newCoordinator,
@@ -1110,7 +1106,7 @@
 		oldSubscriptionBeforeMigration, err := vrfContracts.CoordinatorV2Plus.GetSubscription(testcontext.Get(t), subID)
 		require.NoError(t, err, "error getting subscription information")
 
-		//Migration Process
+		// Migration Process
 		newCoordinator, err := env.ContractDeployer.DeployVRFCoordinatorV2PlusUpgradedVersion(vrfContracts.BHS.Address())
 		require.NoError(t, err, "error deploying VRF CoordinatorV2PlusUpgradedVersion")
 
@@ -1204,13 +1200,13 @@
 			Str("Coordinator", coordinatorAddressInConsumerAfterMigration.String()).
 			Msg("Coordinator Address in VRFV2PlusWrapper After Migration")
 
-		//Verify old and migrated subs
+		// Verify old and migrated subs
 		require.Equal(t, oldSubscriptionBeforeMigration.NativeBalance, migratedSubscription.NativeBalance)
 		require.Equal(t, oldSubscriptionBeforeMigration.Balance, migratedSubscription.Balance)
 		require.Equal(t, oldSubscriptionBeforeMigration.SubOwner, migratedSubscription.SubOwner)
 		require.Equal(t, oldSubscriptionBeforeMigration.Consumers, migratedSubscription.Consumers)
 
-		//Verify that old sub was deleted from old Coordinator
+		// Verify that old sub was deleted from old Coordinator
 		_, err = vrfContracts.CoordinatorV2Plus.GetSubscription(testcontext.Get(t), subID)
 		require.Error(t, err, "error not occurred when trying to get deleted subscription from old Coordinator after sub migration")
 
@@ -1223,7 +1219,7 @@
 		require.Len(t, activeSubIdsMigratedCoordinator, 1, "Active Sub Ids length is not equal to 1 for Migrated Coordinator after migration")
 		require.Equal(t, subID, activeSubIdsMigratedCoordinator[0])
 
-		//Verify that total balances changed for Link and Eth for new and old coordinator
+		// Verify that total balances changed for Link and Eth for new and old coordinator
 		expectedLinkTotalBalanceForMigratedCoordinator := new(big.Int).Add(oldSubscriptionBeforeMigration.Balance, migratedCoordinatorLinkTotalBalanceBeforeMigration)
 		expectedEthTotalBalanceForMigratedCoordinator := new(big.Int).Add(oldSubscriptionBeforeMigration.NativeBalance, migratedCoordinatorEthTotalBalanceBeforeMigration)
 
@@ -1294,7 +1290,7 @@
 				Msg("Network is a simulated network. Skipping fund return for Coordinator Subscriptions.")
 		} else {
 			if *vrfv2PlusConfig.General.CancelSubsAfterTestRun {
-				//cancel subs and return funds to sub owner
+				// cancel subs and return funds to sub owner
 				vrfv2plus.CancelSubsAndReturnFunds(testcontext.Get(t), vrfContracts, defaultWalletAddress, subIDsForCancellingAfterTest, l)
 			}
 		}
@@ -1305,7 +1301,7 @@
 		}
 	}
 
-	//decrease default span for checking blockhashes for unfulfilled requests
+	// decrease default span for checking blockhashes for unfulfilled requests
 	vrfv2PlusConfig.General.BHSJobWaitBlocks = ptr.Ptr(2)
 	vrfv2PlusConfig.General.BHSJobLookBackBlocks = ptr.Ptr(20)
 
@@ -1323,11 +1319,11 @@
 	require.NoError(t, err, "Getting EVM client shouldn't fail")
 	defaultWalletAddress = evmClient.GetDefaultWallet().Address()
 
-	var isNativeBilling = true
+	isNativeBilling := true
 	t.Run("BHS Job with complete E2E - wait 256 blocks to see if Rand Request is fulfilled", func(t *testing.T) {
 		t.Skip("Skipped since should be run on-demand on live testnet due to long execution time")
 		configCopy := config.MustCopy().(tc.TestConfig)
-		//Underfund Subscription
+		// Underfund Subscription
 		configCopy.VRFv2Plus.General.SubscriptionFundingAmountLink = ptr.Ptr(float64(0))
 		configCopy.VRFv2Plus.General.SubscriptionFundingAmountNative = ptr.Ptr(float64(0))
 
@@ -1362,7 +1358,7 @@
 		randRequestBlockNumber := randomWordsRequestedEvent.Raw.BlockNumber
 		var wg sync.WaitGroup
 		wg.Add(1)
-		//Wait at least 256 blocks
+		// Wait at least 256 blocks
 		_, err = actions.WaitForBlockNumberToBe(randRequestBlockNumber+uint64(257), evmClient, &wg, time.Second*260, t)
 		wg.Wait()
 		require.NoError(t, err)
@@ -1402,7 +1398,7 @@
 
 	t.Run("BHS Job should fill in blockhashes into BHS contract for unfulfilled requests", func(t *testing.T) {
 		configCopy := config.MustCopy().(tc.TestConfig)
-		//Underfund Subscription
+		// Underfund Subscription
 		configCopy.VRFv2Plus.General.SubscriptionFundingAmountLink = ptr.Ptr(float64(0))
 		configCopy.VRFv2Plus.General.SubscriptionFundingAmountNative = ptr.Ptr(float64(0))
 
@@ -1423,7 +1419,7 @@
 		vrfcommon.LogSubDetails(l, subscription, subID.String(), vrfContracts.CoordinatorV2Plus)
 		subIDsForCancellingAfterTest = append(subIDsForCancellingAfterTest, subIDs...)
 
-		//BHS node should fill in blockhashes into BHS contract depending on the waitBlocks and lookBackBlocks settings
+		// BHS node should fill in blockhashes into BHS contract depending on the waitBlocks and lookBackBlocks settings
 		randomWordsRequestedEvent, err := vrfv2plus.RequestRandomness(
 			consumers[0],
 			vrfContracts.CoordinatorV2Plus,
@@ -1515,7 +1511,7 @@
 				Msg("Network is a simulated network. Skipping fund return for Coordinator Subscriptions.")
 		} else {
 			if *vrfv2PlusConfig.General.CancelSubsAfterTestRun {
-				//cancel subs and return funds to sub owner
+				// cancel subs and return funds to sub owner
 				vrfv2plus.CancelSubsAndReturnFunds(testcontext.Get(t), vrfContracts, defaultWalletAddress, subIDsForCancellingAfterTest, l)
 			}
 		}
@@ -1546,7 +1542,7 @@
 	require.NoError(t, err, "Getting EVM client shouldn't fail")
 	defaultWalletAddress = evmClient.GetDefaultWallet().Address()
 
-	var isNativeBilling = true
+	isNativeBilling := true
 	t.Run("BHF Job with complete E2E - wait 256 blocks to see if Rand Request is fulfilled", func(t *testing.T) {
 		// t.Skip("Skipped since should be run on-demand on live testnet due to long execution time")
 		configCopy := config.MustCopy().(tc.TestConfig)
@@ -1585,7 +1581,7 @@
 		randRequestBlockNumber := randomWordsRequestedEvent.Raw.BlockNumber
 		var wg sync.WaitGroup
 		wg.Add(1)
-		//Wait at least 260 blocks
+		// Wait at least 260 blocks
 		_, err = actions.WaitForBlockNumberToBe(randRequestBlockNumber+uint64(260), evmClient, &wg, time.Second*262, t)
 		wg.Wait()
 		require.NoError(t, err)
@@ -1663,7 +1659,7 @@
 				Msg("Network is a simulated network. Skipping fund return for Coordinator Subscriptions.")
 		} else {
 			if *vrfv2PlusConfig.General.CancelSubsAfterTestRun {
-				//cancel subs and return funds to sub owner
+				// cancel subs and return funds to sub owner
 				vrfv2plus.CancelSubsAndReturnFunds(testcontext.Get(t), vrfContracts, defaultWalletAddress, subIDsForCancellingAfterTest, l)
 			}
 		}
@@ -1695,7 +1691,7 @@
 
 	t.Run("Timed out request fulfilled after node restart with replay", func(t *testing.T) {
 		configCopy := config.MustCopy().(tc.TestConfig)
-		var isNativeBilling = false
+		isNativeBilling := false
 
 		consumers, subIDs, err := vrfv2plus.SetupNewConsumersAndSubs(
 			env,
@@ -1862,7 +1858,7 @@
 				Msg("Network is a simulated network. Skipping fund return for Coordinator Subscriptions.")
 		} else {
 			if *vrfv2PlusConfig.General.CancelSubsAfterTestRun {
-				//cancel subs and return funds to sub owner
+				// cancel subs and return funds to sub owner
 				vrfv2plus.CancelSubsAndReturnFunds(testcontext.Get(t), vrfContracts, defaultWalletAddress, subIDsForCancellingAfterTest, l)
 			}
 		}
@@ -1907,7 +1903,7 @@
 	vrfcommon.LogSubDetails(l, subscription, subID.String(), vrfContracts.CoordinatorV2Plus)
 	subIDsForCancellingAfterTest = append(subIDsForCancellingAfterTest, subIDs...)
 
-	var isNativeBilling = true
+	isNativeBilling := true
 
 	l.Info().Uint16("minimumConfirmationDelay", *config.VRFv2Plus.General.MinimumConfirmations).Msg("Minimum Confirmation Delay")
 
@@ -1955,7 +1951,7 @@
 				Msg("Network is a simulated network. Skipping fund return for Coordinator Subscriptions.")
 		} else {
 			if *vrfv2PlusConfig.General.CancelSubsAfterTestRun {
-				//cancel subs and return funds to sub owner
+				// cancel subs and return funds to sub owner
 				vrfv2plus.CancelSubsAndReturnFunds(testcontext.Get(t), vrfContracts, defaultWalletAddress, subIDsForCancellingAfterTest, l)
 			}
 		}
@@ -1979,7 +1975,7 @@
 	require.NoError(t, err, "Getting EVM client shouldn't fail")
 	defaultWalletAddress = evmClient.GetDefaultWallet().Address()
 
-	var isNativeBilling = true
+	isNativeBilling := true
 
 	consumers, subIDs, err := vrfv2plus.SetupNewConsumersAndSubs(
 		env,
@@ -2002,7 +1998,7 @@
 		configCopy := config.MustCopy().(tc.TestConfig)
 		configCopy.VRFv2Plus.General.MinimumConfirmations = ptr.Ptr[uint16](10)
 
-		//1. request randomness and wait for fulfillment for blockhash from Reorged Fork
+		// 1. request randomness and wait for fulfillment for blockhash from Reorged Fork
 		randomWordsRequestedEvent, randomWordsFulfilledEventOnReorgedFork, err := vrfv2plus.RequestRandomnessAndWaitForFulfillment(
 			consumers[0],
 			vrfContracts.CoordinatorV2Plus,
@@ -2020,17 +2016,17 @@
 		rpcUrl, err := actions.GetRPCUrl(env, chainID)
 		require.NoError(t, err, "error getting rpc url")
 
-		//2. rewind chain by n number of blocks - basically, mimicking reorg scenario
+		// 2. rewind chain by n number of blocks - basically, mimicking reorg scenario
 		latestBlockNumberAfterReorg, err := actions.RewindSimulatedChainToBlockNumber(testcontext.Get(t), evmClient, rpcUrl, rewindChainToBlock, l)
 		require.NoError(t, err, fmt.Sprintf("error rewinding chain to block number %d", rewindChainToBlock))
 
-		//3.1 ensure that chain is reorged and latest block number is greater than the block number when request was made
+		// 3.1 ensure that chain is reorged and latest block number is greater than the block number when request was made
 		require.Greater(t, latestBlockNumberAfterReorg, randomWordsRequestedEvent.Raw.BlockNumber)
 
-		//3.2 ensure that chain is reorged and latest block number is less than the block number when fulfilment was performed
+		// 3.2 ensure that chain is reorged and latest block number is less than the block number when fulfilment was performed
 		require.Less(t, latestBlockNumberAfterReorg, randomWordsFulfilledEventOnReorgedFork.Raw.BlockNumber)
 
-		//4. wait for the fulfillment which VRF Node will generate for Canonical chain
+		// 4. wait for the fulfillment which VRF Node will generate for Canonical chain
 		_, err = vrfv2plus.WaitRandomWordsFulfilledEvent(
 			vrfContracts.CoordinatorV2Plus,
 			randomWordsRequestedEvent.RequestId,
@@ -2044,10 +2040,10 @@
 
 	t.Run("Reorg on rand request", func(t *testing.T) {
 		configCopy := config.MustCopy().(tc.TestConfig)
-		//1. set minimum confirmations to higher value so that we can be sure that request won't be fulfilled before reorg
+		// 1. set minimum confirmations to higher value so that we can be sure that request won't be fulfilled before reorg
 		configCopy.VRFv2Plus.General.MinimumConfirmations = ptr.Ptr[uint16](6)
 
-		//2. request randomness
+		// 2. request randomness
 		randomWordsRequestedEvent, err := vrfv2plus.RequestRandomness(
 			consumers[0],
 			vrfContracts.CoordinatorV2Plus,
@@ -2065,17 +2061,17 @@
 		rpcUrl, err := actions.GetRPCUrl(env, chainID)
 		require.NoError(t, err, "error getting rpc url")
 
-		//3. rewind chain by n number of blocks - basically, mimicking reorg scenario
+		// 3. rewind chain by n number of blocks - basically, mimicking reorg scenario
 		latestBlockNumberAfterReorg, err := actions.RewindSimulatedChainToBlockNumber(testcontext.Get(t), evmClient, rpcUrl, rewindChainToBlockNumber, l)
 		require.NoError(t, err, fmt.Sprintf("error rewinding chain to block number %d", rewindChainToBlockNumber))
 
-		//4. ensure that chain is reorged and latest block number is less than the block number when request was made
+		// 4. ensure that chain is reorged and latest block number is less than the block number when request was made
 		require.Less(t, latestBlockNumberAfterReorg, randomWordsRequestedEvent.Raw.BlockNumber)
 
-		//5. ensure that rand request is not fulfilled for the request which was made on reorged fork
+		// 5. ensure that rand request is not fulfilled for the request which was made on reorged fork
 		// For context - when performing debug_setHead on geth simulated chain and therefore rewinding chain to a previous block,
-		//then tx that was mined after reorg will not appear in canonical chain contrary to real world scenario
-		//Hence, we only verify that VRF node will not generate fulfillment for the reorged fork request
+		// then tx that was mined after reorg will not appear in canonical chain contrary to real world scenario
+		// Hence, we only verify that VRF node will not generate fulfillment for the reorged fork request
 		_, err = vrfContracts.CoordinatorV2Plus.WaitForRandomWordsFulfilledEvent(
 			contracts.RandomWordsFulfilledEventFilter{
 				RequestIds: []*big.Int{randomWordsRequestedEvent.RequestId},
@@ -2085,5 +2081,4 @@
 		)
 		require.Error(t, err, "fulfillment should not be generated for the request which was made on reorged fork on Simulated Chain")
 	})
-
 }