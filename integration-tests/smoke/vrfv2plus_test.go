--- conflicted
+++ resolved
@@ -75,58 +75,8 @@
 		UseTestCoordinator:     false,
 	}
 
-<<<<<<< HEAD
-	network, err := actions.EthereumNetworkConfigFromConfig(l, &config)
-	require.NoError(t, err, "Error building ethereum network config")
-
-	env, err := test_env.NewCLTestEnvBuilder().
-		WithTestInstance(t).
-		WithTestConfig(&config).
-		WithPrivateEthereumNetwork(network).
-		WithCLNodes(1).
-		WithFunding(big.NewFloat(*config.Common.ChainlinkNodeFunding)).
-		WithStandardCleanup().
-		Build()
-	require.NoError(t, err, "error creating test env")
-
-	env.ParallelTransactions(true)
-
-	mockETHLinkFeed, err := actions.DeployMockETHLinkFeed(env.ContractDeployer, big.NewInt(*config.VRFv2Plus.General.LinkNativeFeedResponse))
-	require.NoError(t, err, "error deploying mock ETH/LINK feed")
-
-	linkToken, err := actions.DeployLINKToken(env.ContractDeployer)
-	require.NoError(t, err, "error deploying LINK contract")
-
-	networkConfig := networks.MustGetSelectedNetworkConfig(config.GetNetworkConfig())[0]
-	evmClient, err := env.GetEVMClient(networkConfig.ChainID)
-	require.NoError(t, err, "Getting EVM client shouldn't fail")
-
-	// default wallet address is used to test Withdraw
-	defaultWalletAddress := evmClient.GetDefaultWallet().Address()
-
-	numberOfTxKeysToCreate := 2
-	vrfv2PlusContracts, subIDs, vrfv2PlusData, nodesMap, err := vrfv2plus.SetupVRFV2_5Environment(
-		env,
-		networkConfig.ChainID,
-		[]vrfcommon.VRFNodeType{vrfcommon.VRF},
-		&config,
-		linkToken,
-		mockETHLinkFeed,
-		numberOfTxKeysToCreate,
-		1,
-		1,
-		l,
-	)
-	require.NoError(t, err, "error setting up VRF v2_5 env")
-
-	subID := subIDs[0]
-
-	subscription, err := vrfv2PlusContracts.CoordinatorV2Plus.GetSubscription(testcontext.Get(t), subID)
-	require.NoError(t, err, "error getting subscription information")
-=======
 	env, vrfContracts, vrfKey, nodeTypeToNodeMap, err = vrfv2plus.SetupVRFV2PlusUniverse(testcontext.Get(t), t, config, chainID, cleanupFn, newEnvConfig, l)
 	require.NoError(t, err, "Error setting up VRFv2Plus universe")
->>>>>>> 05fdbbf0
 
 	evmClient, err := env.GetEVMClient(chainID)
 	require.NoError(t, err, "Getting EVM client shouldn't fail")
@@ -261,11 +211,7 @@
 		wrapperContracts, wrapperSubID, err := vrfv2plus.SetupVRFV2PlusWrapperEnvironment(
 			testcontext.Get(t),
 			env,
-<<<<<<< HEAD
-			networkConfig.ChainID,
-=======
 			chainID,
->>>>>>> 05fdbbf0
 			&configCopy,
 			vrfContracts.LinkToken,
 			vrfContracts.MockETHLINKFeed,
@@ -378,20 +324,11 @@
 		configCopy := config.MustCopy().(tc.TestConfig)
 		_, subIDs, err := vrfv2plus.SetupNewConsumersAndSubs(
 			env,
-<<<<<<< HEAD
-			networkConfig.ChainID,
-			big.NewFloat(*configCopy.GetVRFv2PlusConfig().General.SubscriptionFundingAmountNative),
-			big.NewFloat(*configCopy.GetVRFv2PlusConfig().General.SubscriptionFundingAmountLink),
-			linkToken,
-			vrfv2PlusContracts.CoordinatorV2Plus,
-			vrfv2PlusContracts.VRFV2PlusConsumer,
-=======
 			chainID,
 			vrfContracts.CoordinatorV2Plus,
 			configCopy,
 			vrfContracts.LinkToken,
 			1,
->>>>>>> 05fdbbf0
 			1,
 			l,
 		)
@@ -495,20 +432,11 @@
 
 		consumers, subIDs, err := vrfv2plus.SetupNewConsumersAndSubs(
 			env,
-<<<<<<< HEAD
-			networkConfig.ChainID,
-			big.NewFloat(*configCopy.GetVRFv2PlusConfig().General.SubscriptionFundingAmountNative),
-			big.NewFloat(*configCopy.GetVRFv2PlusConfig().General.SubscriptionFundingAmountLink),
-			linkToken,
-			vrfv2PlusContracts.CoordinatorV2Plus,
-			vrfv2PlusContracts.VRFV2PlusConsumer,
-=======
 			chainID,
 			vrfContracts.CoordinatorV2Plus,
 			configCopy,
 			vrfContracts.LinkToken,
 			1,
->>>>>>> 05fdbbf0
 			1,
 			l,
 		)
@@ -653,20 +581,11 @@
 		configCopy := config.MustCopy().(tc.TestConfig)
 		consumers, subIDs, err := vrfv2plus.SetupNewConsumersAndSubs(
 			env,
-<<<<<<< HEAD
-			networkConfig.ChainID,
-			big.NewFloat(*configCopy.GetVRFv2PlusConfig().General.SubscriptionFundingAmountNative),
-			big.NewFloat(*configCopy.GetVRFv2PlusConfig().General.SubscriptionFundingAmountLink),
-			linkToken,
-			vrfv2PlusContracts.CoordinatorV2Plus,
-			vrfv2PlusContracts.VRFV2PlusConsumer,
-=======
 			chainID,
 			vrfContracts.CoordinatorV2Plus,
 			configCopy,
 			vrfContracts.LinkToken,
 			1,
->>>>>>> 05fdbbf0
 			1,
 			l,
 		)
@@ -786,55 +705,8 @@
 		UseTestCoordinator:     false,
 	}
 
-<<<<<<< HEAD
-	network, err := actions.EthereumNetworkConfigFromConfig(l, &config)
-	require.NoError(t, err, "Error building ethereum network config")
-
-	env, err := test_env.NewCLTestEnvBuilder().
-		WithTestInstance(t).
-		WithTestConfig(&config).
-		WithPrivateEthereumNetwork(network).
-		WithCLNodes(1).
-		WithFunding(big.NewFloat(*config.Common.ChainlinkNodeFunding)).
-		WithStandardCleanup().
-		Build()
-	require.NoError(t, err, "error creating test env")
-
-	env.ParallelTransactions(true)
-
-	networkConfig := networks.MustGetSelectedNetworkConfig(config.GetNetworkConfig())[0]
-	evmClient, err := env.GetEVMClient(networkConfig.ChainID)
-	require.NoError(t, err, "Getting EVM client shouldn't fail")
-
-	mockETHLinkFeed, err := actions.DeployMockETHLinkFeed(env.ContractDeployer, big.NewInt(*config.VRFv2Plus.General.LinkNativeFeedResponse))
-	require.NoError(t, err, "error deploying mock ETH/LINK feed")
-
-	linkToken, err := actions.DeployLINKToken(env.ContractDeployer)
-	require.NoError(t, err, "error deploying LINK contract")
-
-	numberOfTxKeysToCreate := 2
-	vrfv2PlusContracts, subIDs, vrfv2PlusData, nodesMap, err := vrfv2plus.SetupVRFV2_5Environment(
-		env,
-		networkConfig.ChainID,
-		[]vrfcommon.VRFNodeType{vrfcommon.VRF},
-		&config,
-		linkToken,
-		mockETHLinkFeed,
-		numberOfTxKeysToCreate,
-		1,
-		1,
-		l,
-	)
-	require.NoError(t, err, "error setting up VRF v2_5 env")
-
-	subID := subIDs[0]
-
-	subscription, err := vrfv2PlusContracts.CoordinatorV2Plus.GetSubscription(testcontext.Get(t), subID)
-	require.NoError(t, err, "error getting subscription information")
-=======
 	env, vrfContracts, vrfKey, nodeTypeToNodeMap, err = vrfv2plus.SetupVRFV2PlusUniverse(testcontext.Get(t), t, config, chainID, cleanupFn, newEnvConfig, l)
 	require.NoError(t, err, "error setting up VRFV2Plus universe")
->>>>>>> 05fdbbf0
 
 	evmClient, err := env.GetEVMClient(chainID)
 	require.NoError(t, err, "Getting EVM client shouldn't fail")
@@ -940,52 +812,12 @@
 		UseTestCoordinator:     false,
 	}
 
-<<<<<<< HEAD
-	network, err := actions.EthereumNetworkConfigFromConfig(l, &config)
-	require.NoError(t, err, "Error building ethereum network config")
-
-	env, err := test_env.NewCLTestEnvBuilder().
-		WithTestInstance(t).
-		WithTestConfig(&config).
-		WithPrivateEthereumNetwork(network).
-		WithCLNodes(1).
-		WithFunding(big.NewFloat(*config.Common.ChainlinkNodeFunding)).
-		WithStandardCleanup().
-		Build()
-	require.NoError(t, err, "error creating test env")
-	env.ParallelTransactions(true)
-
-	networkConfig := networks.MustGetSelectedNetworkConfig(config.GetNetworkConfig())[0]
-	evmClient, err := env.GetEVMClient(networkConfig.ChainID)
-	require.NoError(t, err, "Getting EVM client shouldn't fail")
-
-	mockETHLinkFeedAddress, err := actions.DeployMockETHLinkFeed(env.ContractDeployer, big.NewInt(*config.VRFv2Plus.General.LinkNativeFeedResponse))
-	require.NoError(t, err, "error deploying mock ETH/LINK feed")
-
-	linkAddress, err := actions.DeployLINKToken(env.ContractDeployer)
-	require.NoError(t, err, "error deploying LINK contract")
-
-	vrfv2PlusContracts, subIDs, vrfv2PlusData, nodesMap, err := vrfv2plus.SetupVRFV2_5Environment(
-		env,
-		networkConfig.ChainID,
-		[]vrfcommon.VRFNodeType{vrfcommon.VRF},
-		&config,
-		linkAddress,
-		mockETHLinkFeedAddress,
-		0,
-		2,
-		1,
-		l,
-	)
-	require.NoError(t, err, "error setting up VRF v2_5 env")
-=======
 	env, vrfContracts, vrfKey, nodeTypeToNodeMap, err = vrfv2plus.SetupVRFV2PlusUniverse(testcontext.Get(t), t, config, chainID, cleanupFn, newEnvConfig, l)
 	require.NoError(t, err, "error setting up VRFV2Plus universe")
 
 	evmClient, err := env.GetEVMClient(chainID)
 	require.NoError(t, err, "Getting EVM client shouldn't fail")
 	defaultWalletAddress = evmClient.GetDefaultWallet().Address()
->>>>>>> 05fdbbf0
 
 	// Migrate subscription from old coordinator to new coordinator, verify if balances
 	// are moved correctly and requests can be made successfully in the subscription in
@@ -1049,17 +881,6 @@
 		vrfJobSpecConfig := vrfcommon.VRFJobSpecConfig{
 			ForwardingAllowed:             *configCopy.VRFv2Plus.General.VRFJobForwardingAllowed,
 			CoordinatorAddress:            newCoordinator.Address(),
-<<<<<<< HEAD
-			FromAddresses:                 nodesMap[vrfcommon.VRF].TXKeyAddressStrings,
-			EVMChainID:                    evmClient.GetChainID().String(),
-			MinIncomingConfirmations:      int(*vrfv2PlusConfig.MinimumConfirmations),
-			PublicKey:                     vrfv2PlusData.VRFKey.Data.ID,
-			EstimateGasMultiplier:         *vrfv2PlusConfig.VRFJobEstimateGasMultiplier,
-			BatchFulfillmentEnabled:       *vrfv2PlusConfig.VRFJobBatchFulfillmentEnabled,
-			BatchFulfillmentGasMultiplier: *vrfv2PlusConfig.VRFJobBatchFulfillmentGasMultiplier,
-			PollPeriod:                    vrfv2PlusConfig.VRFJobPollPeriod.Duration,
-			RequestTimeout:                vrfv2PlusConfig.VRFJobRequestTimeout.Duration,
-=======
 			FromAddresses:                 nodeTypeToNodeMap[vrfcommon.VRF].TXKeyAddressStrings,
 			EVMChainID:                    fmt.Sprint(chainID),
 			MinIncomingConfirmations:      int(*configCopy.VRFv2Plus.General.MinimumConfirmations),
@@ -1069,7 +890,6 @@
 			BatchFulfillmentGasMultiplier: *configCopy.VRFv2Plus.General.VRFJobBatchFulfillmentGasMultiplier,
 			PollPeriod:                    configCopy.VRFv2Plus.General.VRFJobPollPeriod.Duration,
 			RequestTimeout:                configCopy.VRFv2Plus.General.VRFJobRequestTimeout.Duration,
->>>>>>> 05fdbbf0
 		}
 
 		_, err = vrfv2plus.CreateVRFV2PlusJob(
@@ -1189,11 +1009,7 @@
 		wrapperContracts, wrapperSubID, err := vrfv2plus.SetupVRFV2PlusWrapperEnvironment(
 			testcontext.Get(t),
 			env,
-<<<<<<< HEAD
-			networkConfig.ChainID,
-=======
 			chainID,
->>>>>>> 05fdbbf0
 			&configCopy,
 			vrfContracts.LinkToken,
 			vrfContracts.MockETHLINKFeed,
@@ -1249,17 +1065,6 @@
 		vrfJobSpecConfig := vrfcommon.VRFJobSpecConfig{
 			ForwardingAllowed:             *configCopy.VRFv2Plus.General.VRFJobForwardingAllowed,
 			CoordinatorAddress:            newCoordinator.Address(),
-<<<<<<< HEAD
-			FromAddresses:                 nodesMap[vrfcommon.VRF].TXKeyAddressStrings,
-			EVMChainID:                    evmClient.GetChainID().String(),
-			MinIncomingConfirmations:      int(*vrfv2PlusConfig.MinimumConfirmations),
-			PublicKey:                     vrfv2PlusData.VRFKey.Data.ID,
-			EstimateGasMultiplier:         *vrfv2PlusConfig.VRFJobEstimateGasMultiplier,
-			BatchFulfillmentEnabled:       *vrfv2PlusConfig.VRFJobBatchFulfillmentEnabled,
-			BatchFulfillmentGasMultiplier: *vrfv2PlusConfig.VRFJobBatchFulfillmentGasMultiplier,
-			PollPeriod:                    vrfv2PlusConfig.VRFJobPollPeriod.Duration,
-			RequestTimeout:                vrfv2PlusConfig.VRFJobRequestTimeout.Duration,
-=======
 			FromAddresses:                 nodeTypeToNodeMap[vrfcommon.VRF].TXKeyAddressStrings,
 			EVMChainID:                    fmt.Sprint(chainID),
 			MinIncomingConfirmations:      int(*configCopy.VRFv2Plus.General.MinimumConfirmations),
@@ -1269,7 +1074,6 @@
 			BatchFulfillmentGasMultiplier: *configCopy.VRFv2Plus.General.VRFJobBatchFulfillmentGasMultiplier,
 			PollPeriod:                    configCopy.VRFv2Plus.General.VRFJobPollPeriod.Duration,
 			RequestTimeout:                configCopy.VRFv2Plus.General.VRFJobRequestTimeout.Duration,
->>>>>>> 05fdbbf0
 		}
 
 		_, err = vrfv2plus.CreateVRFV2PlusJob(
@@ -1402,36 +1206,6 @@
 
 	config, err := tc.GetConfig("Smoke", tc.VRFv2Plus)
 	require.NoError(t, err, "Error getting config")
-<<<<<<< HEAD
-
-	network, err := actions.EthereumNetworkConfigFromConfig(l, &config)
-	require.NoError(t, err, "Error building ethereum network config")
-
-	env, err := test_env.NewCLTestEnvBuilder().
-		WithTestInstance(t).
-		WithTestConfig(&config).
-		WithPrivateEthereumNetwork(network).
-		WithCLNodes(2).
-		WithFunding(big.NewFloat(*config.Common.ChainlinkNodeFunding)).
-		WithStandardCleanup().
-		Build()
-	require.NoError(t, err, "error creating test env")
-
-	env.ParallelTransactions(true)
-
-	networkConfig := networks.MustGetSelectedNetworkConfig(config.GetNetworkConfig())[0]
-	evmClient, err := env.GetEVMClient(networkConfig.ChainID)
-	require.NoError(t, err, "Getting EVM client shouldn't fail")
-
-	mockETHLinkFeed, err := env.ContractDeployer.DeployVRFMockETHLINKFeed(big.NewInt(*config.VRFv2Plus.General.LinkNativeFeedResponse))
-
-	require.NoError(t, err)
-	linkToken, err := actions.DeployLINKToken(env.ContractDeployer)
-	require.NoError(t, err)
-
-	//Underfund Subscription
-	config.VRFv2Plus.General.SubscriptionFundingAmountLink = ptr.Ptr(float64(0.000000000000000001)) // 1 Juel
-=======
 	vrfv2PlusConfig := config.VRFv2Plus
 	chainID := networks.MustGetSelectedNetworkConfig(config.GetNetworkConfig())[0].ChainID
 
@@ -1454,7 +1228,6 @@
 			}
 		}
 	}
->>>>>>> 05fdbbf0
 
 	//decrease default span for checking blockhashes for unfulfilled requests
 	vrfv2PlusConfig.General.BHSJobWaitBlocks = ptr.Ptr(2)
@@ -1467,29 +1240,12 @@
 		UseTestCoordinator:     false,
 	}
 
-<<<<<<< HEAD
-	numberOfTxKeysToCreate := 0
-	vrfContracts, subIDs, vrfKeyData, nodesMap, err := vrfv2plus.SetupVRFV2_5Environment(
-		env,
-		networkConfig.ChainID,
-		[]vrfcommon.VRFNodeType{vrfcommon.VRF, vrfcommon.BHS},
-		&config,
-		linkToken,
-		mockETHLinkFeed,
-		numberOfTxKeysToCreate,
-		1,
-		2,
-		l,
-	)
-	require.NoError(t, err, "error setting up VRF v2_5 env")
-=======
 	env, vrfContracts, vrfKey, nodeTypeToNodeMap, err = vrfv2plus.SetupVRFV2PlusUniverse(testcontext.Get(t), t, config, chainID, cleanupFn, newEnvConfig, l)
 	require.NoError(t, err, "error setting up VRFV2Plus universe")
 
 	evmClient, err := env.GetEVMClient(chainID)
 	require.NoError(t, err, "Getting EVM client shouldn't fail")
 	defaultWalletAddress = evmClient.GetDefaultWallet().Address()
->>>>>>> 05fdbbf0
 
 	var isNativeBilling = true
 	t.Run("BHS Job with complete E2E - wait 256 blocks to see if Rand Request is fulfilled", func(t *testing.T) {
@@ -1544,17 +1300,10 @@
 		require.NoError(t, err)
 		err = vrfv2plus.FundSubscriptions(
 			env,
-<<<<<<< HEAD
-			networkConfig.ChainID,
-			big.NewFloat(*configCopy.VRFv2Plus.General.SubscriptionFundingAmountNative),
-			big.NewFloat(*configCopy.VRFv2Plus.General.SubscriptionFundingAmountLink),
-			linkToken,
-=======
 			chainID,
 			big.NewFloat(*configCopy.VRFv2Plus.General.SubscriptionRefundingAmountNative),
 			big.NewFloat(*configCopy.VRFv2Plus.General.SubscriptionRefundingAmountLink),
 			vrfContracts.LinkToken,
->>>>>>> 05fdbbf0
 			vrfContracts.CoordinatorV2Plus,
 			subIDs,
 		)
@@ -1630,11 +1379,7 @@
 
 		var wg sync.WaitGroup
 		wg.Add(1)
-<<<<<<< HEAD
-		_, err = actions.WaitForBlockNumberToBe(randRequestBlockNumber+uint64(*config.VRFv2Plus.General.BHSJobWaitBlocks+10), evmClient, &wg, time.Minute*1, t)
-=======
 		_, err = actions.WaitForBlockNumberToBe(randRequestBlockNumber+uint64(*configCopy.VRFv2Plus.General.BHSJobWaitBlocks+10), evmClient, &wg, time.Minute*1, t)
->>>>>>> 05fdbbf0
 		wg.Wait()
 		require.NoError(t, err, "error waiting for blocknumber to be")
 
@@ -2085,28 +1830,12 @@
 	require.NoError(t, err, "Getting EVM client shouldn't fail")
 	defaultWalletAddress = evmClient.GetDefaultWallet().Address()
 
-<<<<<<< HEAD
-	linkToken, err := actions.DeployLINKToken(env.ContractDeployer)
-	require.NoError(t, err, "error deploying LINK contract")
-
-	networkConfig := networks.MustGetSelectedNetworkConfig(config.GetNetworkConfig())[0]
-	numberOfTxKeysToCreate := 2
-	vrfv2PlusContracts, subIDs, vrfv2PlusData, nodesMap, err := vrfv2plus.SetupVRFV2_5Environment(
-		env,
-		networkConfig.ChainID,
-		[]vrfcommon.VRFNodeType{vrfcommon.VRF},
-		&config,
-		linkToken,
-		mockETHLinkFeed,
-		numberOfTxKeysToCreate,
-=======
 	consumers, subIDs, err := vrfv2plus.SetupNewConsumersAndSubs(
 		env,
 		chainID,
 		vrfContracts.CoordinatorV2Plus,
 		config,
 		vrfContracts.LinkToken,
->>>>>>> 05fdbbf0
 		1,
 		1,
 		l,
