--- conflicted
+++ resolved
@@ -2077,16 +2077,6 @@
 
 		// 5. ensure that rand request is not fulfilled for the request which was made on reorged fork
 		// For context - when performing debug_setHead on geth simulated chain and therefore rewinding chain to a previous block,
-<<<<<<< HEAD
-		// then tx that was mined after reorg will not appear in canonical chain contrary to real world scenario
-		// Hence, we only verify that VRF node will not generate fulfillment for the reorged fork request
-		_, err = vrfContracts.CoordinatorV2Plus.WaitForRandomWordsFulfilledEvent(
-			contracts.RandomWordsFulfilledEventFilter{
-				RequestIds: []*big.Int{randomWordsRequestedEvent.RequestId},
-				SubIDs:     []*big.Int{subID},
-				Timeout:    time.Second * 10,
-			},
-=======
 		//then tx that was mined after reorg will not appear in canonical chain contrary to real world scenario
 		//Hence, we only verify that VRF node will not generate fulfillment for the reorged fork request
 		_, err = vrfv2plus.WaitRandomWordsFulfilledEvent(
@@ -2098,7 +2088,6 @@
 			time.Second*10,
 			l,
 			0,
->>>>>>> 02361de4
 		)
 		require.Error(t, err, "fulfillment should not be generated for the request which was made on reorged fork on Simulated Chain")
 	})
