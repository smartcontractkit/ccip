package smoke

import (
	"fmt"
	"math/big"
	"os"
	"strings"
	"sync"
	"testing"
	"time"

	"github.com/smartcontractkit/chainlink-testing-framework/seth"

	"github.com/ethereum/go-ethereum/common"
	"github.com/google/go-cmp/cmp"
	"github.com/google/go-cmp/cmp/cmpopts"
	"github.com/onsi/gomega"
	"github.com/stretchr/testify/require"
	"go.uber.org/zap/zapcore"

	"github.com/smartcontractkit/chainlink-testing-framework/lib/blockchain"
	"github.com/smartcontractkit/chainlink-testing-framework/lib/logging"
	"github.com/smartcontractkit/chainlink-testing-framework/lib/networks"
	"github.com/smartcontractkit/chainlink-testing-framework/lib/testreporters"
	"github.com/smartcontractkit/chainlink-testing-framework/lib/utils/ptr"
	"github.com/smartcontractkit/chainlink-testing-framework/lib/utils/testcontext"
	"github.com/smartcontractkit/chainlink/integration-tests/actions"
	vrfcommon "github.com/smartcontractkit/chainlink/integration-tests/actions/vrf/common"
	"github.com/smartcontractkit/chainlink/integration-tests/actions/vrf/vrfv2plus"
	"github.com/smartcontractkit/chainlink/integration-tests/client"
	"github.com/smartcontractkit/chainlink/integration-tests/contracts"

	"github.com/smartcontractkit/chainlink/v2/core/chains/evm/assets"
	"github.com/smartcontractkit/chainlink/v2/core/gethwrappers/generated/blockhash_store"

	"github.com/smartcontractkit/chainlink/integration-tests/docker/test_env"
	tc "github.com/smartcontractkit/chainlink/integration-tests/testconfig"
	it_utils "github.com/smartcontractkit/chainlink/integration-tests/utils"
)

// vrfv2PlusCleanUpFn is a cleanup function that captures pointers from context, in which it's called and uses them to clean up the test environment
var vrfv2PlusCleanUpFn = func(
	t **testing.T,
	sethClient **seth.Client,
	config **tc.TestConfig,
	testEnv **test_env.CLClusterTestEnv,
	vrfContracts **vrfcommon.VRFContracts,
	subIDsForCancellingAfterTest *[]*big.Int,
) func() {
	return func() {
		l := logging.GetTestLogger(*t)
		testConfig := **config
		network := networks.MustGetSelectedNetworkConfig(testConfig.GetNetworkConfig())[0]
		if network.Simulated {
			l.Info().
				Str("Network Name", network.Name).
				Msg("Network is a simulated network. Skipping fund return for Coordinator Subscriptions.")
		} else {
			if *vrfContracts != nil && *sethClient != nil {
				if *testConfig.VRFv2Plus.General.CancelSubsAfterTestRun {
					client := *sethClient
					returnToAddress := client.MustGetRootKeyAddress().Hex()
					//cancel subs and return funds to sub owner
					vrfv2plus.CancelSubsAndReturnFunds(testcontext.Get(*t), *vrfContracts, returnToAddress, *subIDsForCancellingAfterTest, l)
				}
			} else {
				l.Error().Msg("VRF Contracts and/or Seth client are nil. Cannot execute cleanup")
			}
		}
		if !*testConfig.VRFv2Plus.General.UseExistingEnv {
			if *testEnv == nil {
				l.Error().Msg("Test environment is nil. Cannot execute cleanup")
				return
			}
			if err := (*testEnv).Cleanup(test_env.CleanupOpts{TestName: (*t).Name()}); err != nil {
				l.Error().Err(err).Msg("Error cleaning up test environment")
			}
		}
	}
}

func TestVRFv2Plus(t *testing.T) {
	t.Parallel()
	var (
		env                          *test_env.CLClusterTestEnv
		vrfContracts                 *vrfcommon.VRFContracts
		subIDsForCancellingAfterTest []*big.Int
		vrfKey                       *vrfcommon.VRFKeyData
		nodeTypeToNodeMap            map[vrfcommon.VRFNodeType]*vrfcommon.VRFNode
		sethClient                   *seth.Client
	)
	l := logging.GetTestLogger(t)

	config, err := tc.GetChainAndTestTypeSpecificConfig("Smoke", tc.VRFv2Plus)
	require.NoError(t, err, "Error getting config")

	chainID := networks.MustGetSelectedNetworkConfig(config.GetNetworkConfig())[0].ChainID
	configPtr := &config

	vrfEnvConfig := vrfcommon.VRFEnvConfig{
		TestConfig: config,
		ChainID:    chainID,
		CleanupFn:  vrfv2PlusCleanUpFn(&t, &sethClient, &configPtr, &env, &vrfContracts, &subIDsForCancellingAfterTest),
	}
	newEnvConfig := vrfcommon.NewEnvConfig{
		NodesToCreate:                   []vrfcommon.VRFNodeType{vrfcommon.VRF},
		NumberOfTxKeysToCreate:          0,
		UseVRFOwner:                     false,
		UseTestCoordinator:              false,
		ChainlinkNodeLogScannerSettings: test_env.DefaultChainlinkNodeLogScannerSettings,
	}
	env, vrfContracts, vrfKey, nodeTypeToNodeMap, sethClient, err = vrfv2plus.SetupVRFV2PlusUniverse(testcontext.Get(t), t, vrfEnvConfig, newEnvConfig, l)
	require.NoError(t, err, "Error setting up VRFv2Plus universe")

	t.Run("Link Billing", func(t *testing.T) {
		configCopy := config.MustCopy().(tc.TestConfig)
		var isNativeBilling = false

		consumers, subIDsForRequestRandomness, err := vrfv2plus.SetupNewConsumersAndSubs(
			testcontext.Get(t),
			sethClient,
			vrfContracts.CoordinatorV2Plus,
			configCopy,
			vrfContracts.LinkToken,
			1,
			1,
			l,
		)
		require.NoError(t, err, "error setting up new consumers and subs")
		subIDForRequestRandomness := subIDsForRequestRandomness[0]
		subscription, err := vrfContracts.CoordinatorV2Plus.GetSubscription(testcontext.Get(t), subIDForRequestRandomness)
		require.NoError(t, err, "error getting subscription information")
		vrfcommon.LogSubDetails(l, subscription, subIDForRequestRandomness.String(), vrfContracts.CoordinatorV2Plus)
		subIDsForCancellingAfterTest = append(subIDsForCancellingAfterTest, subIDsForRequestRandomness...)

		subBalanceBeforeRequest := subscription.Balance

		// test and assert
		_, randomWordsFulfilledEvent, err := vrfv2plus.RequestRandomnessAndWaitForFulfillment(
			consumers[0],
			vrfContracts.CoordinatorV2Plus,
			vrfKey,
			subIDForRequestRandomness,
			isNativeBilling,
			configCopy.VRFv2Plus.General,
			l,
			0,
		)
		require.NoError(t, err, "error requesting randomness and waiting for fulfilment")

		require.False(t, randomWordsFulfilledEvent.OnlyPremium, "RandomWordsFulfilled Event's `OnlyPremium` field should be false")
		require.Equal(t, isNativeBilling, randomWordsFulfilledEvent.NativePayment, "RandomWordsFulfilled Event's `NativePayment` field should be false")
		require.True(t, randomWordsFulfilledEvent.Success, "RandomWordsFulfilled Event's `Success` field should be true")

		status, err := consumers[0].GetRequestStatus(testcontext.Get(t), randomWordsFulfilledEvent.RequestId)
		require.NoError(t, err, "error getting rand request status")
		require.True(t, status.Fulfilled)
		l.Info().Bool("Fulfilment Status", status.Fulfilled).Msg("Random Words Request Fulfilment Status")

		require.Equal(t, *configCopy.VRFv2Plus.General.NumberOfWords, uint32(len(status.RandomWords)))
		for _, w := range status.RandomWords {
			l.Info().Str("Output", w.String()).Msg("Randomness fulfilled")
			require.Equal(t, 1, w.Cmp(big.NewInt(0)), "Expected the VRF job give an answer bigger than 0")
		}
		t.Run("Verify Billing", func(t *testing.T) {
			actualSubPaymentJuels := randomWordsFulfilledEvent.Payment

			expectedSubBalanceJuels := new(big.Int).Sub(subBalanceBeforeRequest, actualSubPaymentJuels)
			subscription, err = vrfContracts.CoordinatorV2Plus.GetSubscription(testcontext.Get(t), subIDForRequestRandomness)
			require.NoError(t, err, "error getting subscription information")
			subBalanceAfterRequest := subscription.Balance
			require.Equal(t, expectedSubBalanceJuels, subBalanceAfterRequest)

			//todo - need to refactor the test so that when running on live testnet and deploying a new environment,
			// we would load real Link Token and Link/ETH feed addresses from the config
		})

	})
	t.Run("Native Billing", func(t *testing.T) {
		configCopy := config.MustCopy().(tc.TestConfig)
		testConfig := configCopy.VRFv2Plus.General
		isNativeBilling := true

		consumers, subIDs, err := vrfv2plus.SetupNewConsumersAndSubs(
			testcontext.Get(t),
			sethClient,
			vrfContracts.CoordinatorV2Plus,
			configCopy,
			vrfContracts.LinkToken,
			1,
			1,
			l,
		)
		require.NoError(t, err, "error setting up new consumers and subs")
		subID := subIDs[0]
		subscription, err := vrfContracts.CoordinatorV2Plus.GetSubscription(testcontext.Get(t), subID)
		require.NoError(t, err, "error getting subscription information")
		vrfcommon.LogSubDetails(l, subscription, subID.String(), vrfContracts.CoordinatorV2Plus)
		subIDsForCancellingAfterTest = append(subIDsForCancellingAfterTest, subIDs...)

		subNativeTokenBalanceBeforeRequest := subscription.NativeBalance

		// test and assert
		_, randomWordsFulfilledEvent, err := vrfv2plus.RequestRandomnessAndWaitForFulfillment(
			consumers[0],
			vrfContracts.CoordinatorV2Plus,
			vrfKey,
			subID,
			isNativeBilling,
			configCopy.VRFv2Plus.General,
			l,
			0,
		)
		require.NoError(t, err, "error requesting randomness and waiting for fulfilment")
		require.False(t, randomWordsFulfilledEvent.OnlyPremium)
		require.Equal(t, isNativeBilling, randomWordsFulfilledEvent.NativePayment)
		require.True(t, randomWordsFulfilledEvent.Success)
		status, err := consumers[0].GetRequestStatus(testcontext.Get(t), randomWordsFulfilledEvent.RequestId)
		require.NoError(t, err, "error getting rand request status")
		require.True(t, status.Fulfilled)
		l.Info().Bool("Fulfilment Status", status.Fulfilled).Msg("Random Words Request Fulfilment Status")

		require.Equal(t, *testConfig.NumberOfWords, uint32(len(status.RandomWords)))
		for _, w := range status.RandomWords {
			l.Info().Str("Output", w.String()).Msg("Randomness fulfilled")
			require.Equal(t, 1, w.Cmp(big.NewInt(0)), "Expected the VRF job give an answer bigger than 0")
		}
<<<<<<< HEAD
	})
	t.Run("VRF Node waits block confirmation number specified by the consumer before sending fulfilment on-chain", func(t *testing.T) {
		configCopy := config.MustCopy().(tc.TestConfig)
		testConfig := configCopy.VRFv2Plus.General
		isNativeBilling := true

		consumers, subIDs, err := vrfv2plus.SetupNewConsumersAndSubs(
			testcontext.Get(t),
			sethClient,
			vrfContracts.CoordinatorV2Plus,
			configCopy,
			vrfContracts.LinkToken,
			1,
			1,
			l,
		)
		require.NoError(t, err, "error setting up new consumers and subs")
		subID := subIDs[0]
		subscription, err := vrfContracts.CoordinatorV2Plus.GetSubscription(testcontext.Get(t), subID)
		require.NoError(t, err, "error getting subscription information")
		vrfcommon.LogSubDetails(l, subscription, subID.String(), vrfContracts.CoordinatorV2Plus)
		subIDsForCancellingAfterTest = append(subIDsForCancellingAfterTest, subIDs...)

		expectedBlockNumberWait := uint16(10)
		testConfig.MinimumConfirmations = ptr.Ptr[uint16](expectedBlockNumberWait)
		randomWordsRequestedEvent, randomWordsFulfilledEvent, err := vrfv2plus.RequestRandomnessAndWaitForFulfillment(
			consumers[0],
			vrfContracts.CoordinatorV2Plus,
			vrfKey,
			subID,
			isNativeBilling,
			testConfig,
			l,
			0,
		)
		require.NoError(t, err, "error requesting randomness and waiting for fulfilment")

		// check that VRF node waited at least the number of blocks specified by the consumer in the rand request min confs field
		blockNumberWait := randomWordsRequestedEvent.Raw.BlockNumber - randomWordsFulfilledEvent.Raw.BlockNumber
		require.GreaterOrEqual(t, blockNumberWait, uint64(expectedBlockNumberWait))

		status, err := consumers[0].GetRequestStatus(testcontext.Get(t), randomWordsFulfilledEvent.RequestId)
		require.NoError(t, err, "error getting rand request status")
		require.True(t, status.Fulfilled)
		l.Info().Bool("Fulfilment Status", status.Fulfilled).Msg("Random Words Request Fulfilment Status")
	})
	t.Run("CL Node VRF Job Runs", func(t *testing.T) {
		configCopy := config.MustCopy().(tc.TestConfig)
		var isNativeBilling = false

		consumers, subIDsForRequestRandomness, err := vrfv2plus.SetupNewConsumersAndSubs(
			testcontext.Get(t),
			sethClient,
			vrfContracts.CoordinatorV2Plus,
			configCopy,
			vrfContracts.LinkToken,
			1,
			1,
			l,
		)
		require.NoError(t, err, "error setting up new consumers and subs")
		subIDForRequestRandomness := subIDsForRequestRandomness[0]
		subscription, err := vrfContracts.CoordinatorV2Plus.GetSubscription(testcontext.Get(t), subIDForRequestRandomness)
		require.NoError(t, err, "error getting subscription information")
		vrfcommon.LogSubDetails(l, subscription, subIDForRequestRandomness.String(), vrfContracts.CoordinatorV2Plus)
		subIDsForCancellingAfterTest = append(subIDsForCancellingAfterTest, subIDsForRequestRandomness...)

		jobRunsBeforeTest, err := nodeTypeToNodeMap[vrfcommon.VRF].CLNode.API.MustReadRunsByJob(nodeTypeToNodeMap[vrfcommon.VRF].Job.Data.ID)
		require.NoError(t, err, "error reading job runs")

		// test and assert
		_, _, err = vrfv2plus.RequestRandomnessAndWaitForFulfillment(
			consumers[0],
			vrfContracts.CoordinatorV2Plus,
			vrfKey,
			subIDForRequestRandomness,
			isNativeBilling,
			configCopy.VRFv2Plus.General,
			l,
			0,
		)
		require.NoError(t, err, "error requesting randomness and waiting for fulfilment")
=======
		t.Run("Verify Billing", func(t *testing.T) {
			actualSubPaymentWei := randomWordsFulfilledEvent.Payment
			expectedSubBalanceWei := new(big.Int).Sub(subNativeTokenBalanceBeforeRequest, actualSubPaymentWei)
			subscription, err = vrfContracts.CoordinatorV2Plus.GetSubscription(testcontext.Get(t), subID)
			require.NoError(t, err)
			subBalanceAfterRequest := subscription.NativeBalance
			require.Equal(t, expectedSubBalanceWei, subBalanceAfterRequest)
>>>>>>> 5ebb6326

			// verify that the actual sub payment is within the expected range - this cannot be checked on SIMULATED env
			coordinatorConfig, err := vrfContracts.CoordinatorV2Plus.GetConfig(testcontext.Get(t))
			require.NoError(t, err, "error getting coordinator config")
			//check that Coordinator config is correct
			require.Equal(t, *configCopy.VRFv2Plus.General.FulfillmentFlatFeeNativePPM, coordinatorConfig.FulfillmentFlatFeeNativePPM)
			require.Equal(t, *configCopy.VRFv2Plus.General.NativePremiumPercentage, coordinatorConfig.NativePremiumPercentage)
			require.Equal(t, *configCopy.VRFv2Plus.General.GasAfterPaymentCalculation, coordinatorConfig.GasAfterPaymentCalculation)
			// check that the actual sub payment is within the expected range and is according to the coordinator config's billing settings
			fulfillmentTxHash := randomWordsFulfilledEvent.Raw.TxHash
			fulfillmentTxReceipt, err := sethClient.Client.TransactionReceipt(testcontext.Get(t), fulfillmentTxHash)
			require.NoError(t, err, "error getting fulfilment tx receipt")

			txGasUsed := new(big.Int).SetUint64(fulfillmentTxReceipt.GasUsed)
			// we don't have that information for older Geth versions
			if fulfillmentTxReceipt.EffectiveGasPrice == nil {
				fulfillmentTxReceipt.EffectiveGasPrice = new(big.Int).SetUint64(0)
			}
			fulfillmentTxFeeWei := new(big.Int).Mul(txGasUsed, fulfillmentTxReceipt.EffectiveGasPrice)

			premiumFeeInDecimal := new(big.Float).Quo(big.NewFloat(float64(*configCopy.VRFv2Plus.General.CoordinatorNativePremiumPercentage)), big.NewFloat(100))
			premiumFeeRatio := new(big.Float).Add(premiumFeeInDecimal, big.NewFloat(1))
			// since - tx fee * (premium fee in decimal + 1) = expected sub payment
			fulfillmentTxFeeWeiFloat64, _ := fulfillmentTxFeeWei.Float64()
			expectedSubPaymentWeiWithoutFlatFee := new(big.Float).Mul(big.NewFloat(fulfillmentTxFeeWeiFloat64), premiumFeeRatio)
			flatFee := new(big.Float).Mul(big.NewFloat(float64(*configCopy.VRFv2Plus.General.FulfillmentFlatFeeNativePPM)), big.NewFloat(1e12))
			expectedSubPaymentWeiWitFlatFee := new(big.Float).Add(expectedSubPaymentWeiWithoutFlatFee, flatFee)
			vrfv2plus.LogPaymentDetails(l, fulfillmentTxFeeWei, fulfillmentTxReceipt, actualSubPaymentWei, expectedSubPaymentWeiWitFlatFee, configCopy)
			actualSubPaymentWeiFloat, _ := actualSubPaymentWei.Float64()
			expectedSubPaymentWeiFloat, _ := expectedSubPaymentWeiWitFlatFee.Float64()

			//verify that the actual sub payment is more than TX fee
			require.Equal(t, 1, actualSubPaymentWei.Cmp(fulfillmentTxFeeWei), "the actual sub payment has to be more than the TX fee")

			tolerance := *testConfig.SubBillingTolerance
			isWithinTolerance, diff := actions.WithinTolerance(actualSubPaymentWeiFloat, expectedSubPaymentWeiFloat, tolerance)
			require.True(t, isWithinTolerance, fmt.Sprintf("Expected the actual sub payment to be within %f tolerance of the expected sub payment. Diff: %f", tolerance, diff))
		})
	})
	t.Run("Direct Funding", func(t *testing.T) {
		configCopy := config.MustCopy().(tc.TestConfig)

		wrapperContracts, wrapperSubID, err := vrfv2plus.SetupVRFV2PlusWrapperUniverse(
			testcontext.Get(t),
			sethClient,
			vrfContracts,
			&configCopy,
			vrfKey.KeyHash,
			1,
			l,
		)
		require.NoError(t, err)

		t.Run("Link Billing", func(t *testing.T) {
			configCopy := config.MustCopy().(tc.TestConfig)
			testConfig := configCopy.VRFv2Plus.General
			isNativeBilling := false

			wrapperConsumerJuelsBalanceBeforeRequest, err := vrfContracts.LinkToken.BalanceOf(testcontext.Get(t), wrapperContracts.WrapperConsumers[0].Address())
			require.NoError(t, err, "error getting wrapper consumer balance")

			wrapperSubscription, err := vrfContracts.CoordinatorV2Plus.GetSubscription(testcontext.Get(t), wrapperSubID)
			require.NoError(t, err, "error getting subscription information")
			subBalanceBeforeRequest := wrapperSubscription.Balance

			randomWordsFulfilledEvent, err := vrfv2plus.DirectFundingRequestRandomnessAndWaitForFulfillment(
				wrapperContracts.WrapperConsumers[0],
				vrfContracts.CoordinatorV2Plus,
				vrfKey,
				wrapperSubID,
				isNativeBilling,
				configCopy.VRFv2Plus.General,
				l,
			)
			require.NoError(t, err, "error requesting randomness and waiting for fulfilment")

			expectedSubBalanceJuels := new(big.Int).Sub(subBalanceBeforeRequest, randomWordsFulfilledEvent.Payment)
			wrapperSubscription, err = vrfContracts.CoordinatorV2Plus.GetSubscription(testcontext.Get(t), wrapperSubID)
			require.NoError(t, err, "error getting subscription information")
			subBalanceAfterRequest := wrapperSubscription.Balance
			require.Equal(t, expectedSubBalanceJuels, subBalanceAfterRequest)

			consumerStatus, err := wrapperContracts.WrapperConsumers[0].GetRequestStatus(testcontext.Get(t), randomWordsFulfilledEvent.RequestId)
			require.NoError(t, err, "error getting rand request status")
			require.True(t, consumerStatus.Fulfilled)

			expectedWrapperConsumerJuelsBalance := new(big.Int).Sub(wrapperConsumerJuelsBalanceBeforeRequest, consumerStatus.Paid)

			wrapperConsumerJuelsBalanceAfterRequest, err := vrfContracts.LinkToken.BalanceOf(testcontext.Get(t), wrapperContracts.WrapperConsumers[0].Address())
			require.NoError(t, err, "error getting wrapper consumer balance")
			require.Equal(t, expectedWrapperConsumerJuelsBalance, wrapperConsumerJuelsBalanceAfterRequest)

			// todo: uncomment when VRF-651 will be fixed
			// require.Equal(t, 1, consumerStatus.Paid.Cmp(randomWordsFulfilledEvent.Payment), "Expected Consumer contract pay more than the Coordinator Sub")
			vrfcommon.LogFulfillmentDetailsLinkBilling(l, wrapperConsumerJuelsBalanceBeforeRequest, wrapperConsumerJuelsBalanceAfterRequest, consumerStatus, randomWordsFulfilledEvent)

			require.Equal(t, *testConfig.NumberOfWords, uint32(len(consumerStatus.RandomWords)))
			for _, w := range consumerStatus.RandomWords {
				l.Info().Str("Output", w.String()).Msg("Randomness fulfilled")
				require.Equal(t, 1, w.Cmp(big.NewInt(0)), "Expected the VRF job give an answer bigger than 0")
			}
		})
		t.Run("Native Billing", func(t *testing.T) {
			configCopy := config.MustCopy().(tc.TestConfig)
			testConfig := configCopy.VRFv2Plus.General
			isNativeBilling := true

			wrapperConsumerBalanceBeforeRequestWei, err := sethClient.Client.BalanceAt(testcontext.Get(t), common.HexToAddress(wrapperContracts.WrapperConsumers[0].Address()), nil)
			require.NoError(t, err, "error getting wrapper consumer balance")

			wrapperSubscription, err := vrfContracts.CoordinatorV2Plus.GetSubscription(testcontext.Get(t), wrapperSubID)
			require.NoError(t, err, "error getting subscription information")
			subBalanceBeforeRequest := wrapperSubscription.NativeBalance

			randomWordsFulfilledEvent, err := vrfv2plus.DirectFundingRequestRandomnessAndWaitForFulfillment(
				wrapperContracts.WrapperConsumers[0],
				vrfContracts.CoordinatorV2Plus,
				vrfKey,
				wrapperSubID,
				isNativeBilling,
				configCopy.VRFv2Plus.General,
				l,
			)
			require.NoError(t, err, "error requesting randomness and waiting for fulfilment")

			expectedSubBalanceWei := new(big.Int).Sub(subBalanceBeforeRequest, randomWordsFulfilledEvent.Payment)
			wrapperSubscription, err = vrfContracts.CoordinatorV2Plus.GetSubscription(testcontext.Get(t), wrapperSubID)
			require.NoError(t, err, "error getting subscription information")
			subBalanceAfterRequest := wrapperSubscription.NativeBalance
			require.Equal(t, expectedSubBalanceWei, subBalanceAfterRequest)

			consumerStatus, err := wrapperContracts.WrapperConsumers[0].GetRequestStatus(testcontext.Get(t), randomWordsFulfilledEvent.RequestId)
			require.NoError(t, err, "error getting rand request status")
			require.True(t, consumerStatus.Fulfilled)

			expectedWrapperConsumerWeiBalance := new(big.Int).Sub(wrapperConsumerBalanceBeforeRequestWei, consumerStatus.Paid)

			wrapperConsumerBalanceAfterRequestWei, err := sethClient.Client.BalanceAt(testcontext.Get(t), common.HexToAddress(wrapperContracts.WrapperConsumers[0].Address()), nil)
			require.NoError(t, err, "error getting wrapper consumer balance")
			require.Equal(t, expectedWrapperConsumerWeiBalance, wrapperConsumerBalanceAfterRequestWei)

			// todo: uncomment when VRF-651 will be fixed
			// require.Equal(t, 1, consumerStatus.Paid.Cmp(randomWordsFulfilledEvent.Payment), "Expected Consumer contract pay more than the Coordinator Sub")
			vrfcommon.LogFulfillmentDetailsNativeBilling(l, wrapperConsumerBalanceBeforeRequestWei, wrapperConsumerBalanceAfterRequestWei, consumerStatus, randomWordsFulfilledEvent)

			require.Equal(t, *testConfig.NumberOfWords, uint32(len(consumerStatus.RandomWords)))
			for _, w := range consumerStatus.RandomWords {
				l.Info().Str("Output", w.String()).Msg("Randomness fulfilled")
				require.Equal(t, 1, w.Cmp(big.NewInt(0)), "Expected the VRF job give an answer bigger than 0")
			}
		})
	})
	t.Run("VRF Node waits block confirmation number specified by the consumer before sending fulfilment on-chain", func(t *testing.T) {
		configCopy := config.MustCopy().(tc.TestConfig)
		testConfig := configCopy.VRFv2Plus.General
		var isNativeBilling = true

		consumers, subIDs, err := vrfv2plus.SetupNewConsumersAndSubs(
			testcontext.Get(t),
			sethClient,
			vrfContracts.CoordinatorV2Plus,
			configCopy,
			vrfContracts.LinkToken,
			1,
			1,
			l,
		)
		require.NoError(t, err, "error setting up new consumers and subs")
		subID := subIDs[0]
		subscription, err := vrfContracts.CoordinatorV2Plus.GetSubscription(testcontext.Get(t), subID)
		require.NoError(t, err, "error getting subscription information")
		vrfcommon.LogSubDetails(l, subscription, subID.String(), vrfContracts.CoordinatorV2Plus)
		subIDsForCancellingAfterTest = append(subIDsForCancellingAfterTest, subIDs...)

		expectedBlockNumberWait := uint16(10)
		testConfig.MinimumConfirmations = ptr.Ptr[uint16](expectedBlockNumberWait)
		randomWordsRequestedEvent, randomWordsFulfilledEvent, err := vrfv2plus.RequestRandomnessAndWaitForFulfillment(
			consumers[0],
			vrfContracts.CoordinatorV2Plus,
			vrfKey,
			subID,
			isNativeBilling,
			testConfig,
			l,
			0,
		)
		require.NoError(t, err, "error requesting randomness and waiting for fulfilment")

		// check that VRF node waited at least the number of blocks specified by the consumer in the rand request min confs field
		blockNumberWait := randomWordsRequestedEvent.Raw.BlockNumber - randomWordsFulfilledEvent.Raw.BlockNumber
		require.GreaterOrEqual(t, blockNumberWait, uint64(expectedBlockNumberWait))

		status, err := consumers[0].GetRequestStatus(testcontext.Get(t), randomWordsFulfilledEvent.RequestId)
		require.NoError(t, err, "error getting rand request status")
		require.True(t, status.Fulfilled)
		l.Info().Bool("Fulfilment Status", status.Fulfilled).Msg("Random Words Request Fulfilment Status")
	})
	t.Run("CL Node VRF Job Runs", func(t *testing.T) {
		configCopy := config.MustCopy().(tc.TestConfig)
		var isNativeBilling = false

		consumers, subIDsForRequestRandomness, err := vrfv2plus.SetupNewConsumersAndSubs(
			testcontext.Get(t),
			sethClient,
			vrfContracts.CoordinatorV2Plus,
			configCopy,
			vrfContracts.LinkToken,
			1,
			1,
			l,
		)
		require.NoError(t, err, "error setting up new consumers and subs")
		subIDForRequestRandomness := subIDsForRequestRandomness[0]
		subscription, err := vrfContracts.CoordinatorV2Plus.GetSubscription(testcontext.Get(t), subIDForRequestRandomness)
		require.NoError(t, err, "error getting subscription information")
		vrfcommon.LogSubDetails(l, subscription, subIDForRequestRandomness.String(), vrfContracts.CoordinatorV2Plus)
		subIDsForCancellingAfterTest = append(subIDsForCancellingAfterTest, subIDsForRequestRandomness...)

		jobRunsBeforeTest, err := nodeTypeToNodeMap[vrfcommon.VRF].CLNode.API.MustReadRunsByJob(nodeTypeToNodeMap[vrfcommon.VRF].Job.Data.ID)
		require.NoError(t, err, "error reading job runs")

		// test and assert
		_, _, err = vrfv2plus.RequestRandomnessAndWaitForFulfillment(
			consumers[0],
			vrfContracts.CoordinatorV2Plus,
			vrfKey,
			subIDForRequestRandomness,
			isNativeBilling,
			configCopy.VRFv2Plus.General,
			l,
			0,
		)
		require.NoError(t, err, "error requesting randomness and waiting for fulfilment")

		jobRuns, err := nodeTypeToNodeMap[vrfcommon.VRF].CLNode.API.MustReadRunsByJob(nodeTypeToNodeMap[vrfcommon.VRF].Job.Data.ID)
		require.NoError(t, err, "error reading job runs")
		require.Equal(t, len(jobRunsBeforeTest.Data)+1, len(jobRuns.Data))
	})
	t.Run("Canceling Sub And Returning Funds", func(t *testing.T) {
		configCopy := config.MustCopy().(tc.TestConfig)

		_, subIDs, err := vrfv2plus.SetupNewConsumersAndSubs(
			testcontext.Get(t),
			sethClient,
			vrfContracts.CoordinatorV2Plus,
			configCopy,
			vrfContracts.LinkToken,
			1,
			1,
			l,
		)
		require.NoError(t, err, "error setting up new consumers and subs")
		subID := subIDs[0]
		subscription, err := vrfContracts.CoordinatorV2Plus.GetSubscription(testcontext.Get(t), subID)
		require.NoError(t, err, "error getting subscription information")
		vrfcommon.LogSubDetails(l, subscription, subID.String(), vrfContracts.CoordinatorV2Plus)
		subIDsForCancellingAfterTest = append(subIDsForCancellingAfterTest, subIDs...)

		testWalletAddress, err := actions.GenerateWallet()
		require.NoError(t, err)

		testWalletBalanceNativeBeforeSubCancelling, err := sethClient.Client.BalanceAt(testcontext.Get(t), testWalletAddress, nil)
		require.NoError(t, err)

		testWalletBalanceLinkBeforeSubCancelling, err := vrfContracts.LinkToken.BalanceOf(testcontext.Get(t), testWalletAddress.String())
		require.NoError(t, err)

		subscriptionForCancelling, err := vrfContracts.CoordinatorV2Plus.GetSubscription(testcontext.Get(t), subID)
		require.NoError(t, err, "error getting subscription information")

		subBalanceLink := subscriptionForCancelling.Balance
		subBalanceNative := subscriptionForCancelling.NativeBalance
		l.Info().
			Str("Subscription Amount Native", subBalanceNative.String()).
			Str("Subscription Amount Link", subBalanceLink.String()).
			Str("Returning funds from SubID", subID.String()).
			Str("Returning funds to", testWalletAddress.String()).
			Msg("Canceling subscription and returning funds to subscription owner")

		cancellationTx, cancellationEvent, err := vrfContracts.CoordinatorV2Plus.CancelSubscription(subID, testWalletAddress)
		require.NoError(t, err, "Error canceling subscription")

		txGasUsed := new(big.Int).SetUint64(cancellationTx.Receipt.GasUsed)
		// we don't have that information for older Geth versions
		if cancellationTx.Receipt.EffectiveGasPrice == nil {
			cancellationTx.Receipt.EffectiveGasPrice = new(big.Int).SetUint64(0)
		}
		cancellationTxFeeWei := new(big.Int).Mul(txGasUsed, cancellationTx.Receipt.EffectiveGasPrice)

		l.Info().
			Str("Cancellation Tx Fee Wei", cancellationTxFeeWei.String()).
			Str("Effective Gas Price", cancellationTx.Receipt.EffectiveGasPrice.String()).
			Uint64("Gas Used", cancellationTx.Receipt.GasUsed).
			Msg("Cancellation TX Receipt")

		l.Info().
			Str("Returned Subscription Amount Native", cancellationEvent.AmountLink.String()).
			Str("Returned Subscription Amount Link", cancellationEvent.AmountLink.String()).
			Str("SubID", cancellationEvent.SubId.String()).
			Str("Returned to", cancellationEvent.To.String()).
			Msg("Subscription Canceled Event")

		require.Equal(t, subBalanceNative, cancellationEvent.AmountNative, "SubscriptionCanceled event native amount is not equal to sub amount while canceling subscription")
		require.Equal(t, subBalanceLink, cancellationEvent.AmountLink, "SubscriptionCanceled event LINK amount is not equal to sub amount while canceling subscription")

		testWalletBalanceNativeAfterSubCancelling, err := sethClient.Client.BalanceAt(testcontext.Get(t), testWalletAddress, nil)
		require.NoError(t, err)

		testWalletBalanceLinkAfterSubCancelling, err := vrfContracts.LinkToken.BalanceOf(testcontext.Get(t), testWalletAddress.String())
		require.NoError(t, err)

		// Verify that sub was deleted from Coordinator
		_, err = vrfContracts.CoordinatorV2Plus.GetSubscription(testcontext.Get(t), subID)
		require.Error(t, err, "error not occurred when trying to get deleted subscription from old Coordinator after sub migration")

		subFundsReturnedNativeActual := new(big.Int).Sub(testWalletBalanceNativeAfterSubCancelling, testWalletBalanceNativeBeforeSubCancelling)
		subFundsReturnedLinkActual := new(big.Int).Sub(testWalletBalanceLinkAfterSubCancelling, testWalletBalanceLinkBeforeSubCancelling)

		subFundsReturnedNativeExpected := new(big.Int).Sub(subBalanceNative, cancellationTxFeeWei)
		deltaSpentOnCancellationTxFee := new(big.Int).Sub(subBalanceNative, subFundsReturnedNativeActual)
		l.Info().
			Str("Sub Balance - Native", subBalanceNative.String()).
			Str("Delta Spent On Cancellation Tx Fee - `NativeBalance - subFundsReturnedNativeActual`", deltaSpentOnCancellationTxFee.String()).
			Str("Cancellation Tx Fee Wei", cancellationTxFeeWei.String()).
			Str("Sub Funds Returned Actual - Native", subFundsReturnedNativeActual.String()).
			Str("Sub Funds Returned Expected - `NativeBalance - cancellationTxFeeWei`", subFundsReturnedNativeExpected.String()).
			Str("Sub Funds Returned Actual - Link", subFundsReturnedLinkActual.String()).
			Str("Sub Balance - Link", subBalanceLink.String()).
			Msg("Sub funds returned")

		// todo - this fails on SIMULATED env as tx cost is calculated different as for testnets and it's not receipt.EffectiveGasPrice*receipt.GasUsed
		// require.Equal(t, subFundsReturnedNativeExpected, subFundsReturnedNativeActual, "Returned funds are not equal to sub balance that was cancelled")
		require.Equal(t, 1, testWalletBalanceNativeAfterSubCancelling.Cmp(testWalletBalanceNativeBeforeSubCancelling), "Native funds were not returned after sub cancellation")
		require.Equal(t, 0, subBalanceLink.Cmp(subFundsReturnedLinkActual), "Returned LINK funds are not equal to sub balance that was cancelled")
	})
	t.Run("Owner Canceling Sub And Returning Funds While Having Pending Requests", func(t *testing.T) {
		configCopy := config.MustCopy().(tc.TestConfig)
		testConfig := configCopy.VRFv2Plus.General

		// underfund subs in order rand fulfillments to fail
		testConfig.SubscriptionFundingAmountNative = ptr.Ptr(float64(0))
		testConfig.SubscriptionFundingAmountLink = ptr.Ptr(float64(0))

		consumers, subIDs, err := vrfv2plus.SetupNewConsumersAndSubs(
			testcontext.Get(t),
			sethClient,
			vrfContracts.CoordinatorV2Plus,
			configCopy,
			vrfContracts.LinkToken,
			1,
			1,
			l,
		)
		require.NoError(t, err, "error setting up new consumers and subs")
		subID := subIDs[0]
		subscription, err := vrfContracts.CoordinatorV2Plus.GetSubscription(testcontext.Get(t), subID)
		require.NoError(t, err, "error getting subscription information")
		vrfcommon.LogSubDetails(l, subscription, subID.String(), vrfContracts.CoordinatorV2Plus)
		subIDsForCancellingAfterTest = append(subIDsForCancellingAfterTest, subIDs...)
		activeSubscriptionIdsBeforeSubCancellation, err := vrfContracts.CoordinatorV2Plus.GetActiveSubscriptionIds(testcontext.Get(t), big.NewInt(0), big.NewInt(0))
		require.NoError(t, err)

		require.True(t, it_utils.BigIntSliceContains(activeSubscriptionIdsBeforeSubCancellation, subID))

		pendingRequestsExist, err := vrfContracts.CoordinatorV2Plus.PendingRequestsExist(testcontext.Get(t), subID)
		require.NoError(t, err)
		require.False(t, pendingRequestsExist, "Pending requests should not exist")

		configCopy.VRFv2Plus.General.RandomWordsFulfilledEventTimeout = ptr.Ptr(blockchain.StrDuration{Duration: 5 * time.Second})
		_, _, err = vrfv2plus.RequestRandomnessAndWaitForFulfillment(
			consumers[0],
			vrfContracts.CoordinatorV2Plus,
			vrfKey,
			subID,
			false,
			configCopy.VRFv2Plus.General,
			l,
			0,
		)

		require.Error(t, err, "error should occur for waiting for fulfilment due to low sub balance")

		_, _, err = vrfv2plus.RequestRandomnessAndWaitForFulfillment(
			consumers[0],
			vrfContracts.CoordinatorV2Plus,
			vrfKey,
			subID,
			true,
			configCopy.VRFv2Plus.General,
			l,
			0,
		)

		require.Error(t, err, "error should occur for waiting for fulfilment due to low sub balance")

		pendingRequestsExist, err = vrfContracts.CoordinatorV2Plus.PendingRequestsExist(testcontext.Get(t), subID)
		require.NoError(t, err)
		require.True(t, pendingRequestsExist, "Pending requests should exist after unfulfilled rand requests due to low sub balance")

		walletBalanceNativeBeforeSubCancelling, err := sethClient.Client.BalanceAt(testcontext.Get(t), common.HexToAddress(sethClient.MustGetRootKeyAddress().Hex()), nil)
		require.NoError(t, err)

		walletBalanceLinkBeforeSubCancelling, err := vrfContracts.LinkToken.BalanceOf(testcontext.Get(t), sethClient.MustGetRootKeyAddress().Hex())
		require.NoError(t, err)

		subscriptionForCancelling, err := vrfContracts.CoordinatorV2Plus.GetSubscription(testcontext.Get(t), subID)
		require.NoError(t, err, "error getting subscription information")

		subBalanceLink := subscriptionForCancelling.Balance
		subBalanceNative := subscriptionForCancelling.NativeBalance
		l.Info().
			Str("Subscription Amount Native", subBalanceNative.String()).
			Str("Subscription Amount Link", subBalanceLink.String()).
			Str("Returning funds from SubID", subID.String()).
			Str("Returning funds to", sethClient.MustGetRootKeyAddress().Hex()).
			Msg("Canceling subscription and returning funds to subscription owner")

		cancellationTx, cancellationEvent, err := vrfContracts.CoordinatorV2Plus.OwnerCancelSubscription(subID)
		require.NoError(t, err, "Error canceling subscription")

		txGasUsed := new(big.Int).SetUint64(cancellationTx.Receipt.GasUsed)
		// we don't have that information for older Geth versions
		if cancellationTx.Receipt.EffectiveGasPrice == nil {
			cancellationTx.Receipt.EffectiveGasPrice = new(big.Int).SetUint64(0)
		}
		cancellationTxFeeWei := new(big.Int).Mul(txGasUsed, cancellationTx.Receipt.EffectiveGasPrice)

		l.Info().
			Str("Cancellation Tx Fee Wei", cancellationTxFeeWei.String()).
			Str("Effective Gas Price", cancellationTx.Receipt.EffectiveGasPrice.String()).
			Uint64("Gas Used", cancellationTx.Receipt.GasUsed).
			Msg("Cancellation TX Receipt")

		l.Info().
			Str("Returned Subscription Amount Native", cancellationEvent.AmountNative.String()).
			Str("Returned Subscription Amount Link", cancellationEvent.AmountLink.String()).
			Str("SubID", cancellationEvent.SubId.String()).
			Str("Returned to", cancellationEvent.To.String()).
			Msg("Subscription Canceled Event")

		require.Equal(t, subBalanceNative, cancellationEvent.AmountNative, "SubscriptionCanceled event native amount is not equal to sub amount while canceling subscription")
		require.Equal(t, subBalanceLink, cancellationEvent.AmountLink, "SubscriptionCanceled event LINK amount is not equal to sub amount while canceling subscription")

		walletBalanceNativeAfterSubCancelling, err := sethClient.Client.BalanceAt(testcontext.Get(t), common.HexToAddress(sethClient.MustGetRootKeyAddress().Hex()), nil)
		require.NoError(t, err)

		walletBalanceLinkAfterSubCancelling, err := vrfContracts.LinkToken.BalanceOf(testcontext.Get(t), sethClient.MustGetRootKeyAddress().Hex())
		require.NoError(t, err)

		// Verify that sub was deleted from Coordinator
		_, err = vrfContracts.CoordinatorV2Plus.GetSubscription(testcontext.Get(t), subID)
		require.Error(t, err, "error not occurred when trying to get deleted subscription from old Coordinator after sub migration")

		subFundsReturnedNativeActual := new(big.Int).Sub(walletBalanceNativeAfterSubCancelling, walletBalanceNativeBeforeSubCancelling)
		subFundsReturnedLinkActual := new(big.Int).Sub(walletBalanceLinkAfterSubCancelling, walletBalanceLinkBeforeSubCancelling)

		subFundsReturnedNativeExpected := new(big.Int).Sub(subBalanceNative, cancellationTxFeeWei)
		deltaSpentOnCancellationTxFee := new(big.Int).Sub(subBalanceNative, subFundsReturnedNativeActual)
		l.Info().
			Str("Sub Balance - Native", subBalanceNative.String()).
			Str("Delta Spent On Cancellation Tx Fee - `NativeBalance - subFundsReturnedNativeActual`", deltaSpentOnCancellationTxFee.String()).
			Str("Cancellation Tx Fee Wei", cancellationTxFeeWei.String()).
			Str("Sub Funds Returned Actual - Native", subFundsReturnedNativeActual.String()).
			Str("Sub Funds Returned Expected - `NativeBalance - cancellationTxFeeWei`", subFundsReturnedNativeExpected.String()).
			Str("Sub Funds Returned Actual - Link", subFundsReturnedLinkActual.String()).
			Str("Sub Balance - Link", subBalanceLink.String()).
			Str("walletBalanceNativeBeforeSubCancelling", walletBalanceNativeBeforeSubCancelling.String()).
			Str("walletBalanceNativeAfterSubCancelling", walletBalanceNativeAfterSubCancelling.String()).
			Msg("Sub funds returned")

		// todo - need to use different wallet for each test to verify exact amount of Native/LINK returned
		// todo - as defaultWallet is used in other tests in parallel which might affect the balance - TT-684
		// require.Equal(t, 1, walletBalanceNativeAfterSubCancelling.Cmp(walletBalanceNativeBeforeSubCancelling), "Native funds were not returned after sub cancellation")

		// todo - this fails on SIMULATED env as tx cost is calculated different as for testnets and it's not receipt.EffectiveGasPrice*receipt.GasUsed
		// require.Equal(t, subFundsReturnedNativeExpected, subFundsReturnedNativeActual, "Returned funds are not equal to sub balance that was cancelled")
		require.Equal(t, 0, subBalanceLink.Cmp(subFundsReturnedLinkActual), "Returned LINK funds are not equal to sub balance that was cancelled")

		activeSubscriptionIdsAfterSubCancellation, err := vrfContracts.CoordinatorV2Plus.GetActiveSubscriptionIds(testcontext.Get(t), big.NewInt(0), big.NewInt(0))
		require.NoError(t, err, "error getting active subscription ids")

		require.False(
			t,
			it_utils.BigIntSliceContains(activeSubscriptionIdsAfterSubCancellation, subID),
			"Active subscription ids should not contain sub id after sub cancellation",
		)
	})
	t.Run("Owner Withdraw", func(t *testing.T) {
		configCopy := config.MustCopy().(tc.TestConfig)

		consumers, subIDs, err := vrfv2plus.SetupNewConsumersAndSubs(
			testcontext.Get(t),
			sethClient,
			vrfContracts.CoordinatorV2Plus,
			configCopy,
			vrfContracts.LinkToken,
			1,
			1,
			l,
		)
		require.NoError(t, err, "error setting up new consumers and subs")
		subID := subIDs[0]
		subscription, err := vrfContracts.CoordinatorV2Plus.GetSubscription(testcontext.Get(t), subID)
		require.NoError(t, err, "error getting subscription information")
		vrfcommon.LogSubDetails(l, subscription, subID.String(), vrfContracts.CoordinatorV2Plus)
		subIDsForCancellingAfterTest = append(subIDsForCancellingAfterTest, subIDs...)

		_, fulfilledEventLink, err := vrfv2plus.RequestRandomnessAndWaitForFulfillment(
			consumers[0],
			vrfContracts.CoordinatorV2Plus,
			vrfKey,
			subID,
			false,
			configCopy.VRFv2Plus.General,
			l,
			0,
		)
		require.NoError(t, err)

		_, fulfilledEventNative, err := vrfv2plus.RequestRandomnessAndWaitForFulfillment(
			consumers[0],
			vrfContracts.CoordinatorV2Plus,
			vrfKey,
			subID,
			true,
			configCopy.VRFv2Plus.General,
			l,
			0,
		)
		require.NoError(t, err)
		amountToWithdrawLink := fulfilledEventLink.Payment

		defaultWalletBalanceNativeBeforeWithdraw, err := sethClient.Client.BalanceAt(testcontext.Get(t), common.HexToAddress(sethClient.MustGetRootKeyAddress().Hex()), nil)
		require.NoError(t, err)

		defaultWalletBalanceLinkBeforeWithdraw, err := vrfContracts.LinkToken.BalanceOf(testcontext.Get(t), sethClient.MustGetRootKeyAddress().Hex())
		require.NoError(t, err)

		l.Info().
			Str("Returning to", sethClient.MustGetRootKeyAddress().Hex()).
			Str("Amount", amountToWithdrawLink.String()).
			Msg("Invoking Oracle Withdraw for LINK")

		err = vrfContracts.CoordinatorV2Plus.Withdraw(
			common.HexToAddress(sethClient.MustGetRootKeyAddress().Hex()),
		)
		require.NoError(t, err, "error withdrawing LINK from coordinator to default wallet")
		amountToWithdrawNative := fulfilledEventNative.Payment

		l.Info().
			Str("Returning to", sethClient.MustGetRootKeyAddress().Hex()).
			Str("Amount", amountToWithdrawNative.String()).
			Msg("Invoking Oracle Withdraw for Native")

		err = vrfContracts.CoordinatorV2Plus.WithdrawNative(
			common.HexToAddress(sethClient.MustGetRootKeyAddress().Hex()),
		)
		require.NoError(t, err, "error withdrawing Native tokens from coordinator to default wallet")

		defaultWalletBalanceNativeAfterWithdraw, err := sethClient.Client.BalanceAt(testcontext.Get(t), common.HexToAddress(sethClient.MustGetRootKeyAddress().Hex()), nil)
		require.NoError(t, err)

		defaultWalletBalanceLinkAfterWithdraw, err := vrfContracts.LinkToken.BalanceOf(testcontext.Get(t), sethClient.MustGetRootKeyAddress().Hex())
		require.NoError(t, err)

		// not possible to verify exact amount of Native/LINK returned as defaultWallet is used in other tests in parallel which might affect the balance
		require.Equal(t, 1, defaultWalletBalanceNativeAfterWithdraw.Cmp(defaultWalletBalanceNativeBeforeWithdraw), "Native funds were not returned after oracle withdraw native")
		require.Equal(t, 1, defaultWalletBalanceLinkAfterWithdraw.Cmp(defaultWalletBalanceLinkBeforeWithdraw), "LINK funds were not returned after oracle withdraw")
	})
}

func TestVRFv2PlusMultipleSendingKeys(t *testing.T) {
	t.Parallel()
	var (
		env                          *test_env.CLClusterTestEnv
		vrfContracts                 *vrfcommon.VRFContracts
		subIDsForCancellingAfterTest []*big.Int
		vrfKey                       *vrfcommon.VRFKeyData
		nodeTypeToNodeMap            map[vrfcommon.VRFNodeType]*vrfcommon.VRFNode
		sethClient                   *seth.Client
	)
	l := logging.GetTestLogger(t)

	config, err := tc.GetChainAndTestTypeSpecificConfig("Smoke", tc.VRFv2Plus)
	require.NoError(t, err, "Error getting config")
	chainID := networks.MustGetSelectedNetworkConfig(config.GetNetworkConfig())[0].ChainID
	configPtr := &config

	vrfEnvConfig := vrfcommon.VRFEnvConfig{
		TestConfig: config,
		ChainID:    chainID,
		CleanupFn:  vrfv2PlusCleanUpFn(&t, &sethClient, &configPtr, &env, &vrfContracts, &subIDsForCancellingAfterTest),
	}
	newEnvConfig := vrfcommon.NewEnvConfig{
		NodesToCreate:                   []vrfcommon.VRFNodeType{vrfcommon.VRF},
		NumberOfTxKeysToCreate:          2,
		UseVRFOwner:                     false,
		UseTestCoordinator:              false,
		ChainlinkNodeLogScannerSettings: test_env.DefaultChainlinkNodeLogScannerSettings,
	}
	env, vrfContracts, vrfKey, nodeTypeToNodeMap, sethClient, err = vrfv2plus.SetupVRFV2PlusUniverse(testcontext.Get(t), t, vrfEnvConfig, newEnvConfig, l)
	require.NoError(t, err, "error setting up VRFV2Plus universe")

	t.Run("Request Randomness with multiple sending keys", func(t *testing.T) {
		configCopy := config.MustCopy().(tc.TestConfig)
		isNativeBilling := true

		consumers, subIDs, err := vrfv2plus.SetupNewConsumersAndSubs(
			testcontext.Get(t),
			sethClient,
			vrfContracts.CoordinatorV2Plus,
			configCopy,
			vrfContracts.LinkToken,
			1,
			1,
			l,
		)
		require.NoError(t, err, "error setting up new consumers and subs")
		subID := subIDs[0]
		subscription, err := vrfContracts.CoordinatorV2Plus.GetSubscription(testcontext.Get(t), subID)
		require.NoError(t, err, "error getting subscription information")
		vrfcommon.LogSubDetails(l, subscription, subID.String(), vrfContracts.CoordinatorV2Plus)
		subIDsForCancellingAfterTest = append(subIDsForCancellingAfterTest, subIDs...)

		txKeys, _, err := nodeTypeToNodeMap[vrfcommon.VRF].CLNode.API.ReadTxKeys("evm")
		require.NoError(t, err, "error reading tx keys")

		require.Equal(t, newEnvConfig.NumberOfTxKeysToCreate+1, len(txKeys.Data))

		var fulfillmentTxFromAddresses []string
		for i := 0; i < newEnvConfig.NumberOfTxKeysToCreate+1; i++ {
			_, randomWordsFulfilledEvent, err := vrfv2plus.RequestRandomnessAndWaitForFulfillment(
				consumers[0],
				vrfContracts.CoordinatorV2Plus,
				vrfKey,
				subID,
				isNativeBilling,
				configCopy.VRFv2Plus.General,
				l,
				0,
			)
			require.NoError(t, err, "error requesting randomness and waiting for fulfilment")
			fulfillmentTx, _, err := sethClient.Client.TransactionByHash(testcontext.Get(t), randomWordsFulfilledEvent.Raw.TxHash)
			require.NoError(t, err, "error getting tx from hash")
			fulfillmentTxFromAddress, err := actions.GetTxFromAddress(fulfillmentTx)
			require.NoError(t, err, "error getting tx from address")
			fulfillmentTxFromAddresses = append(fulfillmentTxFromAddresses, fulfillmentTxFromAddress)
		}
		require.Equal(t, newEnvConfig.NumberOfTxKeysToCreate+1, len(fulfillmentTxFromAddresses))
		var txKeyAddresses []string
		for _, txKey := range txKeys.Data {
			txKeyAddresses = append(txKeyAddresses, txKey.Attributes.Address)
		}
		less := func(a, b string) bool { return a < b }
		equalIgnoreOrder := cmp.Diff(txKeyAddresses, fulfillmentTxFromAddresses, cmpopts.SortSlices(less)) == ""
		require.True(t, equalIgnoreOrder)
	})
}

func TestVRFv2PlusMigration(t *testing.T) {
	t.Parallel()
	var (
		env                          *test_env.CLClusterTestEnv
		vrfContracts                 *vrfcommon.VRFContracts
		subIDsForCancellingAfterTest []*big.Int
		vrfKey                       *vrfcommon.VRFKeyData
		nodeTypeToNodeMap            map[vrfcommon.VRFNodeType]*vrfcommon.VRFNode
		sethClient                   *seth.Client
	)
	l := logging.GetTestLogger(t)

	config, err := tc.GetChainAndTestTypeSpecificConfig("Smoke", tc.VRFv2Plus)
	require.NoError(t, err, "Error getting config")
	chainID := networks.MustGetSelectedNetworkConfig(config.GetNetworkConfig())[0].ChainID
	configPtr := &config

	vrfEnvConfig := vrfcommon.VRFEnvConfig{
		TestConfig: config,
		ChainID:    chainID,
		CleanupFn:  vrfv2PlusCleanUpFn(&t, &sethClient, &configPtr, &env, &vrfContracts, &subIDsForCancellingAfterTest),
	}
	newEnvConfig := vrfcommon.NewEnvConfig{
		NodesToCreate:                   []vrfcommon.VRFNodeType{vrfcommon.VRF},
		NumberOfTxKeysToCreate:          0,
		UseVRFOwner:                     false,
		UseTestCoordinator:              false,
		ChainlinkNodeLogScannerSettings: test_env.DefaultChainlinkNodeLogScannerSettings,
	}
	env, vrfContracts, vrfKey, nodeTypeToNodeMap, sethClient, err = vrfv2plus.SetupVRFV2PlusUniverse(testcontext.Get(t), t, vrfEnvConfig, newEnvConfig, l)
	require.NoError(t, err, "error setting up VRFV2Plus universe")

	// Migrate subscription from old coordinator to new coordinator, verify if balances
	// are moved correctly and requests can be made successfully in the subscription in
	// new coordinator
	t.Run("Test migration of Subscription Billing subID", func(t *testing.T) {
		configCopy := config.MustCopy().(tc.TestConfig)

		consumers, subIDs, err := vrfv2plus.SetupNewConsumersAndSubs(
			testcontext.Get(t),
			sethClient,
			vrfContracts.CoordinatorV2Plus,
			configCopy,
			vrfContracts.LinkToken,
			2,
			1,
			l,
		)
		require.NoError(t, err, "error setting up new consumers and subs")
		subID := subIDs[0]
		subscription, err := vrfContracts.CoordinatorV2Plus.GetSubscription(testcontext.Get(t), subID)
		require.NoError(t, err, "error getting subscription information")
		vrfcommon.LogSubDetails(l, subscription, subID.String(), vrfContracts.CoordinatorV2Plus)
		subIDsForCancellingAfterTest = append(subIDsForCancellingAfterTest, subIDs...)

		activeSubIdsOldCoordinatorBeforeMigration, err := vrfContracts.CoordinatorV2Plus.GetActiveSubscriptionIds(testcontext.Get(t), big.NewInt(0), big.NewInt(0))
		require.NoError(t, err, "error occurred getting active sub ids")
		require.Len(t, activeSubIdsOldCoordinatorBeforeMigration, 1, "Active Sub Ids length is not equal to 1")
		require.Equal(t, subID, activeSubIdsOldCoordinatorBeforeMigration[0])

		oldSubscriptionBeforeMigration, err := vrfContracts.CoordinatorV2Plus.GetSubscription(testcontext.Get(t), subID)
		require.NoError(t, err, "error getting subscription information")

		//Migration Process
		newCoordinator, err := contracts.DeployVRFCoordinatorV2PlusUpgradedVersion(sethClient, vrfContracts.BHS.Address())
		require.NoError(t, err, "error deploying VRF CoordinatorV2PlusUpgradedVersion")

		_, err = vrfv2plus.VRFV2PlusUpgradedVersionRegisterProvingKey(vrfKey.VRFKey, newCoordinator, uint64(assets.GWei(*configCopy.VRFv2Plus.General.CLNodeMaxGasPriceGWei).Int64()))
		require.NoError(t, err, fmt.Errorf("%s, err: %w", vrfcommon.ErrRegisteringProvingKey, err))

		err = newCoordinator.SetConfig(
			*configCopy.VRFv2Plus.General.MinimumConfirmations,
			*configCopy.VRFv2Plus.General.MaxGasLimitCoordinatorConfig,
			*configCopy.VRFv2Plus.General.StalenessSeconds,
			*configCopy.VRFv2Plus.General.GasAfterPaymentCalculation,
			big.NewInt(*configCopy.VRFv2Plus.General.LinkNativeFeedResponse),
			*configCopy.VRFv2Plus.General.FulfillmentFlatFeeNativePPM,
			*configCopy.VRFv2Plus.General.FulfillmentFlatFeeLinkDiscountPPM,
			*configCopy.VRFv2Plus.General.NativePremiumPercentage,
			*configCopy.VRFv2Plus.General.LinkPremiumPercentage,
		)
		require.NoError(t, err)

		err = newCoordinator.SetLINKAndLINKNativeFeed(vrfContracts.LinkToken.Address(), vrfContracts.MockETHLINKFeed.Address())
		require.NoError(t, err, vrfv2plus.ErrSetLinkNativeLinkFeed)

		vrfJobSpecConfig := vrfcommon.VRFJobSpecConfig{
			ForwardingAllowed:             *configCopy.VRFv2Plus.General.VRFJobForwardingAllowed,
			CoordinatorAddress:            newCoordinator.Address(),
			FromAddresses:                 nodeTypeToNodeMap[vrfcommon.VRF].TXKeyAddressStrings,
			EVMChainID:                    fmt.Sprint(chainID),
			MinIncomingConfirmations:      int(*configCopy.VRFv2Plus.General.MinimumConfirmations),
			PublicKey:                     vrfKey.VRFKey.Data.ID,
			EstimateGasMultiplier:         *configCopy.VRFv2Plus.General.VRFJobEstimateGasMultiplier,
			BatchFulfillmentEnabled:       false,
			BatchFulfillmentGasMultiplier: *configCopy.VRFv2Plus.General.VRFJobBatchFulfillmentGasMultiplier,
			PollPeriod:                    configCopy.VRFv2Plus.General.VRFJobPollPeriod.Duration,
			RequestTimeout:                configCopy.VRFv2Plus.General.VRFJobRequestTimeout.Duration,
			SimulationBlock:               configCopy.VRFv2Plus.General.VRFJobSimulationBlock,
		}

		_, err = vrfv2plus.CreateVRFV2PlusJob(
			nodeTypeToNodeMap[vrfcommon.VRF].CLNode.API,
			vrfJobSpecConfig,
		)
		require.NoError(t, err, vrfv2plus.ErrCreateVRFV2PlusJobs)

		err = vrfContracts.CoordinatorV2Plus.RegisterMigratableCoordinator(newCoordinator.Address())
		require.NoError(t, err, "error registering migratable coordinator")

		oldCoordinatorLinkTotalBalanceBeforeMigration, oldCoordinatorEthTotalBalanceBeforeMigration, err := vrfv2plus.GetCoordinatorTotalBalance(vrfContracts.CoordinatorV2Plus)
		require.NoError(t, err)

		migratedCoordinatorLinkTotalBalanceBeforeMigration, migratedCoordinatorEthTotalBalanceBeforeMigration, err := vrfv2plus.GetUpgradedCoordinatorTotalBalance(newCoordinator)
		require.NoError(t, err)

		_, migrationCompletedEvent, err := vrfContracts.CoordinatorV2Plus.Migrate(subID, newCoordinator.Address())
		require.NoError(t, err, "error migrating sub id ", subID.String(), " from ", vrfContracts.CoordinatorV2Plus.Address(), " to new Coordinator address ", newCoordinator.Address())

		vrfv2plus.LogMigrationCompletedEvent(l, migrationCompletedEvent, vrfContracts.CoordinatorV2Plus)

		oldCoordinatorLinkTotalBalanceAfterMigration, oldCoordinatorEthTotalBalanceAfterMigration, err := vrfv2plus.GetCoordinatorTotalBalance(vrfContracts.CoordinatorV2Plus)
		require.NoError(t, err)

		migratedCoordinatorLinkTotalBalanceAfterMigration, migratedCoordinatorEthTotalBalanceAfterMigration, err := vrfv2plus.GetUpgradedCoordinatorTotalBalance(newCoordinator)
		require.NoError(t, err)

		migratedSubscription, err := newCoordinator.GetSubscription(testcontext.Get(t), subID)
		require.NoError(t, err, "error getting subscription information")

		vrfv2plus.LogSubDetailsAfterMigration(l, newCoordinator, subID, migratedSubscription)

		// Verify that Coordinators were updated in Consumers
		for _, consumer := range consumers {
			coordinatorAddressInConsumerAfterMigration, err := consumer.GetCoordinator(testcontext.Get(t))
			require.NoError(t, err, "error getting Coordinator from Consumer contract")
			require.Equal(t, newCoordinator.Address(), coordinatorAddressInConsumerAfterMigration.String())
			l.Info().
				Str("Consumer", consumer.Address()).
				Str("Coordinator", coordinatorAddressInConsumerAfterMigration.String()).
				Msg("Coordinator Address in Consumer After Migration")
		}

		// Verify old and migrated subs
		require.Equal(t, oldSubscriptionBeforeMigration.NativeBalance, migratedSubscription.NativeBalance)
		require.Equal(t, oldSubscriptionBeforeMigration.Balance, migratedSubscription.Balance)
		require.Equal(t, oldSubscriptionBeforeMigration.SubOwner, migratedSubscription.SubOwner)
		require.Equal(t, oldSubscriptionBeforeMigration.Consumers, migratedSubscription.Consumers)

		// Verify that old sub was deleted from old Coordinator
		_, err = vrfContracts.CoordinatorV2Plus.GetSubscription(testcontext.Get(t), subID)
		require.Error(t, err, "error not occurred when trying to get deleted subscription from old Coordinator after sub migration")

		_, err = vrfContracts.CoordinatorV2Plus.GetActiveSubscriptionIds(testcontext.Get(t), big.NewInt(0), big.NewInt(0))
		// If (subscription billing), numActiveSub should be 0 after migration in oldCoordinator
		require.Error(t, err, "error not occurred getting active sub ids. Should occur since it should revert when sub id array is empty")

		activeSubIdsMigratedCoordinator, err := newCoordinator.GetActiveSubscriptionIds(testcontext.Get(t), big.NewInt(0), big.NewInt(0))
		require.NoError(t, err, "error occurred getting active sub ids")
		require.Len(t, activeSubIdsMigratedCoordinator, 1, "Active Sub Ids length is not equal to 1 for Migrated Coordinator after migration")
		require.Equal(t, subID, activeSubIdsMigratedCoordinator[0])

		// Verify that total balances changed for Link and Eth for new and old coordinator
		expectedLinkTotalBalanceForMigratedCoordinator := new(big.Int).Add(oldSubscriptionBeforeMigration.Balance, migratedCoordinatorLinkTotalBalanceBeforeMigration)
		expectedEthTotalBalanceForMigratedCoordinator := new(big.Int).Add(oldSubscriptionBeforeMigration.NativeBalance, migratedCoordinatorEthTotalBalanceBeforeMigration)

		expectedLinkTotalBalanceForOldCoordinator := new(big.Int).Sub(oldCoordinatorLinkTotalBalanceBeforeMigration, oldSubscriptionBeforeMigration.Balance)
		expectedEthTotalBalanceForOldCoordinator := new(big.Int).Sub(oldCoordinatorEthTotalBalanceBeforeMigration, oldSubscriptionBeforeMigration.NativeBalance)
		require.Equal(t, 0, expectedLinkTotalBalanceForMigratedCoordinator.Cmp(migratedCoordinatorLinkTotalBalanceAfterMigration))
		require.Equal(t, 0, expectedEthTotalBalanceForMigratedCoordinator.Cmp(migratedCoordinatorEthTotalBalanceAfterMigration))
		require.Equal(t, 0, expectedLinkTotalBalanceForOldCoordinator.Cmp(oldCoordinatorLinkTotalBalanceAfterMigration))
		require.Equal(t, 0, expectedEthTotalBalanceForOldCoordinator.Cmp(oldCoordinatorEthTotalBalanceAfterMigration))

		// Verify rand requests fulfills with Link Token billing
		_, _, err = vrfv2plus.RequestRandomnessAndWaitForFulfillment(
			consumers[0],
			newCoordinator,
			vrfKey,
			subID,
			false,
			configCopy.VRFv2Plus.General,
			l,
			0,
		)
		require.NoError(t, err, "error requesting randomness and waiting for fulfilment")

		// Verify rand requests fulfills with Native Token billing
		_, _, err = vrfv2plus.RequestRandomnessAndWaitForFulfillment(
			consumers[1],
			newCoordinator,
			vrfKey,
			subID,
			true,
			configCopy.VRFv2Plus.General,
			l,
			0,
		)
		require.NoError(t, err, "error requesting randomness and waiting for fulfilment")
	})

	// Migrate wrapper subscription from old coordinator to new coordinator, verify if balances
	// are moved correctly and requests can be made successfully in the subscription in
	// new coordinator
	t.Run("Test migration of direct billing using VRFV2PlusWrapper subID", func(t *testing.T) {
		configCopy := config.MustCopy().(tc.TestConfig)

		wrapperContracts, wrapperSubID, err := vrfv2plus.SetupVRFV2PlusWrapperUniverse(
			testcontext.Get(t),
			sethClient,
			vrfContracts,
			&configCopy,
			vrfKey.KeyHash,
			1,
			l,
		)
		require.NoError(t, err)
		subID := wrapperSubID

		subscription, err := vrfContracts.CoordinatorV2Plus.GetSubscription(testcontext.Get(t), subID)
		require.NoError(t, err, "error getting subscription information")

		vrfcommon.LogSubDetails(l, subscription, subID.String(), vrfContracts.CoordinatorV2Plus)

		activeSubIdsOldCoordinatorBeforeMigration, err := vrfContracts.CoordinatorV2Plus.GetActiveSubscriptionIds(testcontext.Get(t), big.NewInt(0), big.NewInt(0))
		require.NoError(t, err, "error occurred getting active sub ids")
		require.Len(t, activeSubIdsOldCoordinatorBeforeMigration, 1, "Active Sub Ids length is not equal to 1")
		activeSubID := activeSubIdsOldCoordinatorBeforeMigration[0]
		require.Equal(t, subID, activeSubID)

		oldSubscriptionBeforeMigration, err := vrfContracts.CoordinatorV2Plus.GetSubscription(testcontext.Get(t), subID)
		require.NoError(t, err, "error getting subscription information")

		//Migration Process
		newCoordinator, err := contracts.DeployVRFCoordinatorV2PlusUpgradedVersion(sethClient, vrfContracts.BHS.Address())
		require.NoError(t, err, "error deploying VRF CoordinatorV2PlusUpgradedVersion")

		_, err = vrfv2plus.VRFV2PlusUpgradedVersionRegisterProvingKey(vrfKey.VRFKey, newCoordinator, uint64(assets.GWei(*configCopy.VRFv2Plus.General.CLNodeMaxGasPriceGWei).Int64()))
		require.NoError(t, err, fmt.Errorf("%s, err: %w", vrfcommon.ErrRegisteringProvingKey, err))

		err = newCoordinator.SetConfig(
			*configCopy.VRFv2Plus.General.MinimumConfirmations,
			*configCopy.VRFv2Plus.General.MaxGasLimitCoordinatorConfig,
			*configCopy.VRFv2Plus.General.StalenessSeconds,
			*configCopy.VRFv2Plus.General.GasAfterPaymentCalculation,
			big.NewInt(*configCopy.VRFv2Plus.General.LinkNativeFeedResponse),
			*configCopy.VRFv2Plus.General.FulfillmentFlatFeeNativePPM,
			*configCopy.VRFv2Plus.General.FulfillmentFlatFeeLinkDiscountPPM,
			*configCopy.VRFv2Plus.General.NativePremiumPercentage,
			*configCopy.VRFv2Plus.General.LinkPremiumPercentage,
		)
		require.NoError(t, err)

		err = newCoordinator.SetLINKAndLINKNativeFeed(vrfContracts.LinkToken.Address(), vrfContracts.MockETHLINKFeed.Address())
		require.NoError(t, err, vrfv2plus.ErrSetLinkNativeLinkFeed)

		vrfJobSpecConfig := vrfcommon.VRFJobSpecConfig{
			ForwardingAllowed:             *configCopy.VRFv2Plus.General.VRFJobForwardingAllowed,
			CoordinatorAddress:            newCoordinator.Address(),
			FromAddresses:                 nodeTypeToNodeMap[vrfcommon.VRF].TXKeyAddressStrings,
			EVMChainID:                    fmt.Sprint(chainID),
			MinIncomingConfirmations:      int(*configCopy.VRFv2Plus.General.MinimumConfirmations),
			PublicKey:                     vrfKey.VRFKey.Data.ID,
			EstimateGasMultiplier:         *configCopy.VRFv2Plus.General.VRFJobEstimateGasMultiplier,
			BatchFulfillmentEnabled:       false,
			BatchFulfillmentGasMultiplier: *configCopy.VRFv2Plus.General.VRFJobBatchFulfillmentGasMultiplier,
			PollPeriod:                    configCopy.VRFv2Plus.General.VRFJobPollPeriod.Duration,
			RequestTimeout:                configCopy.VRFv2Plus.General.VRFJobRequestTimeout.Duration,
			SimulationBlock:               configCopy.VRFv2Plus.General.VRFJobSimulationBlock,
		}

		_, err = vrfv2plus.CreateVRFV2PlusJob(
			nodeTypeToNodeMap[vrfcommon.VRF].CLNode.API,
			vrfJobSpecConfig,
		)
		require.NoError(t, err, vrfv2plus.ErrCreateVRFV2PlusJobs)

		err = vrfContracts.CoordinatorV2Plus.RegisterMigratableCoordinator(newCoordinator.Address())
		require.NoError(t, err, "error registering migratable coordinator")

		oldCoordinatorLinkTotalBalanceBeforeMigration, oldCoordinatorEthTotalBalanceBeforeMigration, err := vrfv2plus.GetCoordinatorTotalBalance(vrfContracts.CoordinatorV2Plus)
		require.NoError(t, err)

		migratedCoordinatorLinkTotalBalanceBeforeMigration, migratedCoordinatorEthTotalBalanceBeforeMigration, err := vrfv2plus.GetUpgradedCoordinatorTotalBalance(newCoordinator)
		require.NoError(t, err)

		// Migrate wrapper's sub using coordinator's migrate method
		_, migrationCompletedEvent, err := vrfContracts.CoordinatorV2Plus.Migrate(subID, newCoordinator.Address())
		require.NoError(t, err, "error migrating sub id ", subID.String(), " from ", vrfContracts.CoordinatorV2Plus.Address(), " to new Coordinator address ", newCoordinator.Address())

		vrfv2plus.LogMigrationCompletedEvent(l, migrationCompletedEvent, vrfContracts.CoordinatorV2Plus)

		oldCoordinatorLinkTotalBalanceAfterMigration, oldCoordinatorEthTotalBalanceAfterMigration, err := vrfv2plus.GetCoordinatorTotalBalance(vrfContracts.CoordinatorV2Plus)
		require.NoError(t, err)

		migratedCoordinatorLinkTotalBalanceAfterMigration, migratedCoordinatorEthTotalBalanceAfterMigration, err := vrfv2plus.GetUpgradedCoordinatorTotalBalance(newCoordinator)
		require.NoError(t, err)

		migratedSubscription, err := newCoordinator.GetSubscription(testcontext.Get(t), subID)
		require.NoError(t, err, "error getting subscription information")

		vrfv2plus.LogSubDetailsAfterMigration(l, newCoordinator, subID, migratedSubscription)

		// Verify that Coordinators were updated in Consumers- Consumer in this case is the VRFV2PlusWrapper
		coordinatorAddressInConsumerAfterMigration, err := wrapperContracts.VRFV2PlusWrapper.Coordinator(testcontext.Get(t))
		require.NoError(t, err, "error getting Coordinator from Consumer contract- VRFV2PlusWrapper")
		require.Equal(t, newCoordinator.Address(), coordinatorAddressInConsumerAfterMigration.String())
		l.Info().
			Str("Consumer-VRFV2PlusWrapper", wrapperContracts.VRFV2PlusWrapper.Address()).
			Str("Coordinator", coordinatorAddressInConsumerAfterMigration.String()).
			Msg("Coordinator Address in VRFV2PlusWrapper After Migration")

		// Verify old and migrated subs
		require.Equal(t, oldSubscriptionBeforeMigration.NativeBalance, migratedSubscription.NativeBalance)
		require.Equal(t, oldSubscriptionBeforeMigration.Balance, migratedSubscription.Balance)
		require.Equal(t, oldSubscriptionBeforeMigration.SubOwner, migratedSubscription.SubOwner)
		require.Equal(t, oldSubscriptionBeforeMigration.Consumers, migratedSubscription.Consumers)

		// Verify that old sub was deleted from old Coordinator
		_, err = vrfContracts.CoordinatorV2Plus.GetSubscription(testcontext.Get(t), subID)
		require.Error(t, err, "error not occurred when trying to get deleted subscription from old Coordinator after sub migration")

		_, err = vrfContracts.CoordinatorV2Plus.GetActiveSubscriptionIds(testcontext.Get(t), big.NewInt(0), big.NewInt(0))
		// If (subscription billing) or (direct billing and numActiveSubs is 0 before this test) -> numActiveSub should be 0 after migration in oldCoordinator
		require.Error(t, err, "error not occurred getting active sub ids. Should occur since it should revert when sub id array is empty")

		activeSubIdsMigratedCoordinator, err := newCoordinator.GetActiveSubscriptionIds(testcontext.Get(t), big.NewInt(0), big.NewInt(0))
		require.NoError(t, err, "error occurred getting active sub ids")
		require.Len(t, activeSubIdsMigratedCoordinator, 1, "Active Sub Ids length is not equal to 1 for Migrated Coordinator after migration")
		require.Equal(t, subID, activeSubIdsMigratedCoordinator[0])

		// Verify that total balances changed for Link and Eth for new and old coordinator
		expectedLinkTotalBalanceForMigratedCoordinator := new(big.Int).Add(oldSubscriptionBeforeMigration.Balance, migratedCoordinatorLinkTotalBalanceBeforeMigration)
		expectedEthTotalBalanceForMigratedCoordinator := new(big.Int).Add(oldSubscriptionBeforeMigration.NativeBalance, migratedCoordinatorEthTotalBalanceBeforeMigration)

		expectedLinkTotalBalanceForOldCoordinator := new(big.Int).Sub(oldCoordinatorLinkTotalBalanceBeforeMigration, oldSubscriptionBeforeMigration.Balance)
		expectedEthTotalBalanceForOldCoordinator := new(big.Int).Sub(oldCoordinatorEthTotalBalanceBeforeMigration, oldSubscriptionBeforeMigration.NativeBalance)
		require.Equal(t, 0, expectedLinkTotalBalanceForMigratedCoordinator.Cmp(migratedCoordinatorLinkTotalBalanceAfterMigration))
		require.Equal(t, 0, expectedEthTotalBalanceForMigratedCoordinator.Cmp(migratedCoordinatorEthTotalBalanceAfterMigration))
		require.Equal(t, 0, expectedLinkTotalBalanceForOldCoordinator.Cmp(oldCoordinatorLinkTotalBalanceAfterMigration))
		require.Equal(t, 0, expectedEthTotalBalanceForOldCoordinator.Cmp(oldCoordinatorEthTotalBalanceAfterMigration))

		// Verify rand requests fulfills with Link Token billing
		isNativeBilling := false
		randomWordsFulfilledEvent, err := vrfv2plus.DirectFundingRequestRandomnessAndWaitForFulfillment(
			wrapperContracts.WrapperConsumers[0],
			newCoordinator,
			vrfKey,
			subID,
			isNativeBilling,
			configCopy.VRFv2Plus.General,
			l,
		)
		require.NoError(t, err, "error requesting randomness and waiting for fulfilment")
		consumerStatus, err := wrapperContracts.WrapperConsumers[0].GetRequestStatus(testcontext.Get(t), randomWordsFulfilledEvent.RequestId)
		require.NoError(t, err, "error getting rand request status")
		require.True(t, consumerStatus.Fulfilled)

		// Verify rand requests fulfills with Native Token billing
		isNativeBilling = true
		randomWordsFulfilledEvent, err = vrfv2plus.DirectFundingRequestRandomnessAndWaitForFulfillment(
			wrapperContracts.WrapperConsumers[0],
			newCoordinator,
			vrfKey,
			subID,
			isNativeBilling,
			configCopy.VRFv2Plus.General,
			l,
		)
		require.NoError(t, err, "error requesting randomness and waiting for fulfilment")
		consumerStatus, err = wrapperContracts.WrapperConsumers[0].GetRequestStatus(testcontext.Get(t), randomWordsFulfilledEvent.RequestId)
		require.NoError(t, err, "error getting rand request status")
		require.True(t, consumerStatus.Fulfilled)
	})
}

func TestVRFV2PlusWithBHS(t *testing.T) {
	t.Parallel()
	var (
		env                          *test_env.CLClusterTestEnv
		vrfContracts                 *vrfcommon.VRFContracts
		subIDsForCancellingAfterTest []*big.Int
		vrfKey                       *vrfcommon.VRFKeyData
		nodeTypeToNodeMap            map[vrfcommon.VRFNodeType]*vrfcommon.VRFNode
		sethClient                   *seth.Client
	)
	l := logging.GetTestLogger(t)

	config, err := tc.GetChainAndTestTypeSpecificConfig("Smoke", tc.VRFv2Plus)
	require.NoError(t, err, "Error getting config")
	vrfv2PlusConfig := config.VRFv2Plus
	chainID := networks.MustGetSelectedNetworkConfig(config.GetNetworkConfig())[0].ChainID
	configPtr := &config

	// decrease default span for checking blockhashes for unfulfilled requests
	vrfv2PlusConfig.General.BHSJobWaitBlocks = ptr.Ptr(2)
	vrfv2PlusConfig.General.BHSJobLookBackBlocks = ptr.Ptr(20)
	vrfEnvConfig := vrfcommon.VRFEnvConfig{
		TestConfig: config,
		ChainID:    chainID,
		CleanupFn:  vrfv2PlusCleanUpFn(&t, &sethClient, &configPtr, &env, &vrfContracts, &subIDsForCancellingAfterTest),
	}
	newEnvConfig := vrfcommon.NewEnvConfig{
		NodesToCreate:                   []vrfcommon.VRFNodeType{vrfcommon.VRF, vrfcommon.BHS},
		NumberOfTxKeysToCreate:          0,
		UseVRFOwner:                     false,
		UseTestCoordinator:              false,
		ChainlinkNodeLogScannerSettings: test_env.DefaultChainlinkNodeLogScannerSettings,
	}
	env, vrfContracts, vrfKey, nodeTypeToNodeMap, sethClient, err = vrfv2plus.SetupVRFV2PlusUniverse(testcontext.Get(t), t, vrfEnvConfig, newEnvConfig, l)
	require.NoError(t, err, "error setting up VRFV2Plus universe")

	var isNativeBilling = true
	t.Run("BHS Job with complete E2E - wait 256 blocks to see if Rand Request is fulfilled", func(t *testing.T) {
		if os.Getenv("TEST_UNSKIP") != "true" {
			t.Skip("Skipped due to long execution time. Should be run on-demand on live testnet with TEST_UNSKIP=\"true\".")
		}
		configCopy := config.MustCopy().(tc.TestConfig)
		// Underfund Subscription
		configCopy.VRFv2Plus.General.SubscriptionFundingAmountLink = ptr.Ptr(float64(0))
		configCopy.VRFv2Plus.General.SubscriptionFundingAmountNative = ptr.Ptr(float64(0))

		consumers, subIDs, err := vrfv2plus.SetupNewConsumersAndSubs(
			testcontext.Get(t),
			sethClient,
			vrfContracts.CoordinatorV2Plus,
			configCopy,
			vrfContracts.LinkToken,
			1,
			1,
			l,
		)
		require.NoError(t, err, "error setting up new consumers and subs")
		subID := subIDs[0]
		subscription, err := vrfContracts.CoordinatorV2Plus.GetSubscription(testcontext.Get(t), subID)
		require.NoError(t, err, "error getting subscription information")
		vrfcommon.LogSubDetails(l, subscription, subID.String(), vrfContracts.CoordinatorV2Plus)
		subIDsForCancellingAfterTest = append(subIDsForCancellingAfterTest, subIDs...)

		randomWordsRequestedEvent, err := vrfv2plus.RequestRandomness(
			consumers[0],
			vrfContracts.CoordinatorV2Plus,
			vrfKey,
			subID,
			isNativeBilling,
			configCopy.VRFv2Plus.General,
			l,
			0,
		)
		require.NoError(t, err, "error requesting randomness")

		randRequestBlockNumber := randomWordsRequestedEvent.Raw.BlockNumber
		var wg sync.WaitGroup
		wg.Add(1)

		waitForNumberOfBlocks := 257
		desiredBlockNumberReached := make(chan bool)
		go func() {
			//Wait at least 256 blocks
			_, err = actions.WaitForBlockNumberToBe(
				testcontext.Get(t),
				randRequestBlockNumber+uint64(waitForNumberOfBlocks),
				sethClient,
				&wg,
				desiredBlockNumberReached,
				configCopy.VRFv2Plus.General.WaitFor256BlocksTimeout.Duration,
				l,
			)
			require.NoError(t, err)
		}()

		if *configCopy.VRFv2Plus.General.GenerateTXsOnChain {
			wg.Add(1)
			go func() {
				_, err := actions.ContinuouslyGenerateTXsOnChain(sethClient, desiredBlockNumberReached, &wg, l)
				require.NoError(t, err)
			}()
		}
		wg.Wait()

		err = vrfv2plus.FundSubscriptions(
			big.NewFloat(*configCopy.VRFv2Plus.General.SubscriptionRefundingAmountNative),
			big.NewFloat(*configCopy.VRFv2Plus.General.SubscriptionRefundingAmountLink),
			vrfContracts.LinkToken,
			vrfContracts.CoordinatorV2Plus,
			subIDs,
			*configCopy.VRFv2Plus.General.SubscriptionBillingType,
		)
		require.NoError(t, err, "error funding subscriptions")
		randomWordsFulfilledEvent, err := vrfv2plus.WaitRandomWordsFulfilledEvent(
			vrfContracts.CoordinatorV2Plus,
			randomWordsRequestedEvent.RequestId,
			subID,
			randomWordsRequestedEvent.Raw.BlockNumber,
			isNativeBilling,
			configCopy.VRFv2Plus.General.RandomWordsFulfilledEventTimeout.Duration,
			l,
			0,
		)
		require.NoError(t, err, "error waiting for randomness fulfilled event")
		vrfcommon.LogRandomWordsFulfilledEvent(l, vrfContracts.CoordinatorV2Plus, randomWordsFulfilledEvent, isNativeBilling, 0)
		status, err := consumers[0].GetRequestStatus(testcontext.Get(t), randomWordsFulfilledEvent.RequestId)
		require.NoError(t, err, "error getting rand request status")
		require.True(t, status.Fulfilled)
		l.Info().Bool("Fulfilment Status", status.Fulfilled).Msg("Random Words Request Fulfilment Status")

		randRequestBlockHash, err := vrfContracts.BHS.GetBlockHash(testcontext.Get(t), big.NewInt(int64(randRequestBlockNumber)))
		require.NoError(t, err, "error getting blockhash for a blocknumber which was stored in BHS contract")

		l.Info().
			Str("Randomness Request's Blockhash", randomWordsRequestedEvent.Raw.BlockHash.String()).
			Str("Block Hash stored by BHS contract", fmt.Sprintf("0x%x", randRequestBlockHash)).
			Str("BHS Contract", vrfContracts.BHS.Address()).
			Msg("BHS Contract's stored Blockhash for Randomness Request")
		require.Equal(t, 0, randomWordsRequestedEvent.Raw.BlockHash.Cmp(randRequestBlockHash))
	})

	t.Run("BHS Job should fill in blockhashes into BHS contract for unfulfilled requests", func(t *testing.T) {
		configCopy := config.MustCopy().(tc.TestConfig)
		// Underfund Subscription
		configCopy.VRFv2Plus.General.SubscriptionFundingAmountLink = ptr.Ptr(float64(0))
		configCopy.VRFv2Plus.General.SubscriptionFundingAmountNative = ptr.Ptr(float64(0))

		consumers, subIDs, err := vrfv2plus.SetupNewConsumersAndSubs(
			testcontext.Get(t),
			sethClient,
			vrfContracts.CoordinatorV2Plus,
			configCopy,
			vrfContracts.LinkToken,
			1,
			1,
			l,
		)
		require.NoError(t, err, "error setting up new consumers and subs")
		subID := subIDs[0]
		subscription, err := vrfContracts.CoordinatorV2Plus.GetSubscription(testcontext.Get(t), subID)
		require.NoError(t, err, "error getting subscription information")
		vrfcommon.LogSubDetails(l, subscription, subID.String(), vrfContracts.CoordinatorV2Plus)
		subIDsForCancellingAfterTest = append(subIDsForCancellingAfterTest, subIDs...)

		// BHS node should fill in blockhashes into BHS contract depending on the waitBlocks and lookBackBlocks settings
		randomWordsRequestedEvent, err := vrfv2plus.RequestRandomness(
			consumers[0],
			vrfContracts.CoordinatorV2Plus,
			vrfKey,
			subID,
			isNativeBilling,
			configCopy.VRFv2Plus.General,
			l,
			0,
		)
		require.NoError(t, err, "error requesting randomness")
		randRequestBlockNumber := randomWordsRequestedEvent.Raw.BlockNumber
		_, err = vrfContracts.BHS.GetBlockHash(testcontext.Get(t), big.NewInt(int64(randRequestBlockNumber)))
		require.Error(t, err, "error not occurred when getting blockhash for a blocknumber which was not stored in BHS contract")

		var wg sync.WaitGroup
		wg.Add(1)
		_, err = actions.WaitForBlockNumberToBe(
			testcontext.Get(t),
			randRequestBlockNumber+uint64(*configCopy.VRFv2Plus.General.BHSJobWaitBlocks+10),
			sethClient,
			&wg,
			nil,
			time.Minute*1,
			l,
		)
		wg.Wait()
		require.NoError(t, err, "error waiting for blocknumber to be")

		metrics, err := consumers[0].GetLoadTestMetrics(testcontext.Get(t))
		require.Equal(t, 0, metrics.RequestCount.Cmp(big.NewInt(1)))
		require.Equal(t, 0, metrics.FulfilmentCount.Cmp(big.NewInt(0)))
		gom := gomega.NewGomegaWithT(t)

		if !*configCopy.VRFv2Plus.General.UseExistingEnv {
			l.Info().Msg("Checking BHS Node's transactions")
			var clNodeTxs *client.TransactionsData
			var txHash string
			gom.Eventually(func(g gomega.Gomega) {
				clNodeTxs, _, err = nodeTypeToNodeMap[vrfcommon.BHS].CLNode.API.ReadTransactions()
				g.Expect(err).ShouldNot(gomega.HaveOccurred(), "error getting CL Node transactions")
				g.Expect(len(clNodeTxs.Data)).Should(gomega.BeNumerically("==", 1), "Expected 1 tx posted by BHS Node, but found %d", len(clNodeTxs.Data))
				txHash = clNodeTxs.Data[0].Attributes.Hash
				l.Info().
					Str("TX Hash", txHash).
					Int("Number of TXs", len(clNodeTxs.Data)).
					Msg("BHS Node txs")
			}, "2m", "1s").Should(gomega.Succeed())

			require.Equal(t, strings.ToLower(vrfContracts.BHS.Address()), strings.ToLower(clNodeTxs.Data[0].Attributes.To))

			bhsStoreTx, _, err := sethClient.Client.TransactionByHash(testcontext.Get(t), common.HexToHash(txHash))
			require.NoError(t, err, "error getting tx from hash")

			bhsStoreTxInputData, err := actions.DecodeTxInputData(blockhash_store.BlockhashStoreABI, bhsStoreTx.Data())
			require.NoError(t, err, "error decoding tx input data")
			l.Info().
				Str("Block Number", bhsStoreTxInputData["n"].(*big.Int).String()).
				Msg("BHS Node's Store Blockhash for Blocknumber Method TX")
			require.Equal(t, randRequestBlockNumber, bhsStoreTxInputData["n"].(*big.Int).Uint64())
		} else {
			l.Warn().Msg("Skipping BHS Node's transactions check as existing env is used")
		}

		var randRequestBlockHash [32]byte
		gom.Eventually(func(g gomega.Gomega) {
			randRequestBlockHash, err = vrfContracts.BHS.GetBlockHash(testcontext.Get(t), big.NewInt(int64(randRequestBlockNumber)))
			g.Expect(err).ShouldNot(gomega.HaveOccurred(), "error getting blockhash for a blocknumber which was stored in BHS contract")
		}, "2m", "1s").Should(gomega.Succeed())
		l.Info().
			Str("Randomness Request's Blockhash", randomWordsRequestedEvent.Raw.BlockHash.String()).
			Str("Block Hash stored by BHS contract", fmt.Sprintf("0x%x", randRequestBlockHash)).
			Msg("BHS Contract's stored Blockhash for Randomness Request")
		require.Equal(t, 0, randomWordsRequestedEvent.Raw.BlockHash.Cmp(randRequestBlockHash))
	})
}

func TestVRFV2PlusWithBHF(t *testing.T) {
	t.Parallel()
	var (
		env                          *test_env.CLClusterTestEnv
		vrfContracts                 *vrfcommon.VRFContracts
		subIDsForCancellingAfterTest []*big.Int
		vrfKey                       *vrfcommon.VRFKeyData
		nodeTypeToNodeMap            map[vrfcommon.VRFNodeType]*vrfcommon.VRFNode
		sethClient                   *seth.Client
	)
	l := logging.GetTestLogger(t)

	config, err := tc.GetChainAndTestTypeSpecificConfig("Smoke", tc.VRFv2Plus)
	require.NoError(t, err, "Error getting config")
	chainID := networks.MustGetSelectedNetworkConfig(config.GetNetworkConfig())[0].ChainID
	configPtr := &config

	// BHF job config - NOTE - not possible to create BHF job spec with waitBlocks being less than 256 blocks
	config.VRFv2Plus.General.BHFJobWaitBlocks = ptr.Ptr(260)
	config.VRFv2Plus.General.BHFJobLookBackBlocks = ptr.Ptr(500)
	config.VRFv2Plus.General.BHFJobPollPeriod = ptr.Ptr(blockchain.StrDuration{Duration: time.Second * 30})
	config.VRFv2Plus.General.BHFJobRunTimeout = ptr.Ptr(blockchain.StrDuration{Duration: time.Minute * 24})
	vrfEnvConfig := vrfcommon.VRFEnvConfig{
		TestConfig: config,
		ChainID:    chainID,
		CleanupFn:  vrfv2PlusCleanUpFn(&t, &sethClient, &configPtr, &env, &vrfContracts, &subIDsForCancellingAfterTest),
	}
	chainlinkNodeLogScannerSettings := test_env.GetDefaultChainlinkNodeLogScannerSettingsWithExtraAllowedMessages(testreporters.NewAllowedLogMessage(
		"Pipeline error",
		"Test is expecting this error to occur",
		zapcore.DPanicLevel,
		testreporters.WarnAboutAllowedMsgs_No))
	newEnvConfig := vrfcommon.NewEnvConfig{
		NodesToCreate:                   []vrfcommon.VRFNodeType{vrfcommon.VRF, vrfcommon.BHF},
		NumberOfTxKeysToCreate:          0,
		UseVRFOwner:                     false,
		UseTestCoordinator:              false,
		ChainlinkNodeLogScannerSettings: chainlinkNodeLogScannerSettings,
	}
	env, vrfContracts, vrfKey, nodeTypeToNodeMap, sethClient, err = vrfv2plus.SetupVRFV2PlusUniverse(
		testcontext.Get(t), t, vrfEnvConfig, newEnvConfig, l)
	require.NoError(t, err)

	var isNativeBilling = true
	t.Run("BHF Job with complete E2E - wait 256 blocks to see if Rand Request is fulfilled", func(t *testing.T) {
		configCopy := config.MustCopy().(tc.TestConfig)
		// Underfund Subscription
		configCopy.VRFv2Plus.General.SubscriptionFundingAmountLink = ptr.Ptr(float64(0))
		configCopy.VRFv2Plus.General.SubscriptionFundingAmountNative = ptr.Ptr(float64(0))

		consumers, subIDs, err := vrfv2plus.SetupNewConsumersAndSubs(
			testcontext.Get(t),
			sethClient,
			vrfContracts.CoordinatorV2Plus,
			configCopy,
			vrfContracts.LinkToken,
			1,
			1,
			l,
		)
		require.NoError(t, err, "error setting up new consumers and subs")
		subID := subIDs[0]
		subscription, err := vrfContracts.CoordinatorV2Plus.GetSubscription(testcontext.Get(t), subID)
		require.NoError(t, err, "error getting subscription information")
		vrfcommon.LogSubDetails(l, subscription, subID.String(), vrfContracts.CoordinatorV2Plus)
		subIDsForCancellingAfterTest = append(subIDsForCancellingAfterTest, subIDs...)

		randomWordsRequestedEvent, err := vrfv2plus.RequestRandomness(
			consumers[0],
			vrfContracts.CoordinatorV2Plus,
			vrfKey,
			subID,
			isNativeBilling,
			configCopy.VRFv2Plus.General,
			l,
			0,
		)
		require.NoError(t, err, "error requesting randomness")

		randRequestBlockNumber := randomWordsRequestedEvent.Raw.BlockNumber
		var wg sync.WaitGroup
		wg.Add(1)
		//Wait at least 256 blocks
		_, err = actions.WaitForBlockNumberToBe(
			testcontext.Get(t),
			randRequestBlockNumber+uint64(257),
			sethClient,
			&wg,
			nil,
			configCopy.VRFv2Plus.General.WaitFor256BlocksTimeout.Duration,
			l,
		)
		wg.Wait()
		require.NoError(t, err)
		l.Info().Float64("SubscriptionFundingAmountNative", *configCopy.VRFv2Plus.General.SubscriptionRefundingAmountNative).
			Float64("SubscriptionFundingAmountLink", *configCopy.VRFv2Plus.General.SubscriptionRefundingAmountLink).
			Msg("Funding subscription")
		err = vrfv2plus.FundSubscriptions(
			big.NewFloat(*configCopy.VRFv2Plus.General.SubscriptionRefundingAmountNative),
			big.NewFloat(*configCopy.VRFv2Plus.General.SubscriptionRefundingAmountLink),
			vrfContracts.LinkToken,
			vrfContracts.CoordinatorV2Plus,
			subIDs,
			*configCopy.VRFv2Plus.General.SubscriptionBillingType,
		)
		require.NoError(t, err, "error funding subscriptions")

		randomWordsFulfilledEvent, err := vrfv2plus.WaitRandomWordsFulfilledEvent(
			vrfContracts.CoordinatorV2Plus,
			randomWordsRequestedEvent.RequestId,
			subID,
			randomWordsRequestedEvent.Raw.BlockNumber,
			isNativeBilling,
			configCopy.VRFv2Plus.General.RandomWordsFulfilledEventTimeout.Duration,
			l,
			0,
		)
		require.NoError(t, err, "error waiting for randomness fulfilled event")
		vrfcommon.LogRandomWordsFulfilledEvent(l, vrfContracts.CoordinatorV2Plus, randomWordsFulfilledEvent, isNativeBilling, 0)
		status, err := consumers[0].GetRequestStatus(testcontext.Get(t), randomWordsFulfilledEvent.RequestId)
		require.NoError(t, err, "error getting rand request status")
		require.True(t, status.Fulfilled)
		l.Info().Bool("Fulfilment Status", status.Fulfilled).Msg("Random Words Request Fulfilment Status")

		clNodeTxs, _, err := nodeTypeToNodeMap[vrfcommon.BHF].CLNode.API.ReadTransactions()
		require.NoError(t, err, "error fetching txns from BHF node")
		batchBHSTxFound := false
		for _, tx := range clNodeTxs.Data {
			if strings.EqualFold(tx.Attributes.To, vrfContracts.BatchBHS.Address()) {
				batchBHSTxFound = true
			}
		}
		require.True(t, batchBHSTxFound)

		randRequestBlockHash, err := vrfContracts.BHS.GetBlockHash(testcontext.Get(t), big.NewInt(int64(randRequestBlockNumber)))
		require.NoError(t, err, "error getting blockhash for a blocknumber which was stored in BHS contract")

		l.Info().
			Str("Randomness Request's Blockhash", randomWordsRequestedEvent.Raw.BlockHash.String()).
			Str("Block Hash stored by BHS contract", fmt.Sprintf("0x%x", randRequestBlockHash)).
			Msg("BHS Contract's stored Blockhash for Randomness Request")
		require.Equal(t, 0, randomWordsRequestedEvent.Raw.BlockHash.Cmp(randRequestBlockHash))
	})
}

func TestVRFv2PlusReplayAfterTimeout(t *testing.T) {
	t.Parallel()
	var (
		env                          *test_env.CLClusterTestEnv
		vrfContracts                 *vrfcommon.VRFContracts
		subIDsForCancellingAfterTest []*big.Int
		vrfKey                       *vrfcommon.VRFKeyData
		nodeTypeToNodeMap            map[vrfcommon.VRFNodeType]*vrfcommon.VRFNode
		sethClient                   *seth.Client
	)
	l := logging.GetTestLogger(t)

	config, err := tc.GetChainAndTestTypeSpecificConfig("Smoke", tc.VRFv2Plus)
	require.NoError(t, err, "Error getting config")
	chainID := networks.MustGetSelectedNetworkConfig(config.GetNetworkConfig())[0].ChainID
	configPtr := &config

	vrfEnvConfig := vrfcommon.VRFEnvConfig{
		TestConfig: config,
		ChainID:    chainID,
		CleanupFn:  vrfv2PlusCleanUpFn(&t, &sethClient, &configPtr, &env, &vrfContracts, &subIDsForCancellingAfterTest),
	}
	newEnvConfig := vrfcommon.NewEnvConfig{
		NodesToCreate:                   []vrfcommon.VRFNodeType{vrfcommon.VRF},
		NumberOfTxKeysToCreate:          0,
		UseVRFOwner:                     false,
		UseTestCoordinator:              false,
		ChainlinkNodeLogScannerSettings: test_env.DefaultChainlinkNodeLogScannerSettings,
	}
	// 1. Add job spec with requestTimeout = 5 seconds
	timeout := time.Second * 5
	config.VRFv2Plus.General.VRFJobRequestTimeout = ptr.Ptr(blockchain.StrDuration{Duration: timeout})
	config.VRFv2Plus.General.SubscriptionFundingAmountLink = ptr.Ptr(float64(0))
	config.VRFv2Plus.General.SubscriptionFundingAmountNative = ptr.Ptr(float64(0))

	env, vrfContracts, vrfKey, nodeTypeToNodeMap, sethClient, err = vrfv2plus.SetupVRFV2PlusUniverse(testcontext.Get(t), t, vrfEnvConfig, newEnvConfig, l)
	require.NoError(t, err, "error setting up VRFV2Plus universe")

	t.Run("Timed out request fulfilled after node restart with replay", func(t *testing.T) {
		configCopy := config.MustCopy().(tc.TestConfig)
		isNativeBilling := false

		consumers, subIDs, err := vrfv2plus.SetupNewConsumersAndSubs(
			testcontext.Get(t),
			sethClient,
			vrfContracts.CoordinatorV2Plus,
			configCopy,
			vrfContracts.LinkToken,
			2,
			1,
			l,
		)
		require.NoError(t, err, "error setting up new consumers and subs")
		subID := subIDs[0]
		subscription, err := vrfContracts.CoordinatorV2Plus.GetSubscription(testcontext.Get(t), subID)
		require.NoError(t, err, "error getting subscription information")
		vrfcommon.LogSubDetails(l, subscription, subID.String(), vrfContracts.CoordinatorV2Plus)
		subIDsForCancellingAfterTest = append(subIDsForCancellingAfterTest, subIDs...)

		// 2. create request but without fulfilment - e.g. simulation failure (insufficient balance in the sub, )
		initialReqRandomWordsRequestedEvent, err := vrfv2plus.RequestRandomness(
			consumers[0],
			vrfContracts.CoordinatorV2Plus,
			vrfKey,
			subID,
			isNativeBilling,
			configCopy.VRFv2Plus.General,
			l,
			0,
		)
		require.NoError(t, err, "error requesting randomness and waiting for requested event")

		// 3. wait for the request timeout (1s more) duration
		time.Sleep(timeout + 1*time.Second)

		fundingLinkAmt := big.NewFloat(*configCopy.VRFv2Plus.General.SubscriptionRefundingAmountLink)
		fundingNativeAmt := big.NewFloat(*configCopy.VRFv2Plus.General.SubscriptionRefundingAmountNative)
		// 4. fund sub so that node can fulfill request
		err = vrfv2plus.FundSubscriptions(
			fundingLinkAmt,
			fundingNativeAmt,
			vrfContracts.LinkToken,
			vrfContracts.CoordinatorV2Plus,
			[]*big.Int{subID},
			*configCopy.VRFv2Plus.General.SubscriptionBillingType,
		)
		require.NoError(t, err, "error funding subs after request timeout")

		// 5. no fulfilment should happen since timeout+1 seconds passed in the job
		pendingReqExists, err := vrfContracts.CoordinatorV2Plus.PendingRequestsExist(testcontext.Get(t), subID)
		require.NoError(t, err, "error fetching PendingRequestsExist from coordinator")
		require.True(t, pendingReqExists, "pendingRequest must exist since subID was underfunded till request timeout")

		// 6. remove job and add new job with requestTimeout = 1 hour
		vrfNode, exists := nodeTypeToNodeMap[vrfcommon.VRF]
		require.True(t, exists, "VRF Node does not exist")
		resp, err := vrfNode.CLNode.API.DeleteJob(vrfNode.Job.Data.ID)
		require.NoError(t, err, "error deleting job after timeout")
		require.Equal(t, resp.StatusCode, 204)

		configCopy.VRFv2Plus.General.VRFJobRequestTimeout = ptr.Ptr(blockchain.StrDuration{Duration: time.Duration(time.Hour * 1)})
		vrfJobSpecConfig := vrfcommon.VRFJobSpecConfig{
			ForwardingAllowed:             *configCopy.VRFv2Plus.General.VRFJobForwardingAllowed,
			CoordinatorAddress:            vrfContracts.CoordinatorV2Plus.Address(),
			FromAddresses:                 vrfNode.TXKeyAddressStrings,
			EVMChainID:                    fmt.Sprint(chainID),
			MinIncomingConfirmations:      int(*configCopy.VRFv2Plus.General.MinimumConfirmations),
			PublicKey:                     vrfKey.PubKeyCompressed,
			EstimateGasMultiplier:         *configCopy.VRFv2Plus.General.VRFJobEstimateGasMultiplier,
			BatchFulfillmentEnabled:       false,
			BatchFulfillmentGasMultiplier: *configCopy.VRFv2Plus.General.VRFJobBatchFulfillmentGasMultiplier,
			PollPeriod:                    configCopy.VRFv2Plus.General.VRFJobPollPeriod.Duration,
			RequestTimeout:                configCopy.VRFv2Plus.General.VRFJobRequestTimeout.Duration,
			SimulationBlock:               configCopy.VRFv2Plus.General.VRFJobSimulationBlock,
			VRFOwnerConfig:                nil,
		}

		go func() {
			l.Info().
				Msg("Creating VRFV2 Plus Job with higher timeout (1hr)")
			job, err := vrfv2plus.CreateVRFV2PlusJob(
				vrfNode.CLNode.API,
				vrfJobSpecConfig,
			)
			require.NoError(t, err, "error creating job with higher timeout")
			vrfNode.Job = job
		}()

		// 7. Check if initial req in underfunded sub is fulfilled now, since it has been topped up and timeout increased
		l.Info().Str("reqID", initialReqRandomWordsRequestedEvent.RequestId.String()).
			Str("subID", subID.String()).
			Msg("Waiting for initalReqRandomWordsFulfilledEvent")
		initalReqRandomWordsFulfilledEvent, err := vrfv2plus.WaitRandomWordsFulfilledEvent(
			vrfContracts.CoordinatorV2Plus,
			initialReqRandomWordsRequestedEvent.RequestId,
			subID,
			initialReqRandomWordsRequestedEvent.Raw.BlockNumber,
			isNativeBilling,
			configCopy.VRFv2Plus.General.RandomWordsFulfilledEventTimeout.Duration,
			l,
			0,
		)
		require.NoError(t, err, "error waiting for initial request RandomWordsFulfilledEvent")

		require.NoError(t, err, "error waiting for fulfilment of old req")
		require.False(t, initalReqRandomWordsFulfilledEvent.OnlyPremium, "RandomWordsFulfilled Event's `OnlyPremium` field should be false")
		require.Equal(t, isNativeBilling, initalReqRandomWordsFulfilledEvent.NativePayment, "RandomWordsFulfilled Event's `NativePayment` field should be false")
		require.True(t, initalReqRandomWordsFulfilledEvent.Success, "RandomWordsFulfilled Event's `Success` field should be true")

		// Get request status
		status, err := consumers[0].GetRequestStatus(testcontext.Get(t), initalReqRandomWordsFulfilledEvent.RequestId)
		require.NoError(t, err, "error getting rand request status")
		require.True(t, status.Fulfilled)
		l.Info().Bool("Fulfilment Status", status.Fulfilled).Msg("Random Words Request Fulfilment Status")
	})
}

func TestVRFv2PlusPendingBlockSimulationAndZeroConfirmationDelays(t *testing.T) {
	t.Parallel()
	var (
		env                          *test_env.CLClusterTestEnv
		vrfContracts                 *vrfcommon.VRFContracts
		subIDsForCancellingAfterTest []*big.Int
		vrfKey                       *vrfcommon.VRFKeyData
		sethClient                   *seth.Client
	)
	l := logging.GetTestLogger(t)

	config, err := tc.GetChainAndTestTypeSpecificConfig("Smoke", tc.VRFv2Plus)
	require.NoError(t, err, "Error getting config")
	chainID := networks.MustGetSelectedNetworkConfig(config.GetNetworkConfig())[0].ChainID
	configPtr := &config

	vrfEnvConfig := vrfcommon.VRFEnvConfig{
		TestConfig: config,
		ChainID:    chainID,
		CleanupFn:  vrfv2PlusCleanUpFn(&t, &sethClient, &configPtr, &env, &vrfContracts, &subIDsForCancellingAfterTest),
	}
	newEnvConfig := vrfcommon.NewEnvConfig{
		NodesToCreate:                   []vrfcommon.VRFNodeType{vrfcommon.VRF},
		NumberOfTxKeysToCreate:          0,
		UseVRFOwner:                     false,
		UseTestCoordinator:              false,
		ChainlinkNodeLogScannerSettings: test_env.DefaultChainlinkNodeLogScannerSettings,
	}

	// override config with minConf = 0 and use pending block for simulation
	config.VRFv2Plus.General.MinimumConfirmations = ptr.Ptr[uint16](0)
	config.VRFv2Plus.General.VRFJobSimulationBlock = ptr.Ptr[string]("pending")

	env, vrfContracts, vrfKey, _, sethClient, err = vrfv2plus.SetupVRFV2PlusUniverse(testcontext.Get(t), t, vrfEnvConfig, newEnvConfig, l)
	require.NoError(t, err, "error setting up VRFV2Plus universe")

	consumers, subIDs, err := vrfv2plus.SetupNewConsumersAndSubs(
		testcontext.Get(t),
		sethClient,
		vrfContracts.CoordinatorV2Plus,
		config,
		vrfContracts.LinkToken,
		1,
		1,
		l,
	)
	require.NoError(t, err, "error setting up new consumers and subs")
	subID := subIDs[0]
	subscription, err := vrfContracts.CoordinatorV2Plus.GetSubscription(testcontext.Get(t), subID)
	require.NoError(t, err, "error getting subscription information")
	vrfcommon.LogSubDetails(l, subscription, subID.String(), vrfContracts.CoordinatorV2Plus)
	subIDsForCancellingAfterTest = append(subIDsForCancellingAfterTest, subIDs...)

	isNativeBilling := true

	l.Info().Uint16("minimumConfirmationDelay", *config.VRFv2Plus.General.MinimumConfirmations).Msg("Minimum Confirmation Delay")

	// test and assert
	_, randomWordsFulfilledEvent, err := vrfv2plus.RequestRandomnessAndWaitForFulfillment(
		consumers[0],
		vrfContracts.CoordinatorV2Plus,
		vrfKey,
		subID,
		isNativeBilling,
		config.VRFv2Plus.General,
		l,
		0,
	)
	require.NoError(t, err, "error requesting randomness and waiting for fulfilment")

	status, err := consumers[0].GetRequestStatus(testcontext.Get(t), randomWordsFulfilledEvent.RequestId)
	require.NoError(t, err, "error getting rand request status")
	require.True(t, status.Fulfilled)
	l.Info().Bool("Fulfilment Status", status.Fulfilled).Msg("Random Words Request Fulfilment Status")
}

func TestVRFv2PlusNodeReorg(t *testing.T) {
	t.Parallel()
	var (
		env                          *test_env.CLClusterTestEnv
		vrfContracts                 *vrfcommon.VRFContracts
		subIDsForCancellingAfterTest []*big.Int
		vrfKey                       *vrfcommon.VRFKeyData
		sethClient                   *seth.Client
	)
	l := logging.GetTestLogger(t)

	config, err := tc.GetChainAndTestTypeSpecificConfig("Smoke", tc.VRFv2Plus)
	require.NoError(t, err, "Error getting config")
	network := networks.MustGetSelectedNetworkConfig(config.GetNetworkConfig())[0]
	if !network.Simulated {
		t.Skip("Skipped since Reorg test could only be run on Simulated chain.")
	}
	chainID := network.ChainID
<<<<<<< HEAD
	cleanupFn := func() {
		if sethClient.Cfg.IsSimulatedNetwork() {
			l.Info().
				Str("Network Name", sethClient.Cfg.Network.Name).
				Msg("Network is a simulated network. Skipping fund return for Coordinator Subscriptions.")
		} else {
			if *vrfv2PlusConfig.General.CancelSubsAfterTestRun {
				// cancel subs and return funds to sub owner
				vrfv2plus.CancelSubsAndReturnFunds(testcontext.Get(t), vrfContracts, defaultWalletAddress, subIDsForCancellingAfterTest, l)
			}
		}
		if !*vrfv2PlusConfig.General.UseExistingEnv {
			if err := env.Cleanup(test_env.CleanupOpts{TestName: t.Name()}); err != nil {
				l.Error().Err(err).Msg("Error cleaning up test environment")
			}
		}
	}
=======
	configPtr := &config

>>>>>>> 5ebb6326
	vrfEnvConfig := vrfcommon.VRFEnvConfig{
		TestConfig: config,
		ChainID:    chainID,
		CleanupFn:  vrfv2PlusCleanUpFn(&t, &sethClient, &configPtr, &env, &vrfContracts, &subIDsForCancellingAfterTest),
	}
	chainlinkNodeLogScannerSettings := test_env.GetDefaultChainlinkNodeLogScannerSettingsWithExtraAllowedMessages(
		testreporters.NewAllowedLogMessage(
			"Got very old block.",
			"Test is expecting a reorg to occur",
			zapcore.DPanicLevel,
			testreporters.WarnAboutAllowedMsgs_No),
		testreporters.NewAllowedLogMessage(
			"Reorg greater than finality depth detected",
			"Test is expecting a reorg to occur",
			zapcore.DPanicLevel,
			testreporters.WarnAboutAllowedMsgs_No),
	)
	newEnvConfig := vrfcommon.NewEnvConfig{
		NodesToCreate:                   []vrfcommon.VRFNodeType{vrfcommon.VRF},
		NumberOfTxKeysToCreate:          0,
		UseVRFOwner:                     false,
		UseTestCoordinator:              false,
		ChainlinkNodeLogScannerSettings: chainlinkNodeLogScannerSettings,
	}
	env, vrfContracts, vrfKey, _, sethClient, err = vrfv2plus.SetupVRFV2PlusUniverse(testcontext.Get(t), t, vrfEnvConfig, newEnvConfig, l)
	require.NoError(t, err, "Error setting up VRFv2Plus universe")

	var isNativeBilling = true
	consumers, subIDs, err := vrfv2plus.SetupNewConsumersAndSubs(
		testcontext.Get(t),
		sethClient,
		vrfContracts.CoordinatorV2Plus,
		config,
		vrfContracts.LinkToken,
		1,
		1,
		l,
	)
	require.NoError(t, err, "error setting up new consumers and subs")
	subID := subIDs[0]
	subscription, err := vrfContracts.CoordinatorV2Plus.GetSubscription(testcontext.Get(t), subID)
	require.NoError(t, err, "error getting subscription information")
	vrfcommon.LogSubDetails(l, subscription, subID.String(), vrfContracts.CoordinatorV2Plus)
	subIDsForCancellingAfterTest = append(subIDsForCancellingAfterTest, subIDs...)

	t.Run("Reorg on fulfillment", func(t *testing.T) {
		configCopy := config.MustCopy().(tc.TestConfig)
		configCopy.VRFv2Plus.General.MinimumConfirmations = ptr.Ptr[uint16](10)

		// 1. request randomness and wait for fulfillment for blockhash from Reorged Fork
		randomWordsRequestedEvent, randomWordsFulfilledEventOnReorgedFork, err := vrfv2plus.RequestRandomnessAndWaitForFulfillment(
			consumers[0],
			vrfContracts.CoordinatorV2Plus,
			vrfKey,
			subID,
			isNativeBilling,
			configCopy.VRFv2Plus.General,
			l,
			0,
		)
		require.NoError(t, err)

		// rewind chain to block number after the request was made, but before the request was fulfilled
		rewindChainToBlock := randomWordsRequestedEvent.Raw.BlockNumber + 1

		rpcUrl, err := vrfcommon.GetRPCUrl(env, chainID)
		require.NoError(t, err, "error getting rpc url")

		//2. rewind chain by n number of blocks - basically, mimicking reorg scenario
		latestBlockNumberAfterReorg, err := vrfcommon.RewindSimulatedChainToBlockNumber(testcontext.Get(t), sethClient, rpcUrl, rewindChainToBlock, l)
		require.NoError(t, err, fmt.Sprintf("error rewinding chain to block number %d", rewindChainToBlock))

		// 3.1 ensure that chain is reorged and latest block number is greater than the block number when request was made
		require.Greater(t, latestBlockNumberAfterReorg, randomWordsRequestedEvent.Raw.BlockNumber)

		// 3.2 ensure that chain is reorged and latest block number is less than the block number when fulfilment was performed
		require.Less(t, latestBlockNumberAfterReorg, randomWordsFulfilledEventOnReorgedFork.Raw.BlockNumber)

		// 4. wait for the fulfillment which VRF Node will generate for Canonical chain
		_, err = vrfv2plus.WaitRandomWordsFulfilledEvent(
			vrfContracts.CoordinatorV2Plus,
			randomWordsRequestedEvent.RequestId,
			subID,
			randomWordsRequestedEvent.Raw.BlockNumber,
			isNativeBilling,
			configCopy.VRFv2Plus.General.RandomWordsFulfilledEventTimeout.Duration,
			l,
			0,
		)
		require.NoError(t, err, "error waiting for randomness fulfilled event")
	})

	t.Run("Reorg on rand request", func(t *testing.T) {
		configCopy := config.MustCopy().(tc.TestConfig)
		// 1. set minimum confirmations to higher value so that we can be sure that request won't be fulfilled before reorg
		configCopy.VRFv2Plus.General.MinimumConfirmations = ptr.Ptr[uint16](6)

		// 2. request randomness
		randomWordsRequestedEvent, err := vrfv2plus.RequestRandomness(
			consumers[0],
			vrfContracts.CoordinatorV2Plus,
			vrfKey,
			subID,
			isNativeBilling,
			configCopy.VRFv2Plus.General,
			l,
			0,
		)
		require.NoError(t, err)

		// rewind chain to block number before the randomness request was made
		rewindChainToBlockNumber := randomWordsRequestedEvent.Raw.BlockNumber - 3

		rpcUrl, err := vrfcommon.GetRPCUrl(env, chainID)
		require.NoError(t, err, "error getting rpc url")

		//3. rewind chain by n number of blocks - basically, mimicking reorg scenario
		latestBlockNumberAfterReorg, err := vrfcommon.RewindSimulatedChainToBlockNumber(testcontext.Get(t), sethClient, rpcUrl, rewindChainToBlockNumber, l)
		require.NoError(t, err, fmt.Sprintf("error rewinding chain to block number %d", rewindChainToBlockNumber))

		// 4. ensure that chain is reorged and latest block number is less than the block number when request was made
		require.Less(t, latestBlockNumberAfterReorg, randomWordsRequestedEvent.Raw.BlockNumber)

		// 5. ensure that rand request is not fulfilled for the request which was made on reorged fork
		// For context - when performing debug_setHead on geth simulated chain and therefore rewinding chain to a previous block,
		//then tx that was mined after reorg will not appear in canonical chain contrary to real world scenario
		//Hence, we only verify that VRF node will not generate fulfillment for the reorged fork request
		_, err = vrfv2plus.WaitRandomWordsFulfilledEvent(
			vrfContracts.CoordinatorV2Plus,
			randomWordsRequestedEvent.RequestId,
			subID,
			randomWordsRequestedEvent.Raw.BlockNumber,
			isNativeBilling,
			time.Second*10,
			l,
			0,
		)
		require.Error(t, err, "fulfillment should not be generated for the request which was made on reorged fork on Simulated Chain")
	})
}

func TestVRFv2PlusBatchFulfillmentEnabledDisabled(t *testing.T) {
	t.Parallel()
	var (
		env                          *test_env.CLClusterTestEnv
		vrfContracts                 *vrfcommon.VRFContracts
		subIDsForCancellingAfterTest []*big.Int
		vrfKey                       *vrfcommon.VRFKeyData
		nodeTypeToNodeMap            map[vrfcommon.VRFNodeType]*vrfcommon.VRFNode
		sethClient                   *seth.Client
	)
	l := logging.GetTestLogger(t)

	config, err := tc.GetChainAndTestTypeSpecificConfig("Smoke", tc.VRFv2Plus)
	require.NoError(t, err, "Error getting config")
	network := networks.MustGetSelectedNetworkConfig(config.GetNetworkConfig())[0]
	chainID := network.ChainID
	configPtr := &config

	vrfEnvConfig := vrfcommon.VRFEnvConfig{
		TestConfig: config,
		ChainID:    chainID,
		CleanupFn:  vrfv2PlusCleanUpFn(&t, &sethClient, &configPtr, &env, &vrfContracts, &subIDsForCancellingAfterTest),
	}
	newEnvConfig := vrfcommon.NewEnvConfig{
		NodesToCreate:                   []vrfcommon.VRFNodeType{vrfcommon.VRF},
		NumberOfTxKeysToCreate:          0,
		UseVRFOwner:                     false,
		UseTestCoordinator:              false,
		ChainlinkNodeLogScannerSettings: test_env.DefaultChainlinkNodeLogScannerSettings,
	}
	env, vrfContracts, vrfKey, nodeTypeToNodeMap, sethClient, err = vrfv2plus.SetupVRFV2PlusUniverse(testcontext.Get(t), t, vrfEnvConfig, newEnvConfig, l)
	require.NoError(t, err, "Error setting up VRFv2Plus universe")

	//batchMaxGas := config.MaxGasLimit() (2.5 mill) + 400_000 = 2.9 mill
	//callback gas limit set by consumer = 500k
	// so 4 requests should be fulfilled inside 1 tx since 500k*4 < 2.9 mill

	batchFulfilmentMaxGas := *config.VRFv2Plus.General.MaxGasLimitCoordinatorConfig + 400_000
	config.VRFv2Plus.General.CallbackGasLimit = ptr.Ptr(uint32(500_000))

	expectedNumberOfFulfillmentsInsideOneBatchFulfillment := (batchFulfilmentMaxGas / *config.VRFv2Plus.General.CallbackGasLimit) - 1
	randRequestCount := expectedNumberOfFulfillmentsInsideOneBatchFulfillment

	t.Run("Batch Fulfillment Enabled", func(t *testing.T) {
		configCopy := config.MustCopy().(tc.TestConfig)
		var isNativeBilling = true

		vrfNode, exists := nodeTypeToNodeMap[vrfcommon.VRF]
		require.True(t, exists, "VRF Node does not exist")

		//ensure that no job present on the node
		err = actions.DeleteJobs([]*client.ChainlinkClient{vrfNode.CLNode.API})
		require.NoError(t, err)

		batchFullfillmentEnabled := true
		// create job with batch fulfillment enabled
		vrfJobSpecConfig := vrfcommon.VRFJobSpecConfig{
			ForwardingAllowed:             *configCopy.VRFv2Plus.General.VRFJobForwardingAllowed,
			CoordinatorAddress:            vrfContracts.CoordinatorV2Plus.Address(),
			BatchCoordinatorAddress:       vrfContracts.BatchCoordinatorV2Plus.Address(),
			FromAddresses:                 vrfNode.TXKeyAddressStrings,
			EVMChainID:                    fmt.Sprint(chainID),
			MinIncomingConfirmations:      int(*configCopy.VRFv2Plus.General.MinimumConfirmations),
			PublicKey:                     vrfKey.PubKeyCompressed,
			EstimateGasMultiplier:         *configCopy.VRFv2Plus.General.VRFJobEstimateGasMultiplier,
			BatchFulfillmentEnabled:       batchFullfillmentEnabled,
			BatchFulfillmentGasMultiplier: *configCopy.VRFv2Plus.General.VRFJobBatchFulfillmentGasMultiplier,
			PollPeriod:                    configCopy.VRFv2Plus.General.VRFJobPollPeriod.Duration,
			RequestTimeout:                configCopy.VRFv2Plus.General.VRFJobRequestTimeout.Duration,
			SimulationBlock:               configCopy.VRFv2Plus.General.VRFJobSimulationBlock,
			VRFOwnerConfig:                nil,
		}

		l.Info().
			Msg("Creating VRFV2 Plus Job with `batchFulfillmentEnabled = true`")
		job, err := vrfv2plus.CreateVRFV2PlusJob(
			vrfNode.CLNode.API,
			vrfJobSpecConfig,
		)
		require.NoError(t, err, "error creating job with higher timeout")
		vrfNode.Job = job

		consumers, subIDs, err := vrfv2plus.SetupNewConsumersAndSubs(
			testcontext.Get(t),
			sethClient,
			vrfContracts.CoordinatorV2Plus,
			configCopy,
			vrfContracts.LinkToken,
			1,
			1,
			l,
		)
		require.NoError(t, err, "error setting up new consumers and subs")
		subID := subIDs[0]
		subscription, err := vrfContracts.CoordinatorV2Plus.GetSubscription(testcontext.Get(t), subID)
		require.NoError(t, err, "error getting subscription information")
		vrfcommon.LogSubDetails(l, subscription, subID.String(), vrfContracts.CoordinatorV2Plus)
		subIDsForCancellingAfterTest = append(subIDsForCancellingAfterTest, subIDs...)

		configCopy.VRFv2Plus.General.RandomnessRequestCountPerRequest = ptr.Ptr(uint16(randRequestCount))

		// test and assert
		_, randomWordsFulfilledEvent, err := vrfv2plus.RequestRandomnessAndWaitForFulfillment(
			consumers[0],
			vrfContracts.CoordinatorV2Plus,
			vrfKey,
			subID,
			isNativeBilling,
			configCopy.VRFv2Plus.General,
			l,
			0,
		)
		require.NoError(t, err, "error requesting randomness and waiting for fulfilment")

		var wgAllRequestsFulfilled sync.WaitGroup
		wgAllRequestsFulfilled.Add(1)
		requestCount, fulfilmentCount, err := vrfcommon.WaitForRequestCountEqualToFulfilmentCount(testcontext.Get(t), consumers[0], 2*time.Minute, &wgAllRequestsFulfilled)
		require.NoError(t, err)
		wgAllRequestsFulfilled.Wait()

		l.Info().
			Interface("Request Count", requestCount).
			Interface("Fulfilment Count", fulfilmentCount).
			Msg("Request/Fulfilment Stats")

		clNodeTxs, resp, err := nodeTypeToNodeMap[vrfcommon.VRF].CLNode.API.ReadTransactions()
		require.NoError(t, err)
		require.Equal(t, 200, resp.StatusCode)
		var batchFulfillmentTxs []client.TransactionData
		for _, tx := range clNodeTxs.Data {
			if common.HexToAddress(tx.Attributes.To).Cmp(common.HexToAddress(vrfContracts.BatchCoordinatorV2Plus.Address())) == 0 {
				batchFulfillmentTxs = append(batchFulfillmentTxs, tx)
			}
		}
		fulfillmentTx, _, err := sethClient.Client.TransactionByHash(testcontext.Get(t), randomWordsFulfilledEvent.Raw.TxHash)
		require.NoError(t, err, "error getting tx from hash")

		fulfillmentTXToAddress := fulfillmentTx.To().String()
		l.Info().
			Str("Actual Fulfillment Tx To Address", fulfillmentTXToAddress).
			Str("BatchCoordinatorV2Plus Address", vrfContracts.BatchCoordinatorV2Plus.Address()).
			Msg("Fulfillment Tx To Address should be the BatchCoordinatorV2Plus Address when batch fulfillment is enabled")

		// verify that VRF node sends fulfillments via BatchCoordinator contract
		require.Equal(t, vrfContracts.BatchCoordinatorV2Plus.Address(), fulfillmentTXToAddress, "Fulfillment Tx To Address should be the BatchCoordinatorV2Plus Address when batch fulfillment is enabled")

		// verify that all fulfillments should be inside one tx
		// This check is disabled for live testnets since each testnet has different gas usage for similar tx
		if network.Simulated {
			fulfillmentTxReceipt, err := sethClient.Client.TransactionReceipt(testcontext.Get(t), fulfillmentTx.Hash())
			require.NoError(t, err)
			randomWordsFulfilledLogs, err := contracts.ParseRandomWordsFulfilledLogs(vrfContracts.CoordinatorV2Plus, fulfillmentTxReceipt.Logs)
			require.NoError(t, err)
			require.Equal(t, 1, len(batchFulfillmentTxs))
			require.Equal(t, int(randRequestCount), len(randomWordsFulfilledLogs))
		}
	})
	t.Run("Batch Fulfillment Disabled", func(t *testing.T) {
		configCopy := config.MustCopy().(tc.TestConfig)
		var isNativeBilling = true

		vrfNode, exists := nodeTypeToNodeMap[vrfcommon.VRF]
		require.True(t, exists, "VRF Node does not exist")
		//ensure that no job present on the node
		err = actions.DeleteJobs([]*client.ChainlinkClient{vrfNode.CLNode.API})
		require.NoError(t, err)

		batchFullfillmentEnabled := false

		//create job with batchFulfillmentEnabled = false
		vrfJobSpecConfig := vrfcommon.VRFJobSpecConfig{
			ForwardingAllowed:             *configCopy.VRFv2Plus.General.VRFJobForwardingAllowed,
			CoordinatorAddress:            vrfContracts.CoordinatorV2Plus.Address(),
			BatchCoordinatorAddress:       vrfContracts.BatchCoordinatorV2Plus.Address(),
			FromAddresses:                 vrfNode.TXKeyAddressStrings,
			EVMChainID:                    fmt.Sprint(chainID),
			MinIncomingConfirmations:      int(*configCopy.VRFv2Plus.General.MinimumConfirmations),
			PublicKey:                     vrfKey.PubKeyCompressed,
			EstimateGasMultiplier:         *configCopy.VRFv2Plus.General.VRFJobEstimateGasMultiplier,
			BatchFulfillmentEnabled:       batchFullfillmentEnabled,
			BatchFulfillmentGasMultiplier: *configCopy.VRFv2Plus.General.VRFJobBatchFulfillmentGasMultiplier,
			PollPeriod:                    configCopy.VRFv2Plus.General.VRFJobPollPeriod.Duration,
			RequestTimeout:                configCopy.VRFv2Plus.General.VRFJobRequestTimeout.Duration,
			SimulationBlock:               configCopy.VRFv2Plus.General.VRFJobSimulationBlock,
			VRFOwnerConfig:                nil,
		}

		l.Info().
			Msg("Creating VRFV2 Plus Job with `batchFulfillmentEnabled = false`")
		job, err := vrfv2plus.CreateVRFV2PlusJob(
			vrfNode.CLNode.API,
			vrfJobSpecConfig,
		)
		require.NoError(t, err, "error creating job with higher timeout")
		vrfNode.Job = job

		consumers, subIDs, err := vrfv2plus.SetupNewConsumersAndSubs(
			testcontext.Get(t),
			sethClient,
			vrfContracts.CoordinatorV2Plus,
			configCopy,
			vrfContracts.LinkToken,
			1,
			1,
			l,
		)
		require.NoError(t, err, "error setting up new consumers and subs")
		subID := subIDs[0]
		subscription, err := vrfContracts.CoordinatorV2Plus.GetSubscription(testcontext.Get(t), subID)
		require.NoError(t, err, "error getting subscription information")
		vrfcommon.LogSubDetails(l, subscription, subID.String(), vrfContracts.CoordinatorV2Plus)
		subIDsForCancellingAfterTest = append(subIDsForCancellingAfterTest, subIDs...)

		configCopy.VRFv2Plus.General.RandomnessRequestCountPerRequest = ptr.Ptr(uint16(randRequestCount))

		// test and assert
		_, randomWordsFulfilledEvent, err := vrfv2plus.RequestRandomnessAndWaitForFulfillment(
			consumers[0],
			vrfContracts.CoordinatorV2Plus,
			vrfKey,
			subID,
			isNativeBilling,
			configCopy.VRFv2Plus.General,
			l,
			0,
		)
		require.NoError(t, err, "error requesting randomness and waiting for fulfilment")

		var wgAllRequestsFulfilled sync.WaitGroup
		wgAllRequestsFulfilled.Add(1)
		requestCount, fulfilmentCount, err := vrfcommon.WaitForRequestCountEqualToFulfilmentCount(testcontext.Get(t), consumers[0], 2*time.Minute, &wgAllRequestsFulfilled)
		require.NoError(t, err)
		wgAllRequestsFulfilled.Wait()

		l.Info().
			Interface("Request Count", requestCount).
			Interface("Fulfilment Count", fulfilmentCount).
			Msg("Request/Fulfilment Stats")

		fulfillmentTx, _, err := sethClient.Client.TransactionByHash(testcontext.Get(t), randomWordsFulfilledEvent.Raw.TxHash)
		require.NoError(t, err, "error getting tx from hash")

		fulfillmentTXToAddress := fulfillmentTx.To().String()
		l.Info().
			Str("Actual Fulfillment Tx To Address", fulfillmentTXToAddress).
			Str("CoordinatorV2Plus Address", vrfContracts.CoordinatorV2Plus.Address()).
			Msg("Fulfillment Tx To Address should be the CoordinatorV2Plus Address when batch fulfillment is disabled")

		// verify that VRF node sends fulfillments via Coordinator contract
		require.Equal(t, vrfContracts.CoordinatorV2Plus.Address(), fulfillmentTXToAddress, "Fulfillment Tx To Address should be the CoordinatorV2Plus Address when batch fulfillment is disabled")

		clNodeTxs, resp, err := nodeTypeToNodeMap[vrfcommon.VRF].CLNode.API.ReadTransactions()
		require.NoError(t, err)
		require.Equal(t, 200, resp.StatusCode)

		var singleFulfillmentTxs []client.TransactionData
		for _, tx := range clNodeTxs.Data {
			if common.HexToAddress(tx.Attributes.To).Cmp(common.HexToAddress(vrfContracts.CoordinatorV2Plus.Address())) == 0 {
				singleFulfillmentTxs = append(singleFulfillmentTxs, tx)
			}
		}
		// verify that all fulfillments should be in separate txs
		require.Equal(t, int(randRequestCount), len(singleFulfillmentTxs))
	})
}<|MERGE_RESOLUTION|>--- conflicted
+++ resolved
@@ -225,90 +225,6 @@
 			l.Info().Str("Output", w.String()).Msg("Randomness fulfilled")
 			require.Equal(t, 1, w.Cmp(big.NewInt(0)), "Expected the VRF job give an answer bigger than 0")
 		}
-<<<<<<< HEAD
-	})
-	t.Run("VRF Node waits block confirmation number specified by the consumer before sending fulfilment on-chain", func(t *testing.T) {
-		configCopy := config.MustCopy().(tc.TestConfig)
-		testConfig := configCopy.VRFv2Plus.General
-		isNativeBilling := true
-
-		consumers, subIDs, err := vrfv2plus.SetupNewConsumersAndSubs(
-			testcontext.Get(t),
-			sethClient,
-			vrfContracts.CoordinatorV2Plus,
-			configCopy,
-			vrfContracts.LinkToken,
-			1,
-			1,
-			l,
-		)
-		require.NoError(t, err, "error setting up new consumers and subs")
-		subID := subIDs[0]
-		subscription, err := vrfContracts.CoordinatorV2Plus.GetSubscription(testcontext.Get(t), subID)
-		require.NoError(t, err, "error getting subscription information")
-		vrfcommon.LogSubDetails(l, subscription, subID.String(), vrfContracts.CoordinatorV2Plus)
-		subIDsForCancellingAfterTest = append(subIDsForCancellingAfterTest, subIDs...)
-
-		expectedBlockNumberWait := uint16(10)
-		testConfig.MinimumConfirmations = ptr.Ptr[uint16](expectedBlockNumberWait)
-		randomWordsRequestedEvent, randomWordsFulfilledEvent, err := vrfv2plus.RequestRandomnessAndWaitForFulfillment(
-			consumers[0],
-			vrfContracts.CoordinatorV2Plus,
-			vrfKey,
-			subID,
-			isNativeBilling,
-			testConfig,
-			l,
-			0,
-		)
-		require.NoError(t, err, "error requesting randomness and waiting for fulfilment")
-
-		// check that VRF node waited at least the number of blocks specified by the consumer in the rand request min confs field
-		blockNumberWait := randomWordsRequestedEvent.Raw.BlockNumber - randomWordsFulfilledEvent.Raw.BlockNumber
-		require.GreaterOrEqual(t, blockNumberWait, uint64(expectedBlockNumberWait))
-
-		status, err := consumers[0].GetRequestStatus(testcontext.Get(t), randomWordsFulfilledEvent.RequestId)
-		require.NoError(t, err, "error getting rand request status")
-		require.True(t, status.Fulfilled)
-		l.Info().Bool("Fulfilment Status", status.Fulfilled).Msg("Random Words Request Fulfilment Status")
-	})
-	t.Run("CL Node VRF Job Runs", func(t *testing.T) {
-		configCopy := config.MustCopy().(tc.TestConfig)
-		var isNativeBilling = false
-
-		consumers, subIDsForRequestRandomness, err := vrfv2plus.SetupNewConsumersAndSubs(
-			testcontext.Get(t),
-			sethClient,
-			vrfContracts.CoordinatorV2Plus,
-			configCopy,
-			vrfContracts.LinkToken,
-			1,
-			1,
-			l,
-		)
-		require.NoError(t, err, "error setting up new consumers and subs")
-		subIDForRequestRandomness := subIDsForRequestRandomness[0]
-		subscription, err := vrfContracts.CoordinatorV2Plus.GetSubscription(testcontext.Get(t), subIDForRequestRandomness)
-		require.NoError(t, err, "error getting subscription information")
-		vrfcommon.LogSubDetails(l, subscription, subIDForRequestRandomness.String(), vrfContracts.CoordinatorV2Plus)
-		subIDsForCancellingAfterTest = append(subIDsForCancellingAfterTest, subIDsForRequestRandomness...)
-
-		jobRunsBeforeTest, err := nodeTypeToNodeMap[vrfcommon.VRF].CLNode.API.MustReadRunsByJob(nodeTypeToNodeMap[vrfcommon.VRF].Job.Data.ID)
-		require.NoError(t, err, "error reading job runs")
-
-		// test and assert
-		_, _, err = vrfv2plus.RequestRandomnessAndWaitForFulfillment(
-			consumers[0],
-			vrfContracts.CoordinatorV2Plus,
-			vrfKey,
-			subIDForRequestRandomness,
-			isNativeBilling,
-			configCopy.VRFv2Plus.General,
-			l,
-			0,
-		)
-		require.NoError(t, err, "error requesting randomness and waiting for fulfilment")
-=======
 		t.Run("Verify Billing", func(t *testing.T) {
 			actualSubPaymentWei := randomWordsFulfilledEvent.Payment
 			expectedSubBalanceWei := new(big.Int).Sub(subNativeTokenBalanceBeforeRequest, actualSubPaymentWei)
@@ -316,7 +232,6 @@
 			require.NoError(t, err)
 			subBalanceAfterRequest := subscription.NativeBalance
 			require.Equal(t, expectedSubBalanceWei, subBalanceAfterRequest)
->>>>>>> 5ebb6326
 
 			// verify that the actual sub payment is within the expected range - this cannot be checked on SIMULATED env
 			coordinatorConfig, err := vrfContracts.CoordinatorV2Plus.GetConfig(testcontext.Get(t))
@@ -373,7 +288,7 @@
 		t.Run("Link Billing", func(t *testing.T) {
 			configCopy := config.MustCopy().(tc.TestConfig)
 			testConfig := configCopy.VRFv2Plus.General
-			isNativeBilling := false
+			var isNativeBilling = false
 
 			wrapperConsumerJuelsBalanceBeforeRequest, err := vrfContracts.LinkToken.BalanceOf(testcontext.Get(t), wrapperContracts.WrapperConsumers[0].Address())
 			require.NoError(t, err, "error getting wrapper consumer balance")
@@ -409,8 +324,8 @@
 			require.NoError(t, err, "error getting wrapper consumer balance")
 			require.Equal(t, expectedWrapperConsumerJuelsBalance, wrapperConsumerJuelsBalanceAfterRequest)
 
-			// todo: uncomment when VRF-651 will be fixed
-			// require.Equal(t, 1, consumerStatus.Paid.Cmp(randomWordsFulfilledEvent.Payment), "Expected Consumer contract pay more than the Coordinator Sub")
+			//todo: uncomment when VRF-651 will be fixed
+			//require.Equal(t, 1, consumerStatus.Paid.Cmp(randomWordsFulfilledEvent.Payment), "Expected Consumer contract pay more than the Coordinator Sub")
 			vrfcommon.LogFulfillmentDetailsLinkBilling(l, wrapperConsumerJuelsBalanceBeforeRequest, wrapperConsumerJuelsBalanceAfterRequest, consumerStatus, randomWordsFulfilledEvent)
 
 			require.Equal(t, *testConfig.NumberOfWords, uint32(len(consumerStatus.RandomWords)))
@@ -422,7 +337,7 @@
 		t.Run("Native Billing", func(t *testing.T) {
 			configCopy := config.MustCopy().(tc.TestConfig)
 			testConfig := configCopy.VRFv2Plus.General
-			isNativeBilling := true
+			var isNativeBilling = true
 
 			wrapperConsumerBalanceBeforeRequestWei, err := sethClient.Client.BalanceAt(testcontext.Get(t), common.HexToAddress(wrapperContracts.WrapperConsumers[0].Address()), nil)
 			require.NoError(t, err, "error getting wrapper consumer balance")
@@ -458,8 +373,8 @@
 			require.NoError(t, err, "error getting wrapper consumer balance")
 			require.Equal(t, expectedWrapperConsumerWeiBalance, wrapperConsumerBalanceAfterRequestWei)
 
-			// todo: uncomment when VRF-651 will be fixed
-			// require.Equal(t, 1, consumerStatus.Paid.Cmp(randomWordsFulfilledEvent.Payment), "Expected Consumer contract pay more than the Coordinator Sub")
+			//todo: uncomment when VRF-651 will be fixed
+			//require.Equal(t, 1, consumerStatus.Paid.Cmp(randomWordsFulfilledEvent.Payment), "Expected Consumer contract pay more than the Coordinator Sub")
 			vrfcommon.LogFulfillmentDetailsNativeBilling(l, wrapperConsumerBalanceBeforeRequestWei, wrapperConsumerBalanceAfterRequestWei, consumerStatus, randomWordsFulfilledEvent)
 
 			require.Equal(t, *testConfig.NumberOfWords, uint32(len(consumerStatus.RandomWords)))
@@ -472,7 +387,7 @@
 	t.Run("VRF Node waits block confirmation number specified by the consumer before sending fulfilment on-chain", func(t *testing.T) {
 		configCopy := config.MustCopy().(tc.TestConfig)
 		testConfig := configCopy.VRFv2Plus.General
-		var isNativeBilling = true
+		isNativeBilling := true
 
 		consumers, subIDs, err := vrfv2plus.SetupNewConsumersAndSubs(
 			testcontext.Get(t),
@@ -1989,28 +1904,8 @@
 		t.Skip("Skipped since Reorg test could only be run on Simulated chain.")
 	}
 	chainID := network.ChainID
-<<<<<<< HEAD
-	cleanupFn := func() {
-		if sethClient.Cfg.IsSimulatedNetwork() {
-			l.Info().
-				Str("Network Name", sethClient.Cfg.Network.Name).
-				Msg("Network is a simulated network. Skipping fund return for Coordinator Subscriptions.")
-		} else {
-			if *vrfv2PlusConfig.General.CancelSubsAfterTestRun {
-				// cancel subs and return funds to sub owner
-				vrfv2plus.CancelSubsAndReturnFunds(testcontext.Get(t), vrfContracts, defaultWalletAddress, subIDsForCancellingAfterTest, l)
-			}
-		}
-		if !*vrfv2PlusConfig.General.UseExistingEnv {
-			if err := env.Cleanup(test_env.CleanupOpts{TestName: t.Name()}); err != nil {
-				l.Error().Err(err).Msg("Error cleaning up test environment")
-			}
-		}
-	}
-=======
 	configPtr := &config
 
->>>>>>> 5ebb6326
 	vrfEnvConfig := vrfcommon.VRFEnvConfig{
 		TestConfig: config,
 		ChainID:    chainID,
