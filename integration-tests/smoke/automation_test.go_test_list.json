--- conflicted
+++ resolved
@@ -3,11 +3,7 @@
     {
       "name": "TestAutomationBasic",
       "label": "ubuntu20.04-32cores-128GB",
-<<<<<<< HEAD
-      "nodes": 4
-=======
       "nodes": 6
->>>>>>> 7ac86963
     },
     {
       "name": "TestSetUpkeepTriggerConfig"
