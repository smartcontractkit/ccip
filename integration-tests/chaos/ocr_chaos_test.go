--- conflicted
+++ resolved
@@ -179,10 +179,6 @@
 			})
 
 			ms := ctfClient.ConnectMockServer(testEnvironment)
-<<<<<<< HEAD
-
-=======
->>>>>>> 72a7d232
 			linkContract, err := contracts.DeployLinkTokenContract(l, seth)
 			require.NoError(t, err, "Error deploying link token contract")
 
