--- conflicted
+++ resolved
@@ -1,8 +1,4 @@
-<<<<<<< HEAD
-golang 1.19.1
-=======
 golang 1.20.1
->>>>>>> 058f6988
 k3d 5.4.6
 kubectl 1.25.5
 nodejs 18.13.0