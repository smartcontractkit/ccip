--- conflicted
+++ resolved
@@ -5,22 +5,15 @@
 	"os"
 
 	"github.com/pkg/errors"
-<<<<<<< HEAD
-
-	"github.com/rs/zerolog/log"
+
 	"github.com/smartcontractkit/chainlink-testing-framework/blockchain"
 	"github.com/smartcontractkit/chainlink-testing-framework/logwatch"
 
-=======
-	"github.com/smartcontractkit/chainlink-testing-framework/blockchain"
-	"github.com/smartcontractkit/chainlink-testing-framework/logwatch"
-
 	"github.com/smartcontractkit/chainlink/integration-tests/contracts"
 	"github.com/smartcontractkit/chainlink/integration-tests/networks"
 
 	"github.com/rs/zerolog/log"
 
->>>>>>> 96f4bacc
 	"github.com/smartcontractkit/chainlink/integration-tests/types/config/node"
 	"github.com/smartcontractkit/chainlink/v2/core/services/chainlink"
 )
@@ -147,15 +140,10 @@
 			return nil, err
 		}
 	}
-<<<<<<< HEAD
-
-	if b.hasGeth {
-		err = te.StartGeth()
-=======
+
 	if b.nonDevGethNetworks != nil {
 		te.WithPrivateGethChain(b.nonDevGethNetworks)
 		err := te.StartPrivateGethChain()
->>>>>>> 96f4bacc
 		if err != nil {
 			return te, err
 		}
@@ -185,7 +173,25 @@
 
 	}
 
-<<<<<<< HEAD
+	bc, err := blockchain.NewEVMClientFromNetwork(networkConfig)
+	if err != nil {
+		return nil, err
+	}
+
+	te.EVMClient = bc
+
+	cd, err := contracts.NewContractDeployer(bc)
+	if err != nil {
+		return nil, err
+	}
+	te.ContractDeployer = cd
+
+	cl, err := contracts.NewContractLoader(bc)
+	if err != nil {
+		return nil, err
+	}
+	te.ContractLoader = cl
+
 	if b.nonDevGethNetworks != nil {
 		te.WithPrivateGethChain(b.nonDevGethNetworks)
 		err := te.StartPrivateGethChain()
@@ -208,26 +214,6 @@
 		}
 		return te, nil
 	}
-=======
-	bc, err := blockchain.NewEVMClientFromNetwork(networkConfig)
-	if err != nil {
-		return nil, err
-	}
-
-	te.EVMClient = bc
-
-	cd, err := contracts.NewContractDeployer(bc)
-	if err != nil {
-		return nil, err
-	}
-	te.ContractDeployer = cd
-
-	cl, err := contracts.NewContractLoader(bc)
-	if err != nil {
-		return nil, err
-	}
-	te.ContractLoader = cl
->>>>>>> 96f4bacc
 
 	var nodeCsaKeys []string
 
