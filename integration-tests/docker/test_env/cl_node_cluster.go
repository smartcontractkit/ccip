--- conflicted
+++ resolved
@@ -3,13 +3,10 @@
 import (
 	"context"
 	"fmt"
-<<<<<<< HEAD
 	"os"
 	"os/exec"
 	"path/filepath"
 	"sync"
-=======
->>>>>>> e22dcc15
 	"time"
 
 	"github.com/ethereum/go-ethereum/common"
@@ -19,9 +16,7 @@
 	"github.com/smartcontractkit/chainlink/integration-tests/client"
 )
 
-var (
-	ErrGetNodeCSAKeys = "failed get CL node CSA keys"
-)
+var ErrGetNodeCSAKeys = "failed get CL node CSA keys"
 
 type ClCluster struct {
 	Nodes []*ClNode `json:"nodes"`
