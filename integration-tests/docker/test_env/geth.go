--- conflicted
+++ resolved
@@ -11,19 +11,12 @@
 	"github.com/google/uuid"
 	"github.com/pkg/errors"
 	"github.com/rs/zerolog/log"
-<<<<<<< HEAD
-	"github.com/smartcontractkit/chainlink-testing-framework/blockchain"
 
 	tc "github.com/testcontainers/testcontainers-go"
 	tcwait "github.com/testcontainers/testcontainers-go/wait"
 
-=======
-	tc "github.com/testcontainers/testcontainers-go"
-	tcwait "github.com/testcontainers/testcontainers-go/wait"
-
 	"github.com/smartcontractkit/chainlink-testing-framework/blockchain"
 
->>>>>>> 20ef0b43
 	"github.com/smartcontractkit/chainlink/integration-tests/utils/templates"
 )
 
@@ -164,18 +157,11 @@
 	}
 
 	return &tc.ContainerRequest{
-<<<<<<< HEAD
-		Name:         g.ContainerName,
-		Image:        "ethereum/client-go:stable",
-		ExposedPorts: []string{"8544/tcp", "8545/tcp"},
-		Networks:     networks,
-=======
 		Name:            g.ContainerName,
 		AlwaysPullImage: true,
 		Image:           "ethereum/client-go:stable",
 		ExposedPorts:    []string{"8544/tcp", "8545/tcp"},
 		Networks:        networks,
->>>>>>> 20ef0b43
 		WaitingFor: tcwait.ForLog("Chain head was updated").
 			WithStartupTimeout(120 * time.Second).
 			WithPollInterval(1 * time.Second),
