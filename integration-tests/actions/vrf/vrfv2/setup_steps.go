package vrfv2

import (
	"context"
	"fmt"
	"math/big"
	"testing"

	"github.com/ethereum/go-ethereum/common"
	"github.com/rs/zerolog"
	"golang.org/x/sync/errgroup"

	"github.com/google/uuid"

	"github.com/smartcontractkit/chainlink-testing-framework/utils/testcontext"
	"github.com/smartcontractkit/chainlink/integration-tests/actions"
	"github.com/smartcontractkit/chainlink/integration-tests/docker/test_env"
	testconfig "github.com/smartcontractkit/chainlink/integration-tests/testconfig/vrfv2"

	"github.com/smartcontractkit/chainlink/integration-tests/types/config/node"

	vrfcommon "github.com/smartcontractkit/chainlink/integration-tests/actions/vrf/common"
	"github.com/smartcontractkit/chainlink/integration-tests/client"
	"github.com/smartcontractkit/chainlink/integration-tests/contracts"

	tc "github.com/smartcontractkit/chainlink/integration-tests/testconfig"
	"github.com/smartcontractkit/chainlink/integration-tests/types"
)

func CreateVRFV2Job(
	chainlinkNode *client.ChainlinkClient,
	vrfJobSpecConfig vrfcommon.VRFJobSpecConfig,
) (*client.Job, error) {
	jobUUID := uuid.New()
	os := &client.VRFV2TxPipelineSpec{
		Address:               vrfJobSpecConfig.CoordinatorAddress,
		EstimateGasMultiplier: vrfJobSpecConfig.EstimateGasMultiplier,
		FromAddress:           vrfJobSpecConfig.FromAddresses[0],
		SimulationBlock:       vrfJobSpecConfig.SimulationBlock,
	}
	ost, err := os.String()
	if err != nil {
		return nil, fmt.Errorf("%s, err %w", vrfcommon.ErrParseJob, err)
	}

	spec := &client.VRFV2JobSpec{
		Name:                          fmt.Sprintf("vrf-v2-%s", jobUUID),
		ForwardingAllowed:             vrfJobSpecConfig.ForwardingAllowed,
		CoordinatorAddress:            vrfJobSpecConfig.CoordinatorAddress,
		FromAddresses:                 vrfJobSpecConfig.FromAddresses,
		EVMChainID:                    vrfJobSpecConfig.EVMChainID,
		MinIncomingConfirmations:      vrfJobSpecConfig.MinIncomingConfirmations,
		PublicKey:                     vrfJobSpecConfig.PublicKey,
		ExternalJobID:                 jobUUID.String(),
		ObservationSource:             ost,
		BatchFulfillmentEnabled:       vrfJobSpecConfig.BatchFulfillmentEnabled,
		BatchFulfillmentGasMultiplier: vrfJobSpecConfig.BatchFulfillmentGasMultiplier,
		PollPeriod:                    vrfJobSpecConfig.PollPeriod,
		RequestTimeout:                vrfJobSpecConfig.RequestTimeout,
	}
	if vrfJobSpecConfig.VRFOwnerConfig.UseVRFOwner {
		spec.VRFOwner = vrfJobSpecConfig.VRFOwnerConfig.OwnerAddress
		spec.UseVRFOwner = true
	}
	if vrfJobSpecConfig.BatchFulfillmentEnabled {
		spec.BatchCoordinatorAddress = vrfJobSpecConfig.BatchCoordinatorAddress
	}
	job, err := chainlinkNode.MustCreateJob(spec)
	if err != nil {
		return nil, fmt.Errorf("%s, err %w", ErrCreatingVRFv2Job, err)
	}
	return job, nil
}

// SetupVRFV2Environment will create specified number of subscriptions and add the same conumer/s to each of them
func SetupVRFV2Environment(
	ctx context.Context,
	env *test_env.CLClusterTestEnv,
	chainID int64,
	nodesToCreate []vrfcommon.VRFNodeType,
	vrfv2TestConfig types.VRFv2TestConfig,
	useVRFOwner bool,
	useTestCoordinator bool,
	linkToken contracts.LinkToken,
	mockNativeLINKFeed contracts.VRFMockETHLINKFeed,
	registerProvingKeyAgainstAddress string,
	numberOfTxKeysToCreate int,
	l zerolog.Logger,
) (*vrfcommon.VRFContracts, *vrfcommon.VRFKeyData, map[vrfcommon.VRFNodeType]*vrfcommon.VRFNode, error) {
	l.Info().Msg("Starting VRFV2 environment setup")
	configGeneral := vrfv2TestConfig.GetVRFv2Config().General
	vrfContracts, err := SetupVRFV2Contracts(
		env,
		chainID,
		linkToken,
		mockNativeLINKFeed,
		useVRFOwner,
		useTestCoordinator,
		configGeneral,
		l,
	)
	if err != nil {
		return nil, nil, nil, err
	}

	nodeTypeToNodeMap, err := vrfcommon.CreateNodeTypeToNodeMap(env.ClCluster, nodesToCreate)
	if err != nil {
		return nil, nil, nil, err
	}
	vrfKey, pubKeyCompressed, err := vrfcommon.CreateVRFKeyOnVRFNode(nodeTypeToNodeMap[vrfcommon.VRF], l)
	if err != nil {
		return nil, nil, nil, err
	}

	l.Info().Str("Coordinator", vrfContracts.CoordinatorV2.Address()).Msg("Registering Proving Key")
	provingKey, err := VRFV2RegisterProvingKey(vrfKey, registerProvingKeyAgainstAddress, vrfContracts.CoordinatorV2)
	if err != nil {
		return nil, nil, nil, fmt.Errorf("%s, err %w", vrfcommon.ErrRegisteringProvingKey, err)
	}
	keyHash, err := vrfContracts.CoordinatorV2.HashOfKey(ctx, provingKey)
	if err != nil {
		return nil, nil, nil, fmt.Errorf("%s, err %w", vrfcommon.ErrCreatingProvingKeyHash, err)
	}

	sethClient, err := env.GetSethClient(chainID)
	if err != nil {
		return nil, nil, nil, err
	}

	vrfTXKeyAddressStrings, vrfTXKeyAddresses, err := vrfcommon.CreateFundAndGetSendingKeys(
		l,
		sethClient,
		nodeTypeToNodeMap[vrfcommon.VRF],
		*vrfv2TestConfig.GetCommonConfig().ChainlinkNodeFunding,
		numberOfTxKeysToCreate,
		big.NewInt(chainID),
	)
	if err != nil {
		return nil, nil, nil, err
	}

	nodeTypeToNodeMap[vrfcommon.VRF].TXKeyAddressStrings = vrfTXKeyAddressStrings

	vrfOwnerConfig, err := SetupVRFOwnerContractIfNeeded(useVRFOwner, vrfContracts, vrfTXKeyAddressStrings, vrfTXKeyAddresses, l)
	if err != nil {
		return nil, nil, nil, err
	}

	g := errgroup.Group{}
	if vrfNode, exists := nodeTypeToNodeMap[vrfcommon.VRF]; exists {
		g.Go(func() error {
			err := setupVRFNode(vrfContracts, big.NewInt(chainID), configGeneral, pubKeyCompressed, vrfOwnerConfig, l, vrfNode)
			if err != nil {
				return err
			}
			return nil
		})
	}

	if bhsNode, exists := nodeTypeToNodeMap[vrfcommon.BHS]; exists {
		g.Go(func() error {
			err := vrfcommon.SetupBHSNode(
				env,
				configGeneral.General,
				numberOfTxKeysToCreate,
				big.NewInt(chainID),
				vrfContracts.CoordinatorV2.Address(),
				vrfContracts.BHS.Address(),
				*vrfv2TestConfig.GetCommonConfig().ChainlinkNodeFunding,
				l,
				bhsNode,
			)
			if err != nil {
				return err
			}
			return nil
		})
	}

	if err := g.Wait(); err != nil {
		return nil, nil, nil, fmt.Errorf("VRF node setup ended up with an error: %w", err)
	}

	vrfKeyData := vrfcommon.VRFKeyData{
		VRFKey:            vrfKey,
		EncodedProvingKey: provingKey,
		KeyHash:           keyHash,
		PubKeyCompressed:  pubKeyCompressed,
	}

	l.Info().Msg("VRFV2 environment setup is finished")
	return vrfContracts, &vrfKeyData, nodeTypeToNodeMap, nil
}

func setupVRFNode(contracts *vrfcommon.VRFContracts, chainID *big.Int, vrfv2Config *testconfig.General, pubKeyCompressed string, vrfOwnerConfig *vrfcommon.VRFOwnerConfig, l zerolog.Logger, vrfNode *vrfcommon.VRFNode) error {
	vrfJobSpecConfig := vrfcommon.VRFJobSpecConfig{
		ForwardingAllowed:             *vrfv2Config.VRFJobForwardingAllowed,
		CoordinatorAddress:            contracts.CoordinatorV2.Address(),
		BatchCoordinatorAddress:       contracts.BatchCoordinatorV2.Address(),
		FromAddresses:                 vrfNode.TXKeyAddressStrings,
		EVMChainID:                    chainID.String(),
		MinIncomingConfirmations:      int(*vrfv2Config.MinimumConfirmations),
		PublicKey:                     pubKeyCompressed,
		EstimateGasMultiplier:         *vrfv2Config.VRFJobEstimateGasMultiplier,
		BatchFulfillmentEnabled:       *vrfv2Config.VRFJobBatchFulfillmentEnabled,
		BatchFulfillmentGasMultiplier: *vrfv2Config.VRFJobBatchFulfillmentGasMultiplier,
		PollPeriod:                    vrfv2Config.VRFJobPollPeriod.Duration,
		RequestTimeout:                vrfv2Config.VRFJobRequestTimeout.Duration,
		SimulationBlock:               vrfv2Config.VRFJobSimulationBlock,
		VRFOwnerConfig:                vrfOwnerConfig,
	}

	l.Info().Msg("Creating VRFV2 Job")
	vrfV2job, err := CreateVRFV2Job(
		vrfNode.CLNode.API,
		vrfJobSpecConfig,
	)
	if err != nil {
		return fmt.Errorf("%s, err %w", ErrCreateVRFV2Jobs, err)
	}
	vrfNode.Job = vrfV2job

	// this part is here because VRFv2 can work with only a specific key
	// [[EVM.KeySpecific]]
	//	Key = '...'
	nodeConfig := node.NewConfig(vrfNode.CLNode.NodeConfig,
		node.WithKeySpecificMaxGasPrice(vrfNode.TXKeyAddressStrings, *vrfv2Config.CLNodeMaxGasPriceGWei),
	)
	l.Info().Msg("Restarting Node with new sending key PriceMax configuration")
	err = vrfNode.CLNode.Restart(nodeConfig)
	if err != nil {
		return fmt.Errorf("%s, err %w", vrfcommon.ErrRestartCLNode, err)
	}
	return nil
}

func SetupVRFV2WrapperEnvironment(
	ctx context.Context,
	env *test_env.CLClusterTestEnv,
	chainID int64,
	vrfv2TestConfig tc.VRFv2TestConfig,
	linkToken contracts.LinkToken,
	mockNativeLINKFeed contracts.VRFMockETHLINKFeed,
	coordinator contracts.VRFCoordinatorV2,
	keyHash [32]byte,
	wrapperConsumerContractsAmount int,
) (*VRFV2WrapperContracts, *uint64, error) {
	sethClient, err := env.GetSethClient(chainID)
	if err != nil {
		return nil, nil, err
	}

	// Deploy VRF v2 direct funding contracts
	wrapperContracts, err := DeployVRFV2DirectFundingContracts(
		sethClient,
		linkToken.Address(),
		mockNativeLINKFeed.Address(),
		coordinator,
		wrapperConsumerContractsAmount,
	)
	if err != nil {
		return nil, nil, err
	}

	vrfv2Config := vrfv2TestConfig.GetVRFv2Config()

	// Configure VRF v2 wrapper contract
	err = wrapperContracts.VRFV2Wrapper.SetConfig(
		*vrfv2Config.General.WrapperGasOverhead,
		*vrfv2Config.General.CoordinatorGasOverhead,
		*vrfv2Config.General.WrapperPremiumPercentage,
		keyHash,
		*vrfv2Config.General.WrapperMaxNumberOfWords,
	)
	if err != nil {
		return nil, nil, err
	}

	// Fetch wrapper subscription ID
	wrapperSubID, err := wrapperContracts.VRFV2Wrapper.GetSubID(ctx)
	if err != nil {
		return nil, nil, err
	}

	// Fund wrapper subscription
	err = FundSubscriptions(big.NewFloat(*vrfv2Config.General.SubscriptionFundingAmountLink), linkToken, coordinator, []uint64{wrapperSubID})
	if err != nil {
		return nil, nil, err
	}

	// Fund consumer with LINK
	err = linkToken.Transfer(
		wrapperContracts.LoadTestConsumers[0].Address(),
		big.NewInt(0).Mul(big.NewInt(1e18), big.NewInt(*vrfv2Config.General.WrapperConsumerFundingAmountLink)),
	)
	if err != nil {
		return nil, nil, err
	}

	return wrapperContracts, &wrapperSubID, nil
}

func SetupVRFV2Universe(
	ctx context.Context,
	t *testing.T,
	envConfig vrfcommon.VRFEnvConfig,
	newEnvConfig vrfcommon.NewEnvConfig,
	l zerolog.Logger,
) (*test_env.CLClusterTestEnv, *vrfcommon.VRFContracts, *vrfcommon.VRFKeyData, map[vrfcommon.VRFNodeType]*vrfcommon.VRFNode, error) {
	var (
		env               *test_env.CLClusterTestEnv
		vrfContracts      *vrfcommon.VRFContracts
		vrfKey            *vrfcommon.VRFKeyData
		nodeTypeToNodeMap map[vrfcommon.VRFNodeType]*vrfcommon.VRFNode
		err               error
	)
	if *envConfig.TestConfig.VRFv2.General.UseExistingEnv {
		vrfContracts, vrfKey, env, err = SetupVRFV2ForExistingEnv(t, envConfig, l)
		if err != nil {
			return nil, nil, nil, nil, fmt.Errorf("%s, err: %w", "Error setting up VRF V2 for Existing env", err)
		}
	} else {
		vrfContracts, vrfKey, env, nodeTypeToNodeMap, err = SetupVRFV2ForNewEnv(ctx, t, envConfig, newEnvConfig, l)
		if err != nil {
			return nil, nil, nil, nil, fmt.Errorf("%s, err: %w", "Error setting up VRF V2 for New env", err)
		}
	}
	return env, vrfContracts, vrfKey, nodeTypeToNodeMap, nil
}

func SetupVRFV2ForNewEnv(
	ctx context.Context,
	t *testing.T,
	envConfig vrfcommon.VRFEnvConfig,
	newEnvConfig vrfcommon.NewEnvConfig,
	l zerolog.Logger,
) (*vrfcommon.VRFContracts, *vrfcommon.VRFKeyData, *test_env.CLClusterTestEnv, map[vrfcommon.VRFNodeType]*vrfcommon.VRFNode, error) {
	network, err := actions.EthereumNetworkConfigFromConfig(l, &envConfig.TestConfig)
	if err != nil {
		return nil, nil, nil, nil, fmt.Errorf("%s, err: %w", "Error building ethereum network config for V2", err)
	}
<<<<<<< HEAD
	env, err := test_env.NewCLTestEnvBuilder().
		WithTestInstance(t).
		WithTestConfig(&testConfig).
		WithPrivateEthereumNetwork(network.EthereumNetworkConfig).
		WithCLNodes(len(newEnvConfig.NodesToCreate)).
		WithFunding(big.NewFloat(*testConfig.Common.ChainlinkNodeFunding)).
		WithCustomCleanup(cleanupFn).
		Build()

=======
	env, err := vrfcommon.BuildNewCLEnvForVRF(t, envConfig, newEnvConfig, network)
>>>>>>> 4ff563e8
	if err != nil {
		return nil, nil, nil, nil, err
	}
	sethClient, err := env.GetSethClientForSelectedNetwork()
	if err != nil {
		return nil, nil, nil, nil, err
	}
	mockETHLinkFeed, err := contracts.DeployVRFMockETHLINKFeed(sethClient, big.NewInt(*envConfig.TestConfig.VRFv2.General.LinkNativeFeedResponse))
	if err != nil {
		return nil, nil, nil, nil, fmt.Errorf("%s, err: %w", "error deploying mock ETH/LINK feed", err)
	}
	linkToken, err := contracts.DeployLinkTokenContract(l, sethClient)
	if err != nil {
		return nil, nil, nil, nil, fmt.Errorf("%s, err: %w", "error deploying LINK contract", err)
	}
	vrfContracts, vrfKey, nodeTypeToNode, err := SetupVRFV2Environment(
		ctx,
		env,
		envConfig.ChainID,
		newEnvConfig.NodesToCreate,
		&envConfig.TestConfig,
		newEnvConfig.UseVRFOwner,
		newEnvConfig.UseTestCoordinator,
		linkToken,
		mockETHLinkFeed,
		//register proving key against EOA address in order to return funds to this address
		sethClient.MustGetRootKeyAddress().Hex(),
		newEnvConfig.NumberOfTxKeysToCreate,
		l,
	)
	if err != nil {
		return nil, nil, nil, nil, fmt.Errorf("%s, err: %w", "error setting up VRF v2 env", err)
	}
	return vrfContracts, vrfKey, env, nodeTypeToNode, nil
}

func SetupVRFV2ForExistingEnv(t *testing.T, envConfig vrfcommon.VRFEnvConfig, l zerolog.Logger) (*vrfcommon.VRFContracts, *vrfcommon.VRFKeyData, *test_env.CLClusterTestEnv, error) {
	commonExistingEnvConfig := envConfig.TestConfig.VRFv2.ExistingEnvConfig.ExistingEnvConfig
	env, err := test_env.NewCLTestEnvBuilder().
		WithTestInstance(t).
		WithTestConfig(&envConfig.TestConfig).
		WithCustomCleanup(envConfig.CleanupFn).
		WithSeth().
		Build()
	if err != nil {
		return nil, nil, nil, fmt.Errorf("%s, err: %w", "error creating test env", err)
	}
	client, err := env.GetSethClientForSelectedNetwork()
	if err != nil {
		return nil, nil, nil, err
	}
	coordinator, err := contracts.LoadVRFCoordinatorV2(client, *commonExistingEnvConfig.ConsumerAddress)
	if err != nil {
		return nil, nil, nil, fmt.Errorf("%s, err: %w", "error loading VRFCoordinator2", err)
	}
	linkAddr := common.HexToAddress(*commonExistingEnvConfig.LinkAddress)
	linkToken, err := contracts.LoadLinkTokenContract(l, client, linkAddr)
	if err != nil {
		return nil, nil, nil, fmt.Errorf("%s, err: %w", "error loading LinkToken", err)
	}
	sethClient, err := env.GetSethClient(envConfig.ChainID)
	if err != nil {
		return nil, nil, nil, err
	}
	err = vrfcommon.FundNodesIfNeeded(testcontext.Get(t), commonExistingEnvConfig, sethClient, l)
	if err != nil {
		return nil, nil, nil, fmt.Errorf("err: %w", err)
	}
	blockHashStoreAddress, err := coordinator.GetBlockHashStoreAddress(testcontext.Get(t))
	if err != nil {
		return nil, nil, nil, fmt.Errorf("err: %w", err)
	}
	blockHashStore, err := contracts.LoadBlockHashStore(sethClient, blockHashStoreAddress.String())
	if err != nil {
		return nil, nil, nil, fmt.Errorf("%s, err: %w", "error loading BlockHashStore", err)
	}
	vrfContracts := &vrfcommon.VRFContracts{
		CoordinatorV2:  coordinator,
		VRFV2Consumers: nil,
		LinkToken:      linkToken,
		BHS:            blockHashStore,
	}
	vrfKey := &vrfcommon.VRFKeyData{
		VRFKey:            nil,
		EncodedProvingKey: [2]*big.Int{},
		KeyHash:           common.HexToHash(*commonExistingEnvConfig.KeyHash),
	}
	return vrfContracts, vrfKey, env, nil
}

func SetupSubsAndConsumersForExistingEnv(
	env *test_env.CLClusterTestEnv,
	chainID int64,
	coordinator contracts.VRFCoordinatorV2,
	linkToken contracts.LinkToken,
	numberOfConsumerContractsToDeployAndAddToSub int,
	numberOfSubToCreate int,
	testConfig tc.TestConfig,
	l zerolog.Logger,
) ([]uint64, []contracts.VRFv2LoadTestConsumer, error) {
	var (
		subIDs    []uint64
		consumers []contracts.VRFv2LoadTestConsumer
		err       error
	)
	if *testConfig.VRFv2.General.UseExistingEnv {
		commonExistingEnvConfig := testConfig.VRFv2.ExistingEnvConfig.ExistingEnvConfig
		if *commonExistingEnvConfig.CreateFundSubsAndAddConsumers {
			consumers, subIDs, err = SetupNewConsumersAndSubs(
				env,
				chainID,
				coordinator,
				testConfig,
				linkToken,
				numberOfConsumerContractsToDeployAndAddToSub,
				numberOfSubToCreate,
				l,
			)
			if err != nil {
				return nil, nil, fmt.Errorf("err: %w", err)
			}
		} else {
			client, err := env.GetSethClient(chainID)
			if err != nil {
				return nil, nil, err
			}
			addr := common.HexToAddress(*commonExistingEnvConfig.ConsumerAddress)
			consumer, err := contracts.LoadVRFv2LoadTestConsumer(client, addr)
			if err != nil {
				return nil, nil, fmt.Errorf("err: %w", err)
			}
			consumers = append(consumers, consumer)
			subIDs = append(subIDs, *testConfig.VRFv2.ExistingEnvConfig.SubID)
		}
	} else {
		consumers, subIDs, err = SetupNewConsumersAndSubs(
			env,
			chainID,
			coordinator,
			testConfig,
			linkToken,
			numberOfConsumerContractsToDeployAndAddToSub,
			numberOfSubToCreate,
			l,
		)
		if err != nil {
			return nil, nil, fmt.Errorf("err: %w", err)
		}
	}
	return subIDs, consumers, nil
}<|MERGE_RESOLUTION|>--- conflicted
+++ resolved
@@ -339,19 +339,7 @@
 	if err != nil {
 		return nil, nil, nil, nil, fmt.Errorf("%s, err: %w", "Error building ethereum network config for V2", err)
 	}
-<<<<<<< HEAD
-	env, err := test_env.NewCLTestEnvBuilder().
-		WithTestInstance(t).
-		WithTestConfig(&testConfig).
-		WithPrivateEthereumNetwork(network.EthereumNetworkConfig).
-		WithCLNodes(len(newEnvConfig.NodesToCreate)).
-		WithFunding(big.NewFloat(*testConfig.Common.ChainlinkNodeFunding)).
-		WithCustomCleanup(cleanupFn).
-		Build()
-
-=======
 	env, err := vrfcommon.BuildNewCLEnvForVRF(t, envConfig, newEnvConfig, network)
->>>>>>> 4ff563e8
 	if err != nil {
 		return nil, nil, nil, nil, err
 	}
