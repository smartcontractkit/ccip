package vrfv2_actions

import (
	"context"
	"fmt"
	"math/big"
	"sync"
	"time"

	"github.com/ethereum/go-ethereum/common"
	"github.com/rs/zerolog"

	commonassets "github.com/smartcontractkit/chainlink-common/pkg/assets"
	"github.com/smartcontractkit/chainlink-testing-framework/utils/conversions"
	"github.com/smartcontractkit/chainlink/integration-tests/actions/vrfv2_actions/vrfv2_config"
	"github.com/smartcontractkit/chainlink/integration-tests/docker/test_env"
	"github.com/smartcontractkit/chainlink/integration-tests/types/config/node"
	"github.com/smartcontractkit/chainlink/v2/core/gethwrappers/generated/vrf_coordinator_v2"

	"github.com/google/uuid"

	"github.com/smartcontractkit/chainlink-testing-framework/blockchain"
	chainlinkutils "github.com/smartcontractkit/chainlink/v2/core/utils"

	"github.com/smartcontractkit/chainlink/integration-tests/actions"
	"github.com/smartcontractkit/chainlink/integration-tests/client"
	"github.com/smartcontractkit/chainlink/integration-tests/contracts"
)

var (
	ErrNodePrimaryKey          = "error getting node's primary ETH key"
	ErrNodeNewTxKey            = "error creating node's EVM transaction key"
	ErrCreatingProvingKeyHash  = "error creating a keyHash from the proving key"
	ErrRegisteringProvingKey   = "error registering a proving key on Coordinator contract"
	ErrRegisterProvingKey      = "error registering proving keys"
	ErrEncodingProvingKey      = "error encoding proving key"
	ErrCreatingVRFv2Key        = "error creating VRFv2 key"
	ErrDeployBlockHashStore    = "error deploying blockhash store"
	ErrDeployCoordinator       = "error deploying VRF CoordinatorV2"
	ErrAdvancedConsumer        = "error deploying VRFv2 Advanced Consumer"
	ErrABIEncodingFunding      = "error Abi encoding subscriptionID"
	ErrSendingLinkToken        = "error sending Link token"
	ErrCreatingVRFv2Job        = "error creating VRFv2 job"
	ErrParseJob                = "error parsing job definition"
	ErrDeployVRFV2Contracts    = "error deploying VRFV2 contracts"
	ErrSetVRFCoordinatorConfig = "error setting config for VRF Coordinator contract"
	ErrCreateVRFSubscription   = "error creating VRF Subscription"
	ErrAddConsumerToSub        = "error adding consumer to VRF Subscription"
	ErrFundSubWithLinkToken    = "error funding subscription with Link tokens"
	ErrCreateVRFV2Jobs         = "error creating VRF V2 Jobs"
	ErrGetPrimaryKey           = "error getting primary ETH key address"
	ErrRestartCLNode           = "error restarting CL node"
	ErrWaitTXsComplete         = "error waiting for TXs to complete"
	ErrRequestRandomness       = "error requesting randomness"

	ErrWaitRandomWordsRequestedEvent = "error waiting for RandomWordsRequested event"
	ErrWaitRandomWordsFulfilledEvent = "error waiting for RandomWordsFulfilled event"
)

func DeployVRFV2Contracts(
	contractDeployer contracts.ContractDeployer,
	chainClient blockchain.EVMClient,
	linkTokenContract contracts.LinkToken,
	linkEthFeedContract contracts.MockETHLINKFeed,
	consumerContractsAmount int,
) (*VRFV2Contracts, error) {
	bhs, err := contractDeployer.DeployBlockhashStore()
	if err != nil {
		return nil, fmt.Errorf("%s, err %w", ErrDeployBlockHashStore, err)
	}
	err = chainClient.WaitForEvents()
	if err != nil {
<<<<<<< HEAD
		return nil, fmt.Errorf("%s, err %w", ErrDeployCoordinator, err)
=======
		return nil, fmt.Errorf("%s, err %w", ErrWaitTXsComplete, err)
>>>>>>> 1d20c9b6
	}
	coordinator, err := contractDeployer.DeployVRFCoordinatorV2(linkTokenContract.Address(), bhs.Address(), linkEthFeedContract.Address())
	if err != nil {
<<<<<<< HEAD
		return nil, fmt.Errorf("%s, err %w", ErrAdvancedConsumer, err)
=======
		return nil, fmt.Errorf("%s, err %w", ErrDeployCoordinator, err)
>>>>>>> 1d20c9b6
	}
	err = chainClient.WaitForEvents()
	if err != nil {
		return nil, fmt.Errorf("%s, err %w", ErrWaitTXsComplete, err)
	}
	consumers, err := DeployVRFV2Consumers(contractDeployer, coordinator, consumerContractsAmount)
	if err != nil {
		return nil, err
	}
	err = chainClient.WaitForEvents()
	if err != nil {
		return nil, fmt.Errorf("%s, err %w", ErrWaitTXsComplete, err)
	}
	return &VRFV2Contracts{coordinator, bhs, consumers}, nil
}

<<<<<<< HEAD
func CreateVRFV2Jobs(
	chainlinkNodes []*client.ChainlinkClient,
	coordinator contracts.VRFCoordinatorV2,
	c blockchain.EVMClient,
	minIncomingConfirmations uint16,
) ([]VRFV2JobInfo, error) {
	jobInfo := make([]VRFV2JobInfo, 0)
	for _, chainlinkNode := range chainlinkNodes {
		vrfKey, err := chainlinkNode.MustCreateVRFKey()
		if err != nil {
			return nil, fmt.Errorf("%s, err %w", ErrCreatingVRFv2Key, err)
		}
		pubKeyCompressed := vrfKey.Data.ID
		jobUUID := uuid.New()
		os := &client.VRFV2TxPipelineSpec{
			Address: coordinator.Address(),
		}
		ost, err := os.String()
		if err != nil {
			return nil, fmt.Errorf("%s, err %w", ErrParseJob, err)
		}
		nativeTokenPrimaryKeyAddress, err := chainlinkNode.PrimaryEthAddress()
		if err != nil {
			return nil, fmt.Errorf("%s, err %w", ErrNodePrimaryKey, err)
		}
		job, err := chainlinkNode.MustCreateJob(&client.VRFV2JobSpec{
			Name:                     fmt.Sprintf("vrf-%s", jobUUID),
			CoordinatorAddress:       coordinator.Address(),
			FromAddresses:            []string{nativeTokenPrimaryKeyAddress},
			EVMChainID:               c.GetChainID().String(),
			MinIncomingConfirmations: int(minIncomingConfirmations),
			PublicKey:                pubKeyCompressed,
			ExternalJobID:            jobUUID.String(),
			ObservationSource:        ost,
			BatchFulfillmentEnabled:  false,
		})
		if err != nil {
			return nil, fmt.Errorf("%s, err %w", ErrCreatingVRFv2Job, err)
		}
		provingKey, err := VRFV2RegisterProvingKey(vrfKey, nativeTokenPrimaryKeyAddress, coordinator)
		if err != nil {
			return nil, fmt.Errorf("%s, err %w", ErrCreatingProvingKey, err)
		}
		keyHash, err := coordinator.HashOfKey(context.Background(), provingKey)
		if err != nil {
			return nil, fmt.Errorf("%s, err %w", ErrCreatingProvingKeyHash, err)
		}
		ji := VRFV2JobInfo{
			Job:               job,
			VRFKey:            vrfKey,
			EncodedProvingKey: provingKey,
			KeyHash:           keyHash,
		}
		jobInfo = append(jobInfo, ji)
=======
func DeployVRFV2Consumers(contractDeployer contracts.ContractDeployer, coordinator contracts.VRFCoordinatorV2, consumerContractsAmount int) ([]contracts.VRFv2LoadTestConsumer, error) {
	var consumers []contracts.VRFv2LoadTestConsumer
	for i := 1; i <= consumerContractsAmount; i++ {
		loadTestConsumer, err := contractDeployer.DeployVRFv2LoadTestConsumer(coordinator.Address())
		if err != nil {
			return nil, fmt.Errorf("%s, err %w", ErrAdvancedConsumer, err)
		}
		consumers = append(consumers, loadTestConsumer)
>>>>>>> 1d20c9b6
	}
	return consumers, nil
}

func CreateVRFV2Job(
	chainlinkNode *client.ChainlinkClient,
	coordinatorAddress string,
	nativeTokenKeyAddresses []string,
	pubKeyCompressed string,
	chainID string,
	minIncomingConfirmations uint16,
) (*client.Job, error) {
	jobUUID := uuid.New()
	os := &client.VRFV2TxPipelineSpec{
		Address: coordinatorAddress,
	}
	ost, err := os.String()
	if err != nil {
		return nil, fmt.Errorf("%s, err %w", ErrParseJob, err)
	}

	job, err := chainlinkNode.MustCreateJob(&client.VRFV2JobSpec{
		Name:                     fmt.Sprintf("vrf-v2-%s", jobUUID),
		CoordinatorAddress:       coordinatorAddress,
		FromAddresses:            nativeTokenKeyAddresses,
		EVMChainID:               chainID,
		MinIncomingConfirmations: int(minIncomingConfirmations),
		PublicKey:                pubKeyCompressed,
		ExternalJobID:            jobUUID.String(),
		ObservationSource:        ost,
		BatchFulfillmentEnabled:  false,
	})
	if err != nil {
		return nil, fmt.Errorf("%s, err %w", ErrCreatingVRFv2Job, err)
	}

	return job, nil
}

func VRFV2RegisterProvingKey(
	vrfKey *client.VRFKey,
	oracleAddress string,
	coordinator contracts.VRFCoordinatorV2,
) (VRFV2EncodedProvingKey, error) {
	provingKey, err := actions.EncodeOnChainVRFProvingKey(*vrfKey)
	if err != nil {
		return VRFV2EncodedProvingKey{}, fmt.Errorf("%s, err %w", ErrEncodingProvingKey, err)
	}
	err = coordinator.RegisterProvingKey(
		oracleAddress,
		provingKey,
	)
	if err != nil {
		return VRFV2EncodedProvingKey{}, fmt.Errorf("%s, err %w", ErrRegisterProvingKey, err)
	}
	return provingKey, nil
}

func FundVRFCoordinatorV2Subscription(
	linkToken contracts.LinkToken,
	coordinator contracts.VRFCoordinatorV2,
	chainClient blockchain.EVMClient,
	subscriptionID uint64,
	linkFundingAmountJuels *big.Int,
) error {
	encodedSubId, err := chainlinkutils.ABIEncode(`[{"type":"uint64"}]`, subscriptionID)
	if err != nil {
		return fmt.Errorf("%s, err %w", ErrABIEncodingFunding, err)
	}
	_, err = linkToken.TransferAndCall(coordinator.Address(), linkFundingAmountJuels, encodedSubId)
	if err != nil {
		return fmt.Errorf("%s, err %w", ErrSendingLinkToken, err)
	}
	return chainClient.WaitForEvents()
}

// SetupVRFV2Environment will create specified number of subscriptions and add the same conumer/s to each of them
func SetupVRFV2Environment(
	env *test_env.CLClusterTestEnv,
	vrfv2Config vrfv2_config.VRFV2Config,
	linkToken contracts.LinkToken,
	mockNativeLINKFeed contracts.MockETHLINKFeed,
	registerProvingKeyAgainstAddress string,
	numberOfTxKeysToCreate int,
	numberOfConsumers int,
	numberOfSubToCreate int,
	l zerolog.Logger,
) (*VRFV2Contracts, []uint64, *VRFV2Data, error) {
	l.Info().Msg("Starting VRFV2 environment setup")
	l.Info().Msg("Deploying VRFV2 contracts")
	vrfv2Contracts, err := DeployVRFV2Contracts(
		env.ContractDeployer,
		env.EVMClient,
		linkToken,
		mockNativeLINKFeed,
		numberOfConsumers,
	)
	if err != nil {
		return nil, nil, nil, fmt.Errorf("%s, err %w", ErrDeployVRFV2Contracts, err)
	}
	vrfCoordinatorV2FeeConfig := vrf_coordinator_v2.VRFCoordinatorV2FeeConfig{
		FulfillmentFlatFeeLinkPPMTier1: vrfv2Config.FulfillmentFlatFeeLinkPPMTier1,
		FulfillmentFlatFeeLinkPPMTier2: vrfv2Config.FulfillmentFlatFeeLinkPPMTier2,
		FulfillmentFlatFeeLinkPPMTier3: vrfv2Config.FulfillmentFlatFeeLinkPPMTier3,
		FulfillmentFlatFeeLinkPPMTier4: vrfv2Config.FulfillmentFlatFeeLinkPPMTier4,
		FulfillmentFlatFeeLinkPPMTier5: vrfv2Config.FulfillmentFlatFeeLinkPPMTier5,
		ReqsForTier2:                   big.NewInt(vrfv2Config.ReqsForTier2),
		ReqsForTier3:                   big.NewInt(vrfv2Config.ReqsForTier3),
		ReqsForTier4:                   big.NewInt(vrfv2Config.ReqsForTier4),
		ReqsForTier5:                   big.NewInt(vrfv2Config.ReqsForTier5)}

	l.Info().Str("Coordinator", vrfv2Contracts.Coordinator.Address()).Msg("Setting Coordinator Config")
	err = vrfv2Contracts.Coordinator.SetConfig(
		vrfv2Config.MinimumConfirmations,
		vrfv2Config.CallbackGasLimit,
		vrfv2Config.StalenessSeconds,
		vrfv2Config.GasAfterPaymentCalculation,
		big.NewInt(vrfv2Config.LinkNativeFeedResponse),
		vrfCoordinatorV2FeeConfig,
	)
	if err != nil {
		return nil, nil, nil, fmt.Errorf("%s, err %w", ErrSetVRFCoordinatorConfig, err)
	}
	err = env.EVMClient.WaitForEvents()
	if err != nil {
		return nil, nil, nil, fmt.Errorf("%s, err %w", ErrWaitTXsComplete, err)
	}
	l.Info().
		Str("Coordinator", vrfv2Contracts.Coordinator.Address()).
		Int("Number of Subs to create", numberOfSubToCreate).
		Msg("Creating and funding subscriptions, adding consumers")
	subIDs, err := CreateFundSubsAndAddConsumers(
		env,
		vrfv2Config,
		linkToken,
		vrfv2Contracts.Coordinator, vrfv2Contracts.LoadTestConsumers, numberOfSubToCreate)
	if err != nil {
		return nil, nil, nil, err
	}
	l.Info().Str("Node URL", env.ClCluster.NodeAPIs()[0].URL()).Msg("Creating VRF Key on the Node")
	vrfKey, err := env.ClCluster.NodeAPIs()[0].MustCreateVRFKey()
	if err != nil {
		return nil, nil, nil, fmt.Errorf("%s, err %w", ErrCreatingVRFv2Key, err)
	}
	pubKeyCompressed := vrfKey.Data.ID

	l.Info().Str("Coordinator", vrfv2Contracts.Coordinator.Address()).Msg("Registering Proving Key")
	provingKey, err := VRFV2RegisterProvingKey(vrfKey, registerProvingKeyAgainstAddress, vrfv2Contracts.Coordinator)
	if err != nil {
		return nil, nil, nil, fmt.Errorf("%s, err %w", ErrRegisteringProvingKey, err)
	}
	keyHash, err := vrfv2Contracts.Coordinator.HashOfKey(context.Background(), provingKey)
	if err != nil {
		return nil, nil, nil, fmt.Errorf("%s, err %w", ErrCreatingProvingKeyHash, err)
	}

	chainID := env.EVMClient.GetChainID()
	newNativeTokenKeyAddresses, err := CreateAndFundSendingKeys(env, vrfv2Config, numberOfTxKeysToCreate, chainID)
	if err != nil {
		return nil, nil, nil, err
	}
	nativeTokenPrimaryKeyAddress, err := env.ClCluster.NodeAPIs()[0].PrimaryEthAddress()
	if err != nil {
		return nil, nil, nil, fmt.Errorf("%s, err %w", ErrNodePrimaryKey, err)
	}
	allNativeTokenKeyAddresses := append(newNativeTokenKeyAddresses, nativeTokenPrimaryKeyAddress)

	l.Info().Msg("Creating VRFV2  Job")
	vrfV2job, err := CreateVRFV2Job(
		env.ClCluster.NodeAPIs()[0],
		vrfv2Contracts.Coordinator.Address(),
		allNativeTokenKeyAddresses,
		pubKeyCompressed,
		chainID.String(),
		vrfv2Config.MinimumConfirmations,
	)
	if err != nil {
		return nil, nil, nil, fmt.Errorf("%s, err %w", ErrCreateVRFV2Jobs, err)
	}

	// this part is here because VRFv2 can work with only a specific key
	// [[EVM.KeySpecific]]
	//	Key = '...'
	nodeConfig := node.NewConfig(env.ClCluster.Nodes[0].NodeConfig,
		node.WithVRFv2EVMEstimator(allNativeTokenKeyAddresses, vrfv2Config.CLNodeMaxGasPriceGWei),
	)
	l.Info().Msg("Restarting Node with new sending key PriceMax configuration")
	err = env.ClCluster.Nodes[0].Restart(nodeConfig)
	if err != nil {
		return nil, nil, nil, fmt.Errorf("%s, err %w", ErrRestartCLNode, err)
	}

	vrfv2KeyData := VRFV2KeyData{
		VRFKey:            vrfKey,
		EncodedProvingKey: provingKey,
		KeyHash:           keyHash,
	}

	data := VRFV2Data{
		vrfv2KeyData,
		vrfV2job,
		nativeTokenPrimaryKeyAddress,
		chainID,
	}

	l.Info().Msg("VRFV2  environment setup is finished")
	return vrfv2Contracts, subIDs, &data, nil
}

func CreateAndFundSendingKeys(env *test_env.CLClusterTestEnv, vrfv2Config vrfv2_config.VRFV2Config, numberOfNativeTokenAddressesToCreate int, chainID *big.Int) ([]string, error) {
	var newNativeTokenKeyAddresses []string
	for i := 0; i < numberOfNativeTokenAddressesToCreate; i++ {
		newTxKey, response, err := env.ClCluster.NodeAPIs()[0].CreateTxKey("evm", chainID.String())
		if err != nil {
			return nil, fmt.Errorf("%s, err %w", ErrNodeNewTxKey, err)
		}
		if response.StatusCode != 200 {
			return nil, fmt.Errorf("error creating transaction key - response code, err %d", response.StatusCode)
		}
		newNativeTokenKeyAddresses = append(newNativeTokenKeyAddresses, newTxKey.Data.ID)
		err = actions.FundAddress(env.EVMClient, newTxKey.Data.ID, big.NewFloat(vrfv2Config.ChainlinkNodeFunding))
		if err != nil {
			return nil, err
		}
	}
	return newNativeTokenKeyAddresses, nil
}

func CreateFundSubsAndAddConsumers(
	env *test_env.CLClusterTestEnv,
	vrfv2Config vrfv2_config.VRFV2Config,
	linkToken contracts.LinkToken,
	coordinator contracts.VRFCoordinatorV2,
	consumers []contracts.VRFv2LoadTestConsumer,
	numberOfSubToCreate int,
) ([]uint64, error) {
	subIDs, err := CreateSubsAndFund(env, vrfv2Config, linkToken, coordinator, numberOfSubToCreate)
	if err != nil {
		return nil, err
	}
	subToConsumersMap := map[uint64][]contracts.VRFv2LoadTestConsumer{}

	//each subscription will have the same consumers
	for _, subID := range subIDs {
		subToConsumersMap[subID] = consumers
	}

	err = AddConsumersToSubs(
		subToConsumersMap,
		coordinator,
	)
	if err != nil {
		return nil, err
	}

	err = env.EVMClient.WaitForEvents()
	if err != nil {
		return nil, fmt.Errorf("%s, err %w", ErrWaitTXsComplete, err)
	}
	return subIDs, nil
}

func CreateSubsAndFund(
	env *test_env.CLClusterTestEnv,
	vrfv2Config vrfv2_config.VRFV2Config,
	linkToken contracts.LinkToken,
	coordinator contracts.VRFCoordinatorV2,
	subAmountToCreate int,
) ([]uint64, error) {
	subs, err := CreateSubs(env, coordinator, subAmountToCreate)
	if err != nil {
		return nil, err
	}
	err = env.EVMClient.WaitForEvents()
	if err != nil {
		return nil, fmt.Errorf("%s, err %w", ErrWaitTXsComplete, err)
	}
	err = FundSubscriptions(env, vrfv2Config, linkToken, coordinator, subs)
	if err != nil {
		return nil, err
	}
	return subs, nil
}

func CreateSubs(
	env *test_env.CLClusterTestEnv,
	coordinator contracts.VRFCoordinatorV2,
	subAmountToCreate int,
) ([]uint64, error) {
	var subIDArr []uint64

	for i := 0; i < subAmountToCreate; i++ {
		subID, err := CreateSubAndFindSubID(env, coordinator)
		if err != nil {
			return nil, err
		}
		subIDArr = append(subIDArr, subID)
	}
	return subIDArr, nil
}

func AddConsumersToSubs(
	subToConsumerMap map[uint64][]contracts.VRFv2LoadTestConsumer,
	coordinator contracts.VRFCoordinatorV2,
) error {
	for subID, consumers := range subToConsumerMap {
		for _, consumer := range consumers {
			err := coordinator.AddConsumer(subID, consumer.Address())
			if err != nil {
				return fmt.Errorf("%s, err %w", ErrAddConsumerToSub, err)
			}
		}
	}
	return nil
}

func CreateSubAndFindSubID(env *test_env.CLClusterTestEnv, coordinator contracts.VRFCoordinatorV2) (uint64, error) {
	tx, err := coordinator.CreateSubscription()
	if err != nil {
		return 0, fmt.Errorf("%s, err %w", ErrCreateVRFSubscription, err)
	}
	err = env.EVMClient.WaitForEvents()
	if err != nil {
		return 0, fmt.Errorf("%s, err %w", ErrWaitTXsComplete, err)
	}

	receipt, err := env.EVMClient.GetTxReceipt(tx.Hash())
	if err != nil {
		return 0, fmt.Errorf("%s, err %w", ErrWaitTXsComplete, err)
	}

	//SubscriptionsCreated Log should be emitted with the subscription ID
	subID := receipt.Logs[0].Topics[1].Big().Uint64()

	return subID, nil
}

func FundSubscriptions(
	env *test_env.CLClusterTestEnv,
	vrfv2Config vrfv2_config.VRFV2Config,
	linkAddress contracts.LinkToken,
	coordinator contracts.VRFCoordinatorV2,
	subIDs []uint64,
) error {
	for _, subID := range subIDs {
		//Link Billing
		amountJuels := conversions.EtherToWei(big.NewFloat(vrfv2Config.SubscriptionFundingAmountLink))
		err := FundVRFCoordinatorV2Subscription(linkAddress, coordinator, env.EVMClient, subID, amountJuels)
		if err != nil {
			return fmt.Errorf("%s, err %w", ErrFundSubWithLinkToken, err)
		}
	}
	err := env.EVMClient.WaitForEvents()
	if err != nil {
		return fmt.Errorf("%s, err %w", ErrWaitTXsComplete, err)
	}
	return nil
}

func RequestRandomnessAndWaitForFulfillment(
	consumer contracts.VRFv2LoadTestConsumer,
	coordinator contracts.VRFCoordinatorV2,
	vrfv2Data *VRFV2Data,
	subID uint64,
	randomnessRequestCountPerRequest uint16,
	vrfv2Config vrfv2_config.VRFV2Config,
	randomWordsFulfilledEventTimeout time.Duration,
	l zerolog.Logger,
) (*vrf_coordinator_v2.VRFCoordinatorV2RandomWordsFulfilled, error) {
	logRandRequest(consumer.Address(), coordinator.Address(), subID, vrfv2Config, l)
	_, err := consumer.RequestRandomness(
		vrfv2Data.KeyHash,
		subID,
		vrfv2Config.MinimumConfirmations,
		vrfv2Config.CallbackGasLimit,
		vrfv2Config.NumberOfWords,
		randomnessRequestCountPerRequest,
	)
	if err != nil {
		return nil, fmt.Errorf("%s, err %w", ErrRequestRandomness, err)
	}

	fulfillmentEvents, err := WaitForRequestAndFulfillmentEvents(
		consumer.Address(),
		coordinator,
		vrfv2Data,
		subID,
		randomWordsFulfilledEventTimeout,
		l,
	)
	return fulfillmentEvents, err
}

func WaitForRequestAndFulfillmentEvents(
	consumerAddress string,
	coordinator contracts.VRFCoordinatorV2,
	vrfv2Data *VRFV2Data,
	subID uint64,
	randomWordsFulfilledEventTimeout time.Duration,
	l zerolog.Logger,
) (*vrf_coordinator_v2.VRFCoordinatorV2RandomWordsFulfilled, error) {
	randomWordsRequestedEvent, err := coordinator.WaitForRandomWordsRequestedEvent(
		[][32]byte{vrfv2Data.KeyHash},
		[]uint64{subID},
		[]common.Address{common.HexToAddress(consumerAddress)},
		time.Minute*1,
	)
	if err != nil {
		return nil, fmt.Errorf("%s, err %w", ErrWaitRandomWordsRequestedEvent, err)
	}

	LogRandomnessRequestedEvent(l, coordinator, randomWordsRequestedEvent)
	randomWordsFulfilledEvent, err := coordinator.WaitForRandomWordsFulfilledEvent(
		[]*big.Int{randomWordsRequestedEvent.RequestId},
		randomWordsFulfilledEventTimeout,
	)
	if err != nil {
		return nil, fmt.Errorf("%s, err %w", ErrWaitRandomWordsFulfilledEvent, err)
	}

	LogRandomWordsFulfilledEvent(l, coordinator, randomWordsFulfilledEvent)
	return randomWordsFulfilledEvent, err
}

func WaitForRequestCountEqualToFulfilmentCount(consumer contracts.VRFv2LoadTestConsumer, timeout time.Duration, wg *sync.WaitGroup) (*big.Int, *big.Int, error) {
	metricsChannel := make(chan *contracts.VRFLoadTestMetrics)
	metricsErrorChannel := make(chan error)

	testContext, testCancel := context.WithTimeout(context.Background(), timeout)
	defer testCancel()

	ticker := time.NewTicker(time.Second * 1)
	var metrics *contracts.VRFLoadTestMetrics
	for {
		select {
		case <-testContext.Done():
			ticker.Stop()
			wg.Done()
			return metrics.RequestCount, metrics.FulfilmentCount,
				fmt.Errorf("timeout waiting for rand request and fulfilments to be equal AFTER performance test was executed. Request Count: %d, Fulfilment Count: %d",
					metrics.RequestCount.Uint64(), metrics.FulfilmentCount.Uint64())
		case <-ticker.C:
			go retrieveLoadTestMetrics(consumer, metricsChannel, metricsErrorChannel)
		case metrics = <-metricsChannel:
			if metrics.RequestCount.Cmp(metrics.FulfilmentCount) == 0 {
				ticker.Stop()
				wg.Done()
				return metrics.RequestCount, metrics.FulfilmentCount, nil
			}
		case err := <-metricsErrorChannel:
			ticker.Stop()
			wg.Done()
			return nil, nil, err
		}
	}
}

func retrieveLoadTestMetrics(
	consumer contracts.VRFv2LoadTestConsumer,
	metricsChannel chan *contracts.VRFLoadTestMetrics,
	metricsErrorChannel chan error,
) {
	metrics, err := consumer.GetLoadTestMetrics(context.Background())
	if err != nil {
		metricsErrorChannel <- err
	}
	metricsChannel <- metrics
}

func LogSubDetails(l zerolog.Logger, subscription vrf_coordinator_v2.GetSubscription, subID uint64, coordinator contracts.VRFCoordinatorV2) {
	l.Debug().
		Str("Coordinator", coordinator.Address()).
		Str("Link Balance", (*commonassets.Link)(subscription.Balance).Link()).
		Uint64("Subscription ID", subID).
		Str("Subscription Owner", subscription.Owner.String()).
		Interface("Subscription Consumers", subscription.Consumers).
		Msg("Subscription Data")
}

func LogRandomnessRequestedEvent(
	l zerolog.Logger,
	coordinator contracts.VRFCoordinatorV2,
	randomWordsRequestedEvent *vrf_coordinator_v2.VRFCoordinatorV2RandomWordsRequested,
) {
	l.Debug().
		Str("Coordinator", coordinator.Address()).
		Str("Request ID", randomWordsRequestedEvent.RequestId.String()).
		Uint64("Subscription ID", randomWordsRequestedEvent.SubId).
		Str("Sender Address", randomWordsRequestedEvent.Sender.String()).
		Interface("Keyhash", randomWordsRequestedEvent.KeyHash).
		Uint32("Callback Gas Limit", randomWordsRequestedEvent.CallbackGasLimit).
		Uint32("Number of Words", randomWordsRequestedEvent.NumWords).
		Uint16("Minimum Request Confirmations", randomWordsRequestedEvent.MinimumRequestConfirmations).
		Msg("RandomnessRequested Event")
}

func LogRandomWordsFulfilledEvent(
	l zerolog.Logger,
	coordinator contracts.VRFCoordinatorV2,
	randomWordsFulfilledEvent *vrf_coordinator_v2.VRFCoordinatorV2RandomWordsFulfilled,
) {
	l.Debug().
		Str("Coordinator", coordinator.Address()).
		Str("Total Payment", randomWordsFulfilledEvent.Payment.String()).
		Str("TX Hash", randomWordsFulfilledEvent.Raw.TxHash.String()).
		Str("Request ID", randomWordsFulfilledEvent.RequestId.String()).
		Bool("Success", randomWordsFulfilledEvent.Success).
		Msg("RandomWordsFulfilled Event (TX metadata)")
}

func logRandRequest(
	consumer string,
	coordinator string,
	subID uint64,
	vrfv2Config vrfv2_config.VRFV2Config,
	l zerolog.Logger,
) {
	l.Debug().
		Str("Consumer", consumer).
		Str("Coordinator", coordinator).
		Uint64("SubID", subID).
		Uint16("MinimumConfirmations", vrfv2Config.MinimumConfirmations).
		Uint32("CallbackGasLimit", vrfv2Config.CallbackGasLimit).
		Uint16("RandomnessRequestCountPerRequest", vrfv2Config.RandomnessRequestCountPerRequest).
		Uint16("RandomnessRequestCountPerRequestDeviation", vrfv2Config.RandomnessRequestCountPerRequestDeviation).
		Msg("Requesting randomness")
}<|MERGE_RESOLUTION|>--- conflicted
+++ resolved
@@ -70,91 +70,27 @@
 	}
 	err = chainClient.WaitForEvents()
 	if err != nil {
-<<<<<<< HEAD
+		return nil, fmt.Errorf("%s, err %w", ErrWaitTXsComplete, err)
+	}
+	coordinator, err := contractDeployer.DeployVRFCoordinatorV2(linkTokenContract.Address(), bhs.Address(), linkEthFeedContract.Address())
+	if err != nil {
 		return nil, fmt.Errorf("%s, err %w", ErrDeployCoordinator, err)
-=======
+	}
+	err = chainClient.WaitForEvents()
+	if err != nil {
 		return nil, fmt.Errorf("%s, err %w", ErrWaitTXsComplete, err)
->>>>>>> 1d20c9b6
-	}
-	coordinator, err := contractDeployer.DeployVRFCoordinatorV2(linkTokenContract.Address(), bhs.Address(), linkEthFeedContract.Address())
-	if err != nil {
-<<<<<<< HEAD
-		return nil, fmt.Errorf("%s, err %w", ErrAdvancedConsumer, err)
-=======
-		return nil, fmt.Errorf("%s, err %w", ErrDeployCoordinator, err)
->>>>>>> 1d20c9b6
+	}
+	consumers, err := DeployVRFV2Consumers(contractDeployer, coordinator, consumerContractsAmount)
+	if err != nil {
+		return nil, err
 	}
 	err = chainClient.WaitForEvents()
 	if err != nil {
 		return nil, fmt.Errorf("%s, err %w", ErrWaitTXsComplete, err)
 	}
-	consumers, err := DeployVRFV2Consumers(contractDeployer, coordinator, consumerContractsAmount)
-	if err != nil {
-		return nil, err
-	}
-	err = chainClient.WaitForEvents()
-	if err != nil {
-		return nil, fmt.Errorf("%s, err %w", ErrWaitTXsComplete, err)
-	}
 	return &VRFV2Contracts{coordinator, bhs, consumers}, nil
 }
 
-<<<<<<< HEAD
-func CreateVRFV2Jobs(
-	chainlinkNodes []*client.ChainlinkClient,
-	coordinator contracts.VRFCoordinatorV2,
-	c blockchain.EVMClient,
-	minIncomingConfirmations uint16,
-) ([]VRFV2JobInfo, error) {
-	jobInfo := make([]VRFV2JobInfo, 0)
-	for _, chainlinkNode := range chainlinkNodes {
-		vrfKey, err := chainlinkNode.MustCreateVRFKey()
-		if err != nil {
-			return nil, fmt.Errorf("%s, err %w", ErrCreatingVRFv2Key, err)
-		}
-		pubKeyCompressed := vrfKey.Data.ID
-		jobUUID := uuid.New()
-		os := &client.VRFV2TxPipelineSpec{
-			Address: coordinator.Address(),
-		}
-		ost, err := os.String()
-		if err != nil {
-			return nil, fmt.Errorf("%s, err %w", ErrParseJob, err)
-		}
-		nativeTokenPrimaryKeyAddress, err := chainlinkNode.PrimaryEthAddress()
-		if err != nil {
-			return nil, fmt.Errorf("%s, err %w", ErrNodePrimaryKey, err)
-		}
-		job, err := chainlinkNode.MustCreateJob(&client.VRFV2JobSpec{
-			Name:                     fmt.Sprintf("vrf-%s", jobUUID),
-			CoordinatorAddress:       coordinator.Address(),
-			FromAddresses:            []string{nativeTokenPrimaryKeyAddress},
-			EVMChainID:               c.GetChainID().String(),
-			MinIncomingConfirmations: int(minIncomingConfirmations),
-			PublicKey:                pubKeyCompressed,
-			ExternalJobID:            jobUUID.String(),
-			ObservationSource:        ost,
-			BatchFulfillmentEnabled:  false,
-		})
-		if err != nil {
-			return nil, fmt.Errorf("%s, err %w", ErrCreatingVRFv2Job, err)
-		}
-		provingKey, err := VRFV2RegisterProvingKey(vrfKey, nativeTokenPrimaryKeyAddress, coordinator)
-		if err != nil {
-			return nil, fmt.Errorf("%s, err %w", ErrCreatingProvingKey, err)
-		}
-		keyHash, err := coordinator.HashOfKey(context.Background(), provingKey)
-		if err != nil {
-			return nil, fmt.Errorf("%s, err %w", ErrCreatingProvingKeyHash, err)
-		}
-		ji := VRFV2JobInfo{
-			Job:               job,
-			VRFKey:            vrfKey,
-			EncodedProvingKey: provingKey,
-			KeyHash:           keyHash,
-		}
-		jobInfo = append(jobInfo, ji)
-=======
 func DeployVRFV2Consumers(contractDeployer contracts.ContractDeployer, coordinator contracts.VRFCoordinatorV2, consumerContractsAmount int) ([]contracts.VRFv2LoadTestConsumer, error) {
 	var consumers []contracts.VRFv2LoadTestConsumer
 	for i := 1; i <= consumerContractsAmount; i++ {
@@ -163,7 +99,6 @@
 			return nil, fmt.Errorf("%s, err %w", ErrAdvancedConsumer, err)
 		}
 		consumers = append(consumers, loadTestConsumer)
->>>>>>> 1d20c9b6
 	}
 	return consumers, nil
 }
