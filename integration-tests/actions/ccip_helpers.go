--- conflicted
+++ resolved
@@ -561,14 +561,9 @@
 				Pool:  sourceCCIP.Common.BridgeTokenPools[i].EthAddress,
 			})
 			tokenTransferFeeConfig = append(tokenTransferFeeConfig, evm_2_evm_onramp.EVM2EVMOnRampTokenTransferFeeConfigArgs{
-<<<<<<< HEAD
-				Token:           token.EthAddress,
+				Token:           token.ContractAddress,
 				Ratio:           5_0, // 5 bps
 				DestGasOverhead: 34_000,
-=======
-				Token: token.ContractAddress,
-				Ratio: 5_0, // 5 bps
->>>>>>> f9363959
 			})
 		}
 		tokensAndPools = append(tokensAndPools, evm_2_evm_onramp.InternalPoolUpdate{
