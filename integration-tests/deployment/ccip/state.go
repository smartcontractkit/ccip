package ccipdeployment

import (
	"fmt"

	"github.com/ethereum/go-ethereum/common"
	"github.com/pkg/errors"
	chainsel "github.com/smartcontractkit/chain-selectors"

	"github.com/smartcontractkit/chainlink/integration-tests/deployment"
	"github.com/smartcontractkit/chainlink/v2/core/gethwrappers/ccip/generated/ccip_config"
	"github.com/smartcontractkit/chainlink/v2/core/gethwrappers/ccip/generated/maybe_revert_message_receiver"
	"github.com/smartcontractkit/chainlink/v2/core/gethwrappers/keystone/generated/capabilities_registry"
	"github.com/smartcontractkit/chainlink/v2/core/gethwrappers/shared/generated/burn_mint_erc677"

	owner_wrappers "github.com/smartcontractkit/ccip-owner-contracts/gethwrappers"

	"github.com/smartcontractkit/chainlink/v2/core/gethwrappers/ccip/generated/mock_rmn_contract"
	"github.com/smartcontractkit/chainlink/v2/core/gethwrappers/ccip/generated/nonce_manager"
	"github.com/smartcontractkit/chainlink/v2/core/gethwrappers/ccip/generated/offramp"
	"github.com/smartcontractkit/chainlink/v2/core/gethwrappers/ccip/generated/onramp"
	"github.com/smartcontractkit/chainlink/v2/core/gethwrappers/ccip/generated/price_registry"
	"github.com/smartcontractkit/chainlink/v2/core/gethwrappers/ccip/generated/rmn_proxy_contract"
	"github.com/smartcontractkit/chainlink/v2/core/gethwrappers/ccip/generated/router"
	"github.com/smartcontractkit/chainlink/v2/core/gethwrappers/ccip/generated/token_admin_registry"
	"github.com/smartcontractkit/chainlink/v2/core/gethwrappers/ccip/generated/weth9"
)

// Onchain state always derivable from an address book.
// Offchain state always derivable from a list of nodeIds.
// Note can translate this into Go struct needed for MCMS/Docs/UI.
type CCIPOnChainState struct {
	// Populated go bindings for the appropriate version for all contracts.
	// We would hold 2 versions of each contract here. Once we upgrade we can phase out the old one.
	// When generating bindings, make sure the package name corresponds to the version.
	EvmOnRampsV160       map[uint64]*onramp.OnRamp
	EvmOffRampsV160      map[uint64]*offramp.OffRamp
	PriceRegistries      map[uint64]*price_registry.PriceRegistry
	ArmProxies           map[uint64]*rmn_proxy_contract.RMNProxyContract
	NonceManagers        map[uint64]*nonce_manager.NonceManager
	TokenAdminRegistries map[uint64]*token_admin_registry.TokenAdminRegistry
	Routers              map[uint64]*router.Router
	Weth9s               map[uint64]*weth9.WETH9
	MockArms             map[uint64]*mock_rmn_contract.MockRMNContract
	// TODO: May need to support older link too
	LinkTokens map[uint64]*burn_mint_erc677.BurnMintERC677
	// Note we only expect one of these (on the home chain)
	CapabilityRegistry map[uint64]*capabilities_registry.CapabilitiesRegistry
	CCIPConfig         map[uint64]*ccip_config.CCIPConfig
	Mcms               map[uint64]*owner_wrappers.ManyChainMultiSig
	// TODO: remove once we have Address() on wrappers
	McmsAddrs map[uint64]common.Address
	Timelocks map[uint64]*owner_wrappers.RBACTimelock

	// Test contracts
	Receivers map[uint64]*maybe_revert_message_receiver.MaybeRevertMessageReceiver
}

type CCIPSnapShot struct {
	Chains map[string]Chain `json:"chains"`
}

type Contract struct {
	TypeAndVersion string         `json:"typeAndVersion"`
	Address        common.Address `json:"address"`
}

type TokenAdminRegistryView struct {
	Contract
	Tokens []common.Address `json:"tokens"`
}

type NonceManagerView struct {
	Contract
	AuthorizedCallers []common.Address `json:"authorizedCallers"`
}

type Chain struct {
	// TODO: this will have to be versioned for getting state during upgrades.
	TokenAdminRegistry TokenAdminRegistryView `json:"tokenAdminRegistry"`
	NonceManager       NonceManagerView       `json:"nonceManager"`
}

func (s CCIPOnChainState) Snapshot(chains []uint64) (CCIPSnapShot, error) {
	snapshot := CCIPSnapShot{
		Chains: make(map[string]Chain),
	}
	for _, chainSelector := range chains {
		// TODO: Need a utility for this
		chainid, err := chainsel.ChainIdFromSelector(chainSelector)
		if err != nil {
			return snapshot, err
		}
		chainName, err := chainsel.NameFromChainId(chainid)
		if err != nil {
			return snapshot, err
		}
		var c Chain
		if ta, ok := s.TokenAdminRegistries[chainSelector]; ok {
			tokens, err := ta.GetAllConfiguredTokens(nil, 0, 10)
			if err != nil {
				return snapshot, err
			}
			tv, err := ta.TypeAndVersion(nil)
			if err != nil {
				return snapshot, err
			}
			c.TokenAdminRegistry = TokenAdminRegistryView{
				Contract: Contract{
					TypeAndVersion: tv,
					Address:        ta.Address(),
				},
				Tokens: tokens,
			}
		}
		if nm, ok := s.NonceManagers[chainSelector]; ok {
			authorizedCallers, err := nm.GetAllAuthorizedCallers(nil)
			if err != nil {
				return snapshot, err
			}
			tv, err := nm.TypeAndVersion(nil)
			if err != nil {
				return snapshot, err
			}
			c.NonceManager = NonceManagerView{
				Contract: Contract{
					TypeAndVersion: tv,
					Address:        nm.Address(),
				},
				// TODO: these can be resolved using an address book
				AuthorizedCallers: authorizedCallers,
			}
		}
		snapshot.Chains[chainName] = c
	}
	return snapshot, nil
}

func SnapshotState(e deployment.Environment, ab deployment.AddressBook) (CCIPSnapShot, error) {
	state, err := GenerateOnchainState(e, ab)
	if err != nil {
		return CCIPSnapShot{}, err
	}
	return state.Snapshot(e.AllChainSelectors())
}

func GenerateOnchainState(e deployment.Environment, ab deployment.AddressBook) (CCIPOnChainState, error) {
	state := CCIPOnChainState{
		EvmOnRampsV160:       make(map[uint64]*onramp.OnRamp),
		EvmOffRampsV160:      make(map[uint64]*offramp.OffRamp),
		PriceRegistries:      make(map[uint64]*price_registry.PriceRegistry),
		ArmProxies:           make(map[uint64]*rmn_proxy_contract.RMNProxyContract),
		NonceManagers:        make(map[uint64]*nonce_manager.NonceManager),
		TokenAdminRegistries: make(map[uint64]*token_admin_registry.TokenAdminRegistry),
		Routers:              make(map[uint64]*router.Router),
		MockArms:             make(map[uint64]*mock_rmn_contract.MockRMNContract),
		LinkTokens:           make(map[uint64]*burn_mint_erc677.BurnMintERC677),
		Weth9s:               make(map[uint64]*weth9.WETH9),
		Mcms:                 make(map[uint64]*owner_wrappers.ManyChainMultiSig),
		McmsAddrs:            make(map[uint64]common.Address),
		Timelocks:            make(map[uint64]*owner_wrappers.RBACTimelock),
		CapabilityRegistry:   make(map[uint64]*capabilities_registry.CapabilitiesRegistry),
		CCIPConfig:           make(map[uint64]*ccip_config.CCIPConfig),
		Receivers:            make(map[uint64]*maybe_revert_message_receiver.MaybeRevertMessageReceiver),
	}
	// Get all the onchain state
	addresses, err := ab.Addresses()
	if err != nil {
		return state, errors.Wrap(err, "could not get addresses")
	}
	for chainSelector, addresses := range addresses {
		for address, tvStr := range addresses {
			switch tvStr.String() {
			case deployment.NewTypeAndVersion(RBACTimelock, deployment.Version1_0_0).String():
				tl, err := owner_wrappers.NewRBACTimelock(common.HexToAddress(address), e.Chains[chainSelector].Client)
				if err != nil {
					return state, err
				}
				state.Timelocks[chainSelector] = tl
			case deployment.NewTypeAndVersion(ManyChainMultisig, deployment.Version1_0_0).String():
				mcms, err := owner_wrappers.NewManyChainMultiSig(common.HexToAddress(address), e.Chains[chainSelector].Client)
				if err != nil {
					return state, err
				}
				state.Mcms[chainSelector] = mcms
				state.McmsAddrs[chainSelector] = common.HexToAddress(address)
			case deployment.NewTypeAndVersion(CapabilitiesRegistry, deployment.Version1_0_0).String():
				cr, err := capabilities_registry.NewCapabilitiesRegistry(common.HexToAddress(address), e.Chains[chainSelector].Client)
				if err != nil {
					return state, err
				}
				state.CapabilityRegistry[chainSelector] = cr
<<<<<<< HEAD
			case OnRamp_1_6_0:
				onRamp, err := onramp.NewOnRamp(common.HexToAddress(address), e.Chains[chainSelector].Client)
=======
			case deployment.NewTypeAndVersion(EVM2EVMMultiOnRamp, deployment.Version1_6_0_dev).String():
				onRamp, err := evm_2_evm_multi_onramp.NewEVM2EVMMultiOnRamp(common.HexToAddress(address), e.Chains[chainSelector].Client)
>>>>>>> 0227b9fc
				if err != nil {
					return state, err
				}
				state.EvmOnRampsV160[chainSelector] = onRamp
<<<<<<< HEAD
			case OffRamp_1_6_0:
				offRamp, err := offramp.NewOffRamp(common.HexToAddress(address), e.Chains[chainSelector].Client)
=======
			case deployment.NewTypeAndVersion(EVM2EVMMultiOffRamp, deployment.Version1_6_0_dev).String():
				offRamp, err := evm_2_evm_multi_offramp.NewEVM2EVMMultiOffRamp(common.HexToAddress(address), e.Chains[chainSelector].Client)
>>>>>>> 0227b9fc
				if err != nil {
					return state, err
				}
				state.EvmOffRampsV160[chainSelector] = offRamp
<<<<<<< HEAD
			case ARMProxy_1_1_0:
				armProxy, err := rmn_proxy_contract.NewRMNProxyContract(common.HexToAddress(address), e.Chains[chainSelector].Client)
=======
			case deployment.NewTypeAndVersion(ARMProxy, deployment.Version1_0_0).String():
				armProxy, err := arm_proxy_contract.NewARMProxyContract(common.HexToAddress(address), e.Chains[chainSelector].Client)
>>>>>>> 0227b9fc
				if err != nil {
					return state, err
				}
				state.ArmProxies[chainSelector] = armProxy
<<<<<<< HEAD
			case MockARM_1_0_0:
				mockARM, err := mock_rmn_contract.NewMockRMNContract(common.HexToAddress(address), e.Chains[chainSelector].Client)
=======
			case deployment.NewTypeAndVersion(MockARM, deployment.Version1_0_0).String():
				mockARM, err := mock_arm_contract.NewMockARMContract(common.HexToAddress(address), e.Chains[chainSelector].Client)
>>>>>>> 0227b9fc
				if err != nil {
					return state, err
				}
				state.MockArms[chainSelector] = mockARM
			case deployment.NewTypeAndVersion(WETH9, deployment.Version1_0_0).String():
				weth9, err := weth9.NewWETH9(common.HexToAddress(address), e.Chains[chainSelector].Client)
				if err != nil {
					return state, err
				}
				state.Weth9s[chainSelector] = weth9
			case deployment.NewTypeAndVersion(NonceManager, deployment.Version1_6_0_dev).String():
				nm, err := nonce_manager.NewNonceManager(common.HexToAddress(address), e.Chains[chainSelector].Client)
				if err != nil {
					return state, err
				}
				state.NonceManagers[chainSelector] = nm
			case deployment.NewTypeAndVersion(TokenAdminRegistry, deployment.Version1_5_0).String():
				tm, err := token_admin_registry.NewTokenAdminRegistry(common.HexToAddress(address), e.Chains[chainSelector].Client)
				if err != nil {
					return state, err
				}
				state.TokenAdminRegistries[chainSelector] = tm
			case deployment.NewTypeAndVersion(Router, deployment.Version1_2_0).String():
				r, err := router.NewRouter(common.HexToAddress(address), e.Chains[chainSelector].Client)
				if err != nil {
					return state, err
				}
				state.Routers[chainSelector] = r
			case deployment.NewTypeAndVersion(PriceRegistry, deployment.Version1_6_0_dev).String():
				pr, err := price_registry.NewPriceRegistry(common.HexToAddress(address), e.Chains[chainSelector].Client)
				if err != nil {
					return state, err
				}
				state.PriceRegistries[chainSelector] = pr
			case deployment.NewTypeAndVersion(LinkToken, deployment.Version1_0_0).String():
				lt, err := burn_mint_erc677.NewBurnMintERC677(common.HexToAddress(address), e.Chains[chainSelector].Client)
				if err != nil {
					return state, err
				}
				state.LinkTokens[chainSelector] = lt
			case deployment.NewTypeAndVersion(CCIPConfig, deployment.Version1_6_0_dev).String():
				cc, err := ccip_config.NewCCIPConfig(common.HexToAddress(address), e.Chains[chainSelector].Client)
				if err != nil {
					return state, err
				}
				state.CCIPConfig[chainSelector] = cc
			case deployment.NewTypeAndVersion(CCIPReceiver, deployment.Version1_0_0).String():
				mr, err := maybe_revert_message_receiver.NewMaybeRevertMessageReceiver(common.HexToAddress(address), e.Chains[chainSelector].Client)
				if err != nil {
					return state, err
				}
				state.Receivers[chainSelector] = mr
			default:
				return state, fmt.Errorf("unknown contract %s", tvStr)
			}
		}
	}
	return state, nil
}<|MERGE_RESOLUTION|>--- conflicted
+++ resolved
@@ -190,46 +190,26 @@
 					return state, err
 				}
 				state.CapabilityRegistry[chainSelector] = cr
-<<<<<<< HEAD
-			case OnRamp_1_6_0:
+			case deployment.NewTypeAndVersion(OnRamp, deployment.Version1_6_0_dev).String():
 				onRamp, err := onramp.NewOnRamp(common.HexToAddress(address), e.Chains[chainSelector].Client)
-=======
-			case deployment.NewTypeAndVersion(EVM2EVMMultiOnRamp, deployment.Version1_6_0_dev).String():
-				onRamp, err := evm_2_evm_multi_onramp.NewEVM2EVMMultiOnRamp(common.HexToAddress(address), e.Chains[chainSelector].Client)
->>>>>>> 0227b9fc
 				if err != nil {
 					return state, err
 				}
 				state.EvmOnRampsV160[chainSelector] = onRamp
-<<<<<<< HEAD
-			case OffRamp_1_6_0:
+			case deployment.NewTypeAndVersion(OffRamp, deployment.Version1_6_0_dev).String():
 				offRamp, err := offramp.NewOffRamp(common.HexToAddress(address), e.Chains[chainSelector].Client)
-=======
-			case deployment.NewTypeAndVersion(EVM2EVMMultiOffRamp, deployment.Version1_6_0_dev).String():
-				offRamp, err := evm_2_evm_multi_offramp.NewEVM2EVMMultiOffRamp(common.HexToAddress(address), e.Chains[chainSelector].Client)
->>>>>>> 0227b9fc
 				if err != nil {
 					return state, err
 				}
 				state.EvmOffRampsV160[chainSelector] = offRamp
-<<<<<<< HEAD
-			case ARMProxy_1_1_0:
+			case deployment.NewTypeAndVersion(ARMProxy, deployment.Version1_0_0).String():
 				armProxy, err := rmn_proxy_contract.NewRMNProxyContract(common.HexToAddress(address), e.Chains[chainSelector].Client)
-=======
-			case deployment.NewTypeAndVersion(ARMProxy, deployment.Version1_0_0).String():
-				armProxy, err := arm_proxy_contract.NewARMProxyContract(common.HexToAddress(address), e.Chains[chainSelector].Client)
->>>>>>> 0227b9fc
 				if err != nil {
 					return state, err
 				}
 				state.ArmProxies[chainSelector] = armProxy
-<<<<<<< HEAD
-			case MockARM_1_0_0:
+			case deployment.NewTypeAndVersion(MockARM, deployment.Version1_0_0).String():
 				mockARM, err := mock_rmn_contract.NewMockRMNContract(common.HexToAddress(address), e.Chains[chainSelector].Client)
-=======
-			case deployment.NewTypeAndVersion(MockARM, deployment.Version1_0_0).String():
-				mockARM, err := mock_arm_contract.NewMockARMContract(common.HexToAddress(address), e.Chains[chainSelector].Client)
->>>>>>> 0227b9fc
 				if err != nil {
 					return state, err
 				}
