--- conflicted
+++ resolved
@@ -27,15 +27,15 @@
 )
 
 type CCIPChainState struct {
-	EvmOnRampV160      *evm_2_evm_multi_onramp.EVM2EVMMultiOnRamp
-	EvmOffRampV160     *evm_2_evm_multi_offramp.EVM2EVMMultiOffRamp
+	EvmOnRampV160      *onramp.OnRamp
+	EvmOffRampV160     *offramp.OffRamp
 	PriceRegistry      *price_registry.PriceRegistry
-	ArmProxy           *arm_proxy_contract.ARMProxyContract
+	ArmProxy           *rmn_proxy_contract.RMNProxyContract
 	NonceManager       *nonce_manager.NonceManager
 	TokenAdminRegistry *token_admin_registry.TokenAdminRegistry
 	Router             *router.Router
 	Weth9              *weth9.WETH9
-	MockArm            *mock_arm_contract.MockARMContract
+	MockRmn            *mock_rmn_contract.MockRMNContract
 	// TODO: May need to support older link too
 	LinkToken *burn_mint_erc677.BurnMintERC677
 	// Note we only expect one of these (on the home chain)
@@ -57,31 +57,7 @@
 	// Populated go bindings for the appropriate version for all contracts.
 	// We would hold 2 versions of each contract here. Once we upgrade we can phase out the old one.
 	// When generating bindings, make sure the package name corresponds to the version.
-<<<<<<< HEAD
 	Chains map[uint64]CCIPChainState
-=======
-	EvmOnRampsV160       map[uint64]*onramp.OnRamp
-	EvmOffRampsV160      map[uint64]*offramp.OffRamp
-	PriceRegistries      map[uint64]*price_registry.PriceRegistry
-	ArmProxies           map[uint64]*rmn_proxy_contract.RMNProxyContract
-	NonceManagers        map[uint64]*nonce_manager.NonceManager
-	TokenAdminRegistries map[uint64]*token_admin_registry.TokenAdminRegistry
-	Routers              map[uint64]*router.Router
-	Weth9s               map[uint64]*weth9.WETH9
-	MockArms             map[uint64]*mock_rmn_contract.MockRMNContract
-	// TODO: May need to support older link too
-	LinkTokens map[uint64]*burn_mint_erc677.BurnMintERC677
-	// Note we only expect one of these (on the home chain)
-	CapabilityRegistry map[uint64]*capabilities_registry.CapabilitiesRegistry
-	CCIPConfig         map[uint64]*ccip_config.CCIPConfig
-	Mcms               map[uint64]*owner_wrappers.ManyChainMultiSig
-	// TODO: remove once we have Address() on wrappers
-	McmsAddrs map[uint64]common.Address
-	Timelocks map[uint64]*owner_wrappers.RBACTimelock
-
-	// Test contracts
-	Receivers map[uint64]*maybe_revert_message_receiver.MaybeRevertMessageReceiver
->>>>>>> a42fa813
 }
 
 type CCIPSnapShot struct {
@@ -179,33 +155,13 @@
 
 func LoadOnchainState(e deployment.Environment, ab deployment.AddressBook) (CCIPOnChainState, error) {
 	state := CCIPOnChainState{
-<<<<<<< HEAD
 		Chains: make(map[uint64]CCIPChainState),
-=======
-		EvmOnRampsV160:       make(map[uint64]*onramp.OnRamp),
-		EvmOffRampsV160:      make(map[uint64]*offramp.OffRamp),
-		PriceRegistries:      make(map[uint64]*price_registry.PriceRegistry),
-		ArmProxies:           make(map[uint64]*rmn_proxy_contract.RMNProxyContract),
-		NonceManagers:        make(map[uint64]*nonce_manager.NonceManager),
-		TokenAdminRegistries: make(map[uint64]*token_admin_registry.TokenAdminRegistry),
-		Routers:              make(map[uint64]*router.Router),
-		MockArms:             make(map[uint64]*mock_rmn_contract.MockRMNContract),
-		LinkTokens:           make(map[uint64]*burn_mint_erc677.BurnMintERC677),
-		Weth9s:               make(map[uint64]*weth9.WETH9),
-		Mcms:                 make(map[uint64]*owner_wrappers.ManyChainMultiSig),
-		McmsAddrs:            make(map[uint64]common.Address),
-		Timelocks:            make(map[uint64]*owner_wrappers.RBACTimelock),
-		CapabilityRegistry:   make(map[uint64]*capabilities_registry.CapabilitiesRegistry),
-		CCIPConfig:           make(map[uint64]*ccip_config.CCIPConfig),
-		Receivers:            make(map[uint64]*maybe_revert_message_receiver.MaybeRevertMessageReceiver),
->>>>>>> a42fa813
 	}
 	addresses, err := ab.Addresses()
 	if err != nil {
 		return state, errors.Wrap(err, "could not get addresses")
 	}
 	for chainSelector, addresses := range addresses {
-<<<<<<< HEAD
 		chainState, err := LoadChainState(e.Chains[chainSelector], addresses)
 		if err != nil {
 			return state, err
@@ -240,30 +196,30 @@
 				return state, err
 			}
 			state.CapabilityRegistry = cr
-		case deployment.NewTypeAndVersion(EVM2EVMMultiOnRamp, deployment.Version1_6_0_dev).String():
-			onRamp, err := evm_2_evm_multi_onramp.NewEVM2EVMMultiOnRamp(common.HexToAddress(address), chain.Client)
-			if err != nil {
-				return state, err
-			}
-			state.EvmOnRampV160 = onRamp
-		case deployment.NewTypeAndVersion(EVM2EVMMultiOffRamp, deployment.Version1_6_0_dev).String():
-			offRamp, err := evm_2_evm_multi_offramp.NewEVM2EVMMultiOffRamp(common.HexToAddress(address), chain.Client)
+		case deployment.NewTypeAndVersion(OnRamp, deployment.Version1_6_0_dev).String():
+			onRampC, err := onramp.NewOnRamp(common.HexToAddress(address), chain.Client)
+			if err != nil {
+				return state, err
+			}
+			state.EvmOnRampV160 = onRampC
+		case deployment.NewTypeAndVersion(OffRamp, deployment.Version1_6_0_dev).String():
+			offRamp, err := offramp.NewOffRamp(common.HexToAddress(address), chain.Client)
 			if err != nil {
 				return state, err
 			}
 			state.EvmOffRampV160 = offRamp
 		case deployment.NewTypeAndVersion(ARMProxy, deployment.Version1_0_0).String():
-			armProxy, err := arm_proxy_contract.NewARMProxyContract(common.HexToAddress(address), chain.Client)
+			armProxy, err := rmn_proxy_contract.NewRMNProxyContract(common.HexToAddress(address), chain.Client)
 			if err != nil {
 				return state, err
 			}
 			state.ArmProxy = armProxy
 		case deployment.NewTypeAndVersion(MockARM, deployment.Version1_0_0).String():
-			mockARM, err := mock_arm_contract.NewMockARMContract(common.HexToAddress(address), chain.Client)
-			if err != nil {
-				return state, err
-			}
-			state.MockArm = mockARM
+			mockARM, err := mock_rmn_contract.NewMockRMNContract(common.HexToAddress(address), chain.Client)
+			if err != nil {
+				return state, err
+			}
+			state.MockRmn = mockARM
 		case deployment.NewTypeAndVersion(WETH9, deployment.Version1_0_0).String():
 			weth9, err := weth9.NewWETH9(common.HexToAddress(address), chain.Client)
 			if err != nil {
@@ -310,103 +266,6 @@
 			mr, err := maybe_revert_message_receiver.NewMaybeRevertMessageReceiver(common.HexToAddress(address), chain.Client)
 			if err != nil {
 				return state, err
-=======
-		for address, tvStr := range addresses {
-			switch tvStr.String() {
-			case deployment.NewTypeAndVersion(RBACTimelock, deployment.Version1_0_0).String():
-				tl, err := owner_wrappers.NewRBACTimelock(common.HexToAddress(address), e.Chains[chainSelector].Client)
-				if err != nil {
-					return state, err
-				}
-				state.Timelocks[chainSelector] = tl
-			case deployment.NewTypeAndVersion(ManyChainMultisig, deployment.Version1_0_0).String():
-				mcms, err := owner_wrappers.NewManyChainMultiSig(common.HexToAddress(address), e.Chains[chainSelector].Client)
-				if err != nil {
-					return state, err
-				}
-				state.Mcms[chainSelector] = mcms
-				state.McmsAddrs[chainSelector] = common.HexToAddress(address)
-			case deployment.NewTypeAndVersion(CapabilitiesRegistry, deployment.Version1_0_0).String():
-				cr, err := capabilities_registry.NewCapabilitiesRegistry(common.HexToAddress(address), e.Chains[chainSelector].Client)
-				if err != nil {
-					return state, err
-				}
-				state.CapabilityRegistry[chainSelector] = cr
-			case deployment.NewTypeAndVersion(OnRamp, deployment.Version1_6_0_dev).String():
-				onRamp, err := onramp.NewOnRamp(common.HexToAddress(address), e.Chains[chainSelector].Client)
-				if err != nil {
-					return state, err
-				}
-				state.EvmOnRampsV160[chainSelector] = onRamp
-			case deployment.NewTypeAndVersion(OffRamp, deployment.Version1_6_0_dev).String():
-				offRamp, err := offramp.NewOffRamp(common.HexToAddress(address), e.Chains[chainSelector].Client)
-				if err != nil {
-					return state, err
-				}
-				state.EvmOffRampsV160[chainSelector] = offRamp
-			case deployment.NewTypeAndVersion(ARMProxy, deployment.Version1_0_0).String():
-				armProxy, err := rmn_proxy_contract.NewRMNProxyContract(common.HexToAddress(address), e.Chains[chainSelector].Client)
-				if err != nil {
-					return state, err
-				}
-				state.ArmProxies[chainSelector] = armProxy
-			case deployment.NewTypeAndVersion(MockARM, deployment.Version1_0_0).String():
-				mockARM, err := mock_rmn_contract.NewMockRMNContract(common.HexToAddress(address), e.Chains[chainSelector].Client)
-				if err != nil {
-					return state, err
-				}
-				state.MockArms[chainSelector] = mockARM
-			case deployment.NewTypeAndVersion(WETH9, deployment.Version1_0_0).String():
-				weth9, err := weth9.NewWETH9(common.HexToAddress(address), e.Chains[chainSelector].Client)
-				if err != nil {
-					return state, err
-				}
-				state.Weth9s[chainSelector] = weth9
-			case deployment.NewTypeAndVersion(NonceManager, deployment.Version1_6_0_dev).String():
-				nm, err := nonce_manager.NewNonceManager(common.HexToAddress(address), e.Chains[chainSelector].Client)
-				if err != nil {
-					return state, err
-				}
-				state.NonceManagers[chainSelector] = nm
-			case deployment.NewTypeAndVersion(TokenAdminRegistry, deployment.Version1_5_0).String():
-				tm, err := token_admin_registry.NewTokenAdminRegistry(common.HexToAddress(address), e.Chains[chainSelector].Client)
-				if err != nil {
-					return state, err
-				}
-				state.TokenAdminRegistries[chainSelector] = tm
-			case deployment.NewTypeAndVersion(Router, deployment.Version1_2_0).String():
-				r, err := router.NewRouter(common.HexToAddress(address), e.Chains[chainSelector].Client)
-				if err != nil {
-					return state, err
-				}
-				state.Routers[chainSelector] = r
-			case deployment.NewTypeAndVersion(PriceRegistry, deployment.Version1_6_0_dev).String():
-				pr, err := price_registry.NewPriceRegistry(common.HexToAddress(address), e.Chains[chainSelector].Client)
-				if err != nil {
-					return state, err
-				}
-				state.PriceRegistries[chainSelector] = pr
-			case deployment.NewTypeAndVersion(LinkToken, deployment.Version1_0_0).String():
-				lt, err := burn_mint_erc677.NewBurnMintERC677(common.HexToAddress(address), e.Chains[chainSelector].Client)
-				if err != nil {
-					return state, err
-				}
-				state.LinkTokens[chainSelector] = lt
-			case deployment.NewTypeAndVersion(CCIPConfig, deployment.Version1_6_0_dev).String():
-				cc, err := ccip_config.NewCCIPConfig(common.HexToAddress(address), e.Chains[chainSelector].Client)
-				if err != nil {
-					return state, err
-				}
-				state.CCIPConfig[chainSelector] = cc
-			case deployment.NewTypeAndVersion(CCIPReceiver, deployment.Version1_0_0).String():
-				mr, err := maybe_revert_message_receiver.NewMaybeRevertMessageReceiver(common.HexToAddress(address), e.Chains[chainSelector].Client)
-				if err != nil {
-					return state, err
-				}
-				state.Receivers[chainSelector] = mr
-			default:
-				return state, fmt.Errorf("unknown contract %s", tvStr)
->>>>>>> a42fa813
 			}
 			state.Receiver = mr
 		default:
