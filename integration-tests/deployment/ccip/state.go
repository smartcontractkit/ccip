package ccipdeployment

import (
	"fmt"

	"github.com/ethereum/go-ethereum/common"
	"github.com/pkg/errors"
	chainsel "github.com/smartcontractkit/chain-selectors"

	"github.com/smartcontractkit/chainlink/integration-tests/deployment"
	"github.com/smartcontractkit/chainlink/v2/core/gethwrappers/ccip/generated/ccip_config"
	"github.com/smartcontractkit/chainlink/v2/core/gethwrappers/ccip/generated/maybe_revert_message_receiver"
	"github.com/smartcontractkit/chainlink/v2/core/gethwrappers/keystone/generated/capabilities_registry"
	"github.com/smartcontractkit/chainlink/v2/core/gethwrappers/shared/generated/burn_mint_erc677"

	owner_wrappers "github.com/smartcontractkit/ccip-owner-contracts/gethwrappers"

	"github.com/smartcontractkit/chainlink/v2/core/gethwrappers/ccip/generated/mock_rmn_contract"
	"github.com/smartcontractkit/chainlink/v2/core/gethwrappers/ccip/generated/nonce_manager"
	"github.com/smartcontractkit/chainlink/v2/core/gethwrappers/ccip/generated/offramp"
	"github.com/smartcontractkit/chainlink/v2/core/gethwrappers/ccip/generated/onramp"
	"github.com/smartcontractkit/chainlink/v2/core/gethwrappers/ccip/generated/price_registry"
	"github.com/smartcontractkit/chainlink/v2/core/gethwrappers/ccip/generated/rmn_proxy_contract"
	"github.com/smartcontractkit/chainlink/v2/core/gethwrappers/ccip/generated/router"
	"github.com/smartcontractkit/chainlink/v2/core/gethwrappers/ccip/generated/token_admin_registry"
	"github.com/smartcontractkit/chainlink/v2/core/gethwrappers/ccip/generated/weth9"
)

type CCIPChainState struct {
	EvmOnRampV160      *onramp.OnRamp
	EvmOffRampV160     *offramp.OffRamp
	PriceRegistry      *price_registry.PriceRegistry
	ArmProxy           *rmn_proxy_contract.RMNProxyContract
	NonceManager       *nonce_manager.NonceManager
	TokenAdminRegistry *token_admin_registry.TokenAdminRegistry
	Router             *router.Router
	Weth9              *weth9.WETH9
	MockRmn            *mock_rmn_contract.MockRMNContract
	// TODO: May need to support older link too
	LinkToken *burn_mint_erc677.BurnMintERC677
	// Note we only expect one of these (on the home chain)
	CapabilityRegistry *capabilities_registry.CapabilitiesRegistry
	CCIPConfig         *ccip_config.CCIPConfig
	Mcm                *owner_wrappers.ManyChainMultiSig
	// TODO: remove once we have Address() on wrappers
	McmsAddr common.Address
	Timelock *owner_wrappers.RBACTimelock

	// Test contracts
	Receiver *maybe_revert_message_receiver.MaybeRevertMessageReceiver
}

// Onchain state always derivable from an address book.
// Offchain state always derivable from a list of nodeIds.
// Note can translate this into Go struct needed for MCMS/Docs/UI.
type CCIPOnChainState struct {
	// Populated go bindings for the appropriate version for all contracts.
	// We would hold 2 versions of each contract here. Once we upgrade we can phase out the old one.
	// When generating bindings, make sure the package name corresponds to the version.
<<<<<<< HEAD
	EvmOnRampsV160       map[uint64]*evm_2_evm_multi_onramp.EVM2EVMMultiOnRamp
	EvmOffRampsV160      map[uint64]*evm_2_evm_multi_offramp.EVM2EVMMultiOffRamp
	PriceRegistries      map[uint64]*price_registry.PriceRegistry
	ArmProxies           map[uint64]*arm_proxy_contract.ARMProxyContract
	NonceManagers        map[uint64]*nonce_manager.NonceManager
	TokenAdminRegistries map[uint64]*token_admin_registry.TokenAdminRegistry
	Routers              map[uint64]*router.Router
	Weth9s               map[uint64]*weth9.WETH9
	MockArms             map[uint64]*mock_arm_contract.MockARMContract
	// TODO: May need to support older link too
	LinkTokens map[uint64]*burn_mint_erc677.BurnMintERC677
	// Note we only expect one of these (on the home chain)
	CapabilityRegistry map[uint64]*capabilities_registry.CapabilitiesRegistry
	CCIPConfig         map[uint64]*ccip_config.CCIPConfig
	Mcms               map[uint64]*owner_wrappers.ManyChainMultiSig
	// We'll have only one chain with price feeds (ARB so far will be the one)
	// For simplicity we'll be adding it to home chain here.
	// TODO: remove once we have Address() on wrappers
	McmsAddrs map[uint64]common.Address
	Timelocks map[uint64]*owner_wrappers.RBACTimelock

	// Test contracts
	Receivers map[uint64]*maybe_revert_message_receiver.MaybeRevertMessageReceiver
=======
	Chains map[uint64]CCIPChainState
>>>>>>> 757cbf33
}

type CCIPSnapShot struct {
	Chains map[string]Chain `json:"chains"`
}

type Contract struct {
	TypeAndVersion string         `json:"typeAndVersion"`
	Address        common.Address `json:"address"`
}

type TokenAdminRegistryView struct {
	Contract
	Tokens []common.Address `json:"tokens"`
}

type NonceManagerView struct {
	Contract
	AuthorizedCallers []common.Address `json:"authorizedCallers"`
}

type Chain struct {
	// TODO: this will have to be versioned for getting state during upgrades.
	TokenAdminRegistry TokenAdminRegistryView `json:"tokenAdminRegistry"`
	NonceManager       NonceManagerView       `json:"nonceManager"`
}

func (s CCIPOnChainState) Snapshot(chains []uint64) (CCIPSnapShot, error) {
	snapshot := CCIPSnapShot{
		Chains: make(map[string]Chain),
	}
	for _, chainSelector := range chains {
		// TODO: Need a utility for this
		chainid, err := chainsel.ChainIdFromSelector(chainSelector)
		if err != nil {
			return snapshot, err
		}
		chainName, err := chainsel.NameFromChainId(chainid)
		if err != nil {
			return snapshot, err
		}
		if _, ok := s.Chains[chainSelector]; !ok {
			return snapshot, fmt.Errorf("chain not supported %d", chainSelector)
		}
		var c Chain
		ta := s.Chains[chainSelector].TokenAdminRegistry
		if ta != nil {
			tokens, err := ta.GetAllConfiguredTokens(nil, 0, 10)
			if err != nil {
				return snapshot, err
			}
			tv, err := ta.TypeAndVersion(nil)
			if err != nil {
				return snapshot, err
			}
			c.TokenAdminRegistry = TokenAdminRegistryView{
				Contract: Contract{
					TypeAndVersion: tv,
					Address:        ta.Address(),
				},
				Tokens: tokens,
			}
		}
		nm := s.Chains[chainSelector].NonceManager
		if nm != nil {
			authorizedCallers, err := nm.GetAllAuthorizedCallers(nil)
			if err != nil {
				return snapshot, err
			}
			tv, err := nm.TypeAndVersion(nil)
			if err != nil {
				return snapshot, err
			}
			c.NonceManager = NonceManagerView{
				Contract: Contract{
					TypeAndVersion: tv,
					Address:        nm.Address(),
				},
				// TODO: these can be resolved using an address book
				AuthorizedCallers: authorizedCallers,
			}
		}
		snapshot.Chains[chainName] = c
	}
	return snapshot, nil
}

func SnapshotState(e deployment.Environment, ab deployment.AddressBook) (CCIPSnapShot, error) {
	state, err := LoadOnchainState(e, ab)
	if err != nil {
		return CCIPSnapShot{}, err
	}
	return state.Snapshot(e.AllChainSelectors())
}

func LoadOnchainState(e deployment.Environment, ab deployment.AddressBook) (CCIPOnChainState, error) {
	state := CCIPOnChainState{
		Chains: make(map[uint64]CCIPChainState),
	}
	addresses, err := ab.Addresses()
	if err != nil {
		return state, errors.Wrap(err, "could not get addresses")
	}
	for chainSelector, addresses := range addresses {
		chainState, err := LoadChainState(e.Chains[chainSelector], addresses)
		if err != nil {
			return state, err
		}
		state.Chains[chainSelector] = chainState
	}
	return state, nil
}

// Loads all state for a chain into state
// Modifies map in place
func LoadChainState(chain deployment.Chain, addresses map[string]deployment.TypeAndVersion) (CCIPChainState, error) {
	var state CCIPChainState
	for address, tvStr := range addresses {
		switch tvStr.String() {
		case deployment.NewTypeAndVersion(RBACTimelock, deployment.Version1_0_0).String():
			tl, err := owner_wrappers.NewRBACTimelock(common.HexToAddress(address), chain.Client)
			if err != nil {
				return state, err
			}
			state.Timelock = tl
		case deployment.NewTypeAndVersion(ManyChainMultisig, deployment.Version1_0_0).String():
			mcms, err := owner_wrappers.NewManyChainMultiSig(common.HexToAddress(address), chain.Client)
			if err != nil {
				return state, err
			}
			state.Mcm = mcms
			state.McmsAddr = common.HexToAddress(address)
		case deployment.NewTypeAndVersion(CapabilitiesRegistry, deployment.Version1_0_0).String():
			cr, err := capabilities_registry.NewCapabilitiesRegistry(common.HexToAddress(address), chain.Client)
			if err != nil {
				return state, err
			}
			state.CapabilityRegistry = cr
		case deployment.NewTypeAndVersion(OnRamp, deployment.Version1_6_0_dev).String():
			onRampC, err := onramp.NewOnRamp(common.HexToAddress(address), chain.Client)
			if err != nil {
				return state, err
			}
			state.EvmOnRampV160 = onRampC
		case deployment.NewTypeAndVersion(OffRamp, deployment.Version1_6_0_dev).String():
			offRamp, err := offramp.NewOffRamp(common.HexToAddress(address), chain.Client)
			if err != nil {
				return state, err
			}
			state.EvmOffRampV160 = offRamp
		case deployment.NewTypeAndVersion(ARMProxy, deployment.Version1_0_0).String():
			armProxy, err := rmn_proxy_contract.NewRMNProxyContract(common.HexToAddress(address), chain.Client)
			if err != nil {
				return state, err
			}
			state.ArmProxy = armProxy
		case deployment.NewTypeAndVersion(MockARM, deployment.Version1_0_0).String():
			mockARM, err := mock_rmn_contract.NewMockRMNContract(common.HexToAddress(address), chain.Client)
			if err != nil {
				return state, err
			}
			state.MockRmn = mockARM
		case deployment.NewTypeAndVersion(WETH9, deployment.Version1_0_0).String():
			weth9, err := weth9.NewWETH9(common.HexToAddress(address), chain.Client)
			if err != nil {
				return state, err
			}
			state.Weth9 = weth9
		case deployment.NewTypeAndVersion(NonceManager, deployment.Version1_6_0_dev).String():
			nm, err := nonce_manager.NewNonceManager(common.HexToAddress(address), chain.Client)
			if err != nil {
				return state, err
			}
			state.NonceManager = nm
		case deployment.NewTypeAndVersion(TokenAdminRegistry, deployment.Version1_5_0).String():
			tm, err := token_admin_registry.NewTokenAdminRegistry(common.HexToAddress(address), chain.Client)
			if err != nil {
				return state, err
			}
			state.TokenAdminRegistry = tm
		case deployment.NewTypeAndVersion(Router, deployment.Version1_2_0).String():
			r, err := router.NewRouter(common.HexToAddress(address), chain.Client)
			if err != nil {
				return state, err
			}
			state.Router = r
		case deployment.NewTypeAndVersion(PriceRegistry, deployment.Version1_6_0_dev).String():
			pr, err := price_registry.NewPriceRegistry(common.HexToAddress(address), chain.Client)
			if err != nil {
				return state, err
			}
			state.PriceRegistry = pr
		case deployment.NewTypeAndVersion(LinkToken, deployment.Version1_0_0).String():
			lt, err := burn_mint_erc677.NewBurnMintERC677(common.HexToAddress(address), chain.Client)
			if err != nil {
				return state, err
			}
			state.LinkToken = lt
		case deployment.NewTypeAndVersion(CCIPConfig, deployment.Version1_6_0_dev).String():
			cc, err := ccip_config.NewCCIPConfig(common.HexToAddress(address), chain.Client)
			if err != nil {
				return state, err
			}
			state.CCIPConfig = cc
		case deployment.NewTypeAndVersion(CCIPReceiver, deployment.Version1_0_0).String():
			mr, err := maybe_revert_message_receiver.NewMaybeRevertMessageReceiver(common.HexToAddress(address), chain.Client)
			if err != nil {
				return state, err
			}
			state.Receiver = mr
		default:
			return state, fmt.Errorf("unknown contract %s", tvStr)
		}
	}
	return state, nil
}<|MERGE_RESOLUTION|>--- conflicted
+++ resolved
@@ -57,33 +57,7 @@
 	// Populated go bindings for the appropriate version for all contracts.
 	// We would hold 2 versions of each contract here. Once we upgrade we can phase out the old one.
 	// When generating bindings, make sure the package name corresponds to the version.
-<<<<<<< HEAD
-	EvmOnRampsV160       map[uint64]*evm_2_evm_multi_onramp.EVM2EVMMultiOnRamp
-	EvmOffRampsV160      map[uint64]*evm_2_evm_multi_offramp.EVM2EVMMultiOffRamp
-	PriceRegistries      map[uint64]*price_registry.PriceRegistry
-	ArmProxies           map[uint64]*arm_proxy_contract.ARMProxyContract
-	NonceManagers        map[uint64]*nonce_manager.NonceManager
-	TokenAdminRegistries map[uint64]*token_admin_registry.TokenAdminRegistry
-	Routers              map[uint64]*router.Router
-	Weth9s               map[uint64]*weth9.WETH9
-	MockArms             map[uint64]*mock_arm_contract.MockARMContract
-	// TODO: May need to support older link too
-	LinkTokens map[uint64]*burn_mint_erc677.BurnMintERC677
-	// Note we only expect one of these (on the home chain)
-	CapabilityRegistry map[uint64]*capabilities_registry.CapabilitiesRegistry
-	CCIPConfig         map[uint64]*ccip_config.CCIPConfig
-	Mcms               map[uint64]*owner_wrappers.ManyChainMultiSig
-	// We'll have only one chain with price feeds (ARB so far will be the one)
-	// For simplicity we'll be adding it to home chain here.
-	// TODO: remove once we have Address() on wrappers
-	McmsAddrs map[uint64]common.Address
-	Timelocks map[uint64]*owner_wrappers.RBACTimelock
-
-	// Test contracts
-	Receivers map[uint64]*maybe_revert_message_receiver.MaybeRevertMessageReceiver
-=======
 	Chains map[uint64]CCIPChainState
->>>>>>> 757cbf33
 }
 
 type CCIPSnapShot struct {
