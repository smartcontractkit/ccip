package ccipdeployment

import (
	"bytes"
	"context"
	"errors"
	"sort"
	"time"

	"github.com/ethereum/go-ethereum/accounts/abi/bind"
	"github.com/ethereum/go-ethereum/common"
	"github.com/smartcontractkit/chainlink/v2/core/gethwrappers/ccip/generated/weth9"
	confighelper2 "github.com/smartcontractkit/libocr/offchainreporting2plus/confighelper"
	"github.com/smartcontractkit/libocr/offchainreporting2plus/ocr3confighelper"
	ocrtypes "github.com/smartcontractkit/libocr/offchainreporting2plus/types"

	"github.com/smartcontractkit/chainlink-ccip/chainconfig"
	"github.com/smartcontractkit/chainlink-ccip/pluginconfig"
	commonconfig "github.com/smartcontractkit/chainlink-common/pkg/config"
	"github.com/smartcontractkit/chainlink-common/pkg/logger"
	"github.com/smartcontractkit/chainlink-common/pkg/types/ccipocr3"

	"github.com/smartcontractkit/chainlink/integration-tests/deployment"
	cctypes "github.com/smartcontractkit/chainlink/v2/core/capabilities/ccip/types"
	"github.com/smartcontractkit/chainlink/v2/core/gethwrappers/ccip/generated/ccip_config"
	"github.com/smartcontractkit/chainlink/v2/core/gethwrappers/ccip/generated/ocr3_config_encoder"
	"github.com/smartcontractkit/chainlink/v2/core/gethwrappers/ccip/generated/offramp"
	"github.com/smartcontractkit/chainlink/v2/core/gethwrappers/keystone/generated/capabilities_registry"
)

const (
	NodeOperatorID         = 1
	CapabilityLabelledName = "ccip"
	CapabilityVersion      = "v1.0.0"

	FirstBlockAge                           = 8 * time.Hour
	RemoteGasPriceBatchWriteFrequency       = 30 * time.Minute
	TokenPriceBatchWriteFrequency           = 30 * time.Minute
	BatchGasLimit                           = 6_500_000
	RelativeBoostPerWaitHour                = 1.5
	InflightCacheExpiry                     = 10 * time.Minute
	RootSnoozeTime                          = 30 * time.Minute
	BatchingStrategyID                      = 0
	DeltaProgress                           = 30 * time.Second
	DeltaResend                             = 10 * time.Second
	DeltaInitial                            = 20 * time.Second
	DeltaRound                              = 2 * time.Second
	DeltaGrace                              = 2 * time.Second
	DeltaCertifiedCommitRequest             = 10 * time.Second
	DeltaStage                              = 10 * time.Second
	Rmax                                    = 3
	MaxDurationQuery                        = 50 * time.Millisecond
	MaxDurationObservation                  = 5 * time.Second
	MaxDurationShouldAcceptAttestedReport   = 10 * time.Second
	MaxDurationShouldTransmitAcceptedReport = 10 * time.Second
)

<<<<<<< HEAD
var (
	deviationPPB = ccipocr3.NewBigIntFromInt64(2e5)
)

func DeployCapReg(lggr logger.Logger, chains map[uint64]deployment.Chain, chainSel uint64) (deployment.AddressBook, error) {
=======
func DeployCapReg(lggr logger.Logger, chains map[uint64]deployment.Chain, chainSel uint64) (deployment.AddressBook, common.Address, error) {
>>>>>>> 757cbf33
	ab := deployment.NewMemoryAddressBook()
	chain := chains[chainSel]
	capReg, err := deployContract(lggr, chain, ab,
		func(chain deployment.Chain) ContractDeploy[*capabilities_registry.CapabilitiesRegistry] {
			crAddr, tx, cr, err2 := capabilities_registry.DeployCapabilitiesRegistry(
				chain.DeployerKey,
				chain.Client,
			)
			return ContractDeploy[*capabilities_registry.CapabilitiesRegistry]{
				Address: crAddr, Contract: cr, Tv: deployment.NewTypeAndVersion(CapabilitiesRegistry, deployment.Version1_0_0), Tx: tx, Err: err2,
			}
		})
	if err != nil {
		lggr.Errorw("Failed to deploy capreg", "err", err)
		return ab, common.Address{}, err
	}
	lggr.Infow("deployed capreg", "addr", capReg.Address)
	ccipConfig, err := deployContract(
		lggr, chain, ab,
		func(chain deployment.Chain) ContractDeploy[*ccip_config.CCIPConfig] {
			ccAddr, tx, cc, err2 := ccip_config.DeployCCIPConfig(
				chain.DeployerKey,
				chain.Client,
				capReg.Address,
			)
			return ContractDeploy[*ccip_config.CCIPConfig]{
				Address: ccAddr, Tv: deployment.NewTypeAndVersion(CCIPConfig, deployment.Version1_6_0_dev), Tx: tx, Err: err2, Contract: cc,
			}
		})
	if err != nil {
		lggr.Errorw("Failed to deploy ccip config", "err", err)
		return ab, common.Address{}, err
	}
	lggr.Infow("deployed ccip config", "addr", ccipConfig.Address)

	tx, err := capReg.Contract.AddCapabilities(chain.DeployerKey, []capabilities_registry.CapabilitiesRegistryCapability{
		{
			LabelledName:          CapabilityLabelledName,
			Version:               CapabilityVersion,
			CapabilityType:        2, // consensus. not used (?)
			ResponseType:          0, // report. not used (?)
			ConfigurationContract: ccipConfig.Address,
		},
	})
	if err := deployment.ConfirmIfNoError(chain, tx, err); err != nil {
		lggr.Errorw("Failed to add capabilities", "err", err)
		return ab, common.Address{}, err
	}
	// TODO: Just one for testing.
	tx, err = capReg.Contract.AddNodeOperators(chain.DeployerKey, []capabilities_registry.CapabilitiesRegistryNodeOperator{
		{
			Admin: chain.DeployerKey.From,
			Name:  "NodeOperator",
		},
	})
	if err := deployment.ConfirmIfNoError(chain, tx, err); err != nil {
		lggr.Errorw("Failed to add node operators", "err", err)
		return ab, common.Address{}, err
	}
	return ab, capReg.Address, nil
}

func sortP2PIDS(p2pIDs [][32]byte) {
	sort.Slice(p2pIDs, func(i, j int) bool {
		return bytes.Compare(p2pIDs[i][:], p2pIDs[j][:]) < 0
	})
}

func AddNodes(
	capReg *capabilities_registry.CapabilitiesRegistry,
	chain deployment.Chain,
	p2pIDs [][32]byte,
	capabilityIDs [][32]byte,
) error {
	// Need to sort, otherwise _checkIsValidUniqueSubset onChain will fail
	sortP2PIDS(p2pIDs)
	var nodeParams []capabilities_registry.CapabilitiesRegistryNodeParams
	for _, p2pID := range p2pIDs {
		nodeParam := capabilities_registry.CapabilitiesRegistryNodeParams{
			NodeOperatorId:      NodeOperatorID,
			Signer:              p2pID, // Not used in tests
			P2pId:               p2pID,
			HashedCapabilityIds: capabilityIDs,
		}
		nodeParams = append(nodeParams, nodeParam)
	}
	tx, err := capReg.AddNodes(chain.DeployerKey, nodeParams)
	if err != nil {
		return err
	}
	return chain.Confirm(tx.Hash())
}

func SetupConfigInfo(chainSelector uint64, readers [][32]byte, fChain uint8, cfg []byte) ccip_config.CCIPConfigTypesChainConfigInfo {
	return ccip_config.CCIPConfigTypesChainConfigInfo{
		ChainSelector: chainSelector,
		ChainConfig: ccip_config.CCIPConfigTypesChainConfig{
			Readers: readers,
			FChain:  fChain,
			Config:  cfg,
		},
	}
}

func AddChainConfig(
	lggr logger.Logger,
	h deployment.Chain,
	ccipConfig *ccip_config.CCIPConfig,
	chainSelector uint64,
	p2pIDs [][32]byte,
	f uint8,
) (ccip_config.CCIPConfigTypesChainConfigInfo, error) {
	// Need to sort, otherwise _checkIsValidUniqueSubset onChain will fail
	sortP2PIDS(p2pIDs)
	// First Add ChainConfig that includes all p2pIDs as readers
	encodedExtraChainConfig, err := chainconfig.EncodeChainConfig(chainconfig.ChainConfig{
		GasPriceDeviationPPB:    ccipocr3.NewBigIntFromInt64(1000),
		DAGasPriceDeviationPPB:  ccipocr3.NewBigIntFromInt64(0),
		FinalityDepth:           10,
		OptimisticConfirmations: 1,
	})
	if err != nil {
		return ccip_config.CCIPConfigTypesChainConfigInfo{}, err
	}
	chainConfig := SetupConfigInfo(chainSelector, p2pIDs, f, encodedExtraChainConfig)
	inputConfig := []ccip_config.CCIPConfigTypesChainConfigInfo{
		chainConfig,
	}
	tx, err := ccipConfig.ApplyChainConfigUpdates(h.DeployerKey, nil, inputConfig)
	if err := deployment.ConfirmIfNoError(h, tx, err); err != nil {
		return ccip_config.CCIPConfigTypesChainConfigInfo{}, err
	}
	lggr.Infow("Applied chain config updates", "chainConfig", chainConfig)
	return chainConfig, nil
}

func getPluginConfig(
	pluginType cctypes.PluginType,
	weth *weth9.WETH9,
	h deployment.Chain,
) ([]byte, error) {
	var encodedOffchainConfig []byte
	var err2 error
	if pluginType == cctypes.PluginTypeCCIPCommit {
		encodedOffchainConfig, err2 = pluginconfig.EncodeCommitOffchainConfig(pluginconfig.CommitOffchainConfig{
			RemoteGasPriceBatchWriteFrequency: *commonconfig.MustNewDuration(RemoteGasPriceBatchWriteFrequency),
			TokenPriceBatchWriteFrequency:     *commonconfig.MustNewDuration(TokenPriceBatchWriteFrequency),
			PriceSources:                      map[ocrtypes.Account]pluginconfig.ArbitrumPriceSource{
				//ocrtypes.Account(weth.Address().Hex()): {
				//  AggregatorAddress: h.mockAggregatorAddress.Hex(),
				//	DeviationPPB: deviationPPB,
				//},
			},
			TokenDecimals: map[ocrtypes.Account]uint8{
				//ocrtypes.Account(weth.Address().Hex()): 18,
			},
			TokenPriceChainSelector: h.Selector,
		})
		if err2 != nil {
			return nil, err2
		}
	} else {
		encodedOffchainConfig, err2 = pluginconfig.EncodeExecuteOffchainConfig(pluginconfig.ExecuteOffchainConfig{
			BatchGasLimit:             BatchGasLimit,
			RelativeBoostPerWaitHour:  RelativeBoostPerWaitHour,
			MessageVisibilityInterval: *commonconfig.MustNewDuration(FirstBlockAge),
			InflightCacheExpiry:       *commonconfig.MustNewDuration(InflightCacheExpiry),
			RootSnoozeTime:            *commonconfig.MustNewDuration(RootSnoozeTime),
			BatchingStrategyID:        BatchingStrategyID,
		})
		if err2 != nil {
			return nil, err2
		}
	}

	return encodedOffchainConfig, nil
}

func AddDON(
	lggr logger.Logger,
	ccipCapabilityID [32]byte,
	capReg *capabilities_registry.CapabilitiesRegistry,
	ccipConfig *ccip_config.CCIPConfig,
<<<<<<< HEAD
	weth *weth9.WETH9,
	offRamp *evm_2_evm_multi_offramp.EVM2EVMMultiOffRamp,
=======
	offRamp *offramp.OffRamp,
>>>>>>> 757cbf33
	dest deployment.Chain,
	home deployment.Chain,
	f uint8,
	bootstrapP2PID [32]byte,
	p2pIDs [][32]byte,
	nodes []deployment.Node,
) error {
	sortP2PIDS(p2pIDs)
	// Get OCR3 Config from helper
	var schedule []int
	var oracles []confighelper2.OracleIdentityExtra
	for _, node := range nodes {
		schedule = append(schedule, 1)
		cfg := node.SelToOCRConfig[dest.Selector]
		oracles = append(oracles, confighelper2.OracleIdentityExtra{
			OracleIdentity: confighelper2.OracleIdentity{
				OnchainPublicKey:  cfg.OnchainPublicKey,
				TransmitAccount:   cfg.TransmitAccount,
				OffchainPublicKey: cfg.OffchainPublicKey,
				PeerID:            cfg.PeerID.String()[4:],
			}, ConfigEncryptionPublicKey: cfg.ConfigEncryptionPublicKey,
		})
	}

	tabi, err := ocr3_config_encoder.IOCR3ConfigEncoderMetaData.GetAbi()
	if err != nil {
		return err
	}

	// Add DON on capability registry contract
	var ocr3Configs []ocr3_config_encoder.CCIPConfigTypesOCR3Config
	for _, pluginType := range []cctypes.PluginType{cctypes.PluginTypeCCIPCommit, cctypes.PluginTypeCCIPExec} {
		encodedOffchainConfig, err2 := getPluginConfig(pluginType, weth, home)
		if err2 != nil {
			return err2
		}
		signers, transmitters, configF, _, offchainConfigVersion, offchainConfig, err2 := ocr3confighelper.ContractSetConfigArgsForTests(
			DeltaProgress,
			DeltaResend,
			DeltaInitial,
			DeltaRound,
			DeltaGrace,
			DeltaCertifiedCommitRequest,
			DeltaStage,
			Rmax,
			schedule,
			oracles,
			encodedOffchainConfig,
			MaxDurationQuery,
			MaxDurationObservation,
			MaxDurationShouldAcceptAttestedReport,
			MaxDurationShouldTransmitAcceptedReport,
			int(f),
			[]byte{}, // empty OnChainConfig
		)
		if err2 != nil {
			return err2
		}

		signersBytes := make([][]byte, len(signers))
		for i, signer := range signers {
			signersBytes[i] = signer
		}

		transmittersBytes := make([][]byte, len(transmitters))
		for i, transmitter := range transmitters {
			parsed, err2 := common.ParseHexOrString(string(transmitter))
			if err2 != nil {
				return err2
			}
			transmittersBytes[i] = parsed
		}

		ocr3Configs = append(ocr3Configs, ocr3_config_encoder.CCIPConfigTypesOCR3Config{
			PluginType:            uint8(pluginType),
			ChainSelector:         dest.Selector,
			F:                     configF,
			OffchainConfigVersion: offchainConfigVersion,
			OfframpAddress:        offRamp.Address().Bytes(),
			BootstrapP2PIds:       [][32]byte{bootstrapP2PID},
			P2pIds:                p2pIDs,
			Signers:               signersBytes,
			Transmitters:          transmittersBytes,
			OffchainConfig:        offchainConfig,
		})
	}

	encodedCall, err := tabi.Pack("exposeOCR3Config", ocr3Configs)
	if err != nil {
		return err
	}

	// Trim first four bytes to remove function selector.
	encodedConfigs := encodedCall[4:]

	tx, err := capReg.AddDON(home.DeployerKey, p2pIDs, []capabilities_registry.CapabilitiesRegistryCapabilityConfiguration{
		{
			CapabilityId: ccipCapabilityID,
			Config:       encodedConfigs,
		},
	}, false, false, f)
	if err := deployment.ConfirmIfNoError(home, tx, err); err != nil {
		return err
	}

	latestBlock, err := home.Client.HeaderByNumber(context.Background(), nil)
	if err != nil {
		return err
	}
	endBlock := latestBlock.Number.Uint64()
	iter, err := capReg.FilterConfigSet(&bind.FilterOpts{
		Start: endBlock - 1,
		End:   &endBlock,
	})
	if err != nil {
		return err
	}
	var donID uint32
	for iter.Next() {
		donID = iter.Event.DonId
		break
	}
	if donID == 0 {
		return errors.New("failed to get donID")
	}

	var signerAddresses []common.Address
	for _, oracle := range oracles {
		signerAddresses = append(signerAddresses, common.BytesToAddress(oracle.OnchainPublicKey))
	}

	var transmitterAddresses []common.Address
	for _, oracle := range oracles {
		transmitterAddresses = append(transmitterAddresses, common.HexToAddress(string(oracle.TransmitAccount)))
	}

	// get the config digest from the ccip config contract and set config on the offramp.
	var offrampOCR3Configs []offramp.MultiOCR3BaseOCRConfigArgs
	for _, pluginType := range []cctypes.PluginType{cctypes.PluginTypeCCIPCommit, cctypes.PluginTypeCCIPExec} {
		ocrConfig, err2 := ccipConfig.GetOCRConfig(&bind.CallOpts{
			Context: context.Background(),
		}, donID, uint8(pluginType))
		if err2 != nil {
			return err2
		}
		if len(ocrConfig) != 1 {
			return errors.New("expected exactly one OCR3 config")
		}

		offrampOCR3Configs = append(offrampOCR3Configs, offramp.MultiOCR3BaseOCRConfigArgs{
			ConfigDigest:                   ocrConfig[0].ConfigDigest,
			OcrPluginType:                  uint8(pluginType),
			F:                              f,
			IsSignatureVerificationEnabled: pluginType == cctypes.PluginTypeCCIPCommit,
			Signers:                        signerAddresses,
			Transmitters:                   transmitterAddresses,
		})
	}

	tx, err = offRamp.SetOCR3Configs(dest.DeployerKey, offrampOCR3Configs)
	if err := deployment.ConfirmIfNoError(dest, tx, err); err != nil {
		return err
	}

	for _, pluginType := range []cctypes.PluginType{cctypes.PluginTypeCCIPCommit, cctypes.PluginTypeCCIPExec} {
		_, err = offRamp.LatestConfigDetails(&bind.CallOpts{
			Context: context.Background(),
		}, uint8(pluginType))
		if err != nil {
			//return err
			return deployment.MaybeDataErr(err)
		}
		// TODO: assertions to be done as part of full state
		// resprentation validation CCIP-3047
		//require.Equalf(t, offrampOCR3Configs[pluginType].ConfigDigest, ocrConfig.ConfigInfo.ConfigDigest, "%s OCR3 config digest mismatch", pluginType.String())
		//require.Equalf(t, offrampOCR3Configs[pluginType].F, ocrConfig.ConfigInfo.F, "%s OCR3 config F mismatch", pluginType.String())
		//require.Equalf(t, offrampOCR3Configs[pluginType].IsSignatureVerificationEnabled, ocrConfig.ConfigInfo.IsSignatureVerificationEnabled, "%s OCR3 config signature verification mismatch", pluginType.String())
		//if pluginType == cctypes.PluginTypeCCIPCommit {
		//	// only commit will set signers, exec doesn't need them.
		//	require.Equalf(t, offrampOCR3Configs[pluginType].Signers, ocrConfig.Signers, "%s OCR3 config signers mismatch", pluginType.String())
		//}
		//require.Equalf(t, offrampOCR3Configs[pluginType].TransmittersByEVMChainID, ocrConfig.TransmittersByEVMChainID, "%s OCR3 config transmitters mismatch", pluginType.String())
	}

	lggr.Infof("set ocr3 config on the offramp, signers: %+v, transmitters: %+v", signerAddresses, transmitterAddresses)
	return nil
}<|MERGE_RESOLUTION|>--- conflicted
+++ resolved
@@ -9,10 +9,8 @@
 
 	"github.com/ethereum/go-ethereum/accounts/abi/bind"
 	"github.com/ethereum/go-ethereum/common"
-	"github.com/smartcontractkit/chainlink/v2/core/gethwrappers/ccip/generated/weth9"
 	confighelper2 "github.com/smartcontractkit/libocr/offchainreporting2plus/confighelper"
 	"github.com/smartcontractkit/libocr/offchainreporting2plus/ocr3confighelper"
-	ocrtypes "github.com/smartcontractkit/libocr/offchainreporting2plus/types"
 
 	"github.com/smartcontractkit/chainlink-ccip/chainconfig"
 	"github.com/smartcontractkit/chainlink-ccip/pluginconfig"
@@ -35,7 +33,6 @@
 
 	FirstBlockAge                           = 8 * time.Hour
 	RemoteGasPriceBatchWriteFrequency       = 30 * time.Minute
-	TokenPriceBatchWriteFrequency           = 30 * time.Minute
 	BatchGasLimit                           = 6_500_000
 	RelativeBoostPerWaitHour                = 1.5
 	InflightCacheExpiry                     = 10 * time.Minute
@@ -55,15 +52,7 @@
 	MaxDurationShouldTransmitAcceptedReport = 10 * time.Second
 )
 
-<<<<<<< HEAD
-var (
-	deviationPPB = ccipocr3.NewBigIntFromInt64(2e5)
-)
-
-func DeployCapReg(lggr logger.Logger, chains map[uint64]deployment.Chain, chainSel uint64) (deployment.AddressBook, error) {
-=======
 func DeployCapReg(lggr logger.Logger, chains map[uint64]deployment.Chain, chainSel uint64) (deployment.AddressBook, common.Address, error) {
->>>>>>> 757cbf33
 	ab := deployment.NewMemoryAddressBook()
 	chain := chains[chainSel]
 	capReg, err := deployContract(lggr, chain, ab,
@@ -200,59 +189,12 @@
 	return chainConfig, nil
 }
 
-func getPluginConfig(
-	pluginType cctypes.PluginType,
-	weth *weth9.WETH9,
-	h deployment.Chain,
-) ([]byte, error) {
-	var encodedOffchainConfig []byte
-	var err2 error
-	if pluginType == cctypes.PluginTypeCCIPCommit {
-		encodedOffchainConfig, err2 = pluginconfig.EncodeCommitOffchainConfig(pluginconfig.CommitOffchainConfig{
-			RemoteGasPriceBatchWriteFrequency: *commonconfig.MustNewDuration(RemoteGasPriceBatchWriteFrequency),
-			TokenPriceBatchWriteFrequency:     *commonconfig.MustNewDuration(TokenPriceBatchWriteFrequency),
-			PriceSources:                      map[ocrtypes.Account]pluginconfig.ArbitrumPriceSource{
-				//ocrtypes.Account(weth.Address().Hex()): {
-				//  AggregatorAddress: h.mockAggregatorAddress.Hex(),
-				//	DeviationPPB: deviationPPB,
-				//},
-			},
-			TokenDecimals: map[ocrtypes.Account]uint8{
-				//ocrtypes.Account(weth.Address().Hex()): 18,
-			},
-			TokenPriceChainSelector: h.Selector,
-		})
-		if err2 != nil {
-			return nil, err2
-		}
-	} else {
-		encodedOffchainConfig, err2 = pluginconfig.EncodeExecuteOffchainConfig(pluginconfig.ExecuteOffchainConfig{
-			BatchGasLimit:             BatchGasLimit,
-			RelativeBoostPerWaitHour:  RelativeBoostPerWaitHour,
-			MessageVisibilityInterval: *commonconfig.MustNewDuration(FirstBlockAge),
-			InflightCacheExpiry:       *commonconfig.MustNewDuration(InflightCacheExpiry),
-			RootSnoozeTime:            *commonconfig.MustNewDuration(RootSnoozeTime),
-			BatchingStrategyID:        BatchingStrategyID,
-		})
-		if err2 != nil {
-			return nil, err2
-		}
-	}
-
-	return encodedOffchainConfig, nil
-}
-
 func AddDON(
 	lggr logger.Logger,
 	ccipCapabilityID [32]byte,
 	capReg *capabilities_registry.CapabilitiesRegistry,
 	ccipConfig *ccip_config.CCIPConfig,
-<<<<<<< HEAD
-	weth *weth9.WETH9,
-	offRamp *evm_2_evm_multi_offramp.EVM2EVMMultiOffRamp,
-=======
 	offRamp *offramp.OffRamp,
->>>>>>> 757cbf33
 	dest deployment.Chain,
 	home deployment.Chain,
 	f uint8,
@@ -285,7 +227,24 @@
 	// Add DON on capability registry contract
 	var ocr3Configs []ocr3_config_encoder.CCIPConfigTypesOCR3Config
 	for _, pluginType := range []cctypes.PluginType{cctypes.PluginTypeCCIPCommit, cctypes.PluginTypeCCIPExec} {
-		encodedOffchainConfig, err2 := getPluginConfig(pluginType, weth, home)
+		var encodedOffchainConfig []byte
+		var err2 error
+		if pluginType == cctypes.PluginTypeCCIPCommit {
+			encodedOffchainConfig, err2 = pluginconfig.EncodeCommitOffchainConfig(pluginconfig.CommitOffchainConfig{
+				RemoteGasPriceBatchWriteFrequency: *commonconfig.MustNewDuration(RemoteGasPriceBatchWriteFrequency),
+				// TODO: implement token price writes
+				// TokenPriceBatchWriteFrequency:     *commonconfig.MustNewDuration(tokenPriceBatchWriteFrequency),
+			})
+		} else {
+			encodedOffchainConfig, err2 = pluginconfig.EncodeExecuteOffchainConfig(pluginconfig.ExecuteOffchainConfig{
+				BatchGasLimit:             BatchGasLimit,
+				RelativeBoostPerWaitHour:  RelativeBoostPerWaitHour,
+				MessageVisibilityInterval: *commonconfig.MustNewDuration(FirstBlockAge),
+				InflightCacheExpiry:       *commonconfig.MustNewDuration(InflightCacheExpiry),
+				RootSnoozeTime:            *commonconfig.MustNewDuration(RootSnoozeTime),
+				BatchingStrategyID:        BatchingStrategyID,
+			})
+		}
 		if err2 != nil {
 			return err2
 		}
