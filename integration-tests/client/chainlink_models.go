package client

import (
	"bytes"
	"fmt"
	"text/template"
	"time"

	"github.com/smartcontractkit/chainlink/core/services/job"
	"gopkg.in/guregu/null.v4"

)

// EIServiceConfig represents External Initiator service config
type EIServiceConfig struct {
	URL string
}

// ChainlinkConfig represents the variables needed to connect to a Chainlink node
type ChainlinkConfig struct {
	URL      string
	Email    string
	Password string
	RemoteIP string
}

// ResponseSlice is the generic model that can be used for all Chainlink API responses that are an slice
type ResponseSlice struct {
	Data []map[string]interface{}
}

// Response is the generic model that can be used for all Chainlink API responses
type Response struct {
	Data map[string]interface{}
}

// JobRunsResponse job runs
type JobRunsResponse struct {
	Data []RunsResponseData `json:"data"`
	Meta RunsMetaResponse   `json:"meta"`
}

// RunsResponseData runs response data
type RunsResponseData struct {
	Type       string                 `json:"type"`
	ID         string                 `json:"id"`
	Attributes RunsAttributesResponse `json:"attributes"`
}

// RunsAttributesResponse runs attributes
type RunsAttributesResponse struct {
	Meta       interface{}   `json:"meta"`
	Errors     []interface{} `json:"errors"`
	Inputs     RunInputs     `json:"inputs"`
	TaskRuns   []TaskRun     `json:"taskRuns"`
	CreatedAt  time.Time     `json:"createdAt"`
	FinishedAt time.Time     `json:"finishedAt"`
}

// DecodeLogTaskRun is "ethabidecodelog" task run info,
// also used for "RequestID" tracing in perf tests
type DecodeLogTaskRun struct {
	Fee       int    `json:"fee"`
	JobID     []int  `json:"jobID"`
	KeyHash   []int  `json:"keyHash"`
	RequestID []byte `json:"requestID"`
	Sender    string `json:"sender"`
}

// TaskRun is pipeline task run info
type TaskRun struct {
	Type       string      `json:"type"`
	CreatedAt  time.Time   `json:"createdAt"`
	FinishedAt time.Time   `json:"finishedAt"`
	Output     string      `json:"output"`
	Error      interface{} `json:"error"`
	DotID      string      `json:"dotId"`
}

type NodeKeysBundle struct {
	OCR2Key    OCR2Key
	PeerID     string
	TXKey      TxKey
	P2PKeys    P2PKeys
	EthAddress string
}

// RunInputs run inputs (value)
type RunInputs struct {
	Parse int `json:"parse"`
}

// RunsMetaResponse runs meta
type RunsMetaResponse struct {
	Count int `json:"count"`
}

// BridgeType is the model that represents the bridge when read or created on a Chainlink node
type BridgeType struct {
	Data BridgeTypeData `json:"data"`
}

// BridgeTypeData is the model that represents the bridge when read or created on a Chainlink node
type BridgeTypeData struct {
	Attributes BridgeTypeAttributes `json:"attributes"`
}

// BridgeTypeAttributes is the model that represents the bridge when read or created on a Chainlink node
type BridgeTypeAttributes struct {
	Name        string `json:"name"`
	URL         string `json:"url"`
	RequestData string `json:"requestData,omitempty"`
}

// Session is the form structure used for authenticating
type Session struct {
	Email    string `json:"email"`
	Password string `json:"password"`
}

// ExportedEVMKey holds all details needed to recreate a private key of the Chainlink node
type ExportedEVMKey struct {
	Address string `json:"address"`
	Crypto  struct {
		Cipher       string `json:"cipher"`
		CipherText   string `json:"ciphertext"`
		CipherParams struct {
			Iv string `json:"iv"`
		} `json:"cipherparams"`
		Kdf       string `json:"kdf"`
		KDFParams struct {
			DkLen int    `json:"dklen"`
			N     int    `json:"n"`
			P     int    `json:"p"`
			R     int    `json:"r"`
			Salt  string `json:"salt"`
		} `json:"kdfparams"`
		Mac string `json:"mac"`
	} `json:"crypto"`
	ID      string `json:"id"`
	Version int    `json:"version"`
}

// VRFExportKey is the model that represents the exported VRF key
type VRFExportKey struct {
	PublicKey string `json:"PublicKey"`
	VrfKey    struct {
		Address string `json:"address"`
		Crypto  struct {
			Cipher       string `json:"cipher"`
			Ciphertext   string `json:"ciphertext"`
			Cipherparams struct {
				Iv string `json:"iv"`
			} `json:"cipherparams"`
			Kdf       string `json:"kdf"`
			Kdfparams struct {
				Dklen int    `json:"dklen"`
				N     int    `json:"n"`
				P     int    `json:"p"`
				R     int    `json:"r"`
				Salt  string `json:"salt"`
			} `json:"kdfparams"`
			Mac string `json:"mac"`
		} `json:"crypto"`
		Version int `json:"version"`
	} `json:"vrf_key"`
}

// VRFKeyAttributes is the model that represents the created VRF key attributes when read
type VRFKeyAttributes struct {
	Compressed   string      `json:"compressed"`
	Uncompressed string      `json:"uncompressed"`
	Hash         string      `json:"hash"`
	CreatedAt    time.Time   `json:"createdAt"`
	UpdatedAt    time.Time   `json:"updatedAt"`
	DeletedAt    interface{} `json:"deletedAt"`
}

// VRFKeyData is the model that represents the created VRF key's data when read
type VRFKeyData struct {
	Type       string           `json:"type"`
	ID         string           `json:"id"`
	Attributes VRFKeyAttributes `json:"attributes"`
}

// VRFKey is the model that represents the created VRF key when read
type VRFKey struct {
	Data VRFKeyData `json:"data"`
}

// VRFKeys is the model that represents the created VRF keys when read
type VRFKeys struct {
	Data []VRFKey `json:"data"`
}

// OCRKeys is the model that represents the created OCR keys when read
type OCRKeys struct {
	Data []OCRKeyData `json:"data"`
}

// OCRKey is the model that represents the created OCR keys when read
type OCRKey struct {
	Data OCRKeyData `json:"data"`
}

// OCRKeyData is the model that represents the created OCR keys when read
type OCRKeyData struct {
	Attributes OCRKeyAttributes `json:"attributes"`
	ID         string           `json:"id"`
}

// OCRKeyAttributes is the model that represents the created OCR keys when read
type OCRKeyAttributes struct {
	ConfigPublicKey       string `json:"configPublicKey"`
	OffChainPublicKey     string `json:"offChainPublicKey"`
	OnChainSigningAddress string `json:"onChainSigningAddress"`
}

// OCR2Keys is the model that represents the created OCR2 keys when read
type OCR2Keys struct {
	Data []OCR2KeyData `json:"data"`
}

// OCR2Key is the model that represents the created OCR2 keys when read
type OCR2Key struct {
	Data OCR2KeyData `json:"data"`
}

// OCR2KeyData is the model that represents the created OCR2 keys when read
type OCR2KeyData struct {
	Type       string            `json:"type"`
	Attributes OCR2KeyAttributes `json:"attributes"`
	ID         string            `json:"id"`
}

// OCR2KeyAttributes is the model that represents the created OCR2 keys when read
type OCR2KeyAttributes struct {
	ChainType         string `json:"chainType"`
	ConfigPublicKey   string `json:"configPublicKey"`
	OffChainPublicKey string `json:"offchainPublicKey"`
	OnChainPublicKey  string `json:"onchainPublicKey"`
}

// P2PKeys is the model that represents the created P2P keys when read
type P2PKeys struct {
	Data []P2PKeyData `json:"data"`
}

// P2PKey is the model that represents the created P2P keys when read
type P2PKey struct {
	Data P2PKeyData `json:"data"`
}

// P2PKeyData is the model that represents the created P2P keys when read
type P2PKeyData struct {
	Attributes P2PKeyAttributes `json:"attributes"`
}

// P2PKeyAttributes is the model that represents the created P2P keys when read
type P2PKeyAttributes struct {
	ID        int    `json:"id"`
	PeerID    string `json:"peerId"`
	PublicKey string `json:"publicKey"`
}

// CSAKeys is the model that represents the created CSA keys when read
type CSAKeys struct {
	Data []CSAKeyData `json:"data"`
}

// CSAKey is the model that represents the created CSA key when created
type CSAKey struct {
	Data CSAKeyData `json:"data"`
}

// CSAKeyData is the model that represents the created CSA key when read
type CSAKeyData struct {
	Type       string           `json:"type"`
	ID         string           `json:"id"`
	Attributes CSAKeyAttributes `json:"attributes"`
}

// CSAKeyAttributes is the model that represents the attributes of a CSA Key
type CSAKeyAttributes struct {
	PublicKey string `json:"publicKey"`
	Version   int    `json:"version"`
}

// ETHKeys is the model that represents the created ETH keys when read
type ETHKeys struct {
	Data []ETHKeyData `json:"data"`
}

// ETHKey is the model that represents the created ETH keys when read
type ETHKey struct {
	Data ETHKeyData `json:"data"`
}

// ETHKeyData is the model that represents the created ETH keys when read
type ETHKeyData struct {
	Attributes ETHKeyAttributes `json:"attributes"`
}

// ETHKeyAttributes is the model that represents the created ETH keys when read
type ETHKeyAttributes struct {
	Address    string `json:"address"`
	ETHBalance string `json:"ethBalance"`
	ChainID    string `json:"evmChainID"`
}

// TxKeys is the model that represents the created keys when read
type TxKeys struct {
	Data []TxKeyData `json:"data"`
}

// TxKey is the model that represents the created keys when read
type TxKey struct {
	Data TxKeyData `json:"data"`
}

// TxKeyData is the model that represents the created keys when read
type TxKeyData struct {
	Type       string          `json:"type"`
	ID         string          `json:"id"`
	Attributes TxKeyAttributes `json:"attributes"`
}

// TxKeyAttributes is the model that represents the created keys when read
type TxKeyAttributes struct {
	PublicKey string `json:"publicKey"`

	// starknet specific (uses contract model instead of EOA)
	AccountAddr string `json:"accountAddr,omitempty"`
	StarkKey    string `json:"starkPubKey,omitempty"`
}

type SingleTransactionDataWrapper struct {
	Data TransactionData `json:"data"`
}

type SendEtherRequest struct {
	DestinationAddress string `json:"address"`
	FromAddress        string `json:"from"`
	Amount             string `json:"amount"`
	EVMChainID         int    `json:"evmChainID,omitempty"`
	AllowHigherAmounts bool   `json:"allowHigherAmounts"`
}

// EIAttributes is the model that represents the EI keys when created and read
type EIAttributes struct {
	Name              string `json:"name,omitempty"`
	URL               string `json:"url,omitempty"`
	IncomingAccessKey string `json:"incomingAccessKey,omitempty"`
	AccessKey         string `json:"accessKey,omitempty"`
	Secret            string `json:"incomingSecret,omitempty"`
	OutgoingToken     string `json:"outgoingToken,omitempty"`
	OutgoingSecret    string `json:"outgoingSecret,omitempty"`
}

// EIKeys is the model that represents the EI configs when read
type EIKeys struct {
	Data []EIKey `json:"data"`
}

// EIKeyCreate is the model that represents the EI config when created
type EIKeyCreate struct {
	Data EIKey `json:"data"`
}

// EIKey is the model that represents the EI configs when read
type EIKey struct {
	Attributes EIAttributes `json:"attributes"`
}

type TerraChainConfig struct {
	BlockRate             null.String
	BlocksUntilTxTimeout  null.Int
	ConfirmPollPeriod     null.String
	FallbackGasPriceULuna null.String
	GasLimitMultiplier    null.Float
	MaxMsgsPerBatch       null.Int
}

// TerraChainAttributes is the model that represents the terra chain
type TerraChainAttributes struct {
	ChainID string           `json:"chainID"`
	Config  TerraChainConfig `json:"config"`
	FCDURL  string           `json:"fcdURL" db:"fcd_url"`
}

// TerraChain is the model that represents the terra chain when read
type TerraChain struct {
	Attributes TerraChainAttributes `json:"attributes"`
}

// TerraChainCreate is the model that represents the terra chain when created
type TerraChainCreate struct {
	Data TerraChain `json:"data"`
}

// TerraNodeAttributes is the model that represents the terra noded
type TerraNodeAttributes struct {
	Name          string `json:"name"`
	TerraChainID  string `json:"terraChainId"`
	TendermintURL string `json:"tendermintURL" db:"tendermint_url"`
}

// TerraNode is the model that represents the terra node when read
type TerraNode struct {
	Attributes TerraNodeAttributes `json:"attributes"`
}

// TerraNodeCreate is the model that represents the terra node when created
type TerraNodeCreate struct {
	Data TerraNode `json:"data"`
}

type SolanaChainConfig struct {
	BlockRate           null.String
	ConfirmPollPeriod   null.String
	OCR2CachePollPeriod null.String
	OCR2CacheTTL        null.String
	TxTimeout           null.String
	SkipPreflight       null.Bool
	Commitment          null.String
}

// SolanaChainAttributes is the model that represents the solana chain
type SolanaChainAttributes struct {
	ChainID string            `json:"chainID"`
	Config  SolanaChainConfig `json:"config"`
}

// SolanaChain is the model that represents the solana chain when read
type SolanaChain struct {
	Attributes SolanaChainAttributes `json:"attributes"`
}

// SolanaChainCreate is the model that represents the solana chain when created
type SolanaChainCreate struct {
	Data SolanaChain `json:"data"`
}

// SolanaNodeAttributes is the model that represents the solana noded
type SolanaNodeAttributes struct {
	Name          string `json:"name"`
	SolanaChainID string `json:"solanaChainId" db:"solana_chain_id"`
	SolanaURL     string `json:"solanaURL" db:"solana_url"`
}

// SolanaNode is the model that represents the solana node when read
type SolanaNode struct {
	Attributes SolanaNodeAttributes `json:"attributes"`
}

// SolanaNodeCreate is the model that represents the solana node when created
type SolanaNodeCreate struct {
	Data SolanaNode `json:"data"`
}

type StarkNetChainConfig struct {
	OCR2CachePollPeriod null.String
	OCR2CacheTTL        null.String
	RequestTimeout      null.String
	TxTimeout           null.Bool
	TxSendFrequency     null.String
	TxMaxBatchSize      null.String
}

// StarkNetChainAttributes is the model that represents the starknet chain
type StarkNetChainAttributes struct {
	Type    string              `json:"type"`
	ChainID string              `json:"chainID"`
	Config  StarkNetChainConfig `json:"config"`
}

// StarkNetChain is the model that represents the starknet chain when read
type StarkNetChain struct {
	Attributes StarkNetChainAttributes `json:"attributes"`
}

// StarkNetChainCreate is the model that represents the starknet chain when created
type StarkNetChainCreate struct {
	Data StarkNetChain `json:"data"`
}

// StarkNetNodeAttributes is the model that represents the starknet node
type StarkNetNodeAttributes struct {
	Name    string `json:"name"`
	ChainID string `json:"chainId"`
	Url     string `json:"url"`
}

// StarkNetNode is the model that represents the starknet node when read
type StarkNetNode struct {
	Attributes StarkNetNodeAttributes `json:"attributes"`
}

// StarkNetNodeCreate is the model that represents the starknet node when created
type StarkNetNodeCreate struct {
	Data StarkNetNode `json:"data"`
}

// SpecForm is the form used when creating a v2 job spec, containing the TOML of the v2 job
type SpecForm struct {
	TOML string `json:"toml"`
}

// Spec represents a job specification that contains information about the job spec
type Spec struct {
	Data SpecData `json:"data"`
}

// SpecData contains the ID of the job spec
type SpecData struct {
	ID string `json:"id"`
}

// JobForm is the form used when creating a v2 job spec, containing the TOML of the v2 job
type JobForm struct {
	TOML string `json:"toml"`
}

// Job contains the job data for a given job
type Job struct {
	Data JobData `json:"data"`
}

// JobData contains the ID for a given job
type JobData struct {
	ID string `json:"id"`
}

// JobSpec represents the different possible job types that Chainlink nodes can handle
type JobSpec interface {
	Type() string
	// String Returns TOML representation of the job
	String() (string, error)
}

// CronJobSpec represents a cron job spec
type CronJobSpec struct {
	Schedule          string `toml:"schedule"`          // CRON job style schedule string
	ObservationSource string `toml:"observationSource"` // List of commands for the Chainlink node
}

// Type is cron
func (c *CronJobSpec) Type() string { return "cron" }

// String representation of the job
func (c *CronJobSpec) String() (string, error) {
	cronJobTemplateString := `type     = "cron"
schemaVersion     = 1
schedule          = "{{.Schedule}}"
observationSource = """
{{.ObservationSource}}
"""`
	return marshallTemplate(c, "CRON Job", cronJobTemplateString)
}

// PipelineSpec common API call pipeline
type PipelineSpec struct {
	BridgeTypeAttributes BridgeTypeAttributes
	DataPath             string
}

// Type is common_pipeline
func (d *PipelineSpec) Type() string {
	return "common_pipeline"
}

// String representation of the pipeline
func (d *PipelineSpec) String() (string, error) {
	sourceString := `
		fetch [type=bridge name="{{.BridgeTypeAttributes.Name}}" requestData="{{.BridgeTypeAttributes.RequestData}}"];
		parse [type=jsonparse path="{{.DataPath}}"];
		fetch -> parse;`
	return marshallTemplate(d, "API call pipeline template", sourceString)
}

// VRFV2TxPipelineSpec VRFv2 request with tx callback
type VRFV2TxPipelineSpec struct {
	Address string
}

// Type returns the type of the pipeline
func (d *VRFV2TxPipelineSpec) Type() string {
	return "vrf_pipeline_v2"
}

// String representation of the pipeline
func (d *VRFV2TxPipelineSpec) String() (string, error) {
	sourceString := `
decode_log   [type=ethabidecodelog
             abi="RandomWordsRequested(bytes32 indexed keyHash,uint256 requestId,uint256 preSeed,uint64 indexed subId,uint16 minimumRequestConfirmations,uint32 callbackGasLimit,uint32 numWords,address indexed sender)"
             data="$(jobRun.logData)"
             topics="$(jobRun.logTopics)"]
vrf          [type=vrfv2
             publicKey="$(jobSpec.publicKey)"
             requestBlockHash="$(jobRun.logBlockHash)"
             requestBlockNumber="$(jobRun.logBlockNumber)"
             topics="$(jobRun.logTopics)"]
estimate_gas [type=estimategaslimit
             to="{{ .Address }}"
             multiplier="1.1"
             data="$(vrf.output)"]
simulate [type=ethcall
          to="{{ .Address }}"
          gas="$(estimate_gas)"
          gasPrice="$(jobSpec.maxGasPrice)"
          extractRevertReason=true
          contract="{{ .Address }}"
          data="$(vrf.output)"]
decode_log->vrf->estimate_gas->simulate`
	return marshallTemplate(d, "VRFV2 pipeline template", sourceString)
}

// VRFTxPipelineSpec VRF request with tx callback
type VRFTxPipelineSpec struct {
	Address string
}

// Type returns the type of the pipeline
func (d *VRFTxPipelineSpec) Type() string {
	return "vrf_pipeline"
}

// String representation of the pipeline
func (d *VRFTxPipelineSpec) String() (string, error) {
	sourceString := `
decode_log   [type=ethabidecodelog
              abi="RandomnessRequest(bytes32 keyHash,uint256 seed,bytes32 indexed jobID,address sender,uint256 fee,bytes32 requestID)"
              data="$(jobRun.logData)"
              topics="$(jobRun.logTopics)"]
vrf          [type=vrf
              publicKey="$(jobSpec.publicKey)"
              requestBlockHash="$(jobRun.logBlockHash)"
              requestBlockNumber="$(jobRun.logBlockNumber)"
              topics="$(jobRun.logTopics)"]
encode_tx    [type=ethabiencode
              abi="fulfillRandomnessRequest(bytes proof)"
              data="{\\"proof\\": $(vrf)}"]
submit_tx  [type=ethtx to="{{.Address}}"
            data="$(encode_tx)"
            txMeta="{\\"requestTxHash\\": $(jobRun.logTxHash),\\"requestID\\": $(decode_log.requestID),\\"jobID\\": $(jobSpec.databaseID)}"]
decode_log->vrf->encode_tx->submit_tx`
	return marshallTemplate(d, "VRF pipeline template", sourceString)
}

// DirectRequestTxPipelineSpec oracle request with tx callback
type DirectRequestTxPipelineSpec struct {
	BridgeTypeAttributes BridgeTypeAttributes
	DataPath             string
}

// Type returns the type of the pipeline
func (d *DirectRequestTxPipelineSpec) Type() string {
	return "directrequest_pipeline"
}

// String representation of the pipeline
func (d *DirectRequestTxPipelineSpec) String() (string, error) {
	sourceString := `
            decode_log   [type=ethabidecodelog
                         abi="OracleRequest(bytes32 indexed specId, address requester, bytes32 requestId, uint256 payment, address callbackAddr, bytes4 callbackFunctionId, uint256 cancelExpiration, uint256 dataVersion, bytes data)"
                         data="$(jobRun.logData)"
                         topics="$(jobRun.logTopics)"]
			encode_tx  [type=ethabiencode
                        abi="fulfill(bytes32 _requestId, uint256 _data)"
                        data=<{
                          "_requestId": $(decode_log.requestId),
                          "_data": $(parse)
                         }>
                       ]
			fetch  [type=bridge name="{{.BridgeTypeAttributes.Name}}" requestData="{{.BridgeTypeAttributes.RequestData}}"];
			parse  [type=jsonparse path="{{.DataPath}}"]
            submit [type=ethtx to="$(decode_log.requester)" data="$(encode_tx)" failOnRevert=true]
			decode_log -> fetch -> parse -> encode_tx -> submit`
	return marshallTemplate(d, "Direct request pipeline template", sourceString)
}

// DirectRequestJobSpec represents a direct request spec
type DirectRequestJobSpec struct {
	Name                     string `toml:"name"`
	ContractAddress          string `toml:"contractAddress"`
	ExternalJobID            string `toml:"externalJobID"`
	MinIncomingConfirmations string `toml:"minIncomingConfirmations"`
	ObservationSource        string `toml:"observationSource"` // List of commands for the Chainlink node
}

// Type returns the type of the pipeline
func (d *DirectRequestJobSpec) Type() string { return "directrequest" }

// String representation of the pipeline
func (d *DirectRequestJobSpec) String() (string, error) {
	directRequestTemplateString := `type     = "directrequest"
schemaVersion     = 1
name              = "{{.Name}}"
maxTaskDuration   = "99999s"
contractAddress   = "{{.ContractAddress}}"
externalJobID     = "{{.ExternalJobID}}"
minIncomingConfirmations = {{.MinIncomingConfirmations}}
observationSource = """
{{.ObservationSource}}
"""`
	return marshallTemplate(d, "Direct Request Job", directRequestTemplateString)
}

// FluxMonitorJobSpec represents a flux monitor spec
type FluxMonitorJobSpec struct {
	Name              string        `toml:"name"`
	ContractAddress   string        `toml:"contractAddress"`   // Address of the Flux Monitor script
	Precision         int           `toml:"precision"`         // Optional
	Threshold         float32       `toml:"threshold"`         // Optional
	AbsoluteThreshold float32       `toml:"absoluteThreshold"` // Optional
	IdleTimerPeriod   time.Duration `toml:"idleTimerPeriod"`   // Optional
	IdleTimerDisabled bool          `toml:"idleTimerDisabled"` // Optional
	PollTimerPeriod   time.Duration `toml:"pollTimerPeriod"`   // Optional
	PollTimerDisabled bool          `toml:"pollTimerDisabled"` // Optional
	MaxTaskDuration   time.Duration `toml:"maxTaskDuration"`   // Optional
	ObservationSource string        `toml:"observationSource"` // List of commands for the Chainlink node
}

// Type returns the type of the job
func (f *FluxMonitorJobSpec) Type() string { return "fluxmonitor" }

// String representation of the job
func (f *FluxMonitorJobSpec) String() (string, error) {
	fluxMonitorTemplateString := `type              = "fluxmonitor"
schemaVersion     = 1
name              = "{{.Name}}"
contractAddress   = "{{.ContractAddress}}"
precision         ={{if not .Precision}} 0 {{else}} {{.Precision}} {{end}}
threshold         ={{if not .Threshold}} 0.5 {{else}} {{.Threshold}} {{end}}
absoluteThreshold ={{if not .AbsoluteThreshold}} 0.1 {{else}} {{.AbsoluteThreshold}} {{end}}

idleTimerPeriod   ={{if not .IdleTimerPeriod}} "1ms" {{else}} "{{.IdleTimerPeriod}}" {{end}}
idleTimerDisabled ={{if not .IdleTimerDisabled}} false {{else}} {{.IdleTimerDisabled}} {{end}}

pollTimerPeriod   ={{if not .PollTimerPeriod}} "1m" {{else}} "{{.PollTimerPeriod}}" {{end}}
pollTimerDisabled ={{if not .PollTimerDisabled}} false {{else}} {{.PollTimerDisabled}} {{end}}

maxTaskDuration = {{if not .Precision}} "180s" {{else}} {{.Precision}} {{end}}

observationSource = """
{{.ObservationSource}}
"""`
	return marshallTemplate(f, "Flux Monitor Job", fluxMonitorTemplateString)
}

// KeeperJobSpec represents a V2 keeper spec
type KeeperJobSpec struct {
	Name                     string `toml:"name"`
	ContractAddress          string `toml:"contractAddress"`
	FromAddress              string `toml:"fromAddress"` // Hex representation of the from address
	MinIncomingConfirmations int    `toml:"minIncomingConfirmations"`
}

// Type returns the type of the job
func (k *KeeperJobSpec) Type() string { return "keeper" }

// String representation of the job
func (k *KeeperJobSpec) String() (string, error) {
	keeperTemplateString := `
type                     = "keeper"
schemaVersion            = 1
name                     = "{{.Name}}"
contractAddress          = "{{.ContractAddress}}"
fromAddress              = "{{.FromAddress}}"
minIncomingConfirmations = {{.MinIncomingConfirmations}}
`
	return marshallTemplate(k, "Keeper Job", keeperTemplateString)
}

// OCRBootstrapJobSpec represents the spec for bootstrapping an OCR job, given to one node that then must be linked
// back to by others by OCRTaskJobSpecs
type OCRBootstrapJobSpec struct {
	Name                     string        `toml:"name"`
	BlockChainTimeout        time.Duration `toml:"blockchainTimeout"`                      // Optional
	ContractConfirmations    int           `toml:"contractConfigConfirmations"`            // Optional
	TrackerPollInterval      time.Duration `toml:"contractConfigTrackerPollInterval"`      // Optional
	TrackerSubscribeInterval time.Duration `toml:"contractConfigTrackerSubscribeInterval"` // Optional
	ContractAddress          string        `toml:"contractAddress"`                        // Address of the OCR contract
	IsBootstrapPeer          bool          `toml:"isBootstrapPeer"`                        // Typically true
	P2PPeerID                string        `toml:"p2pPeerID"`                              // This node's P2P ID
}

// Type returns the type of the job
func (o *OCRBootstrapJobSpec) Type() string { return "offchainreporting" }

// String representation of the job
func (o *OCRBootstrapJobSpec) String() (string, error) {
	ocrTemplateString := `type = "offchainreporting"
schemaVersion                          = 1
blockchainTimeout                      ={{if not .BlockChainTimeout}} "20s" {{else}} {{.BlockChainTimeout}} {{end}}
contractConfigConfirmations            ={{if not .ContractConfirmations}} 3 {{else}} {{.ContractConfirmations}} {{end}}
contractConfigTrackerPollInterval      ={{if not .TrackerPollInterval}} "1m" {{else}} {{.TrackerPollInterval}} {{end}}
contractConfigTrackerSubscribeInterval ={{if not .TrackerSubscribeInterval}} "2m" {{else}} {{.TrackerSubscribeInterval}} {{end}}
contractAddress                        = "{{.ContractAddress}}"
p2pBootstrapPeers                      = []
isBootstrapPeer                        = {{.IsBootstrapPeer}}
p2pPeerID                              = "{{.P2PPeerID}}"`
	return marshallTemplate(o, "OCR Bootstrap Job", ocrTemplateString)
}

// OCRTaskJobSpec represents an OCR job that is given to other nodes, meant to communicate with the bootstrap node,
// and provide their answers
type OCRTaskJobSpec struct {
	Name                     string        `toml:"name"`
	BlockChainTimeout        time.Duration `toml:"blockchainTimeout"`                      // Optional
	ContractConfirmations    int           `toml:"contractConfigConfirmations"`            // Optional
	TrackerPollInterval      time.Duration `toml:"contractConfigTrackerPollInterval"`      // Optional
	TrackerSubscribeInterval time.Duration `toml:"contractConfigTrackerSubscribeInterval"` // Optional
	ForwardingAllowed        bool          `toml:"forwardingAllowed"`                      // Optional, by default false
	ContractAddress          string        `toml:"contractAddress"`                        // Address of the OCR contract
	P2PBootstrapPeers        []*Chainlink  `toml:"p2pBootstrapPeers"`                      // P2P ID of the bootstrap node
	IsBootstrapPeer          bool          `toml:"isBootstrapPeer"`                        // Typically false
	P2PPeerID                string        `toml:"p2pPeerID"`                              // This node's P2P ID
	KeyBundleID              string        `toml:"keyBundleID"`                            // ID of this node's OCR key bundle
	MonitoringEndpoint       string        `toml:"monitoringEndpoint"`                     // Typically "chain.link:4321"
	TransmitterAddress       string        `toml:"transmitterAddress"`                     // ETH address this node will use to transmit its answer
	ObservationSource        string        `toml:"observationSource"`                      // List of commands for the Chainlink node
}

// P2PData holds the remote ip and the peer id and port
type P2PData struct {
	RemoteIP   string
	RemotePort string
	PeerID     string
}

func (p P2PData) P2PV2Bootstrapper() string {
	if p.RemotePort == "" {
		p.RemotePort = "6690"
	}
	return fmt.Sprintf("%s@%s:%s", p.PeerID, p.RemoteIP, p.RemotePort)
}

// Type returns the type of the job
func (o *OCRTaskJobSpec) Type() string { return "offchainreporting" }

// String representation of the job
func (o *OCRTaskJobSpec) String() (string, error) {
	// Pre-process P2P data for easier templating
	peers := []P2PData{}
	for _, peer := range o.P2PBootstrapPeers {
		p2pKeys, err := peer.MustReadP2PKeys()
		if err != nil {
			return "", err
		}
		peers = append(peers, P2PData{
			RemoteIP: peer.RemoteIP(),
			PeerID:   p2pKeys.Data[0].Attributes.PeerID,
		})
	}
	specWrap := struct {
		Name                     string
		BlockChainTimeout        time.Duration
		ContractConfirmations    int
		TrackerPollInterval      time.Duration
		TrackerSubscribeInterval time.Duration
		ContractAddress          string
		P2PBootstrapPeers        []P2PData
		IsBootstrapPeer          bool
		P2PPeerID                string
		KeyBundleID              string
		MonitoringEndpoint       string
		TransmitterAddress       string
		ObservationSource        string
		ForwardingAllowed        bool
	}{
		Name:                     o.Name,
		BlockChainTimeout:        o.BlockChainTimeout,
		ContractConfirmations:    o.ContractConfirmations,
		TrackerPollInterval:      o.TrackerPollInterval,
		TrackerSubscribeInterval: o.TrackerSubscribeInterval,
		ContractAddress:          o.ContractAddress,
		P2PBootstrapPeers:        peers,
		IsBootstrapPeer:          o.IsBootstrapPeer,
		P2PPeerID:                o.P2PPeerID,
		KeyBundleID:              o.KeyBundleID,
		MonitoringEndpoint:       o.MonitoringEndpoint,
		TransmitterAddress:       o.TransmitterAddress,
		ObservationSource:        o.ObservationSource,
		ForwardingAllowed:        o.ForwardingAllowed,
	}
	// Results in /dns4//tcp/6690/p2p/12D3KooWAuC9xXBnadsYJpqzZZoB4rMRWqRGpxCrr2mjS7zCoAdN\
	ocrTemplateString := `type = "offchainreporting"
schemaVersion                          = 1
blockchainTimeout                      ={{if not .BlockChainTimeout}} "20s" {{else}} {{.BlockChainTimeout}} {{end}}
contractConfigConfirmations            ={{if not .ContractConfirmations}} 3 {{else}} {{.ContractConfirmations}} {{end}}
contractConfigTrackerPollInterval      ={{if not .TrackerPollInterval}} "1m" {{else}} {{.TrackerPollInterval}} {{end}}
contractConfigTrackerSubscribeInterval ={{if not .TrackerSubscribeInterval}} "2m" {{else}} {{.TrackerSubscribeInterval}} {{end}}
contractAddress                        = "{{.ContractAddress}}"
{{if .P2PBootstrapPeers}}
p2pBootstrapPeers                      = [
  {{range $peer := .P2PBootstrapPeers}}
  "/dns4/{{$peer.RemoteIP}}/tcp/6690/p2p/{{$peer.PeerID}}",
  {{end}}
]
{{else}}
p2pBootstrapPeers                      = []
{{end}}
isBootstrapPeer                        = {{.IsBootstrapPeer}}
p2pPeerID                              = "{{.P2PPeerID}}"
keyBundleID                            = "{{.KeyBundleID}}"
monitoringEndpoint                     ={{if not .MonitoringEndpoint}} "chain.link:4321" {{else}} "{{.MonitoringEndpoint}}" {{end}}
transmitterAddress                     = "{{.TransmitterAddress}}"
forwardingAllowed					   = {{.ForwardingAllowed}}
observationSource                      = """
{{.ObservationSource}}
"""`

	return marshallTemplate(specWrap, "OCR Job", ocrTemplateString)
}

<<<<<<< HEAD
// These are temporarily here until we find a fix for issue 53656/soak-test-compilation-broken-on-macos-m1
// there is some compilation issue with cosmwasm
// once fixed replace with /core/services/job/models.go versions again
type TempOCR2PluginType string

const (
	Median  TempOCR2PluginType = "median"
	DKG     TempOCR2PluginType = "dkg"
	OCR2VRF TempOCR2PluginType = "ocr2vrf"
	// CCIPRelay refers to the ccip.CCIPRelay plugin
	CCIPRelay TempOCR2PluginType = "ccip-relay"
	// CCIPExecution refers to the ccip.CCIPExecution plugin
	CCIPExecution TempOCR2PluginType = "ccip-execution"
)

type TempJSONConfig map[string]interface{}
type TempOCR2OracleSpec struct {
	ID                                int32              `toml:"-"`
	ContractID                        string             `toml:"contractID"`
	Relay                             relay.Network      `toml:"relay"`
	RelayConfig                       TempJSONConfig     `toml:"relayConfig"`
	P2PV2Bootstrappers                pq.StringArray     `toml:"p2pv2Bootstrappers"`
	OCRKeyBundleID                    null.String        `toml:"ocrKeyBundleID"`
	MonitoringEndpoint                null.String        `toml:"monitoringEndpoint"`
	TransmitterID                     null.String        `toml:"transmitterID"`
	BlockchainTimeout                 models.Interval    `toml:"blockchainTimeout"`
	ContractConfigTrackerPollInterval models.Interval    `toml:"contractConfigTrackerPollInterval"`
	ContractConfigConfirmations       uint16             `toml:"contractConfigConfirmations"`
	PluginConfig                      TempJSONConfig     `toml:"pluginConfig"`
	PluginType                        TempOCR2PluginType `toml:"pluginType"`
	CreatedAt                         time.Time          `toml:"-"`
	UpdatedAt                         time.Time          `toml:"-"`
}

=======
>>>>>>> 84ac9637
// OCR2TaskJobSpec represents an OCR2 job that is given to other nodes, meant to communicate with the bootstrap node,
// and provide their answers
type OCR2TaskJobSpec struct {
	Name              string `toml:"name"`
	JobType           string `toml:"type"`
	OCR2OracleSpec    job.OCR2OracleSpec
	ObservationSource string `toml:"observationSource"` // List of commands for the Chainlink node
}

// Type returns the type of the job
func (o *OCR2TaskJobSpec) Type() string { return o.JobType }

// String representation of the job
func (o *OCR2TaskJobSpec) String() (string, error) {
	specWrap := struct {
		Name                     string
		JobType                  string
		ContractID               string
		Relay                    string
		PluginType               string
		RelayConfig              map[string]interface{}
		PluginConfig             map[string]interface{}
		P2PV2Bootstrappers       []string
		OCRKeyBundleID           string
		MonitoringEndpoint       string
		TransmitterID            string
		BlockchainTimeout        time.Duration
		TrackerSubscribeInterval time.Duration
		TrackerPollInterval      time.Duration
		ContractConfirmations    uint16
		ObservationSource        string
	}{
		Name:                  o.Name,
		JobType:               o.JobType,
		ContractID:            o.OCR2OracleSpec.ContractID,
		Relay:                 string(o.OCR2OracleSpec.Relay),
		PluginType:            string(o.OCR2OracleSpec.PluginType),
		RelayConfig:           o.OCR2OracleSpec.RelayConfig,
		PluginConfig:          o.OCR2OracleSpec.PluginConfig,
		P2PV2Bootstrappers:    o.OCR2OracleSpec.P2PV2Bootstrappers,
		OCRKeyBundleID:        o.OCR2OracleSpec.OCRKeyBundleID.String,
		MonitoringEndpoint:    o.OCR2OracleSpec.MonitoringEndpoint.String,
		TransmitterID:         o.OCR2OracleSpec.TransmitterID.String,
		BlockchainTimeout:     o.OCR2OracleSpec.BlockchainTimeout.Duration(),
		ContractConfirmations: o.OCR2OracleSpec.ContractConfigConfirmations,
		TrackerPollInterval:   o.OCR2OracleSpec.ContractConfigTrackerPollInterval.Duration(),
		ObservationSource:     o.ObservationSource,
	}
	ocr2TemplateString := `type = "{{ .JobType }}"
schemaVersion                          = 1
blockchainTimeout                      ={{if not .BlockchainTimeout}} "20s" {{else}} "{{.BlockchainTimeout}}" {{end}}
contractConfigConfirmations            ={{if not .ContractConfirmations}} 3 {{else}} {{.ContractConfirmations}} {{end}}
contractConfigTrackerPollInterval      ={{if not .TrackerPollInterval}} "1m" {{else}} "{{.TrackerPollInterval}}" {{end}}
contractConfigTrackerSubscribeInterval ={{if not .TrackerSubscribeInterval}} "2m" {{else}} "{{.TrackerSubscribeInterval}}" {{end}}
name 																	 = "{{.Name}}"
relay																	 = "{{.Relay}}"
contractID		                         = "{{.ContractID}}"
{{if .P2PV2Bootstrappers}}
p2pv2Bootstrappers                      = [
  {{range .P2PV2Bootstrappers}}"{{.}}",
  {{end}}
]
{{else}}
p2pv2Bootstrappers                      = []
{{end}}
monitoringEndpoint                     ={{if not .MonitoringEndpoint}} "chain.link:4321" {{else}} "{{.MonitoringEndpoint}}" {{end}}
{{if eq .JobType "offchainreporting2" }}
pluginType                             = "{{ .PluginType }}"
ocrKeyBundleID                         = "{{.OCRKeyBundleID}}"
transmitterID                     		 = "{{.TransmitterID}}"
observationSource                      = """
{{.ObservationSource}}
"""
[pluginConfig]
{{range $key, $value := .PluginConfig}}
{{$key}} = {{$value}}
{{end}}
{{end}}
[relayConfig]
{{range $key, $value := .RelayConfig}}
{{$key}} = {{$value}}
{{end}}`

	return marshallTemplate(specWrap, "OCR2 Job", ocr2TemplateString)
}

// VRFV2JobSpec represents a VRFV2 job
type VRFV2JobSpec struct {
	Name                     string        `toml:"name"`
	CoordinatorAddress       string        `toml:"coordinatorAddress"` // Address of the VRF Coordinator contract
	PublicKey                string        `toml:"publicKey"`          // Public key of the proving key
	ExternalJobID            string        `toml:"externalJobID"`
	ObservationSource        string        `toml:"observationSource"` // List of commands for the Chainlink node
	MinIncomingConfirmations int           `toml:"minIncomingConfirmations"`
	FromAddress              string        `toml:"fromAddress"`
	EVMChainID               string        `toml:"evmChainID"`
	BatchFulfillmentEnabled  bool          `toml:"batchFulfillmentEnabled"`
	BackOffInitialDelay      time.Duration `toml:"backOffInitialDelay"`
	BackOffMaxDelay          time.Duration `toml:"backOffMaxDelay"`
}

// Type returns the type of the job
func (v *VRFV2JobSpec) Type() string { return "vrf" }

// String representation of the job
func (v *VRFV2JobSpec) String() (string, error) {
	vrfTemplateString := `
type                     = "vrf"
schemaVersion            = 1
name                     = "{{.Name}}"
coordinatorAddress       = "{{.CoordinatorAddress}}"
fromAddress              = "{{.FromAddress}}"
evmChainID               = "{{.EVMChainID}}"
minIncomingConfirmations = {{.MinIncomingConfirmations}}
publicKey                = "{{.PublicKey}}"
externalJobID            = "{{.ExternalJobID}}"
batchFulfillmentEnabled = {{.BatchFulfillmentEnabled}}
backoffInitialDelay     = "{{.BackOffInitialDelay}}"
backoffMaxDelay         = "{{.BackOffMaxDelay}}"
observationSource = """
{{.ObservationSource}}
"""
`
	return marshallTemplate(v, "VRFV2 Job", vrfTemplateString)
}

// VRFJobSpec represents a VRF job
type VRFJobSpec struct {
	Name                     string `toml:"name"`
	CoordinatorAddress       string `toml:"coordinatorAddress"` // Address of the VRF Coordinator contract
	PublicKey                string `toml:"publicKey"`          // Public key of the proving key
	ExternalJobID            string `toml:"externalJobID"`
	ObservationSource        string `toml:"observationSource"` // List of commands for the Chainlink node
	MinIncomingConfirmations int    `toml:"minIncomingConfirmations"`
}

// Type returns the type of the job
func (v *VRFJobSpec) Type() string { return "vrf" }

// String representation of the job
func (v *VRFJobSpec) String() (string, error) {
	vrfTemplateString := `
type                     = "vrf"
schemaVersion            = 1
name                     = "{{.Name}}"
coordinatorAddress       = "{{.CoordinatorAddress}}"
minIncomingConfirmations = {{.MinIncomingConfirmations}}
publicKey                = "{{.PublicKey}}"
externalJobID            = "{{.ExternalJobID}}"
observationSource = """
{{.ObservationSource}}
"""
`
	return marshallTemplate(v, "VRF Job", vrfTemplateString)
}

// BlockhashStoreJobSpec represents a blockhashstore job
type BlockhashStoreJobSpec struct {
	Name                  string `toml:"name"`
	CoordinatorV2Address  string `toml:"coordinatorV2Address"` // Address of the VRF Coordinator contract
	WaitBlocks            int    `toml:"waitBlocks"`
	LookbackBlocks        int    `toml:"lookbackBlocks"`
	BlockhashStoreAddress string `toml:"blockhashStoreAddress"`
	PollPeriod            string `toml:"pollPeriod"`
	RunTimeout            string `toml:"runTimeout"`
	EVMChainID            string `toml:"evmChainID"`
}

// Type returns the type of the job
func (b *BlockhashStoreJobSpec) Type() string { return "blockhashstore" }

// String representation of the job
func (b *BlockhashStoreJobSpec) String() (string, error) {
	vrfTemplateString := `
type                     = "blockhashstore"
schemaVersion            = 1
name                     = "{{.Name}}"
coordinatorV2Address     = "{{.CoordinatorV2Address}}"
waitBlocks               = {{.WaitBlocks}}
lookbackBlocks           = {{.LookbackBlocks}}
blockhashStoreAddress    = "{{.BlockhashStoreAddress}}"
pollPeriod               = "{{.PollPeriod}}"
runTimeout               = "{{.RunTimeout}}"
evmChainID               = "{{.EVMChainID}}"
`
	return marshallTemplate(b, "BlockhashStore Job", vrfTemplateString)
}

// WebhookJobSpec reprsents a webhook job
type WebhookJobSpec struct {
	Name              string `toml:"name"`
	Initiator         string `toml:"initiator"`         // External initiator name
	InitiatorSpec     string `toml:"initiatorSpec"`     // External initiator spec object in stringified form
	ObservationSource string `toml:"observationSource"` // List of commands for the Chainlink node
}

// Type returns the type of the job
func (w *WebhookJobSpec) Type() string { return "webhook" }

// String representation of the job
func (w *WebhookJobSpec) String() (string, error) {
	webHookTemplateString := `type = "webhook"
schemaVersion      = 1
name               = "{{.Name}}"
externalInitiators = [
	{ name = "{{.Initiator}}", spec = "{{.InitiatorSpec}}"}
]
observationSource = """
{{.ObservationSource}}
"""`
	return marshallTemplate(w, "Webhook Job", webHookTemplateString)
}

// ObservationSourceSpecHTTP creates a http GET task spec for json data
func ObservationSourceSpecHTTP(url string) string {
	return fmt.Sprintf(`
		fetch [type=http method=GET url="%s"];
		parse [type=jsonparse path="data,result"];
		fetch -> parse;`, url)
}

// ObservationSourceSpecBridge creates a bridge task spec for json data
func ObservationSourceSpecBridge(bta BridgeTypeAttributes) string {
	return fmt.Sprintf(`
		fetch [type=bridge name="%s" requestData="%s"];
		parse [type=jsonparse path="data,result"];
		fetch -> parse;`, bta.Name, bta.RequestData)
}

// marshallTemplate Helper to marshall templates
func marshallTemplate(jobSpec interface{}, name, templateString string) (string, error) {
	var buf bytes.Buffer
	tmpl, err := template.New(name).Parse(templateString)
	if err != nil {
		return "", err
	}
	err = tmpl.Execute(&buf, jobSpec)
	if err != nil {
		return "", err
	}
	return buf.String(), err
}

type TransactionsData struct {
	Data []TransactionData    `json:"data"`
	Meta TransactionsMetaData `json:"meta"`
}

type TransactionData struct {
	Type       string                `json:"type"`
	ID         string                `json:"id"`
	Attributes TransactionAttributes `json:"attributes"`
}

type TransactionAttributes struct {
	State    string `json:"state"`
	Data     string `json:"data"`
	From     string `json:"from"`
	To       string `json:"to"`
	Value    string `json:"value"`
	ChainID  string `json:"evmChainID"`
	GasLimit string `json:"gasLimit"`
	GasPrice string `json:"gasPrice"`
	Hash     string `json:"hash"`
	RawHex   string `json:"rawHex"`
	Nonce    string `json:"nonce"`
	SentAt   string `json:"sentAt"`
}

type TransactionsMetaData struct {
	Count int `json:"count"`
}

// ChainlinkProfileResults holds the results of asking the Chainlink node to run a PPROF session
type ChainlinkProfileResults struct {
	Reports                 []*ChainlinkProfileResult
	ScheduledProfileSeconds int // How long the profile was scheduled to last
	ActualRunSeconds        int // How long the target function to profile actually took to execute
	NodeIndex               int
}

// ChainlinkProfileResult contains the result of a single PPROF run
type ChainlinkProfileResult struct {
	Type string
	Data []byte
}

// NewBlankChainlinkProfileResults returns all the standard types of profile results with blank data
func NewBlankChainlinkProfileResults() *ChainlinkProfileResults {
	results := &ChainlinkProfileResults{
		Reports: make([]*ChainlinkProfileResult, 0),
	}
	profileStrings := []string{
		"allocs", // A sampling of all past memory allocations
		"block",  // Stack traces that led to blocking on synchronization primitives
		// "cmdline",      // The command line invocation of the current program
		"goroutine",    // Stack traces of all current goroutines
		"heap",         // A sampling of memory allocations of live objects.
		"mutex",        // Stack traces of holders of contended mutexes
		"profile",      // CPU profile.
		"threadcreate", // Stack traces that led to the creation of new OS threads
		"trace",        // A trace of execution of the current program.
	}
	for _, profile := range profileStrings {
		results.Reports = append(results.Reports, &ChainlinkProfileResult{Type: profile})
	}
	return results
}

type CLNodesWithKeys struct {
	Node       *Chainlink
	KeysBundle NodeKeysBundle
}

// Forwarder the model that represents the created Forwarder when created
type Forwarder struct {
	Data ForwarderData `json:"data"`
}

// Forwarders is the model that represents the created Forwarders when read
type Forwarders struct {
	Data []Forwarder `json:"data"`
}

// ForwarderData is the model that represents the created Forwarder when read
type ForwarderData struct {
	ID        string    `json:"id"`
	Address   string    `json:"address"`
	ChainID   string    `json:"chainId"`
	CreatedAt time.Time `json:"createdAt"`
	UpdatedAt time.Time `json:"updatedAt"`
}

// ForwarderAttributes is the model that represents attributes of a Forwarder
type ForwarderAttributes struct {
	Address string `json:"address"`
	ChainID string `json:"chainID"`
}<|MERGE_RESOLUTION|>--- conflicted
+++ resolved
@@ -914,43 +914,6 @@
 	return marshallTemplate(specWrap, "OCR Job", ocrTemplateString)
 }
 
-<<<<<<< HEAD
-// These are temporarily here until we find a fix for issue 53656/soak-test-compilation-broken-on-macos-m1
-// there is some compilation issue with cosmwasm
-// once fixed replace with /core/services/job/models.go versions again
-type TempOCR2PluginType string
-
-const (
-	Median  TempOCR2PluginType = "median"
-	DKG     TempOCR2PluginType = "dkg"
-	OCR2VRF TempOCR2PluginType = "ocr2vrf"
-	// CCIPRelay refers to the ccip.CCIPRelay plugin
-	CCIPRelay TempOCR2PluginType = "ccip-relay"
-	// CCIPExecution refers to the ccip.CCIPExecution plugin
-	CCIPExecution TempOCR2PluginType = "ccip-execution"
-)
-
-type TempJSONConfig map[string]interface{}
-type TempOCR2OracleSpec struct {
-	ID                                int32              `toml:"-"`
-	ContractID                        string             `toml:"contractID"`
-	Relay                             relay.Network      `toml:"relay"`
-	RelayConfig                       TempJSONConfig     `toml:"relayConfig"`
-	P2PV2Bootstrappers                pq.StringArray     `toml:"p2pv2Bootstrappers"`
-	OCRKeyBundleID                    null.String        `toml:"ocrKeyBundleID"`
-	MonitoringEndpoint                null.String        `toml:"monitoringEndpoint"`
-	TransmitterID                     null.String        `toml:"transmitterID"`
-	BlockchainTimeout                 models.Interval    `toml:"blockchainTimeout"`
-	ContractConfigTrackerPollInterval models.Interval    `toml:"contractConfigTrackerPollInterval"`
-	ContractConfigConfirmations       uint16             `toml:"contractConfigConfirmations"`
-	PluginConfig                      TempJSONConfig     `toml:"pluginConfig"`
-	PluginType                        TempOCR2PluginType `toml:"pluginType"`
-	CreatedAt                         time.Time          `toml:"-"`
-	UpdatedAt                         time.Time          `toml:"-"`
-}
-
-=======
->>>>>>> 84ac9637
 // OCR2TaskJobSpec represents an OCR2 job that is given to other nodes, meant to communicate with the bootstrap node,
 // and provide their answers
 type OCR2TaskJobSpec struct {
