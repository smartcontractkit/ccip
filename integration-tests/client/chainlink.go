--- conflicted
+++ resolved
@@ -93,11 +93,11 @@
 	return c.Config.URL
 }
 
-<<<<<<< HEAD
 func (c *ChainlinkClient) WithRetryCount(retryCount int) *ChainlinkClient {
 	c.APIClient.SetRetryCount(retryCount)
 	return c
-=======
+}
+
 // Health returns all statuses health info
 func (c *ChainlinkClient) Health() (*HealthResponse, *http.Response, error) {
 	respBody := &HealthResponse{}
@@ -109,7 +109,6 @@
 		return nil, nil, err
 	}
 	return respBody, resp.RawResponse, err
->>>>>>> 4ff563e8
 }
 
 // CreateJobRaw creates a Chainlink job based on the provided spec string
