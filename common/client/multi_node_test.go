--- conflicted
+++ resolved
@@ -535,17 +535,10 @@
 		// setup ok and failed auxiliary nodes
 		okNode := newMockSendOnlyNode[types.ID, multiNodeRPCClient](t)
 		okNode.On("RPC").Return(okRPC).Once()
-<<<<<<< HEAD
 		okNode.On("State").Return(nodeStateAlive)
 		failedNode := newMockNode[types.ID, types.Head[Hashable], multiNodeRPCClient](t)
 		failedNode.On("RPC").Return(failedRPC).Once()
 		failedNode.On("State").Return(nodeStateAlive)
-=======
-		okNode.On("State").Return(nodeStateAlive).Once()
-		failedNode := newMockNode[types.ID, types.Head[Hashable], multiNodeRPCClient](t)
-		failedNode.On("RPC").Return(failedRPC).Once()
-		failedNode.On("State").Return(nodeStateAlive).Once()
->>>>>>> af8dbd24
 
 		// setup main node
 		mainNode := newMockNode[types.ID, types.Head[Hashable], multiNodeRPCClient](t)
@@ -566,94 +559,17 @@
 		require.NoError(t, err)
 		tests.RequireLogMessage(t, observedLogs, "Secondary node BatchCallContext failed")
 	})
-<<<<<<< HEAD
 	t.Run("Does not call BatchCallContext for unhealthy nodes", func(t *testing.T) {
-=======
-	t.Run("Skips nodes that are not alive", func(t *testing.T) {
 		// setup RPCs
 		okRPC := newMultiNodeRPCClient(t)
 		okRPC.On("BatchCallContext", mock.Anything, mock.Anything).Return(nil).Twice()
 
 		// setup ok and failed auxiliary nodes
-		okNode := newMockSendOnlyNode[types.ID, multiNodeRPCClient](t)
-		okNode.On("RPC").Return(okRPC).Once()
-		okNode.On("State").Return(nodeStateAlive).Once()
-		unhealthyNode := newMockNode[types.ID, types.Head[Hashable], multiNodeRPCClient](t)
-		unhealthyNode.On("State").Return(nodeStateUnreachable).Once()
-
-		// setup main node
-		mainNode := newMockNode[types.ID, types.Head[Hashable], multiNodeRPCClient](t)
-		mainNode.On("RPC").Return(okRPC)
-		nodeSelector := newMockNodeSelector[types.ID, types.Head[Hashable], multiNodeRPCClient](t)
-		nodeSelector.On("Select").Return(mainNode).Once()
-		mn := newTestMultiNode(t, multiNodeOpts{
-			selectionMode: NodeSelectionModeRoundRobin,
-			chainID:       types.RandomID(),
-			nodes:         []Node[types.ID, types.Head[Hashable], multiNodeRPCClient]{unhealthyNode, mainNode},
-			sendonlys:     []SendOnlyNode[types.ID, multiNodeRPCClient]{okNode},
-		})
-		mn.nodeSelector = nodeSelector
-
-		err := mn.BatchCallContextAll(tests.Context(t), nil)
-		require.NoError(t, err)
-	})
-}
-
-func TestMultiNode_SendTransaction(t *testing.T) {
-	t.Parallel()
-	t.Run("Fails if failed to select active node", func(t *testing.T) {
-		chainID := types.RandomID()
-		mn := newTestMultiNode(t, multiNodeOpts{
-			selectionMode: NodeSelectionModeRoundRobin,
-			chainID:       chainID,
-		})
-		nodeSelector := newMockNodeSelector[types.ID, types.Head[Hashable], multiNodeRPCClient](t)
-		nodeSelector.On("Select").Return(nil).Once()
-		nodeSelector.On("Name").Return("MockedNodeSelector").Once()
-		mn.nodeSelector = nodeSelector
-		err := mn.SendTransaction(tests.Context(t), nil)
-		require.EqualError(t, err, ErroringNodeError.Error())
-	})
-	t.Run("Returns error if RPC call fails for active node", func(t *testing.T) {
-		chainID := types.RandomID()
-		rpc := newMultiNodeRPCClient(t)
-		expectedError := errors.New("rpc failed to do the batch call")
-		rpc.On("SendTransaction", mock.Anything, mock.Anything).Return(expectedError).Once()
-		node := newMockNode[types.ID, types.Head[Hashable], multiNodeRPCClient](t)
-		node.On("RPC").Return(rpc)
-		nodeSelector := newMockNodeSelector[types.ID, types.Head[Hashable], multiNodeRPCClient](t)
-		nodeSelector.On("Select").Return(node).Once()
-		mn := newTestMultiNode(t, multiNodeOpts{
-			selectionMode: NodeSelectionModeRoundRobin,
-			chainID:       chainID,
-		})
-		mn.nodeSelector = nodeSelector
-		err := mn.SendTransaction(tests.Context(t), nil)
-		require.EqualError(t, err, expectedError.Error())
-	})
-	t.Run("Returns result of main node and logs secondary nodes results", func(t *testing.T) {
->>>>>>> af8dbd24
-		// setup RPCs
-		okRPC := newMultiNodeRPCClient(t)
-		okRPC.On("BatchCallContext", mock.Anything, mock.Anything).Return(nil).Twice()
-
-		// setup ok and failed auxiliary nodes
-<<<<<<< HEAD
 		healthyNode := newMockSendOnlyNode[types.ID, multiNodeRPCClient](t)
 		healthyNode.On("RPC").Return(okRPC).Once()
 		healthyNode.On("State").Return(nodeStateAlive)
 		deadNode := newMockNode[types.ID, types.Head[Hashable], multiNodeRPCClient](t)
 		deadNode.On("State").Return(nodeStateUnreachable)
-=======
-		okNode := newMockSendOnlyNode[types.ID, multiNodeRPCClient](t)
-		okNode.On("RPC").Return(okRPC).Once()
-		okNode.On("String").Return("okNode")
-		okNode.On("State").Return(nodeStateAlive).Once()
-		failedNode := newMockNode[types.ID, types.Head[Hashable], multiNodeRPCClient](t)
-		failedNode.On("RPC").Return(failedRPC).Once()
-		failedNode.On("String").Return("failedNode")
-		failedNode.On("State").Return(nodeStateAlive).Once()
->>>>>>> af8dbd24
 
 		// setup main node
 		mainNode := newMockNode[types.ID, types.Head[Hashable], multiNodeRPCClient](t)
@@ -866,7 +782,40 @@
 		tests.AssertLogCountEventually(t, observedLogs, "Node sent transaction", 2)
 		tests.AssertLogCountEventually(t, observedLogs, "RPC returned error", 1)
 	})
-<<<<<<< HEAD
+	t.Run("Skips RPCs that are unhealthy", func(t *testing.T) {
+		// setup RPCs
+		okRPC := newMultiNodeRPCClient(t)
+		okRPC.On("SendTransaction", mock.Anything, mock.Anything).Return(nil).Once()
+
+		// setup ok and failed auxiliary nodes
+		unhealthySendOnlyNode := newMockSendOnlyNode[types.ID, multiNodeRPCClient](t)
+		unhealthySendOnlyNode.On("State").Return(nodeStateUnreachable).Once()
+		unhealthyNode := newMockNode[types.ID, types.Head[Hashable], multiNodeRPCClient](t)
+		unhealthyNode.On("State").Return(nodeStateUnreachable).Once()
+
+		// setup main node
+		mainNode := newMockNode[types.ID, types.Head[Hashable], multiNodeRPCClient](t)
+		mainNode.On("RPC").Return(okRPC)
+		nodeSelector := newMockNodeSelector[types.ID, types.Head[Hashable], multiNodeRPCClient](t)
+		nodeSelector.On("Select").Return(mainNode).Once()
+		mn := newTestMultiNode(t, multiNodeOpts{
+			selectionMode: NodeSelectionModeRoundRobin,
+			chainID:       types.RandomID(),
+			nodes:         []Node[types.ID, types.Head[Hashable], multiNodeRPCClient]{unhealthyNode, mainNode},
+			sendonlys:     []SendOnlyNode[types.ID, multiNodeRPCClient]{unhealthySendOnlyNode},
+			sendOnlyErrorParser: func(err error) SendTxReturnCode {
+				if err != nil {
+					return Fatal
+				}
+
+				return Successful
+			},
+		})
+		mn.nodeSelector = nodeSelector
+
+		err := mn.SendTransaction(tests.Context(t), nil)
+		require.NoError(t, err)
+	})
 }
 
 func TestMultiNode_SendTransaction_aggregateTxResults(t *testing.T) {
@@ -962,40 +911,4 @@
 	}
 	assert.Empty(t, codesToCover, "all of the SendTxReturnCode must be covered by this test")
 
-=======
-	t.Run("Skips RPCs that are unhealthy", func(t *testing.T) {
-		// setup RPCs
-		okRPC := newMultiNodeRPCClient(t)
-		okRPC.On("SendTransaction", mock.Anything, mock.Anything).Return(nil).Once()
-
-		// setup ok and failed auxiliary nodes
-		unhealthySendOnlyNode := newMockSendOnlyNode[types.ID, multiNodeRPCClient](t)
-		unhealthySendOnlyNode.On("State").Return(nodeStateUnreachable).Once()
-		unhealthyNode := newMockNode[types.ID, types.Head[Hashable], multiNodeRPCClient](t)
-		unhealthyNode.On("State").Return(nodeStateUnreachable).Once()
-
-		// setup main node
-		mainNode := newMockNode[types.ID, types.Head[Hashable], multiNodeRPCClient](t)
-		mainNode.On("RPC").Return(okRPC)
-		nodeSelector := newMockNodeSelector[types.ID, types.Head[Hashable], multiNodeRPCClient](t)
-		nodeSelector.On("Select").Return(mainNode).Once()
-		mn := newTestMultiNode(t, multiNodeOpts{
-			selectionMode: NodeSelectionModeRoundRobin,
-			chainID:       types.RandomID(),
-			nodes:         []Node[types.ID, types.Head[Hashable], multiNodeRPCClient]{unhealthyNode, mainNode},
-			sendonlys:     []SendOnlyNode[types.ID, multiNodeRPCClient]{unhealthySendOnlyNode},
-			sendOnlyErrorParser: func(err error) SendTxReturnCode {
-				if err != nil {
-					return Fatal
-				}
-
-				return Successful
-			},
-		})
-		mn.nodeSelector = nodeSelector
-
-		err := mn.SendTransaction(tests.Context(t), nil)
-		require.NoError(t, err)
-	})
->>>>>>> af8dbd24
 }