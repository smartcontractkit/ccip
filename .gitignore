# dependencies
node_modules/
tmp/
.pnp
.pnp.js
tools/bin/abigen

/chainlink
core/chainlink

# SQLite
tools/clroot/db.sqlite3-shm
tools/clroot/db.sqlite3-wal

# Tooling caches
*.tsbuildinfo
.eslintcache

# Log files
*.log

# misc
.DS_Store
.envrc
.env*
!.github/actions/setup-postgres/.env
.direnv
.idea
.vscode/
*.iml
debug.env
*.txt

# codeship
*.aes
dockercfg
env
credentials.env
gcr_creds.env

# DB backups

cl_backup_*.tar.gz

# Test artifacts
core/cmd/TestClient_ImportExportP2PKeyBundle_test_key.json
output.txt
race.*
golangci-lint-output.txt
/golangci-lint/

# DB state
./db/
.s.PGSQL.5432.lock

# can be left behind by tests
core/cmd/vrfkey1

# Integration Tests
integration-tests/**/logs/
integration-tests/**/tmp_*
integration-tests/**/testconfig/override/**.env
integration-tests/**/secrets.toml
tests-*.xml
*.test
tmp-manifest-*.yaml
ztarrepo.tar.gz
**/test-ledger/*
__debug_bin*

# goreleaser builds
cosign.*
dist/
MacOSX*

cache
core/services/ocr2/plugins/ccip/transactions.rlp
lcov.info
!core/services/ocr2/plugins/ccip/internal/cache/


core/scripts/ccip/json/credentials
core/scripts/ccip/json/deployments
core/scripts/ccip/csv/node-wallets

# Test & linter reports
*report.xml
*report.json
*.out

contracts/yarn.lock

# Ignore DevSpace cache and log folder
.devspace/

/core/scripts/ccip/json/credentials
/core/scripts/ccip/revert-reason/bin/ccip-revert-reason

# dependencies generated after running `go mod vendor`
vendor/
go.work*

# This sometimes shows up for some reason
tools/flakeytests/coverage.txt

# Integration tests create these files
.test_summary/
.run.id

# Fuzz tests can create these files
**/testdata/fuzz/*

# Runtime test configuration that might contain secrets
<<<<<<< HEAD
override*.toml

# Pythin venv
.venv/
=======
overrides.toml

# Temp Changelog migration
CHANGELOG.md
>>>>>>> b2ab6cb6
<|MERGE_RESOLUTION|>--- conflicted
+++ resolved
@@ -111,14 +111,10 @@
 **/testdata/fuzz/*
 
 # Runtime test configuration that might contain secrets
-<<<<<<< HEAD
 override*.toml
 
 # Pythin venv
 .venv/
-=======
-overrides.toml
 
 # Temp Changelog migration
-CHANGELOG.md
->>>>>>> b2ab6cb6
+CHANGELOG.md