<<<<<<< HEAD
## goreleaser <1.14.0
project_name: ccip
=======
project_name: chainlink-devspace
>>>>>>> 5ebb6326

version: 2

env:
  - ZIG_EXEC={{ if index .Env "ZIG_EXEC"  }}{{ .Env.ZIG_EXEC }}{{ else }}zig{{ end }}
  - IMAGE_LABEL_DESCRIPTION="node of the decentralized oracle network, bridging on and off-chain computation"
  - IMAGE_LABEL_LICENSES="MIT"
  - IMAGE_LABEL_SOURCE="https://github.com/smartcontractkit/{{ .ProjectName }}"

before:
  hooks:
    - go mod tidy
    - ./tools/bin/goreleaser_utils before_hook

# See https://goreleaser.com/customization/build/
builds:
  - binary: chainlink
    id: linux-amd64
    goos:
      - linux
    goarch:
      - amd64
    hooks:
      post: ./tools/bin/goreleaser_utils build_post_hook {{ dir .Path }} {{ .Os }} {{ .Arch }}
    env:
      - CGO_ENABLED=1
      - CC=$ZIG_EXEC cc -target x86_64-linux-gnu -Wno-error=unused-command-line-argument
      - CCX=$ZIG_EXEC c++ -target x86_64-linux-gnu -Wno-error=unused-command-line-argument
    flags:
      - -trimpath
      - -buildmode=pie
    ldflags:
      - -s -w -r=$ORIGIN/libs
      - -X github.com/smartcontractkit/chainlink/v2/core/static.Version={{ .Version }}
      - -X github.com/smartcontractkit/chainlink/v2/core/static.Sha={{ .FullCommit }}

# See https://goreleaser.com/customization/docker/
dockers:
  - id: linux-amd64
    dockerfile: core/chainlink.goreleaser.Dockerfile
    use: buildx
    goos: linux
    goarch: amd64
    extra_files:
      - tmp/linux_amd64/libs
      - tmp/linux_amd64/plugins
      - tools/bin/ldd_fix
    build_flag_templates:
      - "--platform=linux/amd64"
      - "--pull"
      - "--build-arg=CHAINLINK_USER=chainlink"
      - "--build-arg=COMMIT_SHA={{ .FullCommit }}"
      - "--build-arg=CL_MEDIAN_CMD=chainlink-feeds"
      - "--build-arg=CL_MERCURY_CMD=chainlink-mercury"
      - "--build-arg=CL_SOLANA_CMD=chainlink-solana"
      - "--build-arg=CL_STARKNET_CMD=chainlink-starknet"
      - "--label=org.opencontainers.image.created={{ .Date }}"
      - "--label=org.opencontainers.image.description={{ .Env.IMAGE_LABEL_DESCRIPTION }}"
      - "--label=org.opencontainers.image.licenses={{ .Env.IMAGE_LABEL_LICENSES }}"
      - "--label=org.opencontainers.image.revision={{ .FullCommit }}"
      - "--label=org.opencontainers.image.source={{ .Env.IMAGE_LABEL_SOURCE }}"
      - "--label=org.opencontainers.image.title={{ .ProjectName }}"
      - "--label=org.opencontainers.image.version={{ .Version }}"
      - "--label=org.opencontainers.image.url={{ .Env.IMAGE_LABEL_SOURCE }}"
    image_templates:
      - "{{ .Env.IMAGE }}"

# See https://goreleaser.com/customization/docker_manifest/
docker_manifests:
  - name_template: "{{ .Env.IMAGE }}"
    image_templates:
      - "{{ .Env.IMAGE }}"

checksum:
  name_template: "checksums.txt"

snapshot:
  version_template: '{{ .Env.CHAINLINK_VERSION }}-{{ .Runtime.Goarch }}-{{ .Now.Format "2006-01-02-15-04-05Z" }}'

changelog:
  sort: asc
  filters:
    exclude:
      - "^docs:"
      - "^test:"

# See https://goreleaser.com/customization/git/
git:
  ignore_tags:
    - contracts-ccip/v1.5.0-beta.0

# modelines, feel free to remove those if you don't want/use them:
# yaml-language-server: $schema=https://goreleaser.com/static/schema.json
# vim: set ts=2 sw=2 tw=0 fo=cnqoj<|MERGE_RESOLUTION|>--- conflicted
+++ resolved
@@ -1,9 +1,5 @@
-<<<<<<< HEAD
 ## goreleaser <1.14.0
 project_name: ccip
-=======
-project_name: chainlink-devspace
->>>>>>> 5ebb6326
 
 version: 2
 
