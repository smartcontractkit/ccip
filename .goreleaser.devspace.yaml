--- conflicted
+++ resolved
@@ -1,9 +1,5 @@
-<<<<<<< HEAD
 ## goreleaser <1.14.0
 project_name: ccip
-=======
-project_name: chainlink-devspace
->>>>>>> 7b2dd3b2
 
 version: 2
 
