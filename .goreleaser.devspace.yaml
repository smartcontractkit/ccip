## goreleaser <1.14.0
<<<<<<< HEAD
project_name: ccip
=======
project_name: chainlink-devspace
>>>>>>> 05fdbbf0

env:
  - ZIG_EXEC={{ if index .Env "ZIG_EXEC"  }}{{ .Env.ZIG_EXEC }}{{ else }}zig{{ end }}
  - IMAGE_LABEL_DESCRIPTION="node of the decentralized oracle network, bridging on and off-chain computation"
  - IMAGE_LABEL_LICENSES="MIT"
  - IMAGE_LABEL_SOURCE="https://github.com/smartcontractkit/{{ .ProjectName }}"

before:
  hooks:
    - go mod tidy
    - ./tools/bin/goreleaser_utils before_hook

# See https://goreleaser.com/customization/build/
builds:
  - binary: chainlink
    id: linux-amd64
    goos:
      - linux
    goarch:
      - amd64
    hooks:
      post: ./tools/bin/goreleaser_utils build_post_hook {{ dir .Path }} {{ .Os }} {{ .Arch }}
    env:
      - CGO_ENABLED=1
      - CC=$ZIG_EXEC cc -target x86_64-linux-gnu
      - CCX=$ZIG_EXEC c++ -target x86_64-linux-gnu
    flags:
      - -trimpath
      - -buildmode=pie
    ldflags:
      - -s -w -r=$ORIGIN/libs
      - -X github.com/smartcontractkit/chainlink/v2/core/static.Version={{ .Version }}
      - -X github.com/smartcontractkit/chainlink/v2/core/static.Sha={{ .FullCommit }}

# See https://goreleaser.com/customization/docker/
dockers:
  - id: linux-amd64
    dockerfile: core/chainlink.goreleaser.Dockerfile
    use: buildx
    goos: linux
    goarch: amd64
    extra_files:
      - tmp/linux_amd64/libs
      - tmp/linux_amd64/plugins
      - tools/bin/ldd_fix
    build_flag_templates:
      - "--platform=linux/amd64"
      - "--pull"
      - "--build-arg=CHAINLINK_USER=chainlink"
      - "--build-arg=COMMIT_SHA={{ .FullCommit }}"
      - "--build-arg=CL_MEDIAN_CMD=chainlink-feeds"
      - "--build-arg=CL_MERCURY_CMD=chainlink-mercury"
      - "--build-arg=CL_SOLANA_CMD=chainlink-solana"
      - "--build-arg=CL_STARKNET_CMD=chainlink-starknet"
      - "--label=org.opencontainers.image.created={{ .Date }}"
      - "--label=org.opencontainers.image.description={{ .Env.IMAGE_LABEL_DESCRIPTION }}"
      - "--label=org.opencontainers.image.licenses={{ .Env.IMAGE_LABEL_LICENSES }}"
      - "--label=org.opencontainers.image.revision={{ .FullCommit }}"
      - "--label=org.opencontainers.image.source={{ .Env.IMAGE_LABEL_SOURCE }}"
      - "--label=org.opencontainers.image.title={{ .ProjectName }}"
      - "--label=org.opencontainers.image.version={{ .Version }}"
      - "--label=org.opencontainers.image.url={{ .Env.IMAGE_LABEL_SOURCE }}"
    image_templates:
      - "{{ .Env.IMAGE }}"

# See https://goreleaser.com/customization/docker_manifest/
docker_manifests:
  - name_template: "{{ .Env.IMAGE }}"
    image_templates:
      - "{{ .Env.IMAGE }}"

checksum:
  name_template: "checksums.txt"

snapshot:
  name_template: '{{ .Env.CHAINLINK_VERSION }}-{{ .Runtime.Goarch }}-{{ .Now.Format "2006-01-02-15-04-05Z" }}'

changelog:
  sort: asc
  filters:
    exclude:
      - "^docs:"
      - "^test:"
# modelines, feel free to remove those if you don't want/use them:
# yaml-language-server: $schema=https://goreleaser.com/static/schema.json
# vim: set ts=2 sw=2 tw=0 fo=cnqoj<|MERGE_RESOLUTION|>--- conflicted
+++ resolved
@@ -1,9 +1,5 @@
 ## goreleaser <1.14.0
-<<<<<<< HEAD
 project_name: ccip
-=======
-project_name: chainlink-devspace
->>>>>>> 05fdbbf0
 
 env:
   - ZIG_EXEC={{ if index .Env "ZIG_EXEC"  }}{{ .Env.ZIG_EXEC }}{{ else }}zig{{ end }}
