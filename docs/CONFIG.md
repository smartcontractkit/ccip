[//]: # (Documentation generated from docs/*.toml - DO NOT EDIT.)

This document describes the TOML format for configuration.

See also [SECRETS.md](SECRETS.md)

## Example

```toml
Log.Level = 'debug'

[[EVM]]
ChainID = '1' # Required

[[EVM.Nodes]]
Name = 'fake' # Required
WSURL = 'wss://foo.bar/ws'
HTTPURL = 'https://foo.bar' # Required
```

## Global
```toml
InsecureFastScrypt = false # Default
RootDir = '~/.chainlink' # Default
ShutdownGracePeriod = '5s' # Default
```


### InsecureFastScrypt
:warning: **_ADVANCED_**: _Do not change this setting unless you know what you are doing._
```toml
InsecureFastScrypt = false # Default
```
InsecureFastScrypt causes all key stores to encrypt using "fast" scrypt params instead. This is insecure and only useful for local testing. DO NOT ENABLE THIS IN PRODUCTION.

### RootDir
```toml
RootDir = '~/.chainlink' # Default
```
RootDir is the Chainlink node's root directory. This is the default directory for logging, database backups, cookies, and other misc Chainlink node files. Chainlink nodes will always ensure this directory has 700 permissions because it might contain sensitive data.

### ShutdownGracePeriod
```toml
ShutdownGracePeriod = '5s' # Default
```
ShutdownGracePeriod is the maximum time allowed to shut down gracefully. If exceeded, the node will terminate immediately to avoid being SIGKILLed.

## Feature
```toml
[Feature]
FeedsManager = true # Default
LogPoller = false # Default
UICSAKeys = false # Default
CCIP = false # Default
```


### FeedsManager
```toml
FeedsManager = true # Default
```
FeedsManager enables the feeds manager service.

### LogPoller
```toml
LogPoller = false # Default
```
LogPoller enables the log poller, an experimental approach to processing logs, required if also using Evm.UseForwarders or OCR2.

### UICSAKeys
```toml
UICSAKeys = false # Default
```
UICSAKeys enables CSA Keys in the UI.

### CCIP
```toml
CCIP = false # Default
```
CCIP enables the CCIP service.

## Database
```toml
[Database]
DefaultIdleInTxSessionTimeout = '1h' # Default
DefaultLockTimeout = '15s' # Default
DefaultQueryTimeout = '10s' # Default
LogQueries = false # Default
MaxIdleConns = 10 # Default
MaxOpenConns = 100 # Default
MigrateOnStartup = true # Default
```


### DefaultIdleInTxSessionTimeout
```toml
DefaultIdleInTxSessionTimeout = '1h' # Default
```
DefaultIdleInTxSessionTimeout is the maximum time allowed for a transaction to be open and idle before timing out. See Postgres `idle_in_transaction_session_timeout` for more details.

### DefaultLockTimeout
```toml
DefaultLockTimeout = '15s' # Default
```
DefaultLockTimeout is the maximum time allowed to wait for database lock of any kind before timing out. See Postgres `lock_timeout` for more details.

### DefaultQueryTimeout
```toml
DefaultQueryTimeout = '10s' # Default
```
DefaultQueryTimeout is the maximum time allowed for standard queries before timing out.

### LogQueries
```toml
LogQueries = false # Default
```
LogQueries tells the Chainlink node to log database queries made using the default logger. SQL statements will be logged at `debug` level. Not all statements can be logged. The best way to get a true log of all SQL statements is to enable SQL statement logging on Postgres.

### MaxIdleConns
```toml
MaxIdleConns = 10 # Default
```
MaxIdleConns configures the maximum number of idle database connections that the Chainlink node will keep open. Think of this as the baseline number of database connections per Chainlink node instance. Increasing this number can help to improve performance under database-heavy workloads.

Postgres has connection limits, so you must use caution when increasing this value. If you are running several instances of a Chainlink node or another application on a single database server, you might run out of Postgres connection slots if you raise this value too high.

### MaxOpenConns
```toml
MaxOpenConns = 100 # Default
```
MaxOpenConns configures the maximum number of database connections that a Chainlink node will have open at any one time. Think of this as the maximum burst upper bound limit of database connections per Chainlink node instance. Increasing this number can help to improve performance under database-heavy workloads.

Postgres has connection limits, so you must use caution when increasing this value. If you are running several instances of a Chainlink node or another application on a single database server, you might run out of Postgres connection slots if you raise this value too high.

### MigrateOnStartup
```toml
MigrateOnStartup = true # Default
```
MigrateOnStartup controls whether a Chainlink node will attempt to automatically migrate the database on boot. If you want more control over your database migration process, set this variable to `false` and manually migrate the database using the CLI `migrate` command instead.

## Database.Backup
```toml
[Database.Backup]
Mode = 'none' # Default
Dir = 'test/backup/dir' # Example
OnVersionUpgrade = true # Default
Frequency = '1h' # Default
```
As a best practice, take regular database backups in case of accidental data loss. This best practice is especially important when you upgrade your Chainlink node to a new version. Chainlink nodes support automated database backups to make this process easier.

NOTE: Dumps can cause high load and massive database latencies, which will negatively impact the normal functioning of the Chainlink node. For this reason, it is recommended to set a `URL` and point it to a read replica if you enable automatic backups.

### Mode
```toml
Mode = 'none' # Default
```
Mode sets the type of automatic database backup, which can be one of _none_, `lite`, or `full`. If enabled, the Chainlink node will always dump a backup on every boot before running migrations. Additionally, it will automatically take database backups that overwrite the backup file for the given version at regular intervals if `Frequency` is set to a non-zero interval.

_none_ - Disables backups.
`lite` - Dumps small tables including configuration and keys that are essential for the node to function, which excludes historical data like job runs, transaction history, etc.
`full` - Dumps the entire database.

It will write to a file like `'Dir'/backup/cl_backup_<VERSION>.dump`. There is one backup dump file per version of the Chainlink node. If you upgrade the node, it will keep the backup taken right before the upgrade migration so you can restore to an older version if necessary.

### Dir
```toml
Dir = 'test/backup/dir' # Example
```
Dir sets the directory to use for saving the backup file. Use this if you want to save the backup file in a directory other than the default ROOT directory.

### OnVersionUpgrade
```toml
OnVersionUpgrade = true # Default
```
OnVersionUpgrade enables automatic backups of the database before running migrations, when you are upgrading to a new version.

### Frequency
```toml
Frequency = '1h' # Default
```
Frequency sets the interval for database dumps, if set to a positive duration and `Mode` is not _none_.

Set to `0` to disable periodic backups.

## Database.Listener
:warning: **_ADVANCED_**: _Do not change these settings unless you know what you are doing._
```toml
[Database.Listener]
MaxReconnectDuration = '10m' # Default
MinReconnectInterval = '1m' # Default
FallbackPollInterval = '30s' # Default
```
These settings control the postgres event listener.

### MaxReconnectDuration
```toml
MaxReconnectDuration = '10m' # Default
```
MaxReconnectDuration is the maximum duration to wait between reconnect attempts.

### MinReconnectInterval
```toml
MinReconnectInterval = '1m' # Default
```
MinReconnectInterval controls the duration to wait before trying to re-establish the database connection after connection loss. After each consecutive failure this interval is doubled, until MaxReconnectInterval is reached.  Successfully completing the connection establishment procedure resets the interval back to MinReconnectInterval.

### FallbackPollInterval
```toml
FallbackPollInterval = '30s' # Default
```
FallbackPollInterval controls how often clients should manually poll as a fallback in case the postgres event was missed/dropped.

## Database.Lock
:warning: **_ADVANCED_**: _Do not change these settings unless you know what you are doing._
```toml
[Database.Lock]
Enabled = true # Default
LeaseDuration = '10s' # Default
LeaseRefreshInterval = '1s' # Default
```
Ideally, you should use a container orchestration system like [Kubernetes](https://kubernetes.io/) to ensure that only one Chainlink node instance can ever use a specific Postgres database. However, some node operators do not have the technical capacity to do this. Common use cases run multiple Chainlink node instances in failover mode as recommended by our official documentation. The first instance takes a lock on the database and subsequent instances will wait trying to take this lock in case the first instance fails.

- If your nodes or applications hold locks open for several hours or days, Postgres is unable to complete internal cleanup tasks. The Postgres maintainers explicitly discourage holding locks open for long periods of time.

Because of the complications with advisory locks, Chainlink nodes with v2.0 and later only support `lease` locking mode. The `lease` locking mode works using the following process:

- Node A creates one row in the database with the client ID and updates it once per second.
- Node B spinlocks and checks periodically to see if the client ID is too old. If the client ID is not updated after a period of time, node B assumes that node A failed and takes over. Node B becomes the owner of the row and updates the client ID once per second.
- If node A comes back, it attempts to take out a lease, realizes that the database has been leased to another process, and exits the entire application immediately.

### Enabled
```toml
Enabled = true # Default
```
Enabled enables the database lock.

### LeaseDuration
```toml
LeaseDuration = '10s' # Default
```
LeaseDuration is how long the lease lock will last before expiring.

### LeaseRefreshInterval
```toml
LeaseRefreshInterval = '1s' # Default
```
LeaseRefreshInterval determines how often to refresh the lease lock. Also controls how often a standby node will check to see if it can grab the lease.

## TelemetryIngress
```toml
[TelemetryIngress]
UniConn = true # Default
Logging = false # Default
BufferSize = 100 # Default
MaxBatchSize = 50 # Default
SendInterval = '500ms' # Default
SendTimeout = '10s' # Default
UseBatchSend = true # Default
```


### UniConn
```toml
UniConn = true # Default
```
UniConn toggles which ws connection style is used.

### Logging
```toml
Logging = false # Default
```
Logging toggles verbose logging of the raw telemetry messages being sent.

### BufferSize
```toml
BufferSize = 100 # Default
```
BufferSize is the number of telemetry messages to buffer before dropping new ones.

### MaxBatchSize
```toml
MaxBatchSize = 50 # Default
```
MaxBatchSize is the maximum number of messages to batch into one telemetry request.

### SendInterval
```toml
SendInterval = '500ms' # Default
```
SendInterval determines how often batched telemetry is sent to the ingress server.

### SendTimeout
```toml
SendTimeout = '10s' # Default
```
SendTimeout is the max duration to wait for the request to complete when sending batch telemetry.

### UseBatchSend
```toml
UseBatchSend = true # Default
```
UseBatchSend toggles sending telemetry to the ingress server using the batch client.

## TelemetryIngress.Endpoints
```toml
[[TelemetryIngress.Endpoints]] # Example
Network = 'EVM' # Example
ChainID = '111551111' # Example
ServerPubKey = 'test-pub-key-111551111-evm' # Example
URL = 'localhost-111551111-evm:9000' # Example
```


### Network
```toml
Network = 'EVM' # Example
```
Network aka EVM, Solana, Starknet

### ChainID
```toml
ChainID = '111551111' # Example
```
ChainID of the network

### ServerPubKey
```toml
ServerPubKey = 'test-pub-key-111551111-evm' # Example
```
ServerPubKey is the public key of the telemetry server.

### URL
```toml
URL = 'localhost-111551111-evm:9000' # Example
```
URL is where to send telemetry.

## AuditLogger
```toml
[AuditLogger]
Enabled = false # Default
ForwardToUrl = 'http://localhost:9898' # Example
JsonWrapperKey = 'event' # Example
Headers = ['Authorization: token', 'X-SomeOther-Header: value with spaces | and a bar+*'] # Example
```


### Enabled
```toml
Enabled = false # Default
```
Enabled determines if this logger should be configured at all

### ForwardToUrl
```toml
ForwardToUrl = 'http://localhost:9898' # Example
```
ForwardToUrl is where you want to forward logs to

### JsonWrapperKey
```toml
JsonWrapperKey = 'event' # Example
```
JsonWrapperKey if set wraps the map of data under another single key to make parsing easier

### Headers
```toml
Headers = ['Authorization: token', 'X-SomeOther-Header: value with spaces | and a bar+*'] # Example
```
Headers is the set of headers you wish to pass along with each request

## Log
```toml
[Log]
Level = 'info' # Default
JSONConsole = false # Default
UnixTS = false # Default
```


### Level
```toml
Level = 'info' # Default
```
Level determines both what is printed on the screen and what is written to the log file.

The available levels are:
- "debug": Useful for forensic debugging of issues.
- "info": High-level informational messages. (default)
- "warn": A mild error occurred that might require non-urgent action. Check these warnings semi-regularly to see if any of them require attention. These warnings usually happen due to factors outside of the control of the node operator. Examples: Unexpected responses from a remote API or misleading networking errors.
- "error": An unexpected error occurred during the regular operation of a well-maintained node. Node operators might need to take action to remedy this error. Check these regularly to see if any of them require attention. Examples: Use of deprecated configuration options or incorrectly configured settings that cause a job to fail.
- "crit": A critical error occurred. The node might be unable to function. Node operators should take immediate action to fix these errors. Examples: The node could not boot because a network socket could not be opened or the database became inaccessible.
- "panic": An exceptional error occurred that could not be handled. If the node is unresponsive, node operators should try to restart their nodes and notify the Chainlink team of a potential bug.
- "fatal": The node encountered an unrecoverable problem and had to exit.

### JSONConsole
```toml
JSONConsole = false # Default
```
JSONConsole enables JSON logging. Otherwise, the log is saved in a human-friendly console format.

### UnixTS
```toml
UnixTS = false # Default
```
UnixTS enables legacy unix timestamps.

Previous versions of Chainlink nodes wrote JSON logs with a unix timestamp. As of v1.1.0 and up, the default has changed to use ISO8601 timestamps for better readability.

## Log.File
```toml
[Log.File]
Dir = '/my/log/directory' # Example
MaxSize = '5120mb' # Default
MaxAgeDays = 0 # Default
MaxBackups = 1 # Default
```


### Dir
```toml
Dir = '/my/log/directory' # Example
```
Dir sets the log directory. By default, Chainlink nodes write log data to `$ROOT/log.jsonl`.

### MaxSize
```toml
MaxSize = '5120mb' # Default
```
MaxSize determines the log file's max size in megabytes before file rotation. Having this not set will disable logging to disk. If your disk doesn't have enough disk space, the logging will pause and the application will log errors until space is available again.

Values must have suffixes with a unit like: `5120mb` (5,120 megabytes). If no unit suffix is provided, the value defaults to `b` (bytes). The list of valid unit suffixes are:

- b (bytes)
- kb (kilobytes)
- mb (megabytes)
- gb (gigabytes)
- tb (terabytes)

### MaxAgeDays
```toml
MaxAgeDays = 0 # Default
```
MaxAgeDays determines the log file's max age in days before file rotation. Keeping this config with the default value will not remove log files based on age.

### MaxBackups
```toml
MaxBackups = 1 # Default
```
MaxBackups determines the maximum number of old log files to retain. Keeping this config with the default value retains all old log files. The `MaxAgeDays` variable can still cause them to get deleted.

## WebServer
```toml
[WebServer]
AuthenticationMethod = 'local' # Default
AllowOrigins = 'http://localhost:3000,http://localhost:6688' # Default
BridgeCacheTTL = '0s' # Default
BridgeResponseURL = 'https://my-chainlink-node.example.com:6688' # Example
HTTPWriteTimeout = '10s' # Default
HTTPPort = 6688 # Default
SecureCookies = true # Default
SessionTimeout = '15m' # Default
SessionReaperExpiration = '240h' # Default
HTTPMaxSize = '32768b' # Default
StartTimeout = '15s' # Default
ListenIP = '0.0.0.0' # Default
```


### AuthenticationMethod
```toml
AuthenticationMethod = 'local' # Default
```
AuthenticationMethod defines which pluggable auth interface to use for user login and role assumption. Options include 'local' and 'ldap'. See docs for more details

### AllowOrigins
```toml
AllowOrigins = 'http://localhost:3000,http://localhost:6688' # Default
```
AllowOrigins controls the URLs Chainlink nodes emit in the `Allow-Origins` header of its API responses. The setting can be a comma-separated list with no spaces. You might experience CORS issues if this is not set correctly.

You should set this to the external URL that you use to access the Chainlink UI.

You can set `AllowOrigins = '*'` to allow the UI to work from any URL, but it is recommended for security reasons to make it explicit instead.

### BridgeCacheTTL
```toml
BridgeCacheTTL = '0s' # Default
```
BridgeCacheTTL controls the cache TTL for all bridge tasks to use old values in newer observations in case of intermittent failure. It's disabled by default.

### BridgeResponseURL
```toml
BridgeResponseURL = 'https://my-chainlink-node.example.com:6688' # Example
```
BridgeResponseURL defines the URL for bridges to send a response to. This _must_ be set when using async external adapters.

Usually this will be the same as the URL/IP and port you use to connect to the Chainlink UI.

### HTTPWriteTimeout
:warning: **_ADVANCED_**: _Do not change this setting unless you know what you are doing._
```toml
HTTPWriteTimeout = '10s' # Default
```
HTTPWriteTimeout controls how long the Chainlink node's API server can hold a socket open for writing a response to an HTTP request. Sometimes, this must be increased for pprof.

### HTTPPort
```toml
HTTPPort = 6688 # Default
```
HTTPPort is the port used for the Chainlink Node API, [CLI](/docs/configuration-variables/#cli-client), and GUI.

### SecureCookies
```toml
SecureCookies = true # Default
```
SecureCookies requires the use of secure cookies for authentication. Set to false to enable standard HTTP requests along with `TLSPort = 0`.

### SessionTimeout
```toml
SessionTimeout = '15m' # Default
```
SessionTimeout determines the amount of idle time to elapse before session cookies expire. This signs out GUI users from their sessions.

### SessionReaperExpiration
```toml
SessionReaperExpiration = '240h' # Default
```
SessionReaperExpiration represents how long an API session lasts before expiring and requiring a new login.

### HTTPMaxSize
```toml
HTTPMaxSize = '32768b' # Default
```
HTTPMaxSize defines the maximum size for HTTP requests and responses made by the node server.

### StartTimeout
```toml
StartTimeout = '15s' # Default
```
StartTimeout defines the maximum amount of time the node will wait for a server to start.

### ListenIP
```toml
ListenIP = '0.0.0.0' # Default
```
ListenIP specifies the IP to bind the HTTP server to

## WebServer.LDAP
```toml
[WebServer.LDAP]
ServerTLS = true # Default
SessionTimeout = '15m0s' # Default
QueryTimeout = '2m0s' # Default
BaseUserAttr = 'uid' # Default
BaseDN = 'dc=custom,dc=example,dc=com' # Example
UsersDN = 'ou=users' # Default
GroupsDN = 'ou=groups' # Default
ActiveAttribute = '' # Default
ActiveAttributeAllowedValue = '' # Default
AdminUserGroupCN = 'NodeAdmins' # Default
EditUserGroupCN = 'NodeEditors' # Default
RunUserGroupCN = 'NodeRunners' # Default
ReadUserGroupCN = 'NodeReadOnly' # Default
UserApiTokenEnabled = false # Default
UserAPITokenDuration = '240h0m0s' # Default
UpstreamSyncInterval = '0s' # Default
UpstreamSyncRateLimit = '2m0s' # Default
```
Optional LDAP config if WebServer.AuthenticationMethod is set to 'ldap'
LDAP queries are all parameterized to support custom LDAP 'dn', 'cn', and attributes

### ServerTLS
```toml
ServerTLS = true # Default
```
ServerTLS defines the option to require the secure ldaps

### SessionTimeout
```toml
SessionTimeout = '15m0s' # Default
```
SessionTimeout determines the amount of idle time to elapse before session cookies expire. This signs out GUI users from their sessions.

### QueryTimeout
```toml
QueryTimeout = '2m0s' # Default
```
QueryTimeout defines how long queries should wait before timing out, defined in seconds

### BaseUserAttr
```toml
BaseUserAttr = 'uid' # Default
```
BaseUserAttr defines the base attribute used to populate LDAP queries such as "uid=$", default is example

### BaseDN
```toml
BaseDN = 'dc=custom,dc=example,dc=com' # Example
```
BaseDN defines the base LDAP 'dn' search filter to apply to every LDAP query, replace example,com with the appropriate LDAP server's structure

### UsersDN
```toml
UsersDN = 'ou=users' # Default
```
UsersDN defines the 'dn' query to use when querying for the 'users' 'ou' group

### GroupsDN
```toml
GroupsDN = 'ou=groups' # Default
```
GroupsDN defines the 'dn' query to use when querying for the 'groups' 'ou' group

### ActiveAttribute
```toml
ActiveAttribute = '' # Default
```
ActiveAttribute is an optional user field to check truthiness for if a user is valid/active. This is only required if the LDAP provider lists inactive users as members of groups

### ActiveAttributeAllowedValue
```toml
ActiveAttributeAllowedValue = '' # Default
```
ActiveAttributeAllowedValue is the value to check against for the above optional user attribute

### AdminUserGroupCN
```toml
AdminUserGroupCN = 'NodeAdmins' # Default
```
AdminUserGroupCN is the LDAP 'cn' of the LDAP group that maps the core node's 'Admin' role

### EditUserGroupCN
```toml
EditUserGroupCN = 'NodeEditors' # Default
```
EditUserGroupCN is the LDAP 'cn' of the LDAP group that maps the core node's 'Edit' role

### RunUserGroupCN
```toml
RunUserGroupCN = 'NodeRunners' # Default
```
RunUserGroupCN is the LDAP 'cn' of the LDAP group that maps the core node's 'Run' role

### ReadUserGroupCN
```toml
ReadUserGroupCN = 'NodeReadOnly' # Default
```
ReadUserGroupCN is the LDAP 'cn' of the LDAP group that maps the core node's 'Read' role

### UserApiTokenEnabled
```toml
UserApiTokenEnabled = false # Default
```
UserApiTokenEnabled enables the users to issue API tokens with the same access of their role

### UserAPITokenDuration
```toml
UserAPITokenDuration = '240h0m0s' # Default
```
UserAPITokenDuration is the duration of time an API token is active for before expiring

### UpstreamSyncInterval
```toml
UpstreamSyncInterval = '0s' # Default
```
UpstreamSyncInterval is the interval at which the background LDAP sync task will be called. A '0s' value disables the background sync being run on an interval. This check is already performed during login/logout actions, all sessions and API tokens stored in the local ldap tables are updated to match the remote server

### UpstreamSyncRateLimit
```toml
UpstreamSyncRateLimit = '2m0s' # Default
```
UpstreamSyncRateLimit defines a duration to limit the number of query/API calls to the upstream LDAP provider. It prevents the sync functionality from being called multiple times within the defined duration

## WebServer.RateLimit
```toml
[WebServer.RateLimit]
Authenticated = 1000 # Default
AuthenticatedPeriod = '1m' # Default
Unauthenticated = 5 # Default
UnauthenticatedPeriod = '20s' # Default
```


### Authenticated
```toml
Authenticated = 1000 # Default
```
Authenticated defines the threshold to which authenticated requests get limited. More than this many authenticated requests per `AuthenticatedRateLimitPeriod` will be rejected.

### AuthenticatedPeriod
```toml
AuthenticatedPeriod = '1m' # Default
```
AuthenticatedPeriod defines the period to which authenticated requests get limited.

### Unauthenticated
```toml
Unauthenticated = 5 # Default
```
Unauthenticated defines the threshold to which authenticated requests get limited. More than this many unauthenticated requests per `UnAuthenticatedRateLimitPeriod` will be rejected.

### UnauthenticatedPeriod
```toml
UnauthenticatedPeriod = '20s' # Default
```
UnauthenticatedPeriod defines the period to which unauthenticated requests get limited.

## WebServer.MFA
```toml
[WebServer.MFA]
RPID = 'localhost' # Example
RPOrigin = 'http://localhost:6688/' # Example
```
The Operator UI frontend supports enabling Multi Factor Authentication via Webauthn per account. When enabled, logging in will require the account password and a hardware or OS security key such as Yubikey. To enroll, log in to the operator UI and click the circle purple profile button at the top right and then click **Register MFA Token**. Tap your hardware security key or use the OS public key management feature to enroll a key. Next time you log in, this key will be required to authenticate.

### RPID
```toml
RPID = 'localhost' # Example
```
RPID is the FQDN of where the Operator UI is served. When serving locally, the value should be `localhost`.

### RPOrigin
```toml
RPOrigin = 'http://localhost:6688/' # Example
```
RPOrigin is the origin URL where WebAuthn requests initiate, including scheme and port. When serving locally, the value should be `http://localhost:6688/`.

## WebServer.TLS
```toml
[WebServer.TLS]
CertPath = '~/.cl/certs' # Example
Host = 'tls-host' # Example
KeyPath = '/home/$USER/.chainlink/tls/server.key' # Example
HTTPSPort = 6689 # Default
ForceRedirect = false # Default
ListenIP = '0.0.0.0' # Default
```
The TLS settings apply only if you want to enable TLS security on your Chainlink node.

### CertPath
```toml
CertPath = '~/.cl/certs' # Example
```
CertPath is the location of the TLS certificate file.

### Host
```toml
Host = 'tls-host' # Example
```
Host is the hostname configured for TLS to be used by the Chainlink node. This is useful if you configured a domain name specific for your Chainlink node.

### KeyPath
```toml
KeyPath = '/home/$USER/.chainlink/tls/server.key' # Example
```
KeyPath is the location of the TLS private key file.

### HTTPSPort
```toml
HTTPSPort = 6689 # Default
```
HTTPSPort is the port used for HTTPS connections. Set this to `0` to disable HTTPS. Disabling HTTPS also relieves Chainlink nodes of the requirement for a TLS certificate.

### ForceRedirect
```toml
ForceRedirect = false # Default
```
ForceRedirect forces TLS redirect for unencrypted connections.

### ListenIP
```toml
ListenIP = '0.0.0.0' # Default
```
ListenIP specifies the IP to bind the HTTPS server to

## JobPipeline
```toml
[JobPipeline]
ExternalInitiatorsEnabled = false # Default
MaxRunDuration = '10m' # Default
MaxSuccessfulRuns = 10000 # Default
ReaperInterval = '1h' # Default
ReaperThreshold = '24h' # Default
ResultWriteQueueDepth = 100 # Default
VerboseLogging = true # Default
```


### ExternalInitiatorsEnabled
```toml
ExternalInitiatorsEnabled = false # Default
```
ExternalInitiatorsEnabled enables the External Initiator feature. If disabled, `webhook` jobs can ONLY be initiated by a logged-in user. If enabled, `webhook` jobs can be initiated by a whitelisted external initiator.

### MaxRunDuration
```toml
MaxRunDuration = '10m' # Default
```
MaxRunDuration is the maximum time allowed for a single job run. If it takes longer, it will exit early and be marked errored. If set to zero, disables the time limit completely.

### MaxSuccessfulRuns
```toml
MaxSuccessfulRuns = 10000 # Default
```
MaxSuccessfulRuns caps the number of completed successful runs per pipeline
spec in the database. You can set it to zero as a performance optimisation;
this will avoid saving any successful run.

Note this is not a hard cap, it can drift slightly larger than this but not
by more than 5% or so.

### ReaperInterval
```toml
ReaperInterval = '1h' # Default
```
ReaperInterval controls how often the job pipeline reaper will run to delete completed jobs older than ReaperThreshold, in order to keep database size manageable.

Set to `0` to disable the periodic reaper.

### ReaperThreshold
```toml
ReaperThreshold = '24h' # Default
```
ReaperThreshold determines the age limit for job runs. Completed job runs older than this will be automatically purged from the database.

### ResultWriteQueueDepth
:warning: **_ADVANCED_**: _Do not change this setting unless you know what you are doing._
```toml
ResultWriteQueueDepth = 100 # Default
```
ResultWriteQueueDepth controls how many writes will be buffered before subsequent writes are dropped, for jobs that write results asynchronously for performance reasons, such as OCR.

### VerboseLogging
```toml
VerboseLogging = true # Default
```
VerboseLogging enables detailed logging of pipeline execution steps.
This can be useful for debugging failed runs without relying on the UI
or database.

You may disable if this results in excessive log volume.

## JobPipeline.HTTPRequest
```toml
[JobPipeline.HTTPRequest]
DefaultTimeout = '15s' # Default
MaxSize = '32768' # Default
```


### DefaultTimeout
```toml
DefaultTimeout = '15s' # Default
```
DefaultTimeout defines the default timeout for HTTP requests made by `http` and `bridge` adapters.

### MaxSize
```toml
MaxSize = '32768' # Default
```
MaxSize defines the maximum size for HTTP requests and responses made by `http` and `bridge` adapters.

## FluxMonitor
```toml
[FluxMonitor]
DefaultTransactionQueueDepth = 1 # Default
SimulateTransactions = false # Default
```


### DefaultTransactionQueueDepth
:warning: **_ADVANCED_**: _Do not change this setting unless you know what you are doing._
```toml
DefaultTransactionQueueDepth = 1 # Default
```
DefaultTransactionQueueDepth controls the queue size for `DropOldestStrategy` in Flux Monitor. Set to 0 to use `SendEvery` strategy instead.

### SimulateTransactions
```toml
SimulateTransactions = false # Default
```
SimulateTransactions enables transaction simulation for Flux Monitor.

## OCR2
```toml
[OCR2]
Enabled = false # Default
ContractConfirmations = 3 # Default
BlockchainTimeout = '20s' # Default
ContractPollInterval = '1m' # Default
ContractSubscribeInterval = '2m' # Default
ContractTransmitterTransmitTimeout = '10s' # Default
DatabaseTimeout = '10s' # Default
KeyBundleID = '7a5f66bbe6594259325bf2b4f5b1a9c900000000000000000000000000000000' # Example
CaptureEATelemetry = false # Default
CaptureAutomationCustomTelemetry = true # Default
DefaultTransactionQueueDepth = 1 # Default
SimulateTransactions = false # Default
TraceLogging = false # Default
```


### Enabled
```toml
Enabled = false # Default
```
Enabled enables OCR2 jobs.

### ContractConfirmations
```toml
ContractConfirmations = 3 # Default
```
ContractConfirmations is the number of block confirmations to wait for before enacting an on-chain
configuration change. This value doesn't need to be very high (in
particular, it does not need to protect against malicious re-orgs).
Since configuration changes create some overhead, and mini-reorgs
are fairly common, recommended values are between two and ten.

Malicious re-orgs are not any more of concern here than they are in
blockchain applications in general: Since nodes check the contract for the
latest config every ContractConfigTrackerPollInterval.Seconds(), they will
come to a common view of the current config within any interval longer than
that, as long as the latest setConfig transaction in the longest chain is
stable. They will thus be able to continue reporting after the poll
interval, unless an adversary is able to repeatedly re-org the transaction
out during every poll interval, which would amount to the capability to
censor any transaction.

Note that 1 confirmation implies that the transaction/event has been mined in one block.
0 confirmations would imply that the event would be recognised before it has even been mined, which is not currently supported.
e.g.
Current block height: 42
Changed in block height: 43
Contract config confirmations: 1
STILL PENDING

Current block height: 43
Changed in block height: 43
Contract config confirmations: 1
CONFIRMED

### BlockchainTimeout
```toml
BlockchainTimeout = '20s' # Default
```
BlockchainTimeout is the timeout for blockchain queries (mediated through
ContractConfigTracker and ContractTransmitter).
(This is necessary because an oracle's operations are serialized, so
blocking forever on a chain interaction would break the oracle.)

### ContractPollInterval
```toml
ContractPollInterval = '1m' # Default
```
ContractPollInterval is the polling interval at which ContractConfigTracker is queried for# updated on-chain configurations. Recommended values are between
fifteen seconds and two minutes.

### ContractSubscribeInterval
```toml
ContractSubscribeInterval = '2m' # Default
```
ContractSubscribeInterval is the interval at which we try to establish a subscription on ContractConfigTracker
if one doesn't exist. Recommended values are between two and five minutes.

### ContractTransmitterTransmitTimeout
```toml
ContractTransmitterTransmitTimeout = '10s' # Default
```
ContractTransmitterTransmitTimeout is the timeout for ContractTransmitter.Transmit calls.

### DatabaseTimeout
```toml
DatabaseTimeout = '10s' # Default
```
DatabaseTimeout is the timeout for database interactions.
(This is necessary because an oracle's operations are serialized, so
blocking forever on an observation would break the oracle.)

### KeyBundleID
```toml
KeyBundleID = '7a5f66bbe6594259325bf2b4f5b1a9c900000000000000000000000000000000' # Example
```
KeyBundleID is a sha256 hexadecimal hash identifier.

### CaptureEATelemetry
```toml
CaptureEATelemetry = false # Default
```
CaptureEATelemetry toggles collecting extra information from External Adaptares

### CaptureAutomationCustomTelemetry
```toml
CaptureAutomationCustomTelemetry = true # Default
```
CaptureAutomationCustomTelemetry toggles collecting automation specific telemetry

### DefaultTransactionQueueDepth
```toml
DefaultTransactionQueueDepth = 1 # Default
```
DefaultTransactionQueueDepth controls the queue size for `DropOldestStrategy` in OCR2. Set to 0 to use `SendEvery` strategy instead.

### SimulateTransactions
```toml
SimulateTransactions = false # Default
```
SimulateTransactions enables transaction simulation for OCR2.

### TraceLogging
```toml
TraceLogging = false # Default
```
TraceLogging enables trace level logging.

## OCR
```toml
[OCR]
Enabled = false # Default
ObservationTimeout = '5s' # Default
BlockchainTimeout = '20s' # Default
ContractPollInterval = '1m' # Default
ContractSubscribeInterval = '2m' # Default
DefaultTransactionQueueDepth = 1 # Default
KeyBundleID = 'acdd42797a8b921b2910497badc5000600000000000000000000000000000000' # Example
SimulateTransactions = false # Default
TransmitterAddress = '0xa0788FC17B1dEe36f057c42B6F373A34B014687e' # Example
CaptureEATelemetry = false # Default
TraceLogging = false # Default
```
This section applies only if you are running off-chain reporting jobs.

### Enabled
```toml
Enabled = false # Default
```
Enabled enables OCR jobs.

### ObservationTimeout
```toml
ObservationTimeout = '5s' # Default
```
ObservationTimeout is the timeout for making observations using the DataSource.Observe method.
(This is necessary because an oracle's operations are serialized, so
blocking forever on an observation would break the oracle.)

### BlockchainTimeout
```toml
BlockchainTimeout = '20s' # Default
```
BlockchainTimeout is the timeout for blockchain queries (mediated through
ContractConfigTracker and ContractTransmitter).
(This is necessary because an oracle's operations are serialized, so
blocking forever on a chain interaction would break the oracle.)

### ContractPollInterval
```toml
ContractPollInterval = '1m' # Default
```
ContractPollInterval is the polling interval at which ContractConfigTracker is queried for
updated on-chain configurations. Recommended values are between
fifteen seconds and two minutes.

### ContractSubscribeInterval
```toml
ContractSubscribeInterval = '2m' # Default
```
ContractSubscribeInterval is the interval at which we try to establish a subscription on ContractConfigTracker
if one doesn't exist. Recommended values are between two and five minutes.

### DefaultTransactionQueueDepth
:warning: **_ADVANCED_**: _Do not change this setting unless you know what you are doing._
```toml
DefaultTransactionQueueDepth = 1 # Default
```
DefaultTransactionQueueDepth controls the queue size for `DropOldestStrategy` in OCR. Set to 0 to use `SendEvery` strategy instead.

### KeyBundleID
```toml
KeyBundleID = 'acdd42797a8b921b2910497badc5000600000000000000000000000000000000' # Example
```
KeyBundleID is the default key bundle ID to use for OCR jobs. If you have an OCR job that does not explicitly specify a key bundle ID, it will fall back to this value.

### SimulateTransactions
```toml
SimulateTransactions = false # Default
```
SimulateTransactions enables transaction simulation for OCR.

### TransmitterAddress
```toml
TransmitterAddress = '0xa0788FC17B1dEe36f057c42B6F373A34B014687e' # Example
```
TransmitterAddress is the default sending address to use for OCR. If you have an OCR job that does not explicitly specify a transmitter address, it will fall back to this value.

### CaptureEATelemetry
```toml
CaptureEATelemetry = false # Default
```
CaptureEATelemetry toggles collecting extra information from External Adaptares

### TraceLogging
```toml
TraceLogging = false # Default
```
TraceLogging enables trace level logging.

## P2P
```toml
[P2P]
IncomingMessageBufferSize = 10 # Default
OutgoingMessageBufferSize = 10 # Default
PeerID = '12D3KooWMoejJznyDuEk5aX6GvbjaG12UzeornPCBNzMRqdwrFJw' # Example
TraceLogging = false # Default
```
P2P has a versioned networking stack. Currenly only `[P2P.V2]` is supported.
All nodes in the OCR network should share the same networking stack.

### IncomingMessageBufferSize
```toml
IncomingMessageBufferSize = 10 # Default
```
IncomingMessageBufferSize is the per-remote number of incoming
messages to buffer. Any additional messages received on top of those
already in the queue will be dropped.

### OutgoingMessageBufferSize
```toml
OutgoingMessageBufferSize = 10 # Default
```
OutgoingMessageBufferSize is the per-remote number of outgoing
messages to buffer. Any additional messages send on top of those
already in the queue will displace the oldest.
NOTE: OutgoingMessageBufferSize should be comfortably smaller than remote's
IncomingMessageBufferSize to give the remote enough space to process
them all in case we regained connection and now send a bunch at once

### PeerID
```toml
PeerID = '12D3KooWMoejJznyDuEk5aX6GvbjaG12UzeornPCBNzMRqdwrFJw' # Example
```
PeerID is the default peer ID to use for OCR jobs. If unspecified, uses the first available peer ID.

### TraceLogging
```toml
TraceLogging = false # Default
```
TraceLogging enables trace level logging.

## P2P.V2
```toml
[P2P.V2]
Enabled = true # Default
AnnounceAddresses = ['1.2.3.4:9999', '[a52d:0:a88:1274::abcd]:1337'] # Example
DefaultBootstrappers = ['12D3KooWMHMRLQkgPbFSYHwD3NBuwtS1AmxhvKVUrcfyaGDASR4U@1.2.3.4:9999', '12D3KooWM55u5Swtpw9r8aFLQHEtw7HR4t44GdNs654ej5gRs2Dh@example.com:1234'] # Example
DeltaDial = '15s' # Default
DeltaReconcile = '1m' # Default
ListenAddresses = ['1.2.3.4:9999', '[a52d:0:a88:1274::abcd]:1337'] # Example
```


### Enabled
```toml
Enabled = true # Default
```
Enabled enables P2P V2.
Note: V1.Enabled is true by default, so it must be set false in order to run V2 only.

### AnnounceAddresses
```toml
AnnounceAddresses = ['1.2.3.4:9999', '[a52d:0:a88:1274::abcd]:1337'] # Example
```
AnnounceAddresses is the addresses the peer will advertise on the network in `host:port` form as accepted by the TCP version of Go’s `net.Dial`.
The addresses should be reachable by other nodes on the network. When attempting to connect to another node,
a node will attempt to dial all of the other node’s AnnounceAddresses in round-robin fashion.

### DefaultBootstrappers
```toml
DefaultBootstrappers = ['12D3KooWMHMRLQkgPbFSYHwD3NBuwtS1AmxhvKVUrcfyaGDASR4U@1.2.3.4:9999', '12D3KooWM55u5Swtpw9r8aFLQHEtw7HR4t44GdNs654ej5gRs2Dh@example.com:1234'] # Example
```
DefaultBootstrappers is the default bootstrapper peers for libocr's v2 networking stack.

Oracle nodes typically only know each other’s PeerIDs, but not their hostnames, IP addresses, or ports.
DefaultBootstrappers are special nodes that help other nodes discover each other’s `AnnounceAddresses` so they can communicate.
Nodes continuously attempt to connect to bootstrappers configured in here. When a node wants to connect to another node
(which it knows only by PeerID, but not by address), it discovers the other node’s AnnounceAddresses from communications
received from its DefaultBootstrappers or other discovered nodes. To facilitate discovery,
nodes will regularly broadcast signed announcements containing their PeerID and AnnounceAddresses.

### DeltaDial
```toml
DeltaDial = '15s' # Default
```
DeltaDial controls how far apart Dial attempts are

### DeltaReconcile
```toml
DeltaReconcile = '1m' # Default
```
DeltaReconcile controls how often a Reconcile message is sent to every peer.

### ListenAddresses
```toml
ListenAddresses = ['1.2.3.4:9999', '[a52d:0:a88:1274::abcd]:1337'] # Example
```
ListenAddresses is the addresses the peer will listen to on the network in `host:port` form as accepted by `net.Listen()`,
but the host and port must be fully specified and cannot be empty. You can specify `0.0.0.0` (IPv4) or `::` (IPv6) to listen on all interfaces, but that is not recommended.

## Capabilities.Peering
```toml
[Capabilities.Peering]
IncomingMessageBufferSize = 10 # Default
OutgoingMessageBufferSize = 10 # Default
PeerID = '12D3KooWMoejJznyDuEk5aX6GvbjaG12UzeornPCBNzMRqdwrFJw' # Example
TraceLogging = false # Default
```


### IncomingMessageBufferSize
```toml
IncomingMessageBufferSize = 10 # Default
```
IncomingMessageBufferSize is the per-remote number of incoming
messages to buffer. Any additional messages received on top of those
already in the queue will be dropped.

### OutgoingMessageBufferSize
```toml
OutgoingMessageBufferSize = 10 # Default
```
OutgoingMessageBufferSize is the per-remote number of outgoing
messages to buffer. Any additional messages send on top of those
already in the queue will displace the oldest.
NOTE: OutgoingMessageBufferSize should be comfortably smaller than remote's
IncomingMessageBufferSize to give the remote enough space to process
them all in case we regained connection and now send a bunch at once

### PeerID
```toml
PeerID = '12D3KooWMoejJznyDuEk5aX6GvbjaG12UzeornPCBNzMRqdwrFJw' # Example
```
PeerID is the default peer ID to use for OCR jobs. If unspecified, uses the first available peer ID.

### TraceLogging
```toml
TraceLogging = false # Default
```
TraceLogging enables trace level logging.

## Capabilities.Peering.V2
```toml
[Capabilities.Peering.V2]
Enabled = false # Default
AnnounceAddresses = ['1.2.3.4:9999', '[a52d:0:a88:1274::abcd]:1337'] # Example
DefaultBootstrappers = ['12D3KooWMHMRLQkgPbFSYHwD3NBuwtS1AmxhvKVUrcfyaGDASR4U@1.2.3.4:9999', '12D3KooWM55u5Swtpw9r8aFLQHEtw7HR4t44GdNs654ej5gRs2Dh@example.com:1234'] # Example
DeltaDial = '15s' # Default
DeltaReconcile = '1m' # Default
ListenAddresses = ['1.2.3.4:9999', '[a52d:0:a88:1274::abcd]:1337'] # Example
```


### Enabled
```toml
Enabled = false # Default
```
Enabled enables P2P V2.

### AnnounceAddresses
```toml
AnnounceAddresses = ['1.2.3.4:9999', '[a52d:0:a88:1274::abcd]:1337'] # Example
```
AnnounceAddresses is the addresses the peer will advertise on the network in `host:port` form as accepted by the TCP version of Go’s `net.Dial`.
The addresses should be reachable by other nodes on the network. When attempting to connect to another node,
a node will attempt to dial all of the other node’s AnnounceAddresses in round-robin fashion.

### DefaultBootstrappers
```toml
DefaultBootstrappers = ['12D3KooWMHMRLQkgPbFSYHwD3NBuwtS1AmxhvKVUrcfyaGDASR4U@1.2.3.4:9999', '12D3KooWM55u5Swtpw9r8aFLQHEtw7HR4t44GdNs654ej5gRs2Dh@example.com:1234'] # Example
```
DefaultBootstrappers is the default bootstrapper peers for libocr's v2 networking stack.

Oracle nodes typically only know each other’s PeerIDs, but not their hostnames, IP addresses, or ports.
DefaultBootstrappers are special nodes that help other nodes discover each other’s `AnnounceAddresses` so they can communicate.
Nodes continuously attempt to connect to bootstrappers configured in here. When a node wants to connect to another node
(which it knows only by PeerID, but not by address), it discovers the other node’s AnnounceAddresses from communications
received from its DefaultBootstrappers or other discovered nodes. To facilitate discovery,
nodes will regularly broadcast signed announcements containing their PeerID and AnnounceAddresses.

### DeltaDial
```toml
DeltaDial = '15s' # Default
```
DeltaDial controls how far apart Dial attempts are

### DeltaReconcile
```toml
DeltaReconcile = '1m' # Default
```
DeltaReconcile controls how often a Reconcile message is sent to every peer.

### ListenAddresses
```toml
ListenAddresses = ['1.2.3.4:9999', '[a52d:0:a88:1274::abcd]:1337'] # Example
```
ListenAddresses is the addresses the peer will listen to on the network in `host:port` form as accepted by `net.Listen()`,
but the host and port must be fully specified and cannot be empty. You can specify `0.0.0.0` (IPv4) or `::` (IPv6) to listen on all interfaces, but that is not recommended.

## Keeper
```toml
[Keeper]
DefaultTransactionQueueDepth = 1 # Default
GasPriceBufferPercent = 20 # Default
GasTipCapBufferPercent = 20 # Default
BaseFeeBufferPercent = 20 # Default
MaxGracePeriod = 100 # Default
TurnLookBack = 1_000 # Default
```


### DefaultTransactionQueueDepth
:warning: **_ADVANCED_**: _Do not change this setting unless you know what you are doing._
```toml
DefaultTransactionQueueDepth = 1 # Default
```
DefaultTransactionQueueDepth controls the queue size for `DropOldestStrategy` in Keeper. Set to 0 to use `SendEvery` strategy instead.

### GasPriceBufferPercent
:warning: **_ADVANCED_**: _Do not change this setting unless you know what you are doing._
```toml
GasPriceBufferPercent = 20 # Default
```
GasPriceBufferPercent specifies the percentage to add to the gas price used for checking whether to perform an upkeep. Only applies in legacy mode (EIP-1559 off).

### GasTipCapBufferPercent
:warning: **_ADVANCED_**: _Do not change this setting unless you know what you are doing._
```toml
GasTipCapBufferPercent = 20 # Default
```
GasTipCapBufferPercent specifies the percentage to add to the gas price used for checking whether to perform an upkeep. Only applies in EIP-1559 mode.

### BaseFeeBufferPercent
:warning: **_ADVANCED_**: _Do not change this setting unless you know what you are doing._
```toml
BaseFeeBufferPercent = 20 # Default
```
BaseFeeBufferPercent specifies the percentage to add to the base fee used for checking whether to perform an upkeep. Applies only in EIP-1559 mode.

### MaxGracePeriod
:warning: **_ADVANCED_**: _Do not change this setting unless you know what you are doing._
```toml
MaxGracePeriod = 100 # Default
```
MaxGracePeriod is the maximum number of blocks that a keeper will wait after performing an upkeep before it resumes checking that upkeep

### TurnLookBack
```toml
TurnLookBack = 1_000 # Default
```
TurnLookBack is the number of blocks in the past to look back when getting a block for a turn.

## Keeper.Registry
```toml
[Keeper.Registry]
CheckGasOverhead = 200_000 # Default
PerformGasOverhead = 300_000 # Default
SyncInterval = '30m' # Default
MaxPerformDataSize = 5_000 # Default
SyncUpkeepQueueSize = 10 # Default
```


### CheckGasOverhead
:warning: **_ADVANCED_**: _Do not change this setting unless you know what you are doing._
```toml
CheckGasOverhead = 200_000 # Default
```
CheckGasOverhead is the amount of extra gas to provide checkUpkeep() calls to account for the gas consumed by the keeper registry.

### PerformGasOverhead
:warning: **_ADVANCED_**: _Do not change this setting unless you know what you are doing._
```toml
PerformGasOverhead = 300_000 # Default
```
PerformGasOverhead is the amount of extra gas to provide performUpkeep() calls to account for the gas consumed by the keeper registry

### SyncInterval
:warning: **_ADVANCED_**: _Do not change this setting unless you know what you are doing._
```toml
SyncInterval = '30m' # Default
```
SyncInterval is the interval in which the RegistrySynchronizer performs a full sync of the keeper registry contract it is tracking.

### MaxPerformDataSize
:warning: **_ADVANCED_**: _Do not change this setting unless you know what you are doing._
```toml
MaxPerformDataSize = 5_000 # Default
```
MaxPerformDataSize is the max size of perform data.

### SyncUpkeepQueueSize
:warning: **_ADVANCED_**: _Do not change this setting unless you know what you are doing._
```toml
SyncUpkeepQueueSize = 10 # Default
```
SyncUpkeepQueueSize represents the maximum number of upkeeps that can be synced in parallel.

## AutoPprof
```toml
[AutoPprof]
Enabled = false # Default
ProfileRoot = 'prof/root' # Example
PollInterval = '10s' # Default
GatherDuration = '10s' # Default
GatherTraceDuration = '5s' # Default
MaxProfileSize = '100mb' # Default
CPUProfileRate = 1 # Default
MemProfileRate = 1 # Default
BlockProfileRate = 1 # Default
MutexProfileFraction = 1 # Default
MemThreshold = '4gb' # Default
GoroutineThreshold = 5000 # Default
```
The Chainlink node is equipped with an internal "nurse" service that can perform automatic `pprof` profiling when the certain resource thresholds are exceeded, such as memory and goroutine count. These profiles are saved to disk to facilitate fine-grained debugging of performance-related issues. In general, if you notice that your node has begun to accumulate profiles, forward them to the Chainlink team.

To learn more about these profiles, read the [Profiling Go programs with pprof](https://jvns.ca/blog/2017/09/24/profiling-go-with-pprof/) guide.

### Enabled
```toml
Enabled = false # Default
```
Enabled enables the automatic profiling service.

### ProfileRoot
```toml
ProfileRoot = 'prof/root' # Example
```
ProfileRoot sets the location on disk where pprof profiles will be stored. Defaults to `RootDir`.

### PollInterval
```toml
PollInterval = '10s' # Default
```
PollInterval is the interval at which the node's resources are checked.

### GatherDuration
```toml
GatherDuration = '10s' # Default
```
GatherDuration is the duration for which profiles are gathered when profiling starts.

### GatherTraceDuration
```toml
GatherTraceDuration = '5s' # Default
```
GatherTraceDuration is the duration for which traces are gathered when profiling is kicked off. This is separately configurable because traces are significantly larger than other types of profiles.

### MaxProfileSize
```toml
MaxProfileSize = '100mb' # Default
```
MaxProfileSize is the maximum amount of disk space that profiles may consume before profiling is disabled.

### CPUProfileRate
```toml
CPUProfileRate = 1 # Default
```
CPUProfileRate sets the rate for CPU profiling. See https://pkg.go.dev/runtime#SetCPUProfileRate.

### MemProfileRate
```toml
MemProfileRate = 1 # Default
```
MemProfileRate sets the rate for memory profiling. See https://pkg.go.dev/runtime#pkg-variables.

### BlockProfileRate
```toml
BlockProfileRate = 1 # Default
```
BlockProfileRate sets the fraction of blocking events for goroutine profiling. See https://pkg.go.dev/runtime#SetBlockProfileRate.

### MutexProfileFraction
```toml
MutexProfileFraction = 1 # Default
```
MutexProfileFraction sets the fraction of contention events for mutex profiling. See https://pkg.go.dev/runtime#SetMutexProfileFraction.

### MemThreshold
```toml
MemThreshold = '4gb' # Default
```
MemThreshold sets the maximum amount of memory the node can actively consume before profiling begins.

### GoroutineThreshold
```toml
GoroutineThreshold = 5000 # Default
```
GoroutineThreshold is the maximum number of actively-running goroutines the node can spawn before profiling begins.

## Pyroscope
```toml
[Pyroscope]
ServerAddress = 'http://localhost:4040' # Example
Environment = 'mainnet' # Default
```


### ServerAddress
```toml
ServerAddress = 'http://localhost:4040' # Example
```
ServerAddress sets the address that will receive the profile logs. It enables the profiling service.

### Environment
```toml
Environment = 'mainnet' # Default
```
Environment sets the target environment tag in which profiles will be added to.

## Sentry
```toml
[Sentry]
Debug = false # Default
DSN = 'sentry-dsn' # Example
Environment = 'my-custom-env' # Example
Release = 'v1.2.3' # Example
```


### Debug
:warning: **_ADVANCED_**: _Do not change this setting unless you know what you are doing._
```toml
Debug = false # Default
```
Debug enables printing of Sentry SDK debug messages.

### DSN
```toml
DSN = 'sentry-dsn' # Example
```
DSN is the data source name where events will be sent. Sentry is completely disabled if this is left blank.

### Environment
```toml
Environment = 'my-custom-env' # Example
```
Environment overrides the Sentry environment to the given value. Otherwise autodetects between dev/prod.

### Release
```toml
Release = 'v1.2.3' # Example
```
Release overrides the Sentry release to the given value. Otherwise uses the compiled-in version number.

## Insecure
```toml
[Insecure]
DevWebServer = false # Default
OCRDevelopmentMode = false # Default
InfiniteDepthQueries = false # Default
DisableRateLimiting = false # Default
```
Insecure config family is only allowed in development builds.

### DevWebServer
:warning: **_ADVANCED_**: _Do not change this setting unless you know what you are doing._
```toml
DevWebServer = false # Default
```
DevWebServer skips secure configuration for webserver AllowedHosts, SSL, etc.

### OCRDevelopmentMode
```toml
OCRDevelopmentMode = false # Default
```
OCRDevelopmentMode run OCR in development mode.

### InfiniteDepthQueries
```toml
InfiniteDepthQueries = false # Default
```
InfiniteDepthQueries skips graphql query depth limit checks.

### DisableRateLimiting
```toml
DisableRateLimiting = false # Default
```
DisableRateLimiting skips ratelimiting on asset requests.

## Tracing
```toml
[Tracing]
Enabled = false # Default
CollectorTarget = 'localhost:4317' # Example
NodeID = 'NodeID' # Example
SamplingRatio = 1.0 # Example
Mode = 'tls' # Default
TLSCertPath = '/path/to/cert.pem' # Example
```


### Enabled
```toml
Enabled = false # Default
```
Enabled turns trace collection on or off. On requires an OTEL Tracing Collector.

### CollectorTarget
```toml
CollectorTarget = 'localhost:4317' # Example
```
CollectorTarget is the logical address of the OTEL Tracing Collector.

### NodeID
```toml
NodeID = 'NodeID' # Example
```
NodeID is an unique name for this node relative to any other node traces are collected for.

### SamplingRatio
```toml
SamplingRatio = 1.0 # Example
```
SamplingRatio is the ratio of traces to sample for this node.

### Mode
```toml
Mode = 'tls' # Default
```
Mode is a string value. `tls` or `unencrypted` are the only values allowed. If set to `unencrypted`, `TLSCertPath` can be unset, meaning traces will be sent over plaintext to the collector.

### TLSCertPath
```toml
TLSCertPath = '/path/to/cert.pem' # Example
```
TLSCertPath is the file path to the TLS certificate used for secure communication with an OTEL Tracing Collector.

## Tracing.Attributes
```toml
[Tracing.Attributes]
env = 'test' # Example
```
Tracing.Attributes are user specified key-value pairs to associate in the context of the traces

### env
```toml
env = 'test' # Example
```
env is an example user specified key-value pair

## Mercury
```toml
[Mercury]
```


## Mercury.Cache
```toml
[Mercury.Cache]
LatestReportTTL = "1s" # Default
MaxStaleAge = "1h" # Default
LatestReportDeadline = "5s" # Default
```
Mercury.Cache controls settings for the price retrieval cache querying a mercury server

### LatestReportTTL
```toml
LatestReportTTL = "1s" # Default
```
LatestReportTTL controls how "stale" we will allow a price to be e.g. if
set to 1s, a new price will always be fetched if the last result was
from 1 second ago or older.

Another way of looking at it is such: the cache will _never_ return a
price that was queried from now-LatestReportTTL or before.

Setting to zero disables caching entirely.

### MaxStaleAge
```toml
MaxStaleAge = "1h" # Default
```
MaxStaleAge is that maximum amount of time that a value can be stale
before it is deleted from the cache (a form of garbage collection).

This should generally be set to something much larger than
LatestReportTTL. Setting to zero disables garbage collection.

### LatestReportDeadline
```toml
LatestReportDeadline = "5s" # Default
```
LatestReportDeadline controls how long to wait for a response from the
mercury server before retrying. Setting this to zero will wait indefinitely.

## Mercury.TLS
```toml
[Mercury.TLS]
CertFile = "/path/to/client/certs.pem" # Example
```
Mercury.TLS controls client settings for when the node talks to traditional web servers or load balancers.

### CertFile
```toml
CertFile = "/path/to/client/certs.pem" # Example
```
CertFile is the path to a PEM file of trusted root certificate authority certificates

## Mercury.Transmitter
```toml
[Mercury.Transmitter]
TransmitQueueMaxSize = 10_000 # Default
TransmitTimeout = "5s" # Default
```
Mercury.Transmitter controls settings for the mercury transmitter

### TransmitQueueMaxSize
```toml
TransmitQueueMaxSize = 10_000 # Default
```
TransmitQueueMaxSize controls the size of the transmit queue. This is scoped
per OCR instance. If the queue is full, the transmitter will start dropping
the oldest messages in order to make space.

This is useful if mercury server goes offline and the nop needs to buffer
transmissions.

### TransmitTimeout
```toml
TransmitTimeout = "5s" # Default
```
TransmitTimeout controls how long the transmitter will wait for a response
when sending a message to the mercury server, before aborting and considering
the transmission to be failed.

## EVM
EVM defaults depend on ChainID:

<details><summary>Ethereum Mainnet (1)</summary><p>

```toml
AutoCreateKey = true
BlockBackfillDepth = 10
BlockBackfillSkip = false
FinalityDepth = 50
FinalityTagEnabled = true
LinkContractAddress = '0x514910771AF9Ca656af840dff83E8264EcF986CA'
LogBackfillBatchSize = 1000
LogPollInterval = '15s'
LogKeepBlocksDepth = 100000
LogPrunePageSize = 10000
BackupLogPollerBlockDelay = 100
MinIncomingConfirmations = 3
MinContractPayment = '0.1 link'
NonceAutoSync = true
NoNewHeadsThreshold = '3m0s'
OperatorFactoryAddress = '0x3E64Cd889482443324F91bFA9c84fE72A511f48A'
RPCDefaultBatchSize = 250
RPCBlockQueryDelay = 1

[Transactions]
ForwardersEnabled = false
MaxInFlight = 16
MaxQueued = 250
ReaperInterval = '1h0m0s'
ReaperThreshold = '168h0m0s'
ResendAfterThreshold = '1m0s'

[BalanceMonitor]
Enabled = true

[GasEstimator]
Mode = 'BlockHistory'
PriceDefault = '20 gwei'
PriceMax = '115792089237316195423570985008687907853269984665.640564039457584007913129639935 tether'
PriceMin = '1 gwei'
LimitDefault = 8000000
LimitMax = 8000000
LimitMultiplier = '1'
LimitTransfer = 21000
BumpMin = '5 gwei'
BumpPercent = 20
BumpThreshold = 3
EIP1559DynamicFees = true
FeeCapDefault = '100 gwei'
TipCapDefault = '1 wei'
TipCapMin = '1 wei'

[GasEstimator.BlockHistory]
BatchSize = 25
BlockHistorySize = 4
CheckInclusionBlocks = 12
CheckInclusionPercentile = 90
TransactionPercentile = 50

[HeadTracker]
HistoryDepth = 100
MaxBufferSize = 3
SamplingInterval = '1s'

[NodePool]
PollFailureThreshold = 5
PollInterval = '10s'
SelectionMode = 'HighestHead'
SyncThreshold = 5
LeaseDuration = '0s'
NodeIsSyncingEnabled = false
FinalizedBlockPollInterval = '5s'

[OCR]
ContractConfirmations = 4
ContractTransmitterTransmitTimeout = '10s'
DatabaseTimeout = '10s'
DeltaCOverride = '168h0m0s'
DeltaCJitterOverride = '1h0m0s'
ObservationGracePeriod = '1s'

[OCR2]
[OCR2.Automation]
GasLimit = 10500000
```

</p></details>

<details><summary>Ethereum Ropsten (3)</summary><p>

```toml
AutoCreateKey = true
BlockBackfillDepth = 10
BlockBackfillSkip = false
FinalityDepth = 50
FinalityTagEnabled = false
LinkContractAddress = '0x20fE562d797A42Dcb3399062AE9546cd06f63280'
LogBackfillBatchSize = 1000
LogPollInterval = '15s'
LogKeepBlocksDepth = 100000
LogPrunePageSize = 10000
BackupLogPollerBlockDelay = 100
MinIncomingConfirmations = 3
MinContractPayment = '0.1 link'
NonceAutoSync = true
NoNewHeadsThreshold = '3m0s'
RPCDefaultBatchSize = 250
RPCBlockQueryDelay = 1

[Transactions]
ForwardersEnabled = false
MaxInFlight = 16
MaxQueued = 250
ReaperInterval = '1h0m0s'
ReaperThreshold = '168h0m0s'
ResendAfterThreshold = '1m0s'

[BalanceMonitor]
Enabled = true

[GasEstimator]
Mode = 'BlockHistory'
PriceDefault = '20 gwei'
PriceMax = '115792089237316195423570985008687907853269984665.640564039457584007913129639935 tether'
PriceMin = '1 gwei'
LimitDefault = 8000000
LimitMax = 8000000
LimitMultiplier = '1'
LimitTransfer = 21000
BumpMin = '5 gwei'
BumpPercent = 20
BumpThreshold = 3
EIP1559DynamicFees = true
FeeCapDefault = '100 gwei'
TipCapDefault = '1 wei'
TipCapMin = '1 wei'

[GasEstimator.BlockHistory]
BatchSize = 25
BlockHistorySize = 4
CheckInclusionBlocks = 12
CheckInclusionPercentile = 90
TransactionPercentile = 50

[HeadTracker]
HistoryDepth = 100
MaxBufferSize = 3
SamplingInterval = '1s'

[NodePool]
PollFailureThreshold = 5
PollInterval = '10s'
SelectionMode = 'HighestHead'
SyncThreshold = 5
LeaseDuration = '0s'
NodeIsSyncingEnabled = false
FinalizedBlockPollInterval = '5s'

[OCR]
ContractConfirmations = 4
ContractTransmitterTransmitTimeout = '10s'
DatabaseTimeout = '10s'
DeltaCOverride = '168h0m0s'
DeltaCJitterOverride = '1h0m0s'
ObservationGracePeriod = '1s'

[OCR2]
[OCR2.Automation]
GasLimit = 5400000
```

</p></details>

<details><summary>Ethereum Rinkeby (4)</summary><p>

```toml
AutoCreateKey = true
BlockBackfillDepth = 10
BlockBackfillSkip = false
FinalityDepth = 50
FinalityTagEnabled = false
LinkContractAddress = '0x01BE23585060835E02B77ef475b0Cc51aA1e0709'
LogBackfillBatchSize = 1000
LogPollInterval = '15s'
LogKeepBlocksDepth = 100000
LogPrunePageSize = 10000
BackupLogPollerBlockDelay = 100
MinIncomingConfirmations = 3
MinContractPayment = '0.1 link'
NonceAutoSync = true
NoNewHeadsThreshold = '3m0s'
RPCDefaultBatchSize = 250
RPCBlockQueryDelay = 1

[Transactions]
ForwardersEnabled = false
MaxInFlight = 16
MaxQueued = 250
ReaperInterval = '1h0m0s'
ReaperThreshold = '168h0m0s'
ResendAfterThreshold = '1m0s'

[BalanceMonitor]
Enabled = true

[GasEstimator]
Mode = 'BlockHistory'
PriceDefault = '20 gwei'
PriceMax = '115792089237316195423570985008687907853269984665.640564039457584007913129639935 tether'
PriceMin = '1 gwei'
LimitDefault = 8000000
LimitMax = 8000000
LimitMultiplier = '1'
LimitTransfer = 21000
BumpMin = '5 gwei'
BumpPercent = 20
BumpThreshold = 3
EIP1559DynamicFees = false
FeeCapDefault = '100 gwei'
TipCapDefault = '1 wei'
TipCapMin = '1 wei'

[GasEstimator.BlockHistory]
BatchSize = 25
BlockHistorySize = 4
CheckInclusionBlocks = 12
CheckInclusionPercentile = 90
TransactionPercentile = 50

[HeadTracker]
HistoryDepth = 100
MaxBufferSize = 3
SamplingInterval = '1s'

[NodePool]
PollFailureThreshold = 5
PollInterval = '10s'
SelectionMode = 'HighestHead'
SyncThreshold = 5
LeaseDuration = '0s'
NodeIsSyncingEnabled = false
FinalizedBlockPollInterval = '5s'

[OCR]
ContractConfirmations = 4
ContractTransmitterTransmitTimeout = '10s'
DatabaseTimeout = '10s'
DeltaCOverride = '168h0m0s'
DeltaCJitterOverride = '1h0m0s'
ObservationGracePeriod = '1s'

[OCR2]
[OCR2.Automation]
GasLimit = 5400000
```

</p></details>

<details><summary>Ethereum Goerli (5)</summary><p>

```toml
AutoCreateKey = true
BlockBackfillDepth = 10
BlockBackfillSkip = false
FinalityDepth = 50
FinalityTagEnabled = false
LinkContractAddress = '0x326C977E6efc84E512bB9C30f76E30c160eD06FB'
LogBackfillBatchSize = 1000
LogPollInterval = '15s'
LogKeepBlocksDepth = 100000
LogPrunePageSize = 10000
BackupLogPollerBlockDelay = 100
MinIncomingConfirmations = 3
MinContractPayment = '0.1 link'
NonceAutoSync = true
NoNewHeadsThreshold = '3m0s'
RPCDefaultBatchSize = 250
RPCBlockQueryDelay = 1

[Transactions]
ForwardersEnabled = false
MaxInFlight = 16
MaxQueued = 250
ReaperInterval = '1h0m0s'
ReaperThreshold = '168h0m0s'
ResendAfterThreshold = '1m0s'

[BalanceMonitor]
Enabled = true

[GasEstimator]
Mode = 'BlockHistory'
PriceDefault = '20 gwei'
PriceMax = '115792089237316195423570985008687907853269984665.640564039457584007913129639935 tether'
PriceMin = '1 gwei'
LimitDefault = 8000000
LimitMax = 8000000
LimitMultiplier = '1'
LimitTransfer = 21000
BumpMin = '5 gwei'
BumpPercent = 20
BumpThreshold = 3
EIP1559DynamicFees = true
FeeCapDefault = '100 gwei'
TipCapDefault = '1 wei'
TipCapMin = '1 wei'

[GasEstimator.BlockHistory]
BatchSize = 25
BlockHistorySize = 4
CheckInclusionBlocks = 12
CheckInclusionPercentile = 90
TransactionPercentile = 50

[HeadTracker]
HistoryDepth = 100
MaxBufferSize = 3
SamplingInterval = '1s'

[NodePool]
PollFailureThreshold = 5
PollInterval = '10s'
SelectionMode = 'HighestHead'
SyncThreshold = 5
LeaseDuration = '0s'
NodeIsSyncingEnabled = false
FinalizedBlockPollInterval = '5s'

[OCR]
ContractConfirmations = 4
ContractTransmitterTransmitTimeout = '10s'
DatabaseTimeout = '10s'
DeltaCOverride = '168h0m0s'
DeltaCJitterOverride = '1h0m0s'
ObservationGracePeriod = '1s'

[OCR2]
[OCR2.Automation]
GasLimit = 5400000
```

</p></details>

<details><summary>Optimism Mainnet (10)</summary><p>

```toml
AutoCreateKey = true
BlockBackfillDepth = 10
BlockBackfillSkip = false
ChainType = 'optimismBedrock'
FinalityDepth = 200
FinalityTagEnabled = true
LinkContractAddress = '0x350a791Bfc2C21F9Ed5d10980Dad2e2638ffa7f6'
LogBackfillBatchSize = 1000
LogPollInterval = '2s'
LogKeepBlocksDepth = 100000
LogPrunePageSize = 10000
BackupLogPollerBlockDelay = 100
MinIncomingConfirmations = 1
MinContractPayment = '0.00001 link'
NonceAutoSync = true
NoNewHeadsThreshold = '40s'
RPCDefaultBatchSize = 250
RPCBlockQueryDelay = 1

[Transactions]
ForwardersEnabled = false
MaxInFlight = 16
MaxQueued = 250
ReaperInterval = '1h0m0s'
ReaperThreshold = '168h0m0s'
ResendAfterThreshold = '30s'

[BalanceMonitor]
Enabled = true

[GasEstimator]
Mode = 'BlockHistory'
PriceDefault = '20 gwei'
PriceMax = '115792089237316195423570985008687907853269984665.640564039457584007913129639935 tether'
PriceMin = '1 wei'
LimitDefault = 8000000
LimitMax = 8000000
LimitMultiplier = '1'
LimitTransfer = 21000
BumpMin = '100 wei'
BumpPercent = 20
BumpThreshold = 3
EIP1559DynamicFees = true
FeeCapDefault = '100 gwei'
TipCapDefault = '1 wei'
TipCapMin = '1 wei'

[GasEstimator.BlockHistory]
BatchSize = 25
BlockHistorySize = 24
CheckInclusionBlocks = 12
CheckInclusionPercentile = 90
TransactionPercentile = 60

[HeadTracker]
HistoryDepth = 300
MaxBufferSize = 3
SamplingInterval = '1s'

[NodePool]
PollFailureThreshold = 5
PollInterval = '10s'
SelectionMode = 'HighestHead'
SyncThreshold = 10
LeaseDuration = '0s'
NodeIsSyncingEnabled = false
FinalizedBlockPollInterval = '5s'

[OCR]
ContractConfirmations = 1
ContractTransmitterTransmitTimeout = '10s'
DatabaseTimeout = '10s'
DeltaCOverride = '168h0m0s'
DeltaCJitterOverride = '1h0m0s'
ObservationGracePeriod = '1s'

[OCR2]
[OCR2.Automation]
GasLimit = 6500000
```

</p></details>

<details><summary>RSK Mainnet (30)</summary><p>

```toml
AutoCreateKey = true
BlockBackfillDepth = 10
BlockBackfillSkip = false
FinalityDepth = 50
FinalityTagEnabled = false
LinkContractAddress = '0x14AdaE34beF7ca957Ce2dDe5ADD97ea050123827'
LogBackfillBatchSize = 1000
LogPollInterval = '30s'
LogKeepBlocksDepth = 100000
LogPrunePageSize = 10000
BackupLogPollerBlockDelay = 100
MinIncomingConfirmations = 3
MinContractPayment = '0.001 link'
NonceAutoSync = true
NoNewHeadsThreshold = '3m0s'
RPCDefaultBatchSize = 250
RPCBlockQueryDelay = 1

[Transactions]
ForwardersEnabled = false
MaxInFlight = 16
MaxQueued = 250
ReaperInterval = '1h0m0s'
ReaperThreshold = '168h0m0s'
ResendAfterThreshold = '1m0s'

[BalanceMonitor]
Enabled = true

[GasEstimator]
Mode = 'BlockHistory'
PriceDefault = '50 mwei'
PriceMax = '50 gwei'
PriceMin = '0'
LimitDefault = 8000000
LimitMax = 8000000
LimitMultiplier = '1'
LimitTransfer = 21000
BumpMin = '5 gwei'
BumpPercent = 20
BumpThreshold = 3
EIP1559DynamicFees = false
FeeCapDefault = '100 mwei'
TipCapDefault = '1 wei'
TipCapMin = '1 wei'

[GasEstimator.BlockHistory]
BatchSize = 25
BlockHistorySize = 8
CheckInclusionBlocks = 12
CheckInclusionPercentile = 90
TransactionPercentile = 60

[HeadTracker]
HistoryDepth = 100
MaxBufferSize = 3
SamplingInterval = '1s'

[NodePool]
PollFailureThreshold = 5
PollInterval = '10s'
SelectionMode = 'HighestHead'
SyncThreshold = 5
LeaseDuration = '0s'
NodeIsSyncingEnabled = false
FinalizedBlockPollInterval = '5s'

[OCR]
ContractConfirmations = 4
ContractTransmitterTransmitTimeout = '10s'
DatabaseTimeout = '10s'
DeltaCOverride = '168h0m0s'
DeltaCJitterOverride = '1h0m0s'
ObservationGracePeriod = '1s'

[OCR2]
[OCR2.Automation]
GasLimit = 5400000
```

</p></details>

<details><summary>RSK Testnet (31)</summary><p>

```toml
AutoCreateKey = true
BlockBackfillDepth = 10
BlockBackfillSkip = false
FinalityDepth = 50
FinalityTagEnabled = false
LinkContractAddress = '0x8bBbd80981FE76d44854D8DF305e8985c19f0e78'
LogBackfillBatchSize = 1000
LogPollInterval = '30s'
LogKeepBlocksDepth = 100000
LogPrunePageSize = 10000
BackupLogPollerBlockDelay = 100
MinIncomingConfirmations = 3
MinContractPayment = '0.001 link'
NonceAutoSync = true
NoNewHeadsThreshold = '3m0s'
RPCDefaultBatchSize = 250
RPCBlockQueryDelay = 1

[Transactions]
ForwardersEnabled = false
MaxInFlight = 16
MaxQueued = 250
ReaperInterval = '1h0m0s'
ReaperThreshold = '168h0m0s'
ResendAfterThreshold = '1m0s'

[BalanceMonitor]
Enabled = true

[GasEstimator]
Mode = 'BlockHistory'
PriceDefault = '50 mwei'
PriceMax = '50 gwei'
PriceMin = '0'
LimitDefault = 8000000
LimitMax = 8000000
LimitMultiplier = '1'
LimitTransfer = 21000
BumpMin = '5 gwei'
BumpPercent = 20
BumpThreshold = 3
EIP1559DynamicFees = false
FeeCapDefault = '100 mwei'
TipCapDefault = '1 wei'
TipCapMin = '1 wei'

[GasEstimator.BlockHistory]
BatchSize = 25
BlockHistorySize = 8
CheckInclusionBlocks = 12
CheckInclusionPercentile = 90
TransactionPercentile = 60

[HeadTracker]
HistoryDepth = 100
MaxBufferSize = 3
SamplingInterval = '1s'

[NodePool]
PollFailureThreshold = 5
PollInterval = '10s'
SelectionMode = 'HighestHead'
SyncThreshold = 5
LeaseDuration = '0s'
NodeIsSyncingEnabled = false
FinalizedBlockPollInterval = '5s'

[OCR]
ContractConfirmations = 4
ContractTransmitterTransmitTimeout = '10s'
DatabaseTimeout = '10s'
DeltaCOverride = '168h0m0s'
DeltaCJitterOverride = '1h0m0s'
ObservationGracePeriod = '1s'

[OCR2]
[OCR2.Automation]
GasLimit = 5400000
```

</p></details>

<details><summary>Ethereum Kovan (42)</summary><p>

```toml
AutoCreateKey = true
BlockBackfillDepth = 10
BlockBackfillSkip = false
FinalityDepth = 50
FinalityTagEnabled = false
LinkContractAddress = '0xa36085F69e2889c224210F603D836748e7dC0088'
LogBackfillBatchSize = 1000
LogPollInterval = '15s'
LogKeepBlocksDepth = 100000
LogPrunePageSize = 10000
BackupLogPollerBlockDelay = 100
MinIncomingConfirmations = 3
MinContractPayment = '0.1 link'
NonceAutoSync = true
NoNewHeadsThreshold = '3m0s'
OperatorFactoryAddress = '0x8007e24251b1D2Fc518Eb843A701d9cD21fe0aA3'
RPCDefaultBatchSize = 250
RPCBlockQueryDelay = 1

[Transactions]
ForwardersEnabled = false
MaxInFlight = 16
MaxQueued = 250
ReaperInterval = '1h0m0s'
ReaperThreshold = '168h0m0s'
ResendAfterThreshold = '1m0s'

[BalanceMonitor]
Enabled = true

[GasEstimator]
Mode = 'BlockHistory'
PriceDefault = '20 gwei'
PriceMax = '115792089237316195423570985008687907853269984665.640564039457584007913129639935 tether'
PriceMin = '1 gwei'
LimitDefault = 8000000
LimitMax = 8000000
LimitMultiplier = '1'
LimitTransfer = 21000
BumpMin = '5 gwei'
BumpPercent = 20
BumpThreshold = 3
EIP1559DynamicFees = false
FeeCapDefault = '100 gwei'
TipCapDefault = '1 wei'
TipCapMin = '1 wei'

[GasEstimator.BlockHistory]
BatchSize = 25
BlockHistorySize = 4
CheckInclusionBlocks = 12
CheckInclusionPercentile = 90
TransactionPercentile = 50

[HeadTracker]
HistoryDepth = 100
MaxBufferSize = 3
SamplingInterval = '1s'

[NodePool]
PollFailureThreshold = 5
PollInterval = '10s'
SelectionMode = 'HighestHead'
SyncThreshold = 5
LeaseDuration = '0s'
NodeIsSyncingEnabled = false
FinalizedBlockPollInterval = '5s'

[OCR]
ContractConfirmations = 4
ContractTransmitterTransmitTimeout = '10s'
DatabaseTimeout = '10s'
DeltaCOverride = '168h0m0s'
DeltaCJitterOverride = '1h0m0s'
ObservationGracePeriod = '1s'

[OCR2]
[OCR2.Automation]
GasLimit = 5400000
```

</p></details>

<details><summary>BSC Mainnet (56)</summary><p>

```toml
AutoCreateKey = true
BlockBackfillDepth = 10
BlockBackfillSkip = false
FinalityDepth = 50
FinalityTagEnabled = true
LinkContractAddress = '0x404460C6A5EdE2D891e8297795264fDe62ADBB75'
LogBackfillBatchSize = 1000
LogPollInterval = '3s'
LogKeepBlocksDepth = 100000
LogPrunePageSize = 10000
BackupLogPollerBlockDelay = 100
MinIncomingConfirmations = 3
MinContractPayment = '0.00001 link'
NonceAutoSync = true
NoNewHeadsThreshold = '30s'
RPCDefaultBatchSize = 250
RPCBlockQueryDelay = 2

[Transactions]
ForwardersEnabled = false
MaxInFlight = 16
MaxQueued = 250
ReaperInterval = '1h0m0s'
ReaperThreshold = '168h0m0s'
ResendAfterThreshold = '1m0s'

[BalanceMonitor]
Enabled = true

[GasEstimator]
Mode = 'BlockHistory'
PriceDefault = '5 gwei'
PriceMax = '115792089237316195423570985008687907853269984665.640564039457584007913129639935 tether'
PriceMin = '1 gwei'
LimitDefault = 8000000
LimitMax = 8000000
LimitMultiplier = '1'
LimitTransfer = 21000
BumpMin = '5 gwei'
BumpPercent = 20
BumpThreshold = 5
EIP1559DynamicFees = false
FeeCapDefault = '100 gwei'
TipCapDefault = '1 wei'
TipCapMin = '1 wei'

[GasEstimator.BlockHistory]
BatchSize = 25
BlockHistorySize = 24
CheckInclusionBlocks = 12
CheckInclusionPercentile = 90
TransactionPercentile = 60

[HeadTracker]
HistoryDepth = 100
MaxBufferSize = 3
SamplingInterval = '1s'

[NodePool]
PollFailureThreshold = 5
PollInterval = '10s'
SelectionMode = 'HighestHead'
SyncThreshold = 10
LeaseDuration = '0s'
NodeIsSyncingEnabled = false
FinalizedBlockPollInterval = '5s'

[OCR]
ContractConfirmations = 4
ContractTransmitterTransmitTimeout = '2s'
DatabaseTimeout = '2s'
DeltaCOverride = '168h0m0s'
DeltaCJitterOverride = '1h0m0s'
ObservationGracePeriod = '500ms'

[OCR2]
[OCR2.Automation]
GasLimit = 5400000
```

</p></details>

<details><summary>OKX Testnet (65)</summary><p>

```toml
AutoCreateKey = true
BlockBackfillDepth = 10
BlockBackfillSkip = false
FinalityDepth = 50
FinalityTagEnabled = false
LogBackfillBatchSize = 1000
LogPollInterval = '15s'
LogKeepBlocksDepth = 100000
LogPrunePageSize = 10000
BackupLogPollerBlockDelay = 100
MinIncomingConfirmations = 3
MinContractPayment = '0.00001 link'
NonceAutoSync = true
NoNewHeadsThreshold = '3m0s'
RPCDefaultBatchSize = 250
RPCBlockQueryDelay = 1

[Transactions]
ForwardersEnabled = false
MaxInFlight = 16
MaxQueued = 250
ReaperInterval = '1h0m0s'
ReaperThreshold = '168h0m0s'
ResendAfterThreshold = '1m0s'

[BalanceMonitor]
Enabled = true

[GasEstimator]
Mode = 'BlockHistory'
PriceDefault = '20 gwei'
PriceMax = '115792089237316195423570985008687907853269984665.640564039457584007913129639935 tether'
PriceMin = '1 gwei'
LimitDefault = 8000000
LimitMax = 8000000
LimitMultiplier = '1'
LimitTransfer = 21000
BumpMin = '5 gwei'
BumpPercent = 20
BumpThreshold = 3
EIP1559DynamicFees = false
FeeCapDefault = '100 gwei'
TipCapDefault = '1 wei'
TipCapMin = '1 wei'

[GasEstimator.BlockHistory]
BatchSize = 25
BlockHistorySize = 8
CheckInclusionBlocks = 12
CheckInclusionPercentile = 90
TransactionPercentile = 60

[HeadTracker]
HistoryDepth = 100
MaxBufferSize = 3
SamplingInterval = '1s'

[NodePool]
PollFailureThreshold = 5
PollInterval = '10s'
SelectionMode = 'HighestHead'
SyncThreshold = 5
LeaseDuration = '0s'
NodeIsSyncingEnabled = false
FinalizedBlockPollInterval = '5s'

[OCR]
ContractConfirmations = 4
ContractTransmitterTransmitTimeout = '10s'
DatabaseTimeout = '10s'
DeltaCOverride = '168h0m0s'
DeltaCJitterOverride = '1h0m0s'
ObservationGracePeriod = '1s'

[OCR2]
[OCR2.Automation]
GasLimit = 5400000
```

</p></details>

<details><summary>OKX Mainnet (66)</summary><p>

```toml
AutoCreateKey = true
BlockBackfillDepth = 10
BlockBackfillSkip = false
FinalityDepth = 50
FinalityTagEnabled = false
LogBackfillBatchSize = 1000
LogPollInterval = '15s'
LogKeepBlocksDepth = 100000
LogPrunePageSize = 10000
BackupLogPollerBlockDelay = 100
MinIncomingConfirmations = 3
MinContractPayment = '0.00001 link'
NonceAutoSync = true
NoNewHeadsThreshold = '3m0s'
RPCDefaultBatchSize = 250
RPCBlockQueryDelay = 1

[Transactions]
ForwardersEnabled = false
MaxInFlight = 16
MaxQueued = 250
ReaperInterval = '1h0m0s'
ReaperThreshold = '168h0m0s'
ResendAfterThreshold = '1m0s'

[BalanceMonitor]
Enabled = true

[GasEstimator]
Mode = 'BlockHistory'
PriceDefault = '20 gwei'
PriceMax = '115792089237316195423570985008687907853269984665.640564039457584007913129639935 tether'
PriceMin = '1 gwei'
LimitDefault = 8000000
LimitMax = 8000000
LimitMultiplier = '1'
LimitTransfer = 21000
BumpMin = '5 gwei'
BumpPercent = 20
BumpThreshold = 3
EIP1559DynamicFees = false
FeeCapDefault = '100 gwei'
TipCapDefault = '1 wei'
TipCapMin = '1 wei'

[GasEstimator.BlockHistory]
BatchSize = 25
BlockHistorySize = 8
CheckInclusionBlocks = 12
CheckInclusionPercentile = 90
TransactionPercentile = 60

[HeadTracker]
HistoryDepth = 100
MaxBufferSize = 3
SamplingInterval = '1s'

[NodePool]
PollFailureThreshold = 5
PollInterval = '10s'
SelectionMode = 'HighestHead'
SyncThreshold = 5
LeaseDuration = '0s'
NodeIsSyncingEnabled = false
FinalizedBlockPollInterval = '5s'

[OCR]
ContractConfirmations = 4
ContractTransmitterTransmitTimeout = '10s'
DatabaseTimeout = '10s'
DeltaCOverride = '168h0m0s'
DeltaCJitterOverride = '1h0m0s'
ObservationGracePeriod = '1s'

[OCR2]
[OCR2.Automation]
GasLimit = 5400000
```

</p></details>

<details><summary>BSC Testnet (97)</summary><p>

```toml
AutoCreateKey = true
BlockBackfillDepth = 10
BlockBackfillSkip = false
FinalityDepth = 50
FinalityTagEnabled = true
LinkContractAddress = '0x84b9B910527Ad5C03A9Ca831909E21e236EA7b06'
LogBackfillBatchSize = 1000
LogPollInterval = '3s'
LogKeepBlocksDepth = 100000
LogPrunePageSize = 10000
BackupLogPollerBlockDelay = 100
MinIncomingConfirmations = 3
MinContractPayment = '0.00001 link'
NonceAutoSync = true
NoNewHeadsThreshold = '30s'
RPCDefaultBatchSize = 250
RPCBlockQueryDelay = 2

[Transactions]
ForwardersEnabled = false
MaxInFlight = 16
MaxQueued = 250
ReaperInterval = '1h0m0s'
ReaperThreshold = '168h0m0s'
ResendAfterThreshold = '1m0s'

[BalanceMonitor]
Enabled = true

[GasEstimator]
Mode = 'BlockHistory'
PriceDefault = '5 gwei'
PriceMax = '115792089237316195423570985008687907853269984665.640564039457584007913129639935 tether'
PriceMin = '1 gwei'
LimitDefault = 8000000
LimitMax = 8000000
LimitMultiplier = '1'
LimitTransfer = 21000
BumpMin = '5 gwei'
BumpPercent = 20
BumpThreshold = 5
EIP1559DynamicFees = false
FeeCapDefault = '100 gwei'
TipCapDefault = '1 wei'
TipCapMin = '1 wei'

[GasEstimator.BlockHistory]
BatchSize = 25
BlockHistorySize = 24
CheckInclusionBlocks = 12
CheckInclusionPercentile = 90
TransactionPercentile = 60

[HeadTracker]
HistoryDepth = 100
MaxBufferSize = 3
SamplingInterval = '1s'

[NodePool]
PollFailureThreshold = 5
PollInterval = '10s'
SelectionMode = 'HighestHead'
SyncThreshold = 10
LeaseDuration = '0s'
NodeIsSyncingEnabled = false
FinalizedBlockPollInterval = '5s'

[OCR]
ContractConfirmations = 4
ContractTransmitterTransmitTimeout = '2s'
DatabaseTimeout = '2s'
DeltaCOverride = '168h0m0s'
DeltaCJitterOverride = '1h0m0s'
ObservationGracePeriod = '500ms'

[OCR2]
[OCR2.Automation]
GasLimit = 5400000
```

</p></details>

<details><summary>Gnosis Mainnet (100)</summary><p>

```toml
AutoCreateKey = true
BlockBackfillDepth = 10
BlockBackfillSkip = false
ChainType = 'gnosis'
FinalityDepth = 50
FinalityTagEnabled = false
LinkContractAddress = '0xE2e73A1c69ecF83F464EFCE6A5be353a37cA09b2'
LogBackfillBatchSize = 1000
LogPollInterval = '5s'
LogKeepBlocksDepth = 100000
LogPrunePageSize = 10000
BackupLogPollerBlockDelay = 100
MinIncomingConfirmations = 3
MinContractPayment = '0.00001 link'
NonceAutoSync = true
NoNewHeadsThreshold = '3m0s'
RPCDefaultBatchSize = 250
RPCBlockQueryDelay = 1

[Transactions]
ForwardersEnabled = false
MaxInFlight = 16
MaxQueued = 250
ReaperInterval = '1h0m0s'
ReaperThreshold = '168h0m0s'
ResendAfterThreshold = '1m0s'

[BalanceMonitor]
Enabled = true

[GasEstimator]
Mode = 'BlockHistory'
PriceDefault = '1 gwei'
PriceMax = '500 gwei'
PriceMin = '1 gwei'
LimitDefault = 8000000
LimitMax = 8000000
LimitMultiplier = '1'
LimitTransfer = 21000
BumpMin = '5 gwei'
BumpPercent = 20
BumpThreshold = 3
EIP1559DynamicFees = false
FeeCapDefault = '100 gwei'
TipCapDefault = '1 wei'
TipCapMin = '1 wei'

[GasEstimator.BlockHistory]
BatchSize = 25
BlockHistorySize = 8
CheckInclusionBlocks = 12
CheckInclusionPercentile = 90
TransactionPercentile = 60

[HeadTracker]
HistoryDepth = 100
MaxBufferSize = 3
SamplingInterval = '1s'

[NodePool]
PollFailureThreshold = 5
PollInterval = '10s'
SelectionMode = 'HighestHead'
SyncThreshold = 5
LeaseDuration = '0s'
NodeIsSyncingEnabled = false
FinalizedBlockPollInterval = '5s'

[OCR]
ContractConfirmations = 4
ContractTransmitterTransmitTimeout = '10s'
DatabaseTimeout = '10s'
DeltaCOverride = '168h0m0s'
DeltaCJitterOverride = '1h0m0s'
ObservationGracePeriod = '1s'

[OCR2]
[OCR2.Automation]
GasLimit = 5400000
```

</p></details>

<details><summary>Heco Mainnet (128)</summary><p>

```toml
AutoCreateKey = true
BlockBackfillDepth = 10
BlockBackfillSkip = false
FinalityDepth = 50
FinalityTagEnabled = false
LinkContractAddress = '0x404460C6A5EdE2D891e8297795264fDe62ADBB75'
LogBackfillBatchSize = 1000
LogPollInterval = '3s'
LogKeepBlocksDepth = 100000
LogPrunePageSize = 10000
BackupLogPollerBlockDelay = 100
MinIncomingConfirmations = 3
MinContractPayment = '0.00001 link'
NonceAutoSync = true
NoNewHeadsThreshold = '30s'
RPCDefaultBatchSize = 250
RPCBlockQueryDelay = 2

[Transactions]
ForwardersEnabled = false
MaxInFlight = 16
MaxQueued = 250
ReaperInterval = '1h0m0s'
ReaperThreshold = '168h0m0s'
ResendAfterThreshold = '1m0s'

[BalanceMonitor]
Enabled = true

[GasEstimator]
Mode = 'BlockHistory'
PriceDefault = '5 gwei'
PriceMax = '115792089237316195423570985008687907853269984665.640564039457584007913129639935 tether'
PriceMin = '1 gwei'
LimitDefault = 8000000
LimitMax = 8000000
LimitMultiplier = '1'
LimitTransfer = 21000
BumpMin = '5 gwei'
BumpPercent = 20
BumpThreshold = 5
EIP1559DynamicFees = false
FeeCapDefault = '100 gwei'
TipCapDefault = '1 wei'
TipCapMin = '1 wei'

[GasEstimator.BlockHistory]
BatchSize = 25
BlockHistorySize = 24
CheckInclusionBlocks = 12
CheckInclusionPercentile = 90
TransactionPercentile = 60

[HeadTracker]
HistoryDepth = 100
MaxBufferSize = 3
SamplingInterval = '1s'

[NodePool]
PollFailureThreshold = 5
PollInterval = '10s'
SelectionMode = 'HighestHead'
SyncThreshold = 10
LeaseDuration = '0s'
NodeIsSyncingEnabled = false
FinalizedBlockPollInterval = '5s'

[OCR]
ContractConfirmations = 4
ContractTransmitterTransmitTimeout = '2s'
DatabaseTimeout = '2s'
DeltaCOverride = '168h0m0s'
DeltaCJitterOverride = '1h0m0s'
ObservationGracePeriod = '500ms'

[OCR2]
[OCR2.Automation]
GasLimit = 5400000
```

</p></details>

<details><summary>Polygon Mainnet (137)</summary><p>

```toml
AutoCreateKey = true
BlockBackfillDepth = 10
BlockBackfillSkip = false
FinalityDepth = 500
FinalityTagEnabled = true
LinkContractAddress = '0xb0897686c545045aFc77CF20eC7A532E3120E0F1'
LogBackfillBatchSize = 1000
LogPollInterval = '1s'
LogKeepBlocksDepth = 100000
LogPrunePageSize = 10000
BackupLogPollerBlockDelay = 100
MinIncomingConfirmations = 5
MinContractPayment = '0.00001 link'
NonceAutoSync = true
NoNewHeadsThreshold = '30s'
RPCDefaultBatchSize = 100
RPCBlockQueryDelay = 10

[Transactions]
ForwardersEnabled = false
MaxInFlight = 16
MaxQueued = 5000
ReaperInterval = '1h0m0s'
ReaperThreshold = '168h0m0s'
ResendAfterThreshold = '1m0s'

[BalanceMonitor]
Enabled = true

[GasEstimator]
Mode = 'BlockHistory'
PriceDefault = '30 gwei'
PriceMax = '115792089237316195423570985008687907853269984665.640564039457584007913129639935 tether'
PriceMin = '30 gwei'
LimitDefault = 8000000
LimitMax = 8000000
LimitMultiplier = '1'
LimitTransfer = 21000
BumpMin = '20 gwei'
BumpPercent = 20
BumpThreshold = 5
EIP1559DynamicFees = false
FeeCapDefault = '100 gwei'
TipCapDefault = '1 wei'
TipCapMin = '1 wei'

[GasEstimator.BlockHistory]
BatchSize = 25
BlockHistorySize = 24
CheckInclusionBlocks = 12
CheckInclusionPercentile = 90
TransactionPercentile = 60

[HeadTracker]
HistoryDepth = 2000
MaxBufferSize = 3
SamplingInterval = '1s'

[NodePool]
PollFailureThreshold = 5
PollInterval = '10s'
SelectionMode = 'HighestHead'
SyncThreshold = 10
LeaseDuration = '0s'
NodeIsSyncingEnabled = false
FinalizedBlockPollInterval = '5s'

[OCR]
ContractConfirmations = 4
ContractTransmitterTransmitTimeout = '10s'
DatabaseTimeout = '10s'
DeltaCOverride = '168h0m0s'
DeltaCJitterOverride = '1h0m0s'
ObservationGracePeriod = '1s'

[OCR2]
[OCR2.Automation]
GasLimit = 5400000
```

</p></details>

<details><summary>XLayer Sepolia (195)</summary><p>

```toml
AutoCreateKey = true
BlockBackfillDepth = 10
BlockBackfillSkip = false
ChainType = 'xlayer'
FinalityDepth = 500
FinalityTagEnabled = false
LogBackfillBatchSize = 1000
LogPollInterval = '30s'
LogKeepBlocksDepth = 100000
LogPrunePageSize = 10000
BackupLogPollerBlockDelay = 100
MinIncomingConfirmations = 1
MinContractPayment = '0.00001 link'
NonceAutoSync = true
NoNewHeadsThreshold = '12m0s'
RPCDefaultBatchSize = 100
RPCBlockQueryDelay = 15

[Transactions]
ForwardersEnabled = false
MaxInFlight = 16
MaxQueued = 250
ReaperInterval = '1h0m0s'
ReaperThreshold = '168h0m0s'
ResendAfterThreshold = '3m0s'

[BalanceMonitor]
Enabled = true

[GasEstimator]
Mode = 'BlockHistory'
PriceDefault = '20 gwei'
PriceMax = '115792089237316195423570985008687907853269984665.640564039457584007913129639935 tether'
PriceMin = '1 mwei'
LimitDefault = 8000000
LimitMax = 8000000
LimitMultiplier = '1'
LimitTransfer = 21000
BumpMin = '20 mwei'
BumpPercent = 40
BumpThreshold = 3
EIP1559DynamicFees = false
FeeCapDefault = '100 gwei'
TipCapDefault = '1 wei'
TipCapMin = '1 wei'

[GasEstimator.BlockHistory]
BatchSize = 25
BlockHistorySize = 12
CheckInclusionBlocks = 12
CheckInclusionPercentile = 90
TransactionPercentile = 60

[HeadTracker]
HistoryDepth = 2000
MaxBufferSize = 3
SamplingInterval = '1s'

[NodePool]
PollFailureThreshold = 5
PollInterval = '10s'
SelectionMode = 'HighestHead'
SyncThreshold = 5
LeaseDuration = '0s'
NodeIsSyncingEnabled = false
FinalizedBlockPollInterval = '5s'

[OCR]
ContractConfirmations = 1
ContractTransmitterTransmitTimeout = '10s'
DatabaseTimeout = '10s'
DeltaCOverride = '168h0m0s'
DeltaCJitterOverride = '1h0m0s'
ObservationGracePeriod = '1s'

[OCR2]
[OCR2.Automation]
GasLimit = 5400000
```

</p></details>

<details><summary>XLayer Mainnet (196)</summary><p>

```toml
AutoCreateKey = true
BlockBackfillDepth = 10
BlockBackfillSkip = false
ChainType = 'xlayer'
FinalityDepth = 500
FinalityTagEnabled = false
LogBackfillBatchSize = 1000
LogPollInterval = '30s'
LogKeepBlocksDepth = 100000
LogPrunePageSize = 10000
BackupLogPollerBlockDelay = 100
MinIncomingConfirmations = 1
MinContractPayment = '0.00001 link'
NonceAutoSync = true
NoNewHeadsThreshold = '6m0s'
RPCDefaultBatchSize = 100
RPCBlockQueryDelay = 15

[Transactions]
ForwardersEnabled = false
MaxInFlight = 16
MaxQueued = 250
ReaperInterval = '1h0m0s'
ReaperThreshold = '168h0m0s'
ResendAfterThreshold = '3m0s'

[BalanceMonitor]
Enabled = true

[GasEstimator]
Mode = 'BlockHistory'
PriceDefault = '20 gwei'
PriceMax = '115792089237316195423570985008687907853269984665.640564039457584007913129639935 tether'
PriceMin = '100 mwei'
LimitDefault = 8000000
LimitMax = 8000000
LimitMultiplier = '1'
LimitTransfer = 21000
BumpMin = '100 mwei'
BumpPercent = 40
BumpThreshold = 3
EIP1559DynamicFees = false
FeeCapDefault = '100 gwei'
TipCapDefault = '1 wei'
TipCapMin = '1 wei'

[GasEstimator.BlockHistory]
BatchSize = 25
BlockHistorySize = 12
CheckInclusionBlocks = 12
CheckInclusionPercentile = 90
TransactionPercentile = 60

[HeadTracker]
HistoryDepth = 2000
MaxBufferSize = 3
SamplingInterval = '1s'

[NodePool]
PollFailureThreshold = 5
PollInterval = '10s'
SelectionMode = 'HighestHead'
SyncThreshold = 5
LeaseDuration = '0s'
NodeIsSyncingEnabled = false
FinalizedBlockPollInterval = '5s'

[OCR]
ContractConfirmations = 1
ContractTransmitterTransmitTimeout = '10s'
DatabaseTimeout = '10s'
DeltaCOverride = '168h0m0s'
DeltaCJitterOverride = '1h0m0s'
ObservationGracePeriod = '1s'

[OCR2]
[OCR2.Automation]
GasLimit = 5400000
```

</p></details>

<details><summary>Fantom Mainnet (250)</summary><p>

```toml
AutoCreateKey = true
BlockBackfillDepth = 10
BlockBackfillSkip = false
FinalityDepth = 50
FinalityTagEnabled = false
LinkContractAddress = '0x6F43FF82CCA38001B6699a8AC47A2d0E66939407'
LogBackfillBatchSize = 1000
LogPollInterval = '1s'
LogKeepBlocksDepth = 100000
LogPrunePageSize = 10000
BackupLogPollerBlockDelay = 100
MinIncomingConfirmations = 3
MinContractPayment = '0.00001 link'
NonceAutoSync = true
NoNewHeadsThreshold = '30s'
RPCDefaultBatchSize = 250
RPCBlockQueryDelay = 2

[Transactions]
ForwardersEnabled = false
MaxInFlight = 16
MaxQueued = 250
ReaperInterval = '1h0m0s'
ReaperThreshold = '168h0m0s'
ResendAfterThreshold = '1m0s'

[BalanceMonitor]
Enabled = true

[GasEstimator]
Mode = 'SuggestedPrice'
PriceDefault = '20 gwei'
PriceMax = '115792089237316195423570985008687907853269984665.640564039457584007913129639935 tether'
PriceMin = '1 gwei'
LimitDefault = 8000000
LimitMax = 8000000
LimitMultiplier = '1'
LimitTransfer = 21000
BumpMin = '5 gwei'
BumpPercent = 20
BumpThreshold = 3
EIP1559DynamicFees = false
FeeCapDefault = '100 gwei'
TipCapDefault = '1 wei'
TipCapMin = '1 wei'

[GasEstimator.BlockHistory]
BatchSize = 25
BlockHistorySize = 8
CheckInclusionBlocks = 12
CheckInclusionPercentile = 90
TransactionPercentile = 60

[HeadTracker]
HistoryDepth = 100
MaxBufferSize = 3
SamplingInterval = '1s'

[NodePool]
PollFailureThreshold = 5
PollInterval = '10s'
SelectionMode = 'HighestHead'
SyncThreshold = 5
LeaseDuration = '0s'
NodeIsSyncingEnabled = false
FinalizedBlockPollInterval = '5s'

[OCR]
ContractConfirmations = 4
ContractTransmitterTransmitTimeout = '10s'
DatabaseTimeout = '10s'
DeltaCOverride = '168h0m0s'
DeltaCJitterOverride = '1h0m0s'
ObservationGracePeriod = '1s'

[OCR2]
[OCR2.Automation]
GasLimit = 3800000
```

</p></details>

<details><summary>Kroma Mainnet (255)</summary><p>

```toml
AutoCreateKey = true
BlockBackfillDepth = 10
BlockBackfillSkip = false
ChainType = 'kroma'
FinalityDepth = 400
FinalityTagEnabled = true
LogBackfillBatchSize = 1000
LogPollInterval = '2s'
LogKeepBlocksDepth = 100000
LogPrunePageSize = 10000
BackupLogPollerBlockDelay = 100
MinIncomingConfirmations = 1
MinContractPayment = '0.00001 link'
NonceAutoSync = true
NoNewHeadsThreshold = '40s'
RPCDefaultBatchSize = 250
RPCBlockQueryDelay = 1

[Transactions]
ForwardersEnabled = false
MaxInFlight = 16
MaxQueued = 250
ReaperInterval = '1h0m0s'
ReaperThreshold = '168h0m0s'
ResendAfterThreshold = '30s'

[BalanceMonitor]
Enabled = true

[GasEstimator]
Mode = 'BlockHistory'
PriceDefault = '20 gwei'
PriceMax = '115792089237316195423570985008687907853269984665.640564039457584007913129639935 tether'
PriceMin = '1 wei'
LimitDefault = 8000000
LimitMax = 8000000
LimitMultiplier = '1'
LimitTransfer = 21000
BumpMin = '100 wei'
BumpPercent = 20
BumpThreshold = 3
EIP1559DynamicFees = true
FeeCapDefault = '100 gwei'
TipCapDefault = '1 wei'
TipCapMin = '1 wei'

[GasEstimator.BlockHistory]
BatchSize = 25
BlockHistorySize = 24
CheckInclusionBlocks = 12
CheckInclusionPercentile = 90
TransactionPercentile = 60

[HeadTracker]
HistoryDepth = 400
MaxBufferSize = 3
SamplingInterval = '1s'

[NodePool]
PollFailureThreshold = 5
PollInterval = '10s'
SelectionMode = 'HighestHead'
SyncThreshold = 10
LeaseDuration = '0s'
NodeIsSyncingEnabled = false
FinalizedBlockPollInterval = '5s'

[OCR]
ContractConfirmations = 1
ContractTransmitterTransmitTimeout = '10s'
DatabaseTimeout = '10s'
DeltaCOverride = '168h0m0s'
DeltaCJitterOverride = '1h0m0s'
ObservationGracePeriod = '1s'

[OCR2]
[OCR2.Automation]
GasLimit = 5400000
```

</p></details>

<details><summary>zkSync Goerli (280)</summary><p>

```toml
AutoCreateKey = true
BlockBackfillDepth = 10
BlockBackfillSkip = false
ChainType = 'zksync'
FinalityDepth = 1
FinalityTagEnabled = false
LogBackfillBatchSize = 1000
LogPollInterval = '5s'
LogKeepBlocksDepth = 100000
LogPrunePageSize = 10000
BackupLogPollerBlockDelay = 100
MinIncomingConfirmations = 1
MinContractPayment = '0.00001 link'
NonceAutoSync = true
NoNewHeadsThreshold = '1m0s'
RPCDefaultBatchSize = 250
RPCBlockQueryDelay = 1

[Transactions]
ForwardersEnabled = false
MaxInFlight = 16
MaxQueued = 250
ReaperInterval = '1h0m0s'
ReaperThreshold = '168h0m0s'
ResendAfterThreshold = '1m0s'

[BalanceMonitor]
Enabled = true

[GasEstimator]
Mode = 'BlockHistory'
PriceDefault = '20 gwei'
PriceMax = '18.446744073709551615 ether'
PriceMin = '0'
LimitDefault = 100000000
LimitMax = 8000000
LimitMultiplier = '1'
LimitTransfer = 21000
BumpMin = '5 gwei'
BumpPercent = 20
BumpThreshold = 3
EIP1559DynamicFees = false
FeeCapDefault = '100 gwei'
TipCapDefault = '1 wei'
TipCapMin = '1 wei'

[GasEstimator.BlockHistory]
BatchSize = 25
BlockHistorySize = 8
CheckInclusionBlocks = 12
CheckInclusionPercentile = 90
TransactionPercentile = 60

[HeadTracker]
HistoryDepth = 5
MaxBufferSize = 3
SamplingInterval = '1s'

[NodePool]
PollFailureThreshold = 5
PollInterval = '10s'
SelectionMode = 'HighestHead'
SyncThreshold = 5
LeaseDuration = '0s'
NodeIsSyncingEnabled = false
FinalizedBlockPollInterval = '5s'

[OCR]
ContractConfirmations = 4
ContractTransmitterTransmitTimeout = '10s'
DatabaseTimeout = '10s'
DeltaCOverride = '168h0m0s'
DeltaCJitterOverride = '1h0m0s'
ObservationGracePeriod = '1s'

[OCR2]
[OCR2.Automation]
GasLimit = 5400000
```

</p></details>

<details><summary>zkSync Sepolia (300)</summary><p>

```toml
AutoCreateKey = true
BlockBackfillDepth = 10
BlockBackfillSkip = false
ChainType = 'zksync'
FinalityDepth = 1
FinalityTagEnabled = false
LogBackfillBatchSize = 1000
LogPollInterval = '5s'
LogKeepBlocksDepth = 100000
LogPrunePageSize = 10000
BackupLogPollerBlockDelay = 100
MinIncomingConfirmations = 1
MinContractPayment = '0.00001 link'
NonceAutoSync = true
NoNewHeadsThreshold = '1m0s'
RPCDefaultBatchSize = 250
RPCBlockQueryDelay = 1

[Transactions]
ForwardersEnabled = false
MaxInFlight = 16
MaxQueued = 250
ReaperInterval = '1h0m0s'
ReaperThreshold = '168h0m0s'
ResendAfterThreshold = '1m0s'

[BalanceMonitor]
Enabled = true

[GasEstimator]
Mode = 'BlockHistory'
PriceDefault = '20 gwei'
PriceMax = '18.446744073709551615 ether'
PriceMin = '0'
LimitDefault = 100000000
LimitMax = 8000000
LimitMultiplier = '1'
LimitTransfer = 21000
BumpMin = '5 gwei'
BumpPercent = 20
BumpThreshold = 3
EIP1559DynamicFees = false
FeeCapDefault = '100 gwei'
TipCapDefault = '1 wei'
TipCapMin = '1 wei'

[GasEstimator.BlockHistory]
BatchSize = 25
BlockHistorySize = 8
CheckInclusionBlocks = 12
CheckInclusionPercentile = 90
TransactionPercentile = 60

[HeadTracker]
HistoryDepth = 5
MaxBufferSize = 3
SamplingInterval = '1s'

[NodePool]
PollFailureThreshold = 5
PollInterval = '10s'
SelectionMode = 'HighestHead'
SyncThreshold = 5
LeaseDuration = '0s'
NodeIsSyncingEnabled = false
FinalizedBlockPollInterval = '5s'

[OCR]
ContractConfirmations = 4
ContractTransmitterTransmitTimeout = '10s'
DatabaseTimeout = '10s'
DeltaCOverride = '168h0m0s'
DeltaCJitterOverride = '1h0m0s'
ObservationGracePeriod = '1s'

[OCR2]
[OCR2.Automation]
GasLimit = 5400000
```

</p></details>

<details><summary>zkSync Mainnet (324)</summary><p>

```toml
AutoCreateKey = true
BlockBackfillDepth = 10
BlockBackfillSkip = false
ChainType = 'zksync'
FinalityDepth = 1
FinalityTagEnabled = false
LogBackfillBatchSize = 1000
LogPollInterval = '5s'
LogKeepBlocksDepth = 100000
LogPrunePageSize = 10000
BackupLogPollerBlockDelay = 100
MinIncomingConfirmations = 1
MinContractPayment = '0.00001 link'
NonceAutoSync = true
NoNewHeadsThreshold = '1m0s'
RPCDefaultBatchSize = 250
RPCBlockQueryDelay = 1

[Transactions]
ForwardersEnabled = false
MaxInFlight = 16
MaxQueued = 250
ReaperInterval = '1h0m0s'
ReaperThreshold = '168h0m0s'
ResendAfterThreshold = '1m0s'

[BalanceMonitor]
Enabled = true

[GasEstimator]
Mode = 'BlockHistory'
PriceDefault = '20 gwei'
PriceMax = '18.446744073709551615 ether'
PriceMin = '0'
LimitDefault = 100000000
LimitMax = 8000000
LimitMultiplier = '1'
LimitTransfer = 21000
BumpMin = '5 gwei'
BumpPercent = 20
BumpThreshold = 3
EIP1559DynamicFees = false
FeeCapDefault = '100 gwei'
TipCapDefault = '1 wei'
TipCapMin = '1 wei'

[GasEstimator.BlockHistory]
BatchSize = 25
BlockHistorySize = 8
CheckInclusionBlocks = 12
CheckInclusionPercentile = 90
TransactionPercentile = 60

[HeadTracker]
HistoryDepth = 5
MaxBufferSize = 3
SamplingInterval = '1s'

[NodePool]
PollFailureThreshold = 5
PollInterval = '10s'
SelectionMode = 'HighestHead'
SyncThreshold = 5
LeaseDuration = '0s'
NodeIsSyncingEnabled = false
FinalizedBlockPollInterval = '5s'

[OCR]
ContractConfirmations = 4
ContractTransmitterTransmitTimeout = '10s'
DatabaseTimeout = '10s'
DeltaCOverride = '168h0m0s'
DeltaCJitterOverride = '1h0m0s'
ObservationGracePeriod = '1s'

[OCR2]
[OCR2.Automation]
GasLimit = 5400000
```

</p></details>

<details><summary>Optimism Goerli (420)</summary><p>

```toml
AutoCreateKey = true
BlockBackfillDepth = 10
BlockBackfillSkip = false
ChainType = 'optimismBedrock'
FinalityDepth = 200
FinalityTagEnabled = true
LinkContractAddress = '0xdc2CC710e42857672E7907CF474a69B63B93089f'
LogBackfillBatchSize = 1000
LogPollInterval = '2s'
LogKeepBlocksDepth = 100000
LogPrunePageSize = 10000
BackupLogPollerBlockDelay = 100
MinIncomingConfirmations = 1
MinContractPayment = '0.00001 link'
NonceAutoSync = true
NoNewHeadsThreshold = '40s'
RPCDefaultBatchSize = 250
RPCBlockQueryDelay = 1

[Transactions]
ForwardersEnabled = false
MaxInFlight = 16
MaxQueued = 250
ReaperInterval = '1h0m0s'
ReaperThreshold = '168h0m0s'
ResendAfterThreshold = '30s'

[BalanceMonitor]
Enabled = true

[GasEstimator]
Mode = 'BlockHistory'
PriceDefault = '20 gwei'
PriceMax = '115792089237316195423570985008687907853269984665.640564039457584007913129639935 tether'
PriceMin = '1 wei'
LimitDefault = 8000000
LimitMax = 8000000
LimitMultiplier = '1'
LimitTransfer = 21000
BumpMin = '100 wei'
BumpPercent = 20
BumpThreshold = 3
EIP1559DynamicFees = true
FeeCapDefault = '100 gwei'
TipCapDefault = '1 wei'
TipCapMin = '1 wei'

[GasEstimator.BlockHistory]
BatchSize = 25
BlockHistorySize = 60
CheckInclusionBlocks = 12
CheckInclusionPercentile = 90
TransactionPercentile = 60

[HeadTracker]
HistoryDepth = 300
MaxBufferSize = 3
SamplingInterval = '1s'

[NodePool]
PollFailureThreshold = 5
PollInterval = '10s'
SelectionMode = 'HighestHead'
SyncThreshold = 10
LeaseDuration = '0s'
NodeIsSyncingEnabled = false
FinalizedBlockPollInterval = '5s'

[OCR]
ContractConfirmations = 1
ContractTransmitterTransmitTimeout = '10s'
DatabaseTimeout = '10s'
DeltaCOverride = '168h0m0s'
DeltaCJitterOverride = '1h0m0s'
ObservationGracePeriod = '1s'

[OCR2]
[OCR2.Automation]
GasLimit = 6500000
```

</p></details>

<details><summary>Metis Rinkeby (588)</summary><p>

```toml
AutoCreateKey = true
BlockBackfillDepth = 10
BlockBackfillSkip = false
ChainType = 'metis'
FinalityDepth = 1
FinalityTagEnabled = false
LogBackfillBatchSize = 1000
LogPollInterval = '15s'
LogKeepBlocksDepth = 100000
LogPrunePageSize = 10000
BackupLogPollerBlockDelay = 100
MinIncomingConfirmations = 1
MinContractPayment = '0.00001 link'
NonceAutoSync = true
NoNewHeadsThreshold = '0s'
RPCDefaultBatchSize = 250
RPCBlockQueryDelay = 1

[Transactions]
ForwardersEnabled = false
MaxInFlight = 16
MaxQueued = 250
ReaperInterval = '1h0m0s'
ReaperThreshold = '168h0m0s'
ResendAfterThreshold = '1m0s'

[BalanceMonitor]
Enabled = true

[GasEstimator]
Mode = 'SuggestedPrice'
PriceDefault = '20 gwei'
PriceMax = '115792089237316195423570985008687907853269984665.640564039457584007913129639935 tether'
PriceMin = '0'
LimitDefault = 8000000
LimitMax = 8000000
LimitMultiplier = '1'
LimitTransfer = 21000
BumpMin = '5 gwei'
BumpPercent = 20
BumpThreshold = 0
EIP1559DynamicFees = false
FeeCapDefault = '100 gwei'
TipCapDefault = '1 wei'
TipCapMin = '1 wei'

[GasEstimator.BlockHistory]
BatchSize = 25
BlockHistorySize = 0
CheckInclusionBlocks = 12
CheckInclusionPercentile = 90
TransactionPercentile = 60

[HeadTracker]
HistoryDepth = 100
MaxBufferSize = 3
SamplingInterval = '1s'

[NodePool]
PollFailureThreshold = 5
PollInterval = '10s'
SelectionMode = 'HighestHead'
SyncThreshold = 10
LeaseDuration = '0s'
NodeIsSyncingEnabled = false
FinalizedBlockPollInterval = '5s'

[OCR]
ContractConfirmations = 1
ContractTransmitterTransmitTimeout = '10s'
DatabaseTimeout = '10s'
DeltaCOverride = '168h0m0s'
DeltaCJitterOverride = '1h0m0s'
ObservationGracePeriod = '1s'

[OCR2]
[OCR2.Automation]
GasLimit = 5400000
```

</p></details>

<details><summary>Klaytn Testnet (1001)</summary><p>

```toml
AutoCreateKey = true
BlockBackfillDepth = 10
BlockBackfillSkip = false
FinalityDepth = 1
FinalityTagEnabled = false
LogBackfillBatchSize = 1000
LogPollInterval = '15s'
LogKeepBlocksDepth = 100000
LogPrunePageSize = 10000
BackupLogPollerBlockDelay = 100
MinIncomingConfirmations = 1
MinContractPayment = '0.00001 link'
NonceAutoSync = true
NoNewHeadsThreshold = '30s'
RPCDefaultBatchSize = 250
RPCBlockQueryDelay = 1

[Transactions]
ForwardersEnabled = false
MaxInFlight = 16
MaxQueued = 250
ReaperInterval = '1h0m0s'
ReaperThreshold = '168h0m0s'
ResendAfterThreshold = '1m0s'

[BalanceMonitor]
Enabled = true

[GasEstimator]
Mode = 'SuggestedPrice'
PriceDefault = '750 gwei'
PriceMax = '115792089237316195423570985008687907853269984665.640564039457584007913129639935 tether'
PriceMin = '1 gwei'
LimitDefault = 8000000
LimitMax = 8000000
LimitMultiplier = '1'
LimitTransfer = 21000
BumpMin = '5 gwei'
BumpPercent = 20
BumpThreshold = 0
EIP1559DynamicFees = false
FeeCapDefault = '100 gwei'
TipCapDefault = '1 wei'
TipCapMin = '1 wei'

[GasEstimator.BlockHistory]
BatchSize = 25
BlockHistorySize = 8
CheckInclusionBlocks = 12
CheckInclusionPercentile = 90
TransactionPercentile = 60

[HeadTracker]
HistoryDepth = 100
MaxBufferSize = 3
SamplingInterval = '1s'

[NodePool]
PollFailureThreshold = 5
PollInterval = '10s'
SelectionMode = 'HighestHead'
SyncThreshold = 5
LeaseDuration = '0s'
NodeIsSyncingEnabled = false
FinalizedBlockPollInterval = '5s'

[OCR]
ContractConfirmations = 1
ContractTransmitterTransmitTimeout = '10s'
DatabaseTimeout = '10s'
DeltaCOverride = '168h0m0s'
DeltaCJitterOverride = '1h0m0s'
ObservationGracePeriod = '1s'

[OCR2]
[OCR2.Automation]
GasLimit = 5400000
```

</p></details>

<details><summary>Metis Mainnet (1088)</summary><p>

```toml
AutoCreateKey = true
BlockBackfillDepth = 10
BlockBackfillSkip = false
ChainType = 'metis'
FinalityDepth = 1
FinalityTagEnabled = false
LogBackfillBatchSize = 1000
LogPollInterval = '15s'
LogKeepBlocksDepth = 100000
LogPrunePageSize = 10000
BackupLogPollerBlockDelay = 100
MinIncomingConfirmations = 1
MinContractPayment = '0.00001 link'
NonceAutoSync = true
NoNewHeadsThreshold = '0s'
RPCDefaultBatchSize = 250
RPCBlockQueryDelay = 1

[Transactions]
ForwardersEnabled = false
MaxInFlight = 16
MaxQueued = 250
ReaperInterval = '1h0m0s'
ReaperThreshold = '168h0m0s'
ResendAfterThreshold = '1m0s'

[BalanceMonitor]
Enabled = true

[GasEstimator]
Mode = 'SuggestedPrice'
PriceDefault = '20 gwei'
PriceMax = '115792089237316195423570985008687907853269984665.640564039457584007913129639935 tether'
PriceMin = '0'
LimitDefault = 8000000
LimitMax = 8000000
LimitMultiplier = '1'
LimitTransfer = 21000
BumpMin = '5 gwei'
BumpPercent = 20
BumpThreshold = 0
EIP1559DynamicFees = false
FeeCapDefault = '100 gwei'
TipCapDefault = '1 wei'
TipCapMin = '1 wei'

[GasEstimator.BlockHistory]
BatchSize = 25
BlockHistorySize = 0
CheckInclusionBlocks = 12
CheckInclusionPercentile = 90
TransactionPercentile = 60

[HeadTracker]
HistoryDepth = 100
MaxBufferSize = 3
SamplingInterval = '1s'

[NodePool]
PollFailureThreshold = 5
PollInterval = '10s'
SelectionMode = 'HighestHead'
SyncThreshold = 10
LeaseDuration = '0s'
NodeIsSyncingEnabled = false
FinalizedBlockPollInterval = '5s'

[OCR]
ContractConfirmations = 1
ContractTransmitterTransmitTimeout = '10s'
DatabaseTimeout = '10s'
DeltaCOverride = '168h0m0s'
DeltaCJitterOverride = '1h0m0s'
ObservationGracePeriod = '1s'

[OCR2]
[OCR2.Automation]
GasLimit = 5400000
```

</p></details>

<details><summary>Polygon Zkevm Mainnet (1101)</summary><p>

```toml
AutoCreateKey = true
BlockBackfillDepth = 10
BlockBackfillSkip = false
FinalityDepth = 500
FinalityTagEnabled = false
LogBackfillBatchSize = 1000
LogPollInterval = '30s'
LogKeepBlocksDepth = 100000
LogPrunePageSize = 10000
BackupLogPollerBlockDelay = 100
MinIncomingConfirmations = 1
MinContractPayment = '0.00001 link'
NonceAutoSync = true
NoNewHeadsThreshold = '6m0s'
RPCDefaultBatchSize = 100
RPCBlockQueryDelay = 15

[Transactions]
ForwardersEnabled = false
MaxInFlight = 16
MaxQueued = 250
ReaperInterval = '1h0m0s'
ReaperThreshold = '168h0m0s'
ResendAfterThreshold = '3m0s'

[BalanceMonitor]
Enabled = true

[GasEstimator]
Mode = 'BlockHistory'
PriceDefault = '20 gwei'
PriceMax = '115792089237316195423570985008687907853269984665.640564039457584007913129639935 tether'
PriceMin = '100 mwei'
LimitDefault = 8000000
LimitMax = 8000000
LimitMultiplier = '1'
LimitTransfer = 21000
BumpMin = '100 mwei'
BumpPercent = 40
BumpThreshold = 3
EIP1559DynamicFees = false
FeeCapDefault = '100 gwei'
TipCapDefault = '1 wei'
TipCapMin = '1 wei'

[GasEstimator.BlockHistory]
BatchSize = 25
BlockHistorySize = 12
CheckInclusionBlocks = 12
CheckInclusionPercentile = 90
TransactionPercentile = 60

[HeadTracker]
HistoryDepth = 2000
MaxBufferSize = 3
SamplingInterval = '1s'

[NodePool]
PollFailureThreshold = 5
PollInterval = '10s'
SelectionMode = 'HighestHead'
SyncThreshold = 5
LeaseDuration = '0s'
NodeIsSyncingEnabled = false
FinalizedBlockPollInterval = '5s'

[OCR]
ContractConfirmations = 1
ContractTransmitterTransmitTimeout = '10s'
DatabaseTimeout = '10s'
DeltaCOverride = '168h0m0s'
DeltaCJitterOverride = '1h0m0s'
ObservationGracePeriod = '1s'

[OCR2]
[OCR2.Automation]
GasLimit = 5400000
```

</p></details>

<details><summary>WeMix Mainnet (1111)</summary><p>

```toml
AutoCreateKey = true
BlockBackfillDepth = 10
BlockBackfillSkip = false
ChainType = 'wemix'
FinalityDepth = 1
FinalityTagEnabled = true
LogBackfillBatchSize = 1000
LogPollInterval = '3s'
LogKeepBlocksDepth = 100000
LogPrunePageSize = 10000
BackupLogPollerBlockDelay = 100
MinIncomingConfirmations = 1
MinContractPayment = '0.00001 link'
NonceAutoSync = true
NoNewHeadsThreshold = '30s'
RPCDefaultBatchSize = 250
RPCBlockQueryDelay = 1

[Transactions]
ForwardersEnabled = false
MaxInFlight = 16
MaxQueued = 250
ReaperInterval = '1h0m0s'
ReaperThreshold = '168h0m0s'
ResendAfterThreshold = '1m0s'

[BalanceMonitor]
Enabled = true

[GasEstimator]
Mode = 'BlockHistory'
PriceDefault = '20 gwei'
PriceMax = '115792089237316195423570985008687907853269984665.640564039457584007913129639935 tether'
PriceMin = '1 gwei'
LimitDefault = 8000000
LimitMax = 8000000
LimitMultiplier = '1'
LimitTransfer = 21000
BumpMin = '5 gwei'
BumpPercent = 20
BumpThreshold = 3
EIP1559DynamicFees = true
FeeCapDefault = '100 gwei'
TipCapDefault = '100 gwei'
TipCapMin = '1 wei'

[GasEstimator.BlockHistory]
BatchSize = 25
BlockHistorySize = 8
CheckInclusionBlocks = 12
CheckInclusionPercentile = 90
TransactionPercentile = 60

[HeadTracker]
HistoryDepth = 100
MaxBufferSize = 3
SamplingInterval = '1s'

[NodePool]
PollFailureThreshold = 5
PollInterval = '10s'
SelectionMode = 'HighestHead'
SyncThreshold = 5
LeaseDuration = '0s'
NodeIsSyncingEnabled = false
FinalizedBlockPollInterval = '5s'

[OCR]
ContractConfirmations = 1
ContractTransmitterTransmitTimeout = '10s'
DatabaseTimeout = '10s'
DeltaCOverride = '168h0m0s'
DeltaCJitterOverride = '1h0m0s'
ObservationGracePeriod = '1s'

[OCR2]
[OCR2.Automation]
GasLimit = 5400000
```

</p></details>

<details><summary>WeMix Testnet (1112)</summary><p>

```toml
AutoCreateKey = true
BlockBackfillDepth = 10
BlockBackfillSkip = false
ChainType = 'wemix'
FinalityDepth = 1
FinalityTagEnabled = true
LogBackfillBatchSize = 1000
LogPollInterval = '3s'
LogKeepBlocksDepth = 100000
LogPrunePageSize = 10000
BackupLogPollerBlockDelay = 100
MinIncomingConfirmations = 1
MinContractPayment = '0.00001 link'
NonceAutoSync = true
NoNewHeadsThreshold = '30s'
RPCDefaultBatchSize = 250
RPCBlockQueryDelay = 1

[Transactions]
ForwardersEnabled = false
MaxInFlight = 16
MaxQueued = 250
ReaperInterval = '1h0m0s'
ReaperThreshold = '168h0m0s'
ResendAfterThreshold = '1m0s'

[BalanceMonitor]
Enabled = true

[GasEstimator]
Mode = 'BlockHistory'
PriceDefault = '20 gwei'
PriceMax = '115792089237316195423570985008687907853269984665.640564039457584007913129639935 tether'
PriceMin = '1 gwei'
LimitDefault = 8000000
LimitMax = 8000000
LimitMultiplier = '1'
LimitTransfer = 21000
BumpMin = '5 gwei'
BumpPercent = 20
BumpThreshold = 3
EIP1559DynamicFees = true
FeeCapDefault = '100 gwei'
TipCapDefault = '100 gwei'
TipCapMin = '1 wei'

[GasEstimator.BlockHistory]
BatchSize = 25
BlockHistorySize = 8
CheckInclusionBlocks = 12
CheckInclusionPercentile = 90
TransactionPercentile = 60

[HeadTracker]
HistoryDepth = 100
MaxBufferSize = 3
SamplingInterval = '1s'

[NodePool]
PollFailureThreshold = 5
PollInterval = '10s'
SelectionMode = 'HighestHead'
SyncThreshold = 5
LeaseDuration = '0s'
NodeIsSyncingEnabled = false
FinalizedBlockPollInterval = '5s'

[OCR]
ContractConfirmations = 1
ContractTransmitterTransmitTimeout = '10s'
DatabaseTimeout = '10s'
DeltaCOverride = '168h0m0s'
DeltaCJitterOverride = '1h0m0s'
ObservationGracePeriod = '1s'

[OCR2]
[OCR2.Automation]
GasLimit = 5400000
```

</p></details>

<details><summary>Simulated (1337)</summary><p>

```toml
AutoCreateKey = true
BlockBackfillDepth = 10
BlockBackfillSkip = false
FinalityDepth = 1
FinalityTagEnabled = false
LogBackfillBatchSize = 1000
LogPollInterval = '15s'
LogKeepBlocksDepth = 100000
LogPrunePageSize = 10000
BackupLogPollerBlockDelay = 100
MinIncomingConfirmations = 1
MinContractPayment = '100'
NonceAutoSync = true
NoNewHeadsThreshold = '0s'
RPCDefaultBatchSize = 250
RPCBlockQueryDelay = 1

[Transactions]
ForwardersEnabled = false
MaxInFlight = 16
MaxQueued = 250
ReaperInterval = '1h0m0s'
ReaperThreshold = '0s'
ResendAfterThreshold = '0s'

[BalanceMonitor]
Enabled = true

[GasEstimator]
Mode = 'FixedPrice'
PriceDefault = '20 gwei'
PriceMax = '100 micro'
PriceMin = '0'
LimitDefault = 8000000
LimitMax = 8000000
LimitMultiplier = '1'
LimitTransfer = 21000
BumpMin = '5 gwei'
BumpPercent = 20
BumpThreshold = 0
EIP1559DynamicFees = false
FeeCapDefault = '100 micro'
TipCapDefault = '1 wei'
TipCapMin = '1 wei'

[GasEstimator.BlockHistory]
BatchSize = 25
BlockHistorySize = 8
CheckInclusionBlocks = 12
CheckInclusionPercentile = 90
TransactionPercentile = 60

[HeadTracker]
HistoryDepth = 10
MaxBufferSize = 100
SamplingInterval = '0s'

[NodePool]
PollFailureThreshold = 5
PollInterval = '10s'
SelectionMode = 'HighestHead'
SyncThreshold = 5
LeaseDuration = '0s'
NodeIsSyncingEnabled = false
FinalizedBlockPollInterval = '5s'

[OCR]
ContractConfirmations = 1
ContractTransmitterTransmitTimeout = '10s'
DatabaseTimeout = '10s'
DeltaCOverride = '168h0m0s'
DeltaCJitterOverride = '1h0m0s'
ObservationGracePeriod = '1s'

[OCR2]
[OCR2.Automation]
GasLimit = 5400000
```

</p></details>

<details><summary>Polygon Zkevm Goerli (1442)</summary><p>

```toml
AutoCreateKey = true
BlockBackfillDepth = 10
BlockBackfillSkip = false
FinalityDepth = 500
FinalityTagEnabled = false
LogBackfillBatchSize = 1000
LogPollInterval = '30s'
LogKeepBlocksDepth = 100000
LogPrunePageSize = 10000
BackupLogPollerBlockDelay = 100
MinIncomingConfirmations = 1
MinContractPayment = '0.00001 link'
NonceAutoSync = true
NoNewHeadsThreshold = '12m0s'
RPCDefaultBatchSize = 100
RPCBlockQueryDelay = 1

[Transactions]
ForwardersEnabled = false
MaxInFlight = 16
MaxQueued = 250
ReaperInterval = '1h0m0s'
ReaperThreshold = '168h0m0s'
ResendAfterThreshold = '3m0s'

[BalanceMonitor]
Enabled = true

[GasEstimator]
Mode = 'BlockHistory'
PriceDefault = '20 gwei'
PriceMax = '115792089237316195423570985008687907853269984665.640564039457584007913129639935 tether'
PriceMin = '50 mwei'
LimitDefault = 8000000
LimitMax = 8000000
LimitMultiplier = '1'
LimitTransfer = 21000
BumpMin = '20 mwei'
BumpPercent = 40
BumpThreshold = 3
EIP1559DynamicFees = false
FeeCapDefault = '100 gwei'
TipCapDefault = '1 wei'
TipCapMin = '1 wei'

[GasEstimator.BlockHistory]
BatchSize = 25
BlockHistorySize = 12
CheckInclusionBlocks = 12
CheckInclusionPercentile = 90
TransactionPercentile = 60

[HeadTracker]
HistoryDepth = 2000
MaxBufferSize = 3
SamplingInterval = '1s'

[NodePool]
PollFailureThreshold = 5
PollInterval = '10s'
SelectionMode = 'HighestHead'
SyncThreshold = 5
LeaseDuration = '0s'
NodeIsSyncingEnabled = false
FinalizedBlockPollInterval = '5s'

[OCR]
ContractConfirmations = 1
ContractTransmitterTransmitTimeout = '10s'
DatabaseTimeout = '10s'
DeltaCOverride = '168h0m0s'
DeltaCJitterOverride = '1h0m0s'
ObservationGracePeriod = '1s'

[OCR2]
[OCR2.Automation]
GasLimit = 5400000
```

</p></details>

<details><summary>Kroma Sepolia (2358)</summary><p>

```toml
AutoCreateKey = true
BlockBackfillDepth = 10
BlockBackfillSkip = false
ChainType = 'kroma'
FinalityDepth = 400
FinalityTagEnabled = true
LogBackfillBatchSize = 1000
LogPollInterval = '2s'
LogKeepBlocksDepth = 100000
LogPrunePageSize = 10000
BackupLogPollerBlockDelay = 100
MinIncomingConfirmations = 1
MinContractPayment = '0.00001 link'
NonceAutoSync = true
NoNewHeadsThreshold = '40s'
RPCDefaultBatchSize = 250
RPCBlockQueryDelay = 1

[Transactions]
ForwardersEnabled = false
MaxInFlight = 16
MaxQueued = 250
ReaperInterval = '1h0m0s'
ReaperThreshold = '168h0m0s'
ResendAfterThreshold = '30s'

[BalanceMonitor]
Enabled = true

[GasEstimator]
Mode = 'BlockHistory'
PriceDefault = '20 gwei'
PriceMax = '115792089237316195423570985008687907853269984665.640564039457584007913129639935 tether'
PriceMin = '1 wei'
LimitDefault = 8000000
LimitMax = 8000000
LimitMultiplier = '1'
LimitTransfer = 21000
BumpMin = '100 wei'
BumpPercent = 20
BumpThreshold = 3
EIP1559DynamicFees = true
FeeCapDefault = '100 gwei'
TipCapDefault = '1 wei'
TipCapMin = '1 wei'

[GasEstimator.BlockHistory]
BatchSize = 25
BlockHistorySize = 24
CheckInclusionBlocks = 12
CheckInclusionPercentile = 90
TransactionPercentile = 60

[HeadTracker]
HistoryDepth = 400
MaxBufferSize = 3
SamplingInterval = '1s'

[NodePool]
PollFailureThreshold = 5
PollInterval = '10s'
SelectionMode = 'HighestHead'
SyncThreshold = 10
LeaseDuration = '0s'
NodeIsSyncingEnabled = false
FinalizedBlockPollInterval = '5s'

[OCR]
ContractConfirmations = 1
ContractTransmitterTransmitTimeout = '10s'
DatabaseTimeout = '10s'
DeltaCOverride = '168h0m0s'
DeltaCJitterOverride = '1h0m0s'
ObservationGracePeriod = '1s'

[OCR2]
[OCR2.Automation]
GasLimit = 5400000
```

</p></details>

<details><summary>Polygon Zkevm Cardona (2442)</summary><p>

```toml
AutoCreateKey = true
BlockBackfillDepth = 10
BlockBackfillSkip = false
FinalityDepth = 500
FinalityTagEnabled = false
LogBackfillBatchSize = 1000
LogPollInterval = '30s'
LogKeepBlocksDepth = 100000
LogPrunePageSize = 10000
BackupLogPollerBlockDelay = 100
MinIncomingConfirmations = 1
MinContractPayment = '0.00001 link'
NonceAutoSync = true
NoNewHeadsThreshold = '12m0s'
RPCDefaultBatchSize = 100
RPCBlockQueryDelay = 1

[Transactions]
ForwardersEnabled = false
MaxInFlight = 16
MaxQueued = 250
ReaperInterval = '1h0m0s'
ReaperThreshold = '168h0m0s'
ResendAfterThreshold = '3m0s'

[BalanceMonitor]
Enabled = true

[GasEstimator]
Mode = 'BlockHistory'
PriceDefault = '20 gwei'
PriceMax = '115792089237316195423570985008687907853269984665.640564039457584007913129639935 tether'
<<<<<<< HEAD
PriceMin = '50 mwei'
=======
PriceMin = '1 mwei'
>>>>>>> 294258d7
LimitDefault = 8000000
LimitMax = 8000000
LimitMultiplier = '1'
LimitTransfer = 21000
BumpMin = '20 mwei'
BumpPercent = 40
BumpThreshold = 3
EIP1559DynamicFees = false
FeeCapDefault = '100 gwei'
TipCapDefault = '1 wei'
TipCapMin = '1 wei'

[GasEstimator.BlockHistory]
BatchSize = 25
BlockHistorySize = 12
CheckInclusionBlocks = 12
CheckInclusionPercentile = 90
TransactionPercentile = 60

[HeadTracker]
HistoryDepth = 2000
MaxBufferSize = 3
SamplingInterval = '1s'

[NodePool]
PollFailureThreshold = 5
PollInterval = '10s'
SelectionMode = 'HighestHead'
SyncThreshold = 5
LeaseDuration = '0s'
NodeIsSyncingEnabled = false
FinalizedBlockPollInterval = '5s'

[OCR]
ContractConfirmations = 1
ContractTransmitterTransmitTimeout = '10s'
DatabaseTimeout = '10s'
DeltaCOverride = '168h0m0s'
DeltaCJitterOverride = '1h0m0s'
ObservationGracePeriod = '1s'

[OCR2]
[OCR2.Automation]
GasLimit = 5400000
```

</p></details>

<details><summary>Fantom Testnet (4002)</summary><p>

```toml
AutoCreateKey = true
BlockBackfillDepth = 10
BlockBackfillSkip = false
FinalityDepth = 50
FinalityTagEnabled = false
LinkContractAddress = '0xfaFedb041c0DD4fA2Dc0d87a6B0979Ee6FA7af5F'
LogBackfillBatchSize = 1000
LogPollInterval = '1s'
LogKeepBlocksDepth = 100000
LogPrunePageSize = 10000
BackupLogPollerBlockDelay = 100
MinIncomingConfirmations = 3
MinContractPayment = '0.00001 link'
NonceAutoSync = true
NoNewHeadsThreshold = '0s'
RPCDefaultBatchSize = 250
RPCBlockQueryDelay = 2

[Transactions]
ForwardersEnabled = false
MaxInFlight = 16
MaxQueued = 250
ReaperInterval = '1h0m0s'
ReaperThreshold = '168h0m0s'
ResendAfterThreshold = '1m0s'

[BalanceMonitor]
Enabled = true

[GasEstimator]
Mode = 'SuggestedPrice'
PriceDefault = '20 gwei'
PriceMax = '115792089237316195423570985008687907853269984665.640564039457584007913129639935 tether'
PriceMin = '1 gwei'
LimitDefault = 8000000
LimitMax = 8000000
LimitMultiplier = '1'
LimitTransfer = 21000
BumpMin = '5 gwei'
BumpPercent = 20
BumpThreshold = 3
EIP1559DynamicFees = false
FeeCapDefault = '100 gwei'
TipCapDefault = '1 wei'
TipCapMin = '1 wei'

[GasEstimator.BlockHistory]
BatchSize = 25
BlockHistorySize = 8
CheckInclusionBlocks = 12
CheckInclusionPercentile = 90
TransactionPercentile = 60

[HeadTracker]
HistoryDepth = 100
MaxBufferSize = 3
SamplingInterval = '1s'

[NodePool]
PollFailureThreshold = 5
PollInterval = '10s'
SelectionMode = 'HighestHead'
SyncThreshold = 5
LeaseDuration = '0s'
NodeIsSyncingEnabled = false
FinalizedBlockPollInterval = '5s'

[OCR]
ContractConfirmations = 4
ContractTransmitterTransmitTimeout = '10s'
DatabaseTimeout = '10s'
DeltaCOverride = '168h0m0s'
DeltaCJitterOverride = '1h0m0s'
ObservationGracePeriod = '1s'

[OCR2]
[OCR2.Automation]
GasLimit = 3800000
```

</p></details>

<details><summary>Mantle Sepolia (5003)</summary><p>

```toml
AutoCreateKey = true
BlockBackfillDepth = 10
BlockBackfillSkip = false
ChainType = 'optimismBedrock'
FinalityDepth = 500
FinalityTagEnabled = false
LogBackfillBatchSize = 1000
LogPollInterval = '2s'
LogKeepBlocksDepth = 100000
LogPrunePageSize = 10000
BackupLogPollerBlockDelay = 100
MinIncomingConfirmations = 1
MinContractPayment = '0.00001 link'
NonceAutoSync = true
NoNewHeadsThreshold = '0s'
RPCDefaultBatchSize = 250
RPCBlockQueryDelay = 1

[Transactions]
ForwardersEnabled = false
MaxInFlight = 16
MaxQueued = 250
ReaperInterval = '1h0m0s'
ReaperThreshold = '168h0m0s'
ResendAfterThreshold = '1m0s'

[BalanceMonitor]
Enabled = true

[GasEstimator]
Mode = 'L2Suggested'
PriceDefault = '20 gwei'
PriceMax = '200 gwei'
PriceMin = '1 gwei'
LimitDefault = 100000000
LimitMax = 8000000
LimitMultiplier = '1'
LimitTransfer = 21000
BumpMin = '5 gwei'
BumpPercent = 20
BumpThreshold = 3
EIP1559DynamicFees = false
FeeCapDefault = '200 gwei'
TipCapDefault = '1 wei'
TipCapMin = '1 wei'

[GasEstimator.BlockHistory]
BatchSize = 25
BlockHistorySize = 200
CheckInclusionBlocks = 12
CheckInclusionPercentile = 90
EIP1559FeeCapBufferBlocks = 0
TransactionPercentile = 60

[HeadTracker]
HistoryDepth = 600
MaxBufferSize = 3
SamplingInterval = '1s'

[NodePool]
PollFailureThreshold = 5
PollInterval = '10s'
SelectionMode = 'HighestHead'
SyncThreshold = 5
LeaseDuration = '0s'
NodeIsSyncingEnabled = false
FinalizedBlockPollInterval = '5s'

[OCR]
ContractConfirmations = 4
ContractTransmitterTransmitTimeout = '10s'
DatabaseTimeout = '10s'
DeltaCOverride = '168h0m0s'
DeltaCJitterOverride = '1h0m0s'
ObservationGracePeriod = '1s'

[OCR2]
[OCR2.Automation]
GasLimit = 5400000
```

</p></details>

<details><summary>Klaytn Mainnet (8217)</summary><p>

```toml
AutoCreateKey = true
BlockBackfillDepth = 10
BlockBackfillSkip = false
FinalityDepth = 1
FinalityTagEnabled = false
LogBackfillBatchSize = 1000
LogPollInterval = '15s'
LogKeepBlocksDepth = 100000
LogPrunePageSize = 10000
BackupLogPollerBlockDelay = 100
MinIncomingConfirmations = 1
MinContractPayment = '0.00001 link'
NonceAutoSync = true
NoNewHeadsThreshold = '30s'
RPCDefaultBatchSize = 250
RPCBlockQueryDelay = 1

[Transactions]
ForwardersEnabled = false
MaxInFlight = 16
MaxQueued = 250
ReaperInterval = '1h0m0s'
ReaperThreshold = '168h0m0s'
ResendAfterThreshold = '1m0s'

[BalanceMonitor]
Enabled = true

[GasEstimator]
Mode = 'SuggestedPrice'
PriceDefault = '750 gwei'
PriceMax = '115792089237316195423570985008687907853269984665.640564039457584007913129639935 tether'
PriceMin = '1 gwei'
LimitDefault = 8000000
LimitMax = 8000000
LimitMultiplier = '1'
LimitTransfer = 21000
BumpMin = '5 gwei'
BumpPercent = 20
BumpThreshold = 0
EIP1559DynamicFees = false
FeeCapDefault = '100 gwei'
TipCapDefault = '1 wei'
TipCapMin = '1 wei'

[GasEstimator.BlockHistory]
BatchSize = 25
BlockHistorySize = 8
CheckInclusionBlocks = 12
CheckInclusionPercentile = 90
TransactionPercentile = 60

[HeadTracker]
HistoryDepth = 100
MaxBufferSize = 3
SamplingInterval = '1s'

[NodePool]
PollFailureThreshold = 5
PollInterval = '10s'
SelectionMode = 'HighestHead'
SyncThreshold = 5
LeaseDuration = '0s'
NodeIsSyncingEnabled = false
FinalizedBlockPollInterval = '5s'

[OCR]
ContractConfirmations = 1
ContractTransmitterTransmitTimeout = '10s'
DatabaseTimeout = '10s'
DeltaCOverride = '168h0m0s'
DeltaCJitterOverride = '1h0m0s'
ObservationGracePeriod = '1s'

[OCR2]
[OCR2.Automation]
GasLimit = 5400000
```

</p></details>

<details><summary>Base Mainnet (8453)</summary><p>

```toml
AutoCreateKey = true
BlockBackfillDepth = 10
BlockBackfillSkip = false
ChainType = 'optimismBedrock'
FinalityDepth = 200
FinalityTagEnabled = true
LogBackfillBatchSize = 1000
LogPollInterval = '2s'
LogKeepBlocksDepth = 100000
LogPrunePageSize = 10000
BackupLogPollerBlockDelay = 100
MinIncomingConfirmations = 1
MinContractPayment = '0.00001 link'
NonceAutoSync = true
NoNewHeadsThreshold = '40s'
RPCDefaultBatchSize = 250
RPCBlockQueryDelay = 1

[Transactions]
ForwardersEnabled = false
MaxInFlight = 16
MaxQueued = 250
ReaperInterval = '1h0m0s'
ReaperThreshold = '168h0m0s'
ResendAfterThreshold = '30s'

[BalanceMonitor]
Enabled = true

[GasEstimator]
Mode = 'BlockHistory'
PriceDefault = '20 gwei'
PriceMax = '115792089237316195423570985008687907853269984665.640564039457584007913129639935 tether'
PriceMin = '1 wei'
LimitDefault = 8000000
LimitMax = 8000000
LimitMultiplier = '1'
LimitTransfer = 21000
BumpMin = '100 wei'
BumpPercent = 20
BumpThreshold = 3
EIP1559DynamicFees = true
FeeCapDefault = '100 gwei'
TipCapDefault = '1 wei'
TipCapMin = '1 wei'

[GasEstimator.BlockHistory]
BatchSize = 25
BlockHistorySize = 24
CheckInclusionBlocks = 12
CheckInclusionPercentile = 90
TransactionPercentile = 60

[HeadTracker]
HistoryDepth = 300
MaxBufferSize = 3
SamplingInterval = '1s'

[NodePool]
PollFailureThreshold = 5
PollInterval = '10s'
SelectionMode = 'HighestHead'
SyncThreshold = 10
LeaseDuration = '0s'
NodeIsSyncingEnabled = false
FinalizedBlockPollInterval = '5s'

[OCR]
ContractConfirmations = 1
ContractTransmitterTransmitTimeout = '10s'
DatabaseTimeout = '10s'
DeltaCOverride = '168h0m0s'
DeltaCJitterOverride = '1h0m0s'
ObservationGracePeriod = '1s'

[OCR2]
[OCR2.Automation]
GasLimit = 6500000
```

</p></details>

<details><summary>Gnosis Chiado (10200)</summary><p>

```toml
AutoCreateKey = true
BlockBackfillDepth = 10
BlockBackfillSkip = false
ChainType = 'gnosis'
FinalityDepth = 100
FinalityTagEnabled = false
LogBackfillBatchSize = 1000
LogPollInterval = '5s'
LogKeepBlocksDepth = 100000
LogPrunePageSize = 10000
BackupLogPollerBlockDelay = 100
MinIncomingConfirmations = 3
MinContractPayment = '0.00001 link'
NonceAutoSync = true
NoNewHeadsThreshold = '3m0s'
RPCDefaultBatchSize = 250
RPCBlockQueryDelay = 1

[Transactions]
ForwardersEnabled = false
MaxInFlight = 16
MaxQueued = 250
ReaperInterval = '1h0m0s'
ReaperThreshold = '168h0m0s'
ResendAfterThreshold = '1m0s'

[BalanceMonitor]
Enabled = true

[GasEstimator]
Mode = 'BlockHistory'
PriceDefault = '20 gwei'
PriceMax = '500 gwei'
PriceMin = '1 gwei'
LimitDefault = 8000000
LimitMax = 8000000
LimitMultiplier = '1'
LimitTransfer = 21000
BumpMin = '5 gwei'
BumpPercent = 20
BumpThreshold = 3
EIP1559DynamicFees = true
FeeCapDefault = '100 gwei'
TipCapDefault = '1 wei'
TipCapMin = '1 wei'

[GasEstimator.BlockHistory]
BatchSize = 25
BlockHistorySize = 8
CheckInclusionBlocks = 12
CheckInclusionPercentile = 90
TransactionPercentile = 60

[HeadTracker]
HistoryDepth = 100
MaxBufferSize = 3
SamplingInterval = '1s'

[NodePool]
PollFailureThreshold = 5
PollInterval = '10s'
SelectionMode = 'HighestHead'
SyncThreshold = 5
LeaseDuration = '0s'
NodeIsSyncingEnabled = false
FinalizedBlockPollInterval = '5s'

[OCR]
ContractConfirmations = 4
ContractTransmitterTransmitTimeout = '10s'
DatabaseTimeout = '10s'
DeltaCOverride = '168h0m0s'
DeltaCJitterOverride = '1h0m0s'
ObservationGracePeriod = '1s'

[OCR2]
[OCR2.Automation]
GasLimit = 5400000
```

</p></details>

<details><summary>Arbitrum Mainnet (42161)</summary><p>

```toml
AutoCreateKey = true
BlockBackfillDepth = 10
BlockBackfillSkip = false
ChainType = 'arbitrum'
FinalityDepth = 50
FinalityTagEnabled = true
LinkContractAddress = '0xf97f4df75117a78c1A5a0DBb814Af92458539FB4'
LogBackfillBatchSize = 1000
LogPollInterval = '1s'
LogKeepBlocksDepth = 100000
LogPrunePageSize = 10000
BackupLogPollerBlockDelay = 100
MinIncomingConfirmations = 3
MinContractPayment = '0.00001 link'
NonceAutoSync = true
NoNewHeadsThreshold = '0s'
RPCDefaultBatchSize = 250
RPCBlockQueryDelay = 1

[Transactions]
ForwardersEnabled = false
MaxInFlight = 16
MaxQueued = 250
ReaperInterval = '1h0m0s'
ReaperThreshold = '168h0m0s'
ResendAfterThreshold = '1m0s'

[BalanceMonitor]
Enabled = true

[GasEstimator]
Mode = 'Arbitrum'
PriceDefault = '100 mwei'
PriceMax = '115792089237316195423570985008687907853269984665.640564039457584007913129639935 tether'
PriceMin = '0'
LimitDefault = 8000000
LimitMax = 1000000000
LimitMultiplier = '1'
LimitTransfer = 21000
BumpMin = '5 gwei'
BumpPercent = 20
BumpThreshold = 0
EIP1559DynamicFees = false
FeeCapDefault = '1 micro'
TipCapDefault = '1 wei'
TipCapMin = '1 wei'

[GasEstimator.BlockHistory]
BatchSize = 25
BlockHistorySize = 0
CheckInclusionBlocks = 12
CheckInclusionPercentile = 90
TransactionPercentile = 60

[HeadTracker]
HistoryDepth = 100
MaxBufferSize = 3
SamplingInterval = '1s'

[NodePool]
PollFailureThreshold = 5
PollInterval = '10s'
SelectionMode = 'HighestHead'
SyncThreshold = 10
LeaseDuration = '0s'
NodeIsSyncingEnabled = false
FinalizedBlockPollInterval = '5s'

[OCR]
ContractConfirmations = 1
ContractTransmitterTransmitTimeout = '10s'
DatabaseTimeout = '10s'
DeltaCOverride = '168h0m0s'
DeltaCJitterOverride = '1h0m0s'
ObservationGracePeriod = '1s'

[OCR2]
[OCR2.Automation]
GasLimit = 14500000
```

</p></details>

<details><summary>Celo Mainnet (42220)</summary><p>

```toml
AutoCreateKey = true
BlockBackfillDepth = 10
BlockBackfillSkip = false
ChainType = 'celo'
FinalityDepth = 1
FinalityTagEnabled = false
LogBackfillBatchSize = 1000
LogPollInterval = '5s'
LogKeepBlocksDepth = 100000
LogPrunePageSize = 10000
BackupLogPollerBlockDelay = 100
MinIncomingConfirmations = 1
MinContractPayment = '0.00001 link'
NonceAutoSync = true
NoNewHeadsThreshold = '1m0s'
RPCDefaultBatchSize = 250
RPCBlockQueryDelay = 1

[Transactions]
ForwardersEnabled = false
MaxInFlight = 16
MaxQueued = 250
ReaperInterval = '1h0m0s'
ReaperThreshold = '168h0m0s'
ResendAfterThreshold = '1m0s'

[BalanceMonitor]
Enabled = true

[GasEstimator]
Mode = 'BlockHistory'
PriceDefault = '5 gwei'
PriceMax = '500 gwei'
PriceMin = '5 gwei'
LimitDefault = 8000000
LimitMax = 8000000
LimitMultiplier = '1'
LimitTransfer = 21000
BumpMin = '2 gwei'
BumpPercent = 20
BumpThreshold = 3
EIP1559DynamicFees = false
FeeCapDefault = '100 gwei'
TipCapDefault = '1 wei'
TipCapMin = '1 wei'

[GasEstimator.BlockHistory]
BatchSize = 25
BlockHistorySize = 12
CheckInclusionBlocks = 12
CheckInclusionPercentile = 90
TransactionPercentile = 60

[HeadTracker]
HistoryDepth = 50
MaxBufferSize = 3
SamplingInterval = '1s'

[NodePool]
PollFailureThreshold = 5
PollInterval = '10s'
SelectionMode = 'HighestHead'
SyncThreshold = 5
LeaseDuration = '0s'
NodeIsSyncingEnabled = false
FinalizedBlockPollInterval = '5s'

[OCR]
ContractConfirmations = 1
ContractTransmitterTransmitTimeout = '10s'
DatabaseTimeout = '10s'
DeltaCOverride = '168h0m0s'
DeltaCJitterOverride = '1h0m0s'
ObservationGracePeriod = '1s'

[OCR2]
[OCR2.Automation]
GasLimit = 5400000
```

</p></details>

<details><summary>Avalanche Fuji (43113)</summary><p>

```toml
AutoCreateKey = true
BlockBackfillDepth = 10
BlockBackfillSkip = false
FinalityDepth = 1
FinalityTagEnabled = true
LinkContractAddress = '0x0b9d5D9136855f6FEc3c0993feE6E9CE8a297846'
LogBackfillBatchSize = 1000
LogPollInterval = '3s'
LogKeepBlocksDepth = 100000
LogPrunePageSize = 10000
BackupLogPollerBlockDelay = 100
MinIncomingConfirmations = 1
MinContractPayment = '0.00001 link'
NonceAutoSync = true
NoNewHeadsThreshold = '30s'
RPCDefaultBatchSize = 250
RPCBlockQueryDelay = 2

[Transactions]
ForwardersEnabled = false
MaxInFlight = 16
MaxQueued = 250
ReaperInterval = '1h0m0s'
ReaperThreshold = '168h0m0s'
ResendAfterThreshold = '1m0s'

[BalanceMonitor]
Enabled = true

[GasEstimator]
Mode = 'BlockHistory'
PriceDefault = '25 gwei'
PriceMax = '115792089237316195423570985008687907853269984665.640564039457584007913129639935 tether'
PriceMin = '25 gwei'
LimitDefault = 8000000
LimitMax = 8000000
LimitMultiplier = '1'
LimitTransfer = 21000
BumpMin = '5 gwei'
BumpPercent = 20
BumpThreshold = 3
EIP1559DynamicFees = false
FeeCapDefault = '100 gwei'
TipCapDefault = '1 wei'
TipCapMin = '1 wei'

[GasEstimator.BlockHistory]
BatchSize = 25
BlockHistorySize = 24
CheckInclusionBlocks = 12
CheckInclusionPercentile = 90
TransactionPercentile = 60

[HeadTracker]
HistoryDepth = 100
MaxBufferSize = 3
SamplingInterval = '1s'

[NodePool]
PollFailureThreshold = 5
PollInterval = '10s'
SelectionMode = 'HighestHead'
SyncThreshold = 5
LeaseDuration = '0s'
NodeIsSyncingEnabled = false
FinalizedBlockPollInterval = '5s'

[OCR]
ContractConfirmations = 1
ContractTransmitterTransmitTimeout = '10s'
DatabaseTimeout = '10s'
DeltaCOverride = '168h0m0s'
DeltaCJitterOverride = '1h0m0s'
ObservationGracePeriod = '1s'

[OCR2]
[OCR2.Automation]
GasLimit = 5400000
```

</p></details>

<details><summary>Avalanche Mainnet (43114)</summary><p>

```toml
AutoCreateKey = true
BlockBackfillDepth = 10
BlockBackfillSkip = false
FinalityDepth = 1
FinalityTagEnabled = true
LinkContractAddress = '0x5947BB275c521040051D82396192181b413227A3'
LogBackfillBatchSize = 1000
LogPollInterval = '3s'
LogKeepBlocksDepth = 100000
LogPrunePageSize = 10000
BackupLogPollerBlockDelay = 100
MinIncomingConfirmations = 1
MinContractPayment = '0.00001 link'
NonceAutoSync = true
NoNewHeadsThreshold = '30s'
RPCDefaultBatchSize = 250
RPCBlockQueryDelay = 2

[Transactions]
ForwardersEnabled = false
MaxInFlight = 16
MaxQueued = 250
ReaperInterval = '1h0m0s'
ReaperThreshold = '168h0m0s'
ResendAfterThreshold = '1m0s'

[BalanceMonitor]
Enabled = true

[GasEstimator]
Mode = 'BlockHistory'
PriceDefault = '25 gwei'
PriceMax = '115792089237316195423570985008687907853269984665.640564039457584007913129639935 tether'
PriceMin = '25 gwei'
LimitDefault = 8000000
LimitMax = 8000000
LimitMultiplier = '1'
LimitTransfer = 21000
BumpMin = '5 gwei'
BumpPercent = 20
BumpThreshold = 3
EIP1559DynamicFees = false
FeeCapDefault = '100 gwei'
TipCapDefault = '1 wei'
TipCapMin = '1 wei'

[GasEstimator.BlockHistory]
BatchSize = 25
BlockHistorySize = 24
CheckInclusionBlocks = 12
CheckInclusionPercentile = 90
TransactionPercentile = 60

[HeadTracker]
HistoryDepth = 100
MaxBufferSize = 3
SamplingInterval = '1s'

[NodePool]
PollFailureThreshold = 5
PollInterval = '10s'
SelectionMode = 'HighestHead'
SyncThreshold = 5
LeaseDuration = '0s'
NodeIsSyncingEnabled = false
FinalizedBlockPollInterval = '5s'

[OCR]
ContractConfirmations = 1
ContractTransmitterTransmitTimeout = '10s'
DatabaseTimeout = '10s'
DeltaCOverride = '168h0m0s'
DeltaCJitterOverride = '1h0m0s'
ObservationGracePeriod = '1s'

[OCR2]
[OCR2.Automation]
GasLimit = 5400000
```

</p></details>

<details><summary>Celo Testnet (44787)</summary><p>

```toml
AutoCreateKey = true
BlockBackfillDepth = 10
BlockBackfillSkip = false
ChainType = 'celo'
FinalityDepth = 1
FinalityTagEnabled = false
LogBackfillBatchSize = 1000
LogPollInterval = '5s'
LogKeepBlocksDepth = 100000
LogPrunePageSize = 10000
BackupLogPollerBlockDelay = 100
MinIncomingConfirmations = 1
MinContractPayment = '0.00001 link'
NonceAutoSync = true
NoNewHeadsThreshold = '1m0s'
RPCDefaultBatchSize = 250
RPCBlockQueryDelay = 1

[Transactions]
ForwardersEnabled = false
MaxInFlight = 16
MaxQueued = 250
ReaperInterval = '1h0m0s'
ReaperThreshold = '168h0m0s'
ResendAfterThreshold = '1m0s'

[BalanceMonitor]
Enabled = true

[GasEstimator]
Mode = 'BlockHistory'
PriceDefault = '5 gwei'
PriceMax = '500 gwei'
PriceMin = '5 gwei'
LimitDefault = 8000000
LimitMax = 8000000
LimitMultiplier = '1'
LimitTransfer = 21000
BumpMin = '2 gwei'
BumpPercent = 20
BumpThreshold = 3
EIP1559DynamicFees = false
FeeCapDefault = '100 gwei'
TipCapDefault = '1 wei'
TipCapMin = '1 wei'

[GasEstimator.BlockHistory]
BatchSize = 25
BlockHistorySize = 24
CheckInclusionBlocks = 12
CheckInclusionPercentile = 90
TransactionPercentile = 60

[HeadTracker]
HistoryDepth = 50
MaxBufferSize = 3
SamplingInterval = '1s'

[NodePool]
PollFailureThreshold = 5
PollInterval = '10s'
SelectionMode = 'HighestHead'
SyncThreshold = 5
LeaseDuration = '0s'
NodeIsSyncingEnabled = false
FinalizedBlockPollInterval = '5s'

[OCR]
ContractConfirmations = 1
ContractTransmitterTransmitTimeout = '10s'
DatabaseTimeout = '10s'
DeltaCOverride = '168h0m0s'
DeltaCJitterOverride = '1h0m0s'
ObservationGracePeriod = '1s'

[OCR2]
[OCR2.Automation]
GasLimit = 5400000
```

</p></details>

<details><summary>Linea Goerli (59140)</summary><p>

```toml
AutoCreateKey = true
BlockBackfillDepth = 10
BlockBackfillSkip = false
FinalityDepth = 15
FinalityTagEnabled = false
LogBackfillBatchSize = 1000
LogPollInterval = '15s'
LogKeepBlocksDepth = 100000
LogPrunePageSize = 10000
BackupLogPollerBlockDelay = 100
MinIncomingConfirmations = 3
MinContractPayment = '0.00001 link'
NonceAutoSync = true
NoNewHeadsThreshold = '0s'
RPCDefaultBatchSize = 250
RPCBlockQueryDelay = 1

[Transactions]
ForwardersEnabled = false
MaxInFlight = 16
MaxQueued = 250
ReaperInterval = '1h0m0s'
ReaperThreshold = '168h0m0s'
ResendAfterThreshold = '3m0s'

[BalanceMonitor]
Enabled = true

[GasEstimator]
Mode = 'BlockHistory'
PriceDefault = '20 gwei'
PriceMax = '115792089237316195423570985008687907853269984665.640564039457584007913129639935 tether'
PriceMin = '1 gwei'
LimitDefault = 8000000
LimitMax = 8000000
LimitMultiplier = '1'
LimitTransfer = 21000
BumpMin = '5 gwei'
BumpPercent = 40
BumpThreshold = 3
EIP1559DynamicFees = false
FeeCapDefault = '100 gwei'
TipCapDefault = '1 wei'
TipCapMin = '1 wei'

[GasEstimator.BlockHistory]
BatchSize = 25
BlockHistorySize = 8
CheckInclusionBlocks = 12
CheckInclusionPercentile = 90
TransactionPercentile = 60

[HeadTracker]
HistoryDepth = 100
MaxBufferSize = 3
SamplingInterval = '1s'

[NodePool]
PollFailureThreshold = 5
PollInterval = '10s'
SelectionMode = 'HighestHead'
SyncThreshold = 5
LeaseDuration = '0s'
NodeIsSyncingEnabled = false
FinalizedBlockPollInterval = '5s'

[OCR]
ContractConfirmations = 4
ContractTransmitterTransmitTimeout = '10s'
DatabaseTimeout = '10s'
DeltaCOverride = '168h0m0s'
DeltaCJitterOverride = '1h0m0s'
ObservationGracePeriod = '1s'

[OCR2]
[OCR2.Automation]
GasLimit = 5400000
```

</p></details>

<details><summary>Linea Sepolia (59141)</summary><p>

```toml
AutoCreateKey = true
BlockBackfillDepth = 10
BlockBackfillSkip = false
FinalityDepth = 900
FinalityTagEnabled = false
LogBackfillBatchSize = 1000
LogPollInterval = '15s'
LogKeepBlocksDepth = 100000
LogPrunePageSize = 10000
BackupLogPollerBlockDelay = 100
MinIncomingConfirmations = 3
MinContractPayment = '0.00001 link'
NonceAutoSync = true
NoNewHeadsThreshold = '0s'
RPCDefaultBatchSize = 250
RPCBlockQueryDelay = 1

[Transactions]
ForwardersEnabled = false
MaxInFlight = 16
MaxQueued = 250
ReaperInterval = '1h0m0s'
ReaperThreshold = '168h0m0s'
ResendAfterThreshold = '3m0s'

[BalanceMonitor]
Enabled = true

[GasEstimator]
Mode = 'BlockHistory'
PriceDefault = '20 gwei'
PriceMax = '115792089237316195423570985008687907853269984665.640564039457584007913129639935 tether'
PriceMin = '1 wei'
LimitDefault = 8000000
LimitMax = 8000000
LimitMultiplier = '1'
LimitTransfer = 21000
BumpMin = '5 gwei'
BumpPercent = 20
BumpThreshold = 3
EIP1559DynamicFees = true
FeeCapDefault = '100 gwei'
TipCapDefault = '1 wei'
TipCapMin = '1 wei'

[GasEstimator.BlockHistory]
BatchSize = 25
BlockHistorySize = 8
CheckInclusionBlocks = 12
CheckInclusionPercentile = 90
TransactionPercentile = 60

[HeadTracker]
HistoryDepth = 1000
MaxBufferSize = 3
SamplingInterval = '1s'

[NodePool]
PollFailureThreshold = 5
PollInterval = '10s'
SelectionMode = 'HighestHead'
SyncThreshold = 5
LeaseDuration = '0s'
NodeIsSyncingEnabled = false
FinalizedBlockPollInterval = '5s'

[OCR]
ContractConfirmations = 4
ContractTransmitterTransmitTimeout = '10s'
DatabaseTimeout = '10s'
DeltaCOverride = '168h0m0s'
DeltaCJitterOverride = '1h0m0s'
ObservationGracePeriod = '1s'

[OCR2]
[OCR2.Automation]
GasLimit = 5400000
```

</p></details>

<details><summary>Linea Mainnet (59144)</summary><p>

```toml
AutoCreateKey = true
BlockBackfillDepth = 10
BlockBackfillSkip = false
FinalityDepth = 300
FinalityTagEnabled = false
LogBackfillBatchSize = 1000
LogPollInterval = '15s'
LogKeepBlocksDepth = 100000
LogPrunePageSize = 10000
BackupLogPollerBlockDelay = 100
MinIncomingConfirmations = 3
MinContractPayment = '0.00001 link'
NonceAutoSync = true
NoNewHeadsThreshold = '0s'
RPCDefaultBatchSize = 250
RPCBlockQueryDelay = 1

[Transactions]
ForwardersEnabled = false
MaxInFlight = 16
MaxQueued = 250
ReaperInterval = '1h0m0s'
ReaperThreshold = '168h0m0s'
ResendAfterThreshold = '3m0s'

[BalanceMonitor]
Enabled = true

[GasEstimator]
Mode = 'BlockHistory'
PriceDefault = '20 gwei'
PriceMax = '115792089237316195423570985008687907853269984665.640564039457584007913129639935 tether'
PriceMin = '400 mwei'
LimitDefault = 8000000
LimitMax = 8000000
LimitMultiplier = '1'
LimitTransfer = 21000
BumpMin = '5 gwei'
BumpPercent = 40
BumpThreshold = 3
EIP1559DynamicFees = false
FeeCapDefault = '100 gwei'
TipCapDefault = '1 wei'
TipCapMin = '1 wei'

[GasEstimator.BlockHistory]
BatchSize = 25
BlockHistorySize = 8
CheckInclusionBlocks = 12
CheckInclusionPercentile = 90
TransactionPercentile = 60

[HeadTracker]
HistoryDepth = 350
MaxBufferSize = 3
SamplingInterval = '1s'

[NodePool]
PollFailureThreshold = 5
PollInterval = '10s'
SelectionMode = 'HighestHead'
SyncThreshold = 5
LeaseDuration = '0s'
NodeIsSyncingEnabled = false
FinalizedBlockPollInterval = '5s'

[OCR]
ContractConfirmations = 4
ContractTransmitterTransmitTimeout = '10s'
DatabaseTimeout = '10s'
DeltaCOverride = '168h0m0s'
DeltaCJitterOverride = '1h0m0s'
ObservationGracePeriod = '1s'

[OCR2]
[OCR2.Automation]
GasLimit = 5400000
```

</p></details>

<details><summary>Metis Sepolia (59902)</summary><p>

```toml
AutoCreateKey = true
BlockBackfillDepth = 10
BlockBackfillSkip = false
ChainType = 'metis'
FinalityDepth = 1
FinalityTagEnabled = false
LogBackfillBatchSize = 1000
LogPollInterval = '15s'
LogKeepBlocksDepth = 100000
LogPrunePageSize = 10000
BackupLogPollerBlockDelay = 100
MinIncomingConfirmations = 1
MinContractPayment = '0.00001 link'
NonceAutoSync = true
NoNewHeadsThreshold = '0s'
RPCDefaultBatchSize = 250
RPCBlockQueryDelay = 1

[Transactions]
ForwardersEnabled = false
MaxInFlight = 16
MaxQueued = 250
ReaperInterval = '1h0m0s'
ReaperThreshold = '168h0m0s'
ResendAfterThreshold = '1m0s'

[BalanceMonitor]
Enabled = true

[GasEstimator]
Mode = 'SuggestedPrice'
PriceDefault = '20 gwei'
PriceMax = '115792089237316195423570985008687907853269984665.640564039457584007913129639935 tether'
PriceMin = '0'
LimitDefault = 8000000
LimitMax = 8000000
LimitMultiplier = '1'
LimitTransfer = 21000
BumpMin = '5 gwei'
BumpPercent = 20
BumpThreshold = 0
EIP1559DynamicFees = false
FeeCapDefault = '100 gwei'
TipCapDefault = '1 wei'
TipCapMin = '1 wei'

[GasEstimator.BlockHistory]
BatchSize = 25
BlockHistorySize = 0
CheckInclusionBlocks = 12
CheckInclusionPercentile = 90
TransactionPercentile = 60

[HeadTracker]
HistoryDepth = 100
MaxBufferSize = 3
SamplingInterval = '1s'

[NodePool]
PollFailureThreshold = 5
PollInterval = '10s'
SelectionMode = 'HighestHead'
SyncThreshold = 10
LeaseDuration = '0s'
NodeIsSyncingEnabled = false
FinalizedBlockPollInterval = '5s'

[OCR]
ContractConfirmations = 1
ContractTransmitterTransmitTimeout = '10s'
DatabaseTimeout = '10s'
DeltaCOverride = '168h0m0s'
DeltaCJitterOverride = '1h0m0s'
ObservationGracePeriod = '1s'

[OCR2]
[OCR2.Automation]
GasLimit = 5400000
```

</p></details>

<details><summary>Avalanche ANZ testnet (76578)</summary><p>

```toml
AutoCreateKey = true
BlockBackfillDepth = 10
BlockBackfillSkip = false
FinalityDepth = 1
FinalityTagEnabled = false
LinkContractAddress = '0x779877A7B0D9E8603169DdbD7836e478b4624789'
LogBackfillBatchSize = 1000
LogPollInterval = '3s'
LogKeepBlocksDepth = 100000
LogPrunePageSize = 10000
BackupLogPollerBlockDelay = 100
MinIncomingConfirmations = 1
MinContractPayment = '0.00001 link'
NonceAutoSync = true
NoNewHeadsThreshold = '0s'
RPCDefaultBatchSize = 250
RPCBlockQueryDelay = 2

[Transactions]
ForwardersEnabled = false
MaxInFlight = 16
MaxQueued = 250
ReaperInterval = '1h0m0s'
ReaperThreshold = '168h0m0s'
ResendAfterThreshold = '1m0s'

[BalanceMonitor]
Enabled = true

[GasEstimator]
Mode = 'BlockHistory'
PriceDefault = '25 gwei'
PriceMax = '115792089237316195423570985008687907853269984665.640564039457584007913129639935 tether'
PriceMin = '25 gwei'
LimitDefault = 8000000
LimitMax = 8000000
LimitMultiplier = '1'
LimitTransfer = 21000
BumpMin = '5 gwei'
BumpPercent = 20
BumpThreshold = 3
EIP1559DynamicFees = false
FeeCapDefault = '100 gwei'
TipCapDefault = '1 wei'
TipCapMin = '1 wei'

[GasEstimator.BlockHistory]
BatchSize = 25
BlockHistorySize = 24
CheckInclusionBlocks = 12
CheckInclusionPercentile = 90
TransactionPercentile = 60

[HeadTracker]
HistoryDepth = 100
MaxBufferSize = 3
SamplingInterval = '1s'

[NodePool]
PollFailureThreshold = 5
PollInterval = '10s'
SelectionMode = 'HighestHead'
SyncThreshold = 5
LeaseDuration = '0s'
NodeIsSyncingEnabled = false
FinalizedBlockPollInterval = '5s'

[OCR]
ContractConfirmations = 1
ContractTransmitterTransmitTimeout = '10s'
DatabaseTimeout = '10s'
DeltaCOverride = '168h0m0s'
DeltaCJitterOverride = '1h0m0s'
ObservationGracePeriod = '1s'

[OCR2]
[OCR2.Automation]
GasLimit = 5400000
```

</p></details>

<details><summary>Polygon Mumbai (80001)</summary><p>

```toml
AutoCreateKey = true
BlockBackfillDepth = 10
BlockBackfillSkip = false
FinalityDepth = 500
FinalityTagEnabled = true
LinkContractAddress = '0x326C977E6efc84E512bB9C30f76E30c160eD06FB'
LogBackfillBatchSize = 1000
LogPollInterval = '1s'
LogKeepBlocksDepth = 100000
LogPrunePageSize = 10000
BackupLogPollerBlockDelay = 100
MinIncomingConfirmations = 5
MinContractPayment = '0.00001 link'
NonceAutoSync = true
NoNewHeadsThreshold = '30s'
RPCDefaultBatchSize = 100
RPCBlockQueryDelay = 10

[Transactions]
ForwardersEnabled = false
MaxInFlight = 16
MaxQueued = 5000
ReaperInterval = '1h0m0s'
ReaperThreshold = '168h0m0s'
ResendAfterThreshold = '1m0s'

[BalanceMonitor]
Enabled = true

[GasEstimator]
Mode = 'BlockHistory'
PriceDefault = '1 gwei'
PriceMax = '115792089237316195423570985008687907853269984665.640564039457584007913129639935 tether'
PriceMin = '1 gwei'
LimitDefault = 8000000
LimitMax = 8000000
LimitMultiplier = '1'
LimitTransfer = 21000
BumpMin = '20 gwei'
BumpPercent = 20
BumpThreshold = 5
EIP1559DynamicFees = false
FeeCapDefault = '100 gwei'
TipCapDefault = '1 wei'
TipCapMin = '1 wei'

[GasEstimator.BlockHistory]
BatchSize = 25
BlockHistorySize = 24
CheckInclusionBlocks = 12
CheckInclusionPercentile = 90
TransactionPercentile = 60

[HeadTracker]
HistoryDepth = 2000
MaxBufferSize = 3
SamplingInterval = '1s'

[NodePool]
PollFailureThreshold = 5
PollInterval = '10s'
SelectionMode = 'HighestHead'
SyncThreshold = 10
LeaseDuration = '0s'
NodeIsSyncingEnabled = false
FinalizedBlockPollInterval = '5s'

[OCR]
ContractConfirmations = 4
ContractTransmitterTransmitTimeout = '10s'
DatabaseTimeout = '10s'
DeltaCOverride = '168h0m0s'
DeltaCJitterOverride = '1h0m0s'
ObservationGracePeriod = '1s'

[OCR2]
[OCR2.Automation]
GasLimit = 5400000
```

</p></details>

<details><summary>Polygon Amoy (80002)</summary><p>

```toml
AutoCreateKey = true
BlockBackfillDepth = 10
BlockBackfillSkip = false
FinalityDepth = 500
FinalityTagEnabled = false
LogBackfillBatchSize = 1000
LogPollInterval = '1s'
LogKeepBlocksDepth = 100000
LogPrunePageSize = 10000
BackupLogPollerBlockDelay = 100
MinIncomingConfirmations = 5
MinContractPayment = '0.00001 link'
NonceAutoSync = true
NoNewHeadsThreshold = '30s'
RPCDefaultBatchSize = 100
RPCBlockQueryDelay = 10

[Transactions]
ForwardersEnabled = false
MaxInFlight = 16
MaxQueued = 5000
ReaperInterval = '1h0m0s'
ReaperThreshold = '168h0m0s'
ResendAfterThreshold = '1m0s'

[BalanceMonitor]
Enabled = true

[GasEstimator]
Mode = 'BlockHistory'
PriceDefault = '20 gwei'
PriceMax = '115792089237316195423570985008687907853269984665.640564039457584007913129639935 tether'
PriceMin = '1 gwei'
LimitDefault = 8000000
LimitMax = 8000000
LimitMultiplier = '1'
LimitTransfer = 21000
BumpMin = '20 gwei'
BumpPercent = 20
BumpThreshold = 5
EIP1559DynamicFees = true
FeeCapDefault = '100 gwei'
TipCapDefault = '1 wei'
TipCapMin = '1 wei'

[GasEstimator.BlockHistory]
BatchSize = 25
BlockHistorySize = 24
CheckInclusionBlocks = 12
CheckInclusionPercentile = 90
TransactionPercentile = 60

[HeadTracker]
HistoryDepth = 2000
MaxBufferSize = 3
SamplingInterval = '1s'

[NodePool]
PollFailureThreshold = 5
PollInterval = '10s'
SelectionMode = 'HighestHead'
SyncThreshold = 10
LeaseDuration = '0s'
NodeIsSyncingEnabled = false
FinalizedBlockPollInterval = '5s'

[OCR]
ContractConfirmations = 4
ContractTransmitterTransmitTimeout = '10s'
DatabaseTimeout = '10s'
DeltaCOverride = '168h0m0s'
DeltaCJitterOverride = '1h0m0s'
ObservationGracePeriod = '1s'

[OCR2]
[OCR2.Automation]
GasLimit = 5400000
```

</p></details>

<details><summary>Base Goerli (84531)</summary><p>

```toml
AutoCreateKey = true
BlockBackfillDepth = 10
BlockBackfillSkip = false
ChainType = 'optimismBedrock'
FinalityDepth = 200
FinalityTagEnabled = true
LogBackfillBatchSize = 1000
LogPollInterval = '2s'
LogKeepBlocksDepth = 100000
LogPrunePageSize = 10000
BackupLogPollerBlockDelay = 100
MinIncomingConfirmations = 1
MinContractPayment = '0.00001 link'
NonceAutoSync = true
NoNewHeadsThreshold = '40s'
RPCDefaultBatchSize = 250
RPCBlockQueryDelay = 1

[Transactions]
ForwardersEnabled = false
MaxInFlight = 16
MaxQueued = 250
ReaperInterval = '1h0m0s'
ReaperThreshold = '168h0m0s'
ResendAfterThreshold = '30s'

[BalanceMonitor]
Enabled = true

[GasEstimator]
Mode = 'BlockHistory'
PriceDefault = '20 gwei'
PriceMax = '115792089237316195423570985008687907853269984665.640564039457584007913129639935 tether'
PriceMin = '1 wei'
LimitDefault = 8000000
LimitMax = 8000000
LimitMultiplier = '1'
LimitTransfer = 21000
BumpMin = '100 wei'
BumpPercent = 20
BumpThreshold = 3
EIP1559DynamicFees = true
FeeCapDefault = '100 gwei'
TipCapDefault = '1 wei'
TipCapMin = '1 wei'

[GasEstimator.BlockHistory]
BatchSize = 25
BlockHistorySize = 60
CheckInclusionBlocks = 12
CheckInclusionPercentile = 90
TransactionPercentile = 60

[HeadTracker]
HistoryDepth = 300
MaxBufferSize = 3
SamplingInterval = '1s'

[NodePool]
PollFailureThreshold = 5
PollInterval = '10s'
SelectionMode = 'HighestHead'
SyncThreshold = 10
LeaseDuration = '0s'
NodeIsSyncingEnabled = false
FinalizedBlockPollInterval = '5s'

[OCR]
ContractConfirmations = 1
ContractTransmitterTransmitTimeout = '10s'
DatabaseTimeout = '10s'
DeltaCOverride = '168h0m0s'
DeltaCJitterOverride = '1h0m0s'
ObservationGracePeriod = '1s'

[OCR2]
[OCR2.Automation]
GasLimit = 6500000
```

</p></details>

<details><summary>Base Sepolia (84532)</summary><p>

```toml
AutoCreateKey = true
BlockBackfillDepth = 10
BlockBackfillSkip = false
ChainType = 'optimismBedrock'
FinalityDepth = 200
FinalityTagEnabled = true
LinkContractAddress = '0xE4aB69C077896252FAFBD49EFD26B5D171A32410'
LogBackfillBatchSize = 1000
LogPollInterval = '2s'
LogKeepBlocksDepth = 100000
LogPrunePageSize = 10000
BackupLogPollerBlockDelay = 100
MinIncomingConfirmations = 1
MinContractPayment = '0.00001 link'
NonceAutoSync = true
NoNewHeadsThreshold = '40s'
RPCDefaultBatchSize = 250
RPCBlockQueryDelay = 1

[Transactions]
ForwardersEnabled = false
MaxInFlight = 16
MaxQueued = 250
ReaperInterval = '1h0m0s'
ReaperThreshold = '168h0m0s'
ResendAfterThreshold = '30s'

[BalanceMonitor]
Enabled = true

[GasEstimator]
Mode = 'BlockHistory'
PriceDefault = '20 gwei'
PriceMax = '115792089237316195423570985008687907853269984665.640564039457584007913129639935 tether'
PriceMin = '1 wei'
LimitDefault = 8000000
LimitMax = 8000000
LimitMultiplier = '1'
LimitTransfer = 21000
BumpMin = '100 wei'
BumpPercent = 20
BumpThreshold = 3
EIP1559DynamicFees = true
FeeCapDefault = '100 gwei'
TipCapDefault = '1 wei'
TipCapMin = '1 wei'

[GasEstimator.BlockHistory]
BatchSize = 25
BlockHistorySize = 60
CheckInclusionBlocks = 12
CheckInclusionPercentile = 90
TransactionPercentile = 60

[HeadTracker]
HistoryDepth = 300
MaxBufferSize = 3
SamplingInterval = '1s'

[NodePool]
PollFailureThreshold = 5
PollInterval = '10s'
SelectionMode = 'HighestHead'
SyncThreshold = 10
LeaseDuration = '0s'
NodeIsSyncingEnabled = false
FinalizedBlockPollInterval = '5s'

[OCR]
ContractConfirmations = 1
ContractTransmitterTransmitTimeout = '10s'
DatabaseTimeout = '10s'
DeltaCOverride = '168h0m0s'
DeltaCJitterOverride = '1h0m0s'
ObservationGracePeriod = '1s'

[OCR2]
[OCR2.Automation]
GasLimit = 6500000
```

</p></details>

<details><summary>Arbitrum Rinkeby (421611)</summary><p>

```toml
AutoCreateKey = true
BlockBackfillDepth = 10
BlockBackfillSkip = false
ChainType = 'arbitrum'
FinalityDepth = 50
FinalityTagEnabled = false
LinkContractAddress = '0x615fBe6372676474d9e6933d310469c9b68e9726'
LogBackfillBatchSize = 1000
LogPollInterval = '1s'
LogKeepBlocksDepth = 100000
LogPrunePageSize = 10000
BackupLogPollerBlockDelay = 100
MinIncomingConfirmations = 3
MinContractPayment = '0.00001 link'
NonceAutoSync = true
NoNewHeadsThreshold = '0s'
RPCDefaultBatchSize = 250
RPCBlockQueryDelay = 1

[Transactions]
ForwardersEnabled = false
MaxInFlight = 16
MaxQueued = 250
ReaperInterval = '1h0m0s'
ReaperThreshold = '168h0m0s'
ResendAfterThreshold = '1m0s'

[BalanceMonitor]
Enabled = true

[GasEstimator]
Mode = 'Arbitrum'
PriceDefault = '100 mwei'
PriceMax = '115792089237316195423570985008687907853269984665.640564039457584007913129639935 tether'
PriceMin = '0'
LimitDefault = 8000000
LimitMax = 1000000000
LimitMultiplier = '1'
LimitTransfer = 21000
BumpMin = '5 gwei'
BumpPercent = 20
BumpThreshold = 0
EIP1559DynamicFees = false
FeeCapDefault = '1 micro'
TipCapDefault = '1 wei'
TipCapMin = '1 wei'

[GasEstimator.BlockHistory]
BatchSize = 25
BlockHistorySize = 0
CheckInclusionBlocks = 12
CheckInclusionPercentile = 90
TransactionPercentile = 60

[HeadTracker]
HistoryDepth = 100
MaxBufferSize = 3
SamplingInterval = '1s'

[NodePool]
PollFailureThreshold = 5
PollInterval = '10s'
SelectionMode = 'HighestHead'
SyncThreshold = 10
LeaseDuration = '0s'
NodeIsSyncingEnabled = false
FinalizedBlockPollInterval = '5s'

[OCR]
ContractConfirmations = 1
ContractTransmitterTransmitTimeout = '10s'
DatabaseTimeout = '10s'
DeltaCOverride = '168h0m0s'
DeltaCJitterOverride = '1h0m0s'
ObservationGracePeriod = '1s'

[OCR2]
[OCR2.Automation]
GasLimit = 5400000
```

</p></details>

<details><summary>Arbitrum Goerli (421613)</summary><p>

```toml
AutoCreateKey = true
BlockBackfillDepth = 10
BlockBackfillSkip = false
ChainType = 'arbitrum'
FinalityDepth = 50
FinalityTagEnabled = true
LinkContractAddress = '0xd14838A68E8AFBAdE5efb411d5871ea0011AFd28'
LogBackfillBatchSize = 1000
LogPollInterval = '1s'
LogKeepBlocksDepth = 100000
LogPrunePageSize = 10000
BackupLogPollerBlockDelay = 100
MinIncomingConfirmations = 3
MinContractPayment = '0.00001 link'
NonceAutoSync = true
NoNewHeadsThreshold = '0s'
RPCDefaultBatchSize = 250
RPCBlockQueryDelay = 1

[Transactions]
ForwardersEnabled = false
MaxInFlight = 16
MaxQueued = 250
ReaperInterval = '1h0m0s'
ReaperThreshold = '168h0m0s'
ResendAfterThreshold = '1m0s'

[BalanceMonitor]
Enabled = true

[GasEstimator]
Mode = 'Arbitrum'
PriceDefault = '100 mwei'
PriceMax = '115792089237316195423570985008687907853269984665.640564039457584007913129639935 tether'
PriceMin = '0'
LimitDefault = 8000000
LimitMax = 1000000000
LimitMultiplier = '1'
LimitTransfer = 21000
BumpMin = '5 gwei'
BumpPercent = 20
BumpThreshold = 0
EIP1559DynamicFees = false
FeeCapDefault = '1 micro'
TipCapDefault = '1 wei'
TipCapMin = '1 wei'

[GasEstimator.BlockHistory]
BatchSize = 25
BlockHistorySize = 0
CheckInclusionBlocks = 12
CheckInclusionPercentile = 90
TransactionPercentile = 60

[HeadTracker]
HistoryDepth = 100
MaxBufferSize = 3
SamplingInterval = '1s'

[NodePool]
PollFailureThreshold = 5
PollInterval = '10s'
SelectionMode = 'HighestHead'
SyncThreshold = 10
LeaseDuration = '0s'
NodeIsSyncingEnabled = false
FinalizedBlockPollInterval = '5s'

[OCR]
ContractConfirmations = 1
ContractTransmitterTransmitTimeout = '10s'
DatabaseTimeout = '10s'
DeltaCOverride = '168h0m0s'
DeltaCJitterOverride = '1h0m0s'
ObservationGracePeriod = '1s'

[OCR2]
[OCR2.Automation]
GasLimit = 14500000
```

</p></details>

<details><summary>Arbitrum Sepolia (421614)</summary><p>

```toml
AutoCreateKey = true
BlockBackfillDepth = 10
BlockBackfillSkip = false
ChainType = 'arbitrum'
FinalityDepth = 50
FinalityTagEnabled = true
LinkContractAddress = '0xE4aB69C077896252FAFBD49EFD26B5D171A32410'
LogBackfillBatchSize = 1000
LogPollInterval = '1s'
LogKeepBlocksDepth = 100000
LogPrunePageSize = 10000
BackupLogPollerBlockDelay = 100
MinIncomingConfirmations = 3
MinContractPayment = '0.00001 link'
NonceAutoSync = true
NoNewHeadsThreshold = '0s'
RPCDefaultBatchSize = 250
RPCBlockQueryDelay = 1

[Transactions]
ForwardersEnabled = false
MaxInFlight = 16
MaxQueued = 250
ReaperInterval = '1h0m0s'
ReaperThreshold = '168h0m0s'
ResendAfterThreshold = '1m0s'

[BalanceMonitor]
Enabled = true

[GasEstimator]
Mode = 'Arbitrum'
PriceDefault = '100 mwei'
PriceMax = '115792089237316195423570985008687907853269984665.640564039457584007913129639935 tether'
PriceMin = '0'
LimitDefault = 8000000
LimitMax = 1000000000
LimitMultiplier = '1'
LimitTransfer = 21000
BumpMin = '5 gwei'
BumpPercent = 20
BumpThreshold = 0
EIP1559DynamicFees = false
FeeCapDefault = '1 micro'
TipCapDefault = '1 wei'
TipCapMin = '1 wei'

[GasEstimator.BlockHistory]
BatchSize = 25
BlockHistorySize = 0
CheckInclusionBlocks = 12
CheckInclusionPercentile = 90
TransactionPercentile = 60

[HeadTracker]
HistoryDepth = 100
MaxBufferSize = 3
SamplingInterval = '1s'

[NodePool]
PollFailureThreshold = 5
PollInterval = '10s'
SelectionMode = 'HighestHead'
SyncThreshold = 10
LeaseDuration = '0s'
NodeIsSyncingEnabled = false
FinalizedBlockPollInterval = '5s'

[OCR]
ContractConfirmations = 1
ContractTransmitterTransmitTimeout = '10s'
DatabaseTimeout = '10s'
DeltaCOverride = '168h0m0s'
DeltaCJitterOverride = '1h0m0s'
ObservationGracePeriod = '1s'

[OCR2]
[OCR2.Automation]
GasLimit = 14500000
```

</p></details>

<details><summary>Scroll Sepolia (534351)</summary><p>

```toml
AutoCreateKey = true
BlockBackfillDepth = 10
BlockBackfillSkip = false
ChainType = 'scroll'
FinalityDepth = 1
FinalityTagEnabled = false
LogBackfillBatchSize = 1000
LogPollInterval = '3s'
LogKeepBlocksDepth = 100000
LogPrunePageSize = 10000
BackupLogPollerBlockDelay = 100
MinIncomingConfirmations = 1
MinContractPayment = '0.00001 link'
NonceAutoSync = true
NoNewHeadsThreshold = '0s'
RPCDefaultBatchSize = 250
RPCBlockQueryDelay = 1

[Transactions]
ForwardersEnabled = false
MaxInFlight = 16
MaxQueued = 250
ReaperInterval = '1h0m0s'
ReaperThreshold = '168h0m0s'
ResendAfterThreshold = '1m0s'

[BalanceMonitor]
Enabled = true

[GasEstimator]
Mode = 'SuggestedPrice'
PriceDefault = '20 gwei'
PriceMax = '115792089237316195423570985008687907853269984665.640564039457584007913129639935 tether'
PriceMin = '0'
LimitDefault = 8000000
LimitMax = 8000000
LimitMultiplier = '1'
LimitTransfer = 21000
BumpMin = '5 gwei'
BumpPercent = 20
BumpThreshold = 0
EIP1559DynamicFees = false
FeeCapDefault = '100 gwei'
TipCapDefault = '1 wei'
TipCapMin = '1 wei'

[GasEstimator.BlockHistory]
BatchSize = 25
BlockHistorySize = 0
CheckInclusionBlocks = 12
CheckInclusionPercentile = 90
TransactionPercentile = 60

[HeadTracker]
HistoryDepth = 50
MaxBufferSize = 3
SamplingInterval = '1s'

[NodePool]
PollFailureThreshold = 5
PollInterval = '10s'
SelectionMode = 'HighestHead'
SyncThreshold = 5
LeaseDuration = '0s'
NodeIsSyncingEnabled = false
FinalizedBlockPollInterval = '5s'

[OCR]
ContractConfirmations = 1
ContractTransmitterTransmitTimeout = '10s'
DatabaseTimeout = '10s'
DeltaCOverride = '168h0m0s'
DeltaCJitterOverride = '1h0m0s'
ObservationGracePeriod = '1s'

[OCR2]
[OCR2.Automation]
GasLimit = 5400000
```

</p></details>

<details><summary>Scroll Mainnet (534352)</summary><p>

```toml
AutoCreateKey = true
BlockBackfillDepth = 10
BlockBackfillSkip = false
ChainType = 'scroll'
FinalityDepth = 1
FinalityTagEnabled = false
LogBackfillBatchSize = 1000
LogPollInterval = '3s'
LogKeepBlocksDepth = 100000
LogPrunePageSize = 10000
BackupLogPollerBlockDelay = 100
MinIncomingConfirmations = 1
MinContractPayment = '0.00001 link'
NonceAutoSync = true
NoNewHeadsThreshold = '0s'
RPCDefaultBatchSize = 250
RPCBlockQueryDelay = 1

[Transactions]
ForwardersEnabled = false
MaxInFlight = 16
MaxQueued = 250
ReaperInterval = '1h0m0s'
ReaperThreshold = '168h0m0s'
ResendAfterThreshold = '1m0s'

[BalanceMonitor]
Enabled = true

[GasEstimator]
Mode = 'SuggestedPrice'
PriceDefault = '20 gwei'
PriceMax = '115792089237316195423570985008687907853269984665.640564039457584007913129639935 tether'
PriceMin = '0'
LimitDefault = 8000000
LimitMax = 8000000
LimitMultiplier = '1'
LimitTransfer = 21000
BumpMin = '5 gwei'
BumpPercent = 20
BumpThreshold = 0
EIP1559DynamicFees = false
FeeCapDefault = '100 gwei'
TipCapDefault = '1 wei'
TipCapMin = '1 wei'

[GasEstimator.BlockHistory]
BatchSize = 25
BlockHistorySize = 0
CheckInclusionBlocks = 12
CheckInclusionPercentile = 90
TransactionPercentile = 60

[HeadTracker]
HistoryDepth = 50
MaxBufferSize = 3
SamplingInterval = '1s'

[NodePool]
PollFailureThreshold = 5
PollInterval = '10s'
SelectionMode = 'HighestHead'
SyncThreshold = 5
LeaseDuration = '0s'
NodeIsSyncingEnabled = false
FinalizedBlockPollInterval = '5s'

[OCR]
ContractConfirmations = 1
ContractTransmitterTransmitTimeout = '10s'
DatabaseTimeout = '10s'
DeltaCOverride = '168h0m0s'
DeltaCJitterOverride = '1h0m0s'
ObservationGracePeriod = '1s'

[OCR2]
[OCR2.Automation]
GasLimit = 5400000
```

</p></details>

<details><summary>Ethereum Sepolia (11155111)</summary><p>

```toml
AutoCreateKey = true
BlockBackfillDepth = 10
BlockBackfillSkip = false
FinalityDepth = 50
FinalityTagEnabled = true
LinkContractAddress = '0x779877A7B0D9E8603169DdbD7836e478b4624789'
LogBackfillBatchSize = 1000
LogPollInterval = '15s'
LogKeepBlocksDepth = 100000
LogPrunePageSize = 10000
BackupLogPollerBlockDelay = 100
MinIncomingConfirmations = 3
MinContractPayment = '0.1 link'
NonceAutoSync = true
NoNewHeadsThreshold = '3m0s'
RPCDefaultBatchSize = 250
RPCBlockQueryDelay = 1

[Transactions]
ForwardersEnabled = false
MaxInFlight = 16
MaxQueued = 250
ReaperInterval = '1h0m0s'
ReaperThreshold = '168h0m0s'
ResendAfterThreshold = '1m0s'

[BalanceMonitor]
Enabled = true

[GasEstimator]
Mode = 'BlockHistory'
PriceDefault = '20 gwei'
PriceMax = '115792089237316195423570985008687907853269984665.640564039457584007913129639935 tether'
PriceMin = '1 gwei'
LimitDefault = 8000000
LimitMax = 8000000
LimitMultiplier = '1'
LimitTransfer = 21000
BumpMin = '5 gwei'
BumpPercent = 20
BumpThreshold = 3
EIP1559DynamicFees = true
FeeCapDefault = '100 gwei'
TipCapDefault = '1 wei'
TipCapMin = '1 wei'

[GasEstimator.BlockHistory]
BatchSize = 25
BlockHistorySize = 4
CheckInclusionBlocks = 12
CheckInclusionPercentile = 90
TransactionPercentile = 50

[HeadTracker]
HistoryDepth = 100
MaxBufferSize = 3
SamplingInterval = '1s'

[NodePool]
PollFailureThreshold = 5
PollInterval = '10s'
SelectionMode = 'HighestHead'
SyncThreshold = 5
LeaseDuration = '0s'
NodeIsSyncingEnabled = false
FinalizedBlockPollInterval = '5s'

[OCR]
ContractConfirmations = 4
ContractTransmitterTransmitTimeout = '10s'
DatabaseTimeout = '10s'
DeltaCOverride = '168h0m0s'
DeltaCJitterOverride = '1h0m0s'
ObservationGracePeriod = '1s'

[OCR2]
[OCR2.Automation]
GasLimit = 10500000
```

</p></details>

<details><summary>Optimism Sepolia (11155420)</summary><p>

```toml
AutoCreateKey = true
BlockBackfillDepth = 10
BlockBackfillSkip = false
ChainType = 'optimismBedrock'
FinalityDepth = 200
FinalityTagEnabled = true
LogBackfillBatchSize = 1000
LogPollInterval = '2s'
LogKeepBlocksDepth = 100000
LogPrunePageSize = 10000
BackupLogPollerBlockDelay = 100
MinIncomingConfirmations = 1
MinContractPayment = '0.00001 link'
NonceAutoSync = true
NoNewHeadsThreshold = '40s'
RPCDefaultBatchSize = 250
RPCBlockQueryDelay = 1

[Transactions]
ForwardersEnabled = false
MaxInFlight = 16
MaxQueued = 250
ReaperInterval = '1h0m0s'
ReaperThreshold = '168h0m0s'
ResendAfterThreshold = '30s'

[BalanceMonitor]
Enabled = true

[GasEstimator]
Mode = 'BlockHistory'
PriceDefault = '20 gwei'
PriceMax = '115792089237316195423570985008687907853269984665.640564039457584007913129639935 tether'
PriceMin = '1 wei'
LimitDefault = 8000000
LimitMax = 8000000
LimitMultiplier = '1'
LimitTransfer = 21000
BumpMin = '100 wei'
BumpPercent = 20
BumpThreshold = 3
EIP1559DynamicFees = true
FeeCapDefault = '100 gwei'
TipCapDefault = '1 wei'
TipCapMin = '1 wei'

[GasEstimator.BlockHistory]
BatchSize = 25
BlockHistorySize = 60
CheckInclusionBlocks = 12
CheckInclusionPercentile = 90
TransactionPercentile = 60

[HeadTracker]
HistoryDepth = 300
MaxBufferSize = 3
SamplingInterval = '1s'

[NodePool]
PollFailureThreshold = 5
PollInterval = '10s'
SelectionMode = 'HighestHead'
SyncThreshold = 10
LeaseDuration = '0s'
NodeIsSyncingEnabled = false
FinalizedBlockPollInterval = '5s'

[OCR]
ContractConfirmations = 1
ContractTransmitterTransmitTimeout = '10s'
DatabaseTimeout = '10s'
DeltaCOverride = '168h0m0s'
DeltaCJitterOverride = '1h0m0s'
ObservationGracePeriod = '1s'

[OCR2]
[OCR2.Automation]
GasLimit = 6500000
```

</p></details>

<details><summary>Harmony Mainnet (1666600000)</summary><p>

```toml
AutoCreateKey = true
BlockBackfillDepth = 10
BlockBackfillSkip = false
FinalityDepth = 50
FinalityTagEnabled = false
LinkContractAddress = '0x218532a12a389a4a92fC0C5Fb22901D1c19198aA'
LogBackfillBatchSize = 1000
LogPollInterval = '2s'
LogKeepBlocksDepth = 100000
LogPrunePageSize = 10000
BackupLogPollerBlockDelay = 100
MinIncomingConfirmations = 1
MinContractPayment = '0.00001 link'
NonceAutoSync = true
NoNewHeadsThreshold = '30s'
RPCDefaultBatchSize = 250
RPCBlockQueryDelay = 1

[Transactions]
ForwardersEnabled = false
MaxInFlight = 16
MaxQueued = 250
ReaperInterval = '1h0m0s'
ReaperThreshold = '168h0m0s'
ResendAfterThreshold = '1m0s'

[BalanceMonitor]
Enabled = true

[GasEstimator]
Mode = 'BlockHistory'
PriceDefault = '5 gwei'
PriceMax = '115792089237316195423570985008687907853269984665.640564039457584007913129639935 tether'
PriceMin = '1 gwei'
LimitDefault = 8000000
LimitMax = 8000000
LimitMultiplier = '1'
LimitTransfer = 21000
BumpMin = '5 gwei'
BumpPercent = 20
BumpThreshold = 3
EIP1559DynamicFees = false
FeeCapDefault = '100 gwei'
TipCapDefault = '1 wei'
TipCapMin = '1 wei'

[GasEstimator.BlockHistory]
BatchSize = 25
BlockHistorySize = 8
CheckInclusionBlocks = 12
CheckInclusionPercentile = 90
TransactionPercentile = 60

[HeadTracker]
HistoryDepth = 100
MaxBufferSize = 3
SamplingInterval = '1s'

[NodePool]
PollFailureThreshold = 5
PollInterval = '10s'
SelectionMode = 'HighestHead'
SyncThreshold = 5
LeaseDuration = '0s'
NodeIsSyncingEnabled = false
FinalizedBlockPollInterval = '5s'

[OCR]
ContractConfirmations = 4
ContractTransmitterTransmitTimeout = '10s'
DatabaseTimeout = '10s'
DeltaCOverride = '168h0m0s'
DeltaCJitterOverride = '1h0m0s'
ObservationGracePeriod = '1s'

[OCR2]
[OCR2.Automation]
GasLimit = 5400000
```

</p></details>

<details><summary>Harmony Testnet (1666700000)</summary><p>

```toml
AutoCreateKey = true
BlockBackfillDepth = 10
BlockBackfillSkip = false
FinalityDepth = 50
FinalityTagEnabled = false
LinkContractAddress = '0x8b12Ac23BFe11cAb03a634C1F117D64a7f2cFD3e'
LogBackfillBatchSize = 1000
LogPollInterval = '2s'
LogKeepBlocksDepth = 100000
LogPrunePageSize = 10000
BackupLogPollerBlockDelay = 100
MinIncomingConfirmations = 1
MinContractPayment = '0.00001 link'
NonceAutoSync = true
NoNewHeadsThreshold = '30s'
RPCDefaultBatchSize = 250
RPCBlockQueryDelay = 1

[Transactions]
ForwardersEnabled = false
MaxInFlight = 16
MaxQueued = 250
ReaperInterval = '1h0m0s'
ReaperThreshold = '168h0m0s'
ResendAfterThreshold = '1m0s'

[BalanceMonitor]
Enabled = true

[GasEstimator]
Mode = 'BlockHistory'
PriceDefault = '5 gwei'
PriceMax = '115792089237316195423570985008687907853269984665.640564039457584007913129639935 tether'
PriceMin = '1 gwei'
LimitDefault = 8000000
LimitMax = 8000000
LimitMultiplier = '1'
LimitTransfer = 21000
BumpMin = '5 gwei'
BumpPercent = 20
BumpThreshold = 3
EIP1559DynamicFees = false
FeeCapDefault = '100 gwei'
TipCapDefault = '1 wei'
TipCapMin = '1 wei'

[GasEstimator.BlockHistory]
BatchSize = 25
BlockHistorySize = 8
CheckInclusionBlocks = 12
CheckInclusionPercentile = 90
TransactionPercentile = 60

[HeadTracker]
HistoryDepth = 100
MaxBufferSize = 3
SamplingInterval = '1s'

[NodePool]
PollFailureThreshold = 5
PollInterval = '10s'
SelectionMode = 'HighestHead'
SyncThreshold = 5
LeaseDuration = '0s'
NodeIsSyncingEnabled = false
FinalizedBlockPollInterval = '5s'

[OCR]
ContractConfirmations = 4
ContractTransmitterTransmitTimeout = '10s'
DatabaseTimeout = '10s'
DeltaCOverride = '168h0m0s'
DeltaCJitterOverride = '1h0m0s'
ObservationGracePeriod = '1s'

[OCR2]
[OCR2.Automation]
GasLimit = 5400000
```

</p></details>


### ChainID
```toml
ChainID = '1' # Example
```
ChainID is the EVM chain ID. Mandatory.

### Enabled
```toml
Enabled = true # Default
```
Enabled enables this chain.

### AutoCreateKey
```toml
AutoCreateKey = true # Default
```
AutoCreateKey, if set to true, will ensure that there is always at least one transmit key for the given chain.

### BlockBackfillDepth
:warning: **_ADVANCED_**: _Do not change this setting unless you know what you are doing._
```toml
BlockBackfillDepth = 10 # Default
```
BlockBackfillDepth specifies the number of blocks before the current HEAD that the log broadcaster will try to re-consume logs from.

### BlockBackfillSkip
```toml
BlockBackfillSkip = false # Default
```
BlockBackfillSkip enables skipping of very long backfills.

### ChainType
```toml
ChainType = 'arbitrum' # Example
```
ChainType is automatically detected from chain ID. Set this to force a certain chain type regardless of chain ID.
Available types: `arbitrum`, `celo`, `gnosis`, `kroma`, `metis`, `optimismBedrock`, `scroll`, `wemix`, `xlayer`, `zksync`

`xdai` has been deprecated and will be removed in v2.13.0, use `gnosis` instead.

### FinalityDepth
```toml
FinalityDepth = 50 # Default
```
FinalityDepth is the number of blocks after which an ethereum transaction is considered "final". Note that the default is automatically set based on chain ID, so it should not be necessary to change this under normal operation.
BlocksConsideredFinal determines how deeply we look back to ensure that transactions are confirmed onto the longest chain
There is not a large performance penalty to setting this relatively high (on the order of hundreds)
It is practically limited by the number of heads we store in the database and should be less than this with a comfortable margin.
If a transaction is mined in a block more than this many blocks ago, and is reorged out, we will NOT retransmit this transaction and undefined behaviour can occur including gaps in the nonce sequence that require manual intervention to fix.
Therefore, this number represents a number of blocks we consider large enough that no re-org this deep will ever feasibly happen.

Special cases:
`FinalityDepth`=0 would imply that transactions can be final even before they were mined into a block. This is not supported.
`FinalityDepth`=1 implies that transactions are final after we see them in one block.

Examples:

Transaction sending:
A transaction is sent at block height 42

`FinalityDepth` is set to 5
A re-org occurs at height 44 starting at block 41, transaction is marked for rebroadcast
A re-org occurs at height 46 starting at block 41, transaction is marked for rebroadcast
A re-org occurs at height 47 starting at block 41, transaction is NOT marked for rebroadcast

### FinalityTagEnabled
```toml
FinalityTagEnabled = false # Default
```
FinalityTagEnabled means that the chain supports the finalized block tag when querying for a block. If FinalityTagEnabled is set to true for a chain, then FinalityDepth field is ignored.
Finality for a block is solely defined by the finality related tags provided by the chain's RPC API. This is a placeholder and hasn't been implemented yet.

### FlagsContractAddress
:warning: **_ADVANCED_**: _Do not change this setting unless you know what you are doing._
```toml
FlagsContractAddress = '0xae4E781a6218A8031764928E88d457937A954fC3' # Example
```
FlagsContractAddress can optionally point to a [Flags contract](../contracts/src/v0.8/Flags.sol). If set, the node will lookup that contract for each job that supports flags contracts (currently OCR and FM jobs are supported). If the job's contractAddress is set as hibernating in the FlagsContractAddress address, it overrides the standard update parameters (such as heartbeat/threshold).

### LinkContractAddress
```toml
LinkContractAddress = '0x538aAaB4ea120b2bC2fe5D296852D948F07D849e' # Example
```
LinkContractAddress is the canonical ERC-677 LINK token contract address on the given chain. Note that this is usually autodetected from chain ID.

### LogBackfillBatchSize
:warning: **_ADVANCED_**: _Do not change this setting unless you know what you are doing._
```toml
LogBackfillBatchSize = 1000 # Default
```
LogBackfillBatchSize sets the batch size for calling FilterLogs when we backfill missing logs.

### LogPollInterval
:warning: **_ADVANCED_**: _Do not change this setting unless you know what you are doing._
```toml
LogPollInterval = '15s' # Default
```
LogPollInterval works in conjunction with Feature.LogPoller. Controls how frequently the log poller polls for logs. Defaults to the block production rate.

### LogKeepBlocksDepth
:warning: **_ADVANCED_**: _Do not change this setting unless you know what you are doing._
```toml
LogKeepBlocksDepth = 100000 # Default
```
LogKeepBlocksDepth works in conjunction with Feature.LogPoller. Controls how many blocks the poller will keep, must be greater than FinalityDepth+1.

### LogPrunePageSize
:warning: **_ADVANCED_**: _Do not change this setting unless you know what you are doing._
```toml
LogPrunePageSize = 10000 # Default
```
LogPrunePageSize defines size of the page for pruning logs. Controls how many logs/blocks (at most) are deleted in a single prune tick. Default value 0 means no paging, delete everything at once.
CCIP uses paging when removing logs to avoid pushing too much presssure on the database so this value should not be set to 0.

### BackupLogPollerBlockDelay
:warning: **_ADVANCED_**: _Do not change this setting unless you know what you are doing._
```toml
BackupLogPollerBlockDelay = 100 # Default
```
BackupLogPollerBlockDelay works in conjunction with Feature.LogPoller. Controls the block delay of Backup LogPoller, affecting how far behind the latest finalized block it starts and how often it runs.
BackupLogPollerDelay=0 will disable Backup LogPoller (_not recommended for production environment_).

### MinContractPayment
```toml
MinContractPayment = '10000000000000 juels' # Default
```
MinContractPayment is the minimum payment in LINK required to execute a direct request job. This can be overridden on a per-job basis.

### MinIncomingConfirmations
```toml
MinIncomingConfirmations = 3 # Default
```
MinIncomingConfirmations is the minimum required confirmations before a log event will be consumed.

### NonceAutoSync
```toml
NonceAutoSync = true # Default
```
NonceAutoSync enables automatic nonce syncing on startup. Chainlink nodes will automatically try to sync its local nonce with the remote chain on startup and fast forward if necessary. This is almost always safe but can be disabled in exceptional cases by setting this value to false.

### NoNewHeadsThreshold
```toml
NoNewHeadsThreshold = '3m' # Default
```
NoNewHeadsThreshold controls how long to wait after receiving no new heads before `NodePool` marks rpc endpoints as
out-of-sync, and `HeadTracker` logs warnings.

Set to zero to disable out-of-sync checking.

### OperatorFactoryAddress
```toml
OperatorFactoryAddress = '0xa5B85635Be42F21f94F28034B7DA440EeFF0F418' # Example
```
OperatorFactoryAddress is the address of the canonical operator forwarder contract on the given chain. Note that this is usually autodetected from chain ID.

### RPCDefaultBatchSize
```toml
RPCDefaultBatchSize = 250 # Default
```
RPCDefaultBatchSize is the default batch size for batched RPC calls.

### RPCBlockQueryDelay
:warning: **_ADVANCED_**: _Do not change this setting unless you know what you are doing._
```toml
RPCBlockQueryDelay = 1 # Default
```
RPCBlockQueryDelay controls the number of blocks to trail behind head in the block history estimator and balance monitor.
For example, if this is set to 3, and we receive block 10, block history estimator will fetch block 7.

CAUTION: You might be tempted to set this to 0 to use the latest possible
block, but it is possible to receive a head BEFORE that block is actually
available from the connected node via RPC, due to race conditions in the code of the remote ETH node. In this case you will get false
"zero" blocks that are missing transactions.

## EVM.Transactions
```toml
[EVM.Transactions]
ForwardersEnabled = false # Default
MaxInFlight = 16 # Default
MaxQueued = 250 # Default
ReaperInterval = '1h' # Default
ReaperThreshold = '168h' # Default
ResendAfterThreshold = '1m' # Default
```


### ForwardersEnabled
```toml
ForwardersEnabled = false # Default
```
ForwardersEnabled enables or disables sending transactions through forwarder contracts.

### MaxInFlight
```toml
MaxInFlight = 16 # Default
```
MaxInFlight controls how many transactions are allowed to be "in-flight" i.e. broadcast but unconfirmed at any one time. You can consider this a form of transaction throttling.

The default is set conservatively at 16 because this is a pessimistic minimum that both geth and parity will hold without evicting local transactions. If your node is falling behind and you need higher throughput, you can increase this setting, but you MUST make sure that your ETH node is configured properly otherwise you can get nonce gapped and your node will get stuck.

0 value disables the limit. Use with caution.

### MaxQueued
```toml
MaxQueued = 250 # Default
```
MaxQueued is the maximum number of unbroadcast transactions per key that are allowed to be enqueued before jobs will start failing and rejecting send of any further transactions. This represents a sanity limit and generally indicates a problem with your ETH node (transactions are not getting mined).

Do NOT blindly increase this value thinking it will fix things if you start hitting this limit because transactions are not getting mined, you will instead only make things worse.

In deployments with very high burst rates, or on chains with large re-orgs, you _may_ consider increasing this.

0 value disables any limit on queue size. Use with caution.

### ReaperInterval
```toml
ReaperInterval = '1h' # Default
```
ReaperInterval controls how often the EthTx reaper will run.

### ReaperThreshold
```toml
ReaperThreshold = '168h' # Default
```
ReaperThreshold indicates how old an EthTx ought to be before it can be reaped.

### ResendAfterThreshold
```toml
ResendAfterThreshold = '1m' # Default
```
ResendAfterThreshold controls how long to wait before re-broadcasting a transaction that has not yet been confirmed.

## EVM.BalanceMonitor
```toml
[EVM.BalanceMonitor]
Enabled = true # Default
```


### Enabled
```toml
Enabled = true # Default
```
Enabled balance monitoring for all keys.

## EVM.GasEstimator
```toml
[EVM.GasEstimator]
Mode = 'BlockHistory' # Default
PriceDefault = '20 gwei' # Default
PriceMax = '115792089237316195423570985008687907853269984665.640564039457584007913129639935 tether' # Default
PriceMin = '1 gwei' # Default
LimitDefault = 8000000 # Default
LimitMax = 8000000 # Default
LimitMultiplier = '1.0' # Default
LimitTransfer = 21_000 # Default
BumpMin = '5 gwei' # Default
BumpPercent = 20 # Default
BumpThreshold = 3 # Default
BumpTxDepth = 16 # Example
EIP1559DynamicFees = false # Default
FeeCapDefault = '100 gwei' # Default
TipCapDefault = '1 wei' # Default
TipCapMin = '1 wei' # Default
```


### Mode
```toml
Mode = 'BlockHistory' # Default
```
Mode controls what type of gas estimator is used.

- `FixedPrice` uses static configured values for gas price (can be set via API call).
- `BlockHistory` dynamically adjusts default gas price based on heuristics from mined blocks.
- `L2Suggested` mode is deprecated and replaced with `SuggestedPrice`.
- `SuggestedPrice` is a mode which uses the gas price suggested by the rpc endpoint via `eth_gasPrice`.
- `Arbitrum` is a special mode only for use with Arbitrum blockchains. It uses the suggested gas price (up to `ETH_MAX_GAS_PRICE_WEI`, with `1000 gwei` default) as well as an estimated gas limit (up to `ETH_GAS_LIMIT_MAX`, with `1,000,000,000` default).

Chainlink nodes decide what gas price to use using an `Estimator`. It ships with several simple and battle-hardened built-in estimators that should work well for almost all use-cases. Note that estimators will change their behaviour slightly depending on if you are in EIP-1559 mode or not.

You can also use your own estimator for gas price by selecting the `FixedPrice` estimator and using the exposed API to set the price.

An important point to note is that the Chainlink node does _not_ ship with built-in support for go-ethereum's `estimateGas` call. This is for several reasons, including security and reliability. We have found empirically that it is not generally safe to rely on the remote ETH node's idea of what gas price should be.

### PriceDefault
```toml
PriceDefault = '20 gwei' # Default
```
PriceDefault is the default gas price to use when submitting transactions to the blockchain. Will be overridden by the built-in `BlockHistoryEstimator` if enabled, and might be increased if gas bumping is enabled.

(Only applies to legacy transactions)

Can be used with the `chainlink setgasprice` to be updated while the node is still running.

### PriceMax
```toml
PriceMax = '115792089237316195423570985008687907853269984665.640564039457584007913129639935 tether' # Default
```
PriceMax is the maximum gas price. Chainlink nodes will never pay more than this for a transaction.
This applies to both legacy and EIP1559 transactions.
Note that it is impossible to disable the maximum limit. Setting this value to zero will prevent paying anything for any transaction (which can be useful in some rare cases).
Most chains by default have the maximum set to 2**256-1 Wei which is the maximum allowed gas price on EVM-compatible chains, and is so large it may as well be unlimited.

### PriceMin
```toml
PriceMin = '1 gwei' # Default
```
PriceMin is the minimum gas price. Chainlink nodes will never pay less than this for a transaction.

(Only applies to legacy transactions)

It is possible to force the Chainlink node to use a fixed gas price by setting a combination of these, e.g.

```toml
EIP1559DynamicFees = false
PriceMax = 100
PriceMin = 100
PriceDefault = 100
BumpThreshold = 0
Mode = 'FixedPrice'
```

### LimitDefault
```toml
LimitDefault = 500_000 # Default
```
LimitDefault sets default gas limit for outgoing transactions. This should not need to be changed in most cases.
Some job types, such as Keeper jobs, might set their own gas limit unrelated to this value.

### LimitMax
```toml
LimitMax = 500_000 # Default
```
LimitMax sets a maximum for _estimated_ gas limits. This currently only applies to `Arbitrum` `GasEstimatorMode`.

### LimitMultiplier
```toml
LimitMultiplier = '1.0' # Default
```
LimitMultiplier is the factor by which a transaction's GasLimit is multiplied before transmission. So if the value is 1.1, and the GasLimit for a transaction is 10, 10% will be added before transmission.

This factor is always applied, so includes L2 transactions which uses a default gas limit of 1 and is also applied to `LimitDefault`.

### LimitTransfer
```toml
LimitTransfer = 21_000 # Default
```
LimitTransfer is the gas limit used for an ordinary ETH transfer.

### BumpMin
```toml
BumpMin = '5 gwei' # Default
```
BumpMin is the minimum fixed amount of wei by which gas is bumped on each transaction attempt.

### BumpPercent
```toml
BumpPercent = 20 # Default
```
BumpPercent is the percentage by which to bump gas on a transaction that has exceeded `BumpThreshold`. The larger of `BumpPercent` and `BumpMin` is taken for gas bumps.

The `SuggestedPriceEstimator` adds the larger of `BumpPercent` and `BumpMin` on top of the price provided by the RPC when bumping a transaction's gas.

### BumpThreshold
```toml
BumpThreshold = 3 # Default
```
BumpThreshold is the number of blocks to wait for a transaction stuck in the mempool before automatically bumping the gas price. Set to 0 to disable gas bumping completely.

### BumpTxDepth
```toml
BumpTxDepth = 16 # Example
```
BumpTxDepth is the number of transactions to gas bump starting from oldest. Set to 0 for no limit (i.e. bump all). Can not be greater than EVM.Transactions.MaxInFlight. If not set, defaults to EVM.Transactions.MaxInFlight.

### EIP1559DynamicFees
```toml
EIP1559DynamicFees = false # Default
```
EIP1559DynamicFees torces EIP-1559 transaction mode. Enabling EIP-1559 mode can help reduce gas costs on chains that support it. This is supported only on official Ethereum mainnet and testnets. It is not recommended to enable this setting on Polygon because the EIP-1559 fee market appears to be broken on all Polygon chains and EIP-1559 transactions are less likely to be included than legacy transactions.

#### Technical details

Chainlink nodes include experimental support for submitting transactions using type 0x2 (EIP-1559) envelope.

EIP-1559 mode is enabled by default on the Ethereum Mainnet, but can be enabled on a per-chain basis or globally.

This might help to save gas on spikes. Chainlink nodes should react faster on the upleg and avoid overpaying on the downleg. It might also be possible to set `EVM.GasEstimator.BlockHistory.BatchSize` to a smaller value such as 12 or even 6 because tip cap should be a more consistent indicator of inclusion time than total gas price. This would make Chainlink nodes more responsive and should reduce response time variance. Some experimentation is required to find optimum settings.

Set with caution, if you set this on a chain that does not actually support EIP-1559 your node will be broken.

In EIP-1559 mode, the total price for the transaction is the minimum of base fee + tip cap and fee cap. More information can be found on the [official EIP](https://github.com/ethereum/EIPs/blob/master/EIPS/eip-1559.md).

Chainlink's implementation of EIP-1559 works as follows:

If you are using FixedPriceEstimator:
- With gas bumping disabled, it will submit all transactions with `feecap=PriceMax` and `tipcap=GasTipCapDefault`
- With gas bumping enabled, it will submit all transactions initially with `feecap=GasFeeCapDefault` and `tipcap=GasTipCapDefault`.

If you are using BlockHistoryEstimator (default for most chains):
- With gas bumping disabled, it will submit all transactions with `feecap=PriceMax` and `tipcap=<calculated using past blocks>`
- With gas bumping enabled (default for most chains) it will submit all transactions initially with `feecap = ( current block base fee * (1.125 ^ N) + tipcap )` where N is configurable by setting `EVM.GasEstimator.BlockHistory.EIP1559FeeCapBufferBlocks` but defaults to `gas bump threshold+1` and `tipcap=<calculated using past blocks>`

Bumping works as follows:

- Increase tipcap by `max(tipcap * (1 + BumpPercent), tipcap + BumpMin)`
- Increase feecap by `max(feecap * (1 + BumpPercent), feecap + BumpMin)`

A quick note on terminology - Chainlink nodes use the same terms used internally by go-ethereum source code to describe various prices. This is not the same as the externally used terms. For reference:

- Base Fee Per Gas = BaseFeePerGas
- Max Fee Per Gas = FeeCap
- Max Priority Fee Per Gas = TipCap

In EIP-1559 mode, the following changes occur to how configuration works:

- All new transactions will be sent as type 0x2 transactions specifying a TipCap and FeeCap. Be aware that existing pending legacy transactions will continue to be gas bumped in legacy mode.
- `BlockHistoryEstimator` will apply its calculations (gas percentile etc) to the TipCap and this value will be used for new transactions (GasPrice will be ignored)
- `FixedPriceEstimator` will use `GasTipCapDefault` instead of `GasPriceDefault` for the tip cap
- `FixedPriceEstimator` will use `GasFeeCapDefault` instaed of `GasPriceDefault` for the fee cap
- `PriceMin` is ignored for new transactions and `GasTipCapMinimum` is used instead (default 0)
- `PriceMax` still represents that absolute upper limit that Chainlink will ever spend (total) on a single tx
- `Keeper.GasTipCapBufferPercent` is ignored in EIP-1559 mode and `Keeper.GasTipCapBufferPercent` is used instead

### FeeCapDefault
```toml
FeeCapDefault = '100 gwei' # Default
```
FeeCapDefault controls the fixed initial fee cap, if EIP1559 mode is enabled and `FixedPrice` gas estimator is used.

### TipCapDefault
```toml
TipCapDefault = '1 wei' # Default
```
TipCapDefault is the default gas tip to use when submitting transactions to the blockchain. Will be overridden by the built-in `BlockHistoryEstimator` if enabled, and might be increased if gas bumping is enabled.

(Only applies to EIP-1559 transactions)

### TipCapMin
```toml
TipCapMin = '1 wei' # Default
```
TipCapMinimum is the minimum gas tip to use when submitting transactions to the blockchain.

(Only applies to EIP-1559 transactions)

## EVM.GasEstimator.LimitJobType
```toml
[EVM.GasEstimator.LimitJobType]
OCR = 100_000 # Example
OCR2 = 100_000 # Example
DR = 100_000 # Example
VRF = 100_000 # Example
FM = 100_000 # Example
Keeper = 100_000 # Example
```


### OCR
```toml
OCR = 100_000 # Example
```
OCR overrides LimitDefault for OCR jobs.

### OCR2
```toml
OCR2 = 100_000 # Example
```
OCR2 overrides LimitDefault for OCR2 jobs.

### DR
```toml
DR = 100_000 # Example
```
DR overrides LimitDefault for Direct Request jobs.

### VRF
```toml
VRF = 100_000 # Example
```
VRF overrides LimitDefault for VRF jobs.

### FM
```toml
FM = 100_000 # Example
```
FM overrides LimitDefault for Flux Monitor jobs.

### Keeper
```toml
Keeper = 100_000 # Example
```
Keeper overrides LimitDefault for Keeper jobs.

## EVM.GasEstimator.BlockHistory
```toml
[EVM.GasEstimator.BlockHistory]
BatchSize = 25 # Default
BlockHistorySize = 8 # Default
CheckInclusionBlocks = 12 # Default
CheckInclusionPercentile = 90 # Default
EIP1559FeeCapBufferBlocks = 13 # Example
TransactionPercentile = 60 # Default
```
These settings allow you to configure how your node calculates gas prices when using the block history estimator.
In most cases, leaving these values at their defaults should give good results.

### BatchSize
```toml
BatchSize = 25 # Default
```
BatchSize sets the maximum number of blocks to fetch in one batch in the block history estimator.
If the `BatchSize` variable is set to 0, it defaults to `EVM.RPCDefaultBatchSize`.

### BlockHistorySize
```toml
BlockHistorySize = 8 # Default
```
BlockHistorySize controls the number of past blocks to keep in memory to use as a basis for calculating a percentile gas price.

### CheckInclusionBlocks
```toml
CheckInclusionBlocks = 12 # Default
```
CheckInclusionBlocks is the number of recent blocks to use to detect if there is a transaction propagation/connectivity issue, and to prevent bumping in these cases.
This can help avoid the situation where RPC nodes are not propagating transactions for some non-price-related reason (e.g. go-ethereum bug, networking issue etc) and bumping gas would not help.

Set to zero to disable connectivity checking completely.

### CheckInclusionPercentile
```toml
CheckInclusionPercentile = 90 # Default
```
CheckInclusionPercentile controls the percentile that a transaction must have been higher than for all the blocks in the inclusion check window in order to register as a connectivity issue.

For example, if CheckInclusionBlocks=12 and CheckInclusionPercentile=90 then further bumping will be prevented for any transaction with any attempt that has a higher price than the 90th percentile for the most recent 12 blocks.

### EIP1559FeeCapBufferBlocks
:warning: **_ADVANCED_**: _Do not change this setting unless you know what you are doing._
```toml
EIP1559FeeCapBufferBlocks = 13 # Example
```
EIP1559FeeCapBufferBlocks controls the buffer blocks to add to the current base fee when sending a transaction. By default, the gas bumping threshold + 1 block is used.

(Only applies to EIP-1559 transactions)

### TransactionPercentile
```toml
TransactionPercentile = 60 # Default
```
TransactionPercentile specifies gas price to choose. E.g. if the block history contains four transactions with gas prices `[100, 200, 300, 400]` then picking 25 for this number will give a value of 200. If the calculated gas price is higher than `GasPriceDefault` then the higher price will be used as the base price for new transactions.

Must be in range 0-100.

Only has an effect if gas updater is enabled.

Think of this number as an indicator of how aggressive you want your node to price its transactions.

Setting this number higher will cause the Chainlink node to select higher gas prices.

Setting it lower will tend to set lower gas prices.

## EVM.HeadTracker
```toml
[EVM.HeadTracker]
HistoryDepth = 100 # Default
MaxBufferSize = 3 # Default
SamplingInterval = '1s' # Default
```
The head tracker continually listens for new heads from the chain.

In addition to these settings, it log warnings if `EVM.NoNewHeadsThreshold` is exceeded without any new blocks being emitted.

### HistoryDepth
```toml
HistoryDepth = 100 # Default
```
HistoryDepth tracks the top N blocks on top of the latest finalized block to keep in the `heads` database table.
Note that this can easily result in MORE than `N + finality depth`  records since in the case of re-orgs we keep multiple heads for a particular block height.
This number should be at least as large as `FinalityDepth`.
There may be a small performance penalty to setting this to something very large (10,000+)

### MaxBufferSize
```toml
MaxBufferSize = 3 # Default
```
MaxBufferSize is the maximum number of heads that may be
buffered in front of the head tracker before older heads start to be
dropped. You may think of it as something like the maximum permittable "lag"
for the head tracker before we start dropping heads to keep up.

### SamplingInterval
:warning: **_ADVANCED_**: _Do not change this setting unless you know what you are doing._
```toml
SamplingInterval = '1s' # Default
```
SamplingInterval means that head tracker callbacks will at maximum be made once in every window of this duration. This is a performance optimisation for fast chains. Set to 0 to disable sampling entirely.

## EVM.KeySpecific
```toml
[[EVM.KeySpecific]]
Key = '0x2a3e23c6f242F5345320814aC8a1b4E58707D292' # Example
GasEstimator.PriceMax = '79 gwei' # Example
```


### Key
```toml
Key = '0x2a3e23c6f242F5345320814aC8a1b4E58707D292' # Example
```
Key is the account to apply these settings to

### PriceMax
```toml
GasEstimator.PriceMax = '79 gwei' # Example
```
GasEstimator.PriceMax overrides the maximum gas price for this key. See EVM.GasEstimator.PriceMax.

## EVM.NodePool
```toml
[EVM.NodePool]
PollFailureThreshold = 5 # Default
PollInterval = '10s' # Default
SelectionMode = 'HighestHead' # Default
SyncThreshold = 5 # Default
LeaseDuration = '0s' # Default
NodeIsSyncingEnabled = false # Default
FinalizedBlockPollInterval = '5s' # Default
```
The node pool manages multiple RPC endpoints.

In addition to these settings, `EVM.NoNewHeadsThreshold` controls how long to wait after receiving no new heads before marking the node as out-of-sync.

### PollFailureThreshold
```toml
PollFailureThreshold = 5 # Default
```
PollFailureThreshold indicates how many consecutive polls must fail in order to mark a node as unreachable.

Set to zero to disable poll checking.

### PollInterval
```toml
PollInterval = '10s' # Default
```
PollInterval controls how often to poll the node to check for liveness.

Set to zero to disable poll checking.

### SelectionMode
```toml
SelectionMode = 'HighestHead' # Default
```
SelectionMode controls node selection strategy:
- HighestHead: use the node with the highest head number
- RoundRobin: rotate through nodes, per-request
- PriorityLevel: use the node with the smallest order number
- TotalDifficulty: use the node with the greatest total difficulty

### SyncThreshold
```toml
SyncThreshold = 5 # Default
```
SyncThreshold controls how far a node may lag behind the best node before being marked out-of-sync.
Depending on `SelectionMode`, this represents a difference in the number of blocks (`HighestHead`, `RoundRobin`, `PriorityLevel`), or total difficulty (`TotalDifficulty`).

Set to 0 to disable this check.

### LeaseDuration
```toml
LeaseDuration = '0s' # Default
```
LeaseDuration is the minimum duration that the selected "best" node (as defined by SelectionMode) will be used,
before switching to a better one if available. It also controls how often the lease check is done.
Setting this to a low value (under 1m) might cause RPC to switch too aggressively.
Recommended value is over 5m

Set to '0s' to disable

### NodeIsSyncingEnabled
```toml
NodeIsSyncingEnabled = false # Default
```
NodeIsSyncingEnabled is a flag that enables `syncing` health check on each reconnection to an RPC.
Node transitions and remains in `Syncing` state while RPC signals this state (In case of Ethereum `eth_syncing` returns anything other than false).
All of the requests to node in state `Syncing` are rejected.

Set true to enable this check

### FinalizedBlockPollInterval
```toml
FinalizedBlockPollInterval = '5s' # Default
```
FinalizedBlockPollInterval controls how often to poll RPC for new finalized blocks.
The finalized block is only used to report to the `pool_rpc_node_highest_finalized_block` metric. We plan to use it
in RPCs health assessment in the future.
If `FinalityTagEnabled = false`, poll is not performed and `pool_rpc_node_highest_finalized_block` is
reported based on latest block and finality depth.

Set to 0 to disable.

## EVM.NodePool.Errors
:warning: **_ADVANCED_**: _Do not change these settings unless you know what you are doing._
```toml
[EVM.NodePool.Errors]
NonceTooLow = '(: |^)nonce too low' # Example
NonceTooHigh = '(: |^)nonce too high' # Example
ReplacementTransactionUnderpriced = '(: |^)replacement transaction underpriced' # Example
LimitReached = '(: |^)limit reached' # Example
TransactionAlreadyInMempool = '(: |^)transaction already in mempool' # Example
TerminallyUnderpriced = '(: |^)terminally underpriced' # Example
InsufficientEth = '(: |^)insufficeint eth' # Example
TxFeeExceedsCap = '(: |^)tx fee exceeds cap' # Example
L2FeeTooLow = '(: |^)l2 fee too low' # Example
L2FeeTooHigh = '(: |^)l2 fee too high' # Example
L2Full = '(: |^)l2 full' # Example
TransactionAlreadyMined = '(: |^)transaction already mined' # Example
Fatal = '(: |^)fatal' # Example
ServiceUnavailable = '(: |^)service unavailable' # Example
```
Errors enable the node to provide custom regex patterns to match against error messages from RPCs.

### NonceTooLow
```toml
NonceTooLow = '(: |^)nonce too low' # Example
```
NonceTooLow is a regex pattern to match against nonce too low errors.

### NonceTooHigh
```toml
NonceTooHigh = '(: |^)nonce too high' # Example
```
NonceTooHigh is a regex pattern to match against nonce too high errors.

### ReplacementTransactionUnderpriced
```toml
ReplacementTransactionUnderpriced = '(: |^)replacement transaction underpriced' # Example
```
ReplacementTransactionUnderpriced is a regex pattern to match against replacement transaction underpriced errors.

### LimitReached
```toml
LimitReached = '(: |^)limit reached' # Example
```
LimitReached is a regex pattern to match against limit reached errors.

### TransactionAlreadyInMempool
```toml
TransactionAlreadyInMempool = '(: |^)transaction already in mempool' # Example
```
TransactionAlreadyInMempool is a regex pattern to match against transaction already in mempool errors.

### TerminallyUnderpriced
```toml
TerminallyUnderpriced = '(: |^)terminally underpriced' # Example
```
TerminallyUnderpriced is a regex pattern to match against terminally underpriced errors.

### InsufficientEth
```toml
InsufficientEth = '(: |^)insufficeint eth' # Example
```
InsufficientEth is a regex pattern to match against insufficient eth errors.

### TxFeeExceedsCap
```toml
TxFeeExceedsCap = '(: |^)tx fee exceeds cap' # Example
```
TxFeeExceedsCap is a regex pattern to match against tx fee exceeds cap errors.

### L2FeeTooLow
```toml
L2FeeTooLow = '(: |^)l2 fee too low' # Example
```
L2FeeTooLow is a regex pattern to match against l2 fee too low errors.

### L2FeeTooHigh
```toml
L2FeeTooHigh = '(: |^)l2 fee too high' # Example
```
L2FeeTooHigh is a regex pattern to match against l2 fee too high errors.

### L2Full
```toml
L2Full = '(: |^)l2 full' # Example
```
L2Full is a regex pattern to match against l2 full errors.

### TransactionAlreadyMined
```toml
TransactionAlreadyMined = '(: |^)transaction already mined' # Example
```
TransactionAlreadyMined is a regex pattern to match against transaction already mined errors.

### Fatal
```toml
Fatal = '(: |^)fatal' # Example
```
Fatal is a regex pattern to match against fatal errors.

### ServiceUnavailable
```toml
ServiceUnavailable = '(: |^)service unavailable' # Example
```
ServiceUnavailable is a regex pattern to match against service unavailable errors.

## EVM.OCR
```toml
[EVM.OCR]
ContractConfirmations = 4 # Default
ContractTransmitterTransmitTimeout = '10s' # Default
DatabaseTimeout = '10s' # Default
DeltaCOverride = "168h" # Default
DeltaCJitterOverride = "1h" # Default
ObservationGracePeriod = '1s' # Default
```


### ContractConfirmations
```toml
ContractConfirmations = 4 # Default
```
ContractConfirmations sets `OCR.ContractConfirmations` for this EVM chain.

### ContractTransmitterTransmitTimeout
```toml
ContractTransmitterTransmitTimeout = '10s' # Default
```
ContractTransmitterTransmitTimeout sets `OCR.ContractTransmitterTransmitTimeout` for this EVM chain.

### DatabaseTimeout
```toml
DatabaseTimeout = '10s' # Default
```
DatabaseTimeout sets `OCR.DatabaseTimeout` for this EVM chain.

### DeltaCOverride
:warning: **_ADVANCED_**: _Do not change this setting unless you know what you are doing._
```toml
DeltaCOverride = "168h" # Default
```
DeltaCOverride (and `DeltaCJitterOverride`) determine the config override DeltaC.
DeltaC is the maximum age of the latest report in the contract. If the maximum age is exceeded, a new report will be
created by the report generation protocol.

### DeltaCJitterOverride
:warning: **_ADVANCED_**: _Do not change this setting unless you know what you are doing._
```toml
DeltaCJitterOverride = "1h" # Default
```
DeltaCJitterOverride is the range for jitter to add to `DeltaCOverride`.

### ObservationGracePeriod
```toml
ObservationGracePeriod = '1s' # Default
```
ObservationGracePeriod sets `OCR.ObservationGracePeriod` for this EVM chain.

## EVM.Nodes
```toml
[[EVM.Nodes]]
Name = 'foo' # Example
WSURL = 'wss://web.socket/test' # Example
HTTPURL = 'https://foo.web' # Example
SendOnly = false # Default
Order = 100 # Default
```


### Name
```toml
Name = 'foo' # Example
```
Name is a unique (per-chain) identifier for this node.

### WSURL
```toml
WSURL = 'wss://web.socket/test' # Example
```
WSURL is the WS(S) endpoint for this node. Required for primary nodes.

### HTTPURL
```toml
HTTPURL = 'https://foo.web' # Example
```
HTTPURL is the HTTP(S) endpoint for this node. Required for all nodes.

### SendOnly
```toml
SendOnly = false # Default
```
SendOnly limits usage to sending transaction broadcasts only. With this enabled, only HTTPURL is required, and WSURL is not used.

### Order
```toml
Order = 100 # Default
```
Order of the node in the pool, will takes effect if `SelectionMode` is `PriorityLevel` or will be used as a tie-breaker for `HighestHead` and `TotalDifficulty`

## EVM.OCR2.Automation
```toml
[EVM.OCR2.Automation]
GasLimit = 5400000 # Default
```


### GasLimit
```toml
GasLimit = 5400000 # Default
```
GasLimit controls the gas limit for transmit transactions from ocr2automation job.

## EVM.ChainWriter
```toml
[EVM.ChainWriter]
FromAddress = '0x2a3e23c6f242F5345320814aC8a1b4E58707D292' # Example
ForwarderAddress = '0x2a3e23c6f242F5345320814aC8a1b4E58707D292' # Example
```


### FromAddress
```toml
FromAddress = '0x2a3e23c6f242F5345320814aC8a1b4E58707D292' # Example
```
FromAddress is Address of the transmitter key to use for workflow writes.

### ForwarderAddress
```toml
ForwarderAddress = '0x2a3e23c6f242F5345320814aC8a1b4E58707D292' # Example
```
ForwarderAddress is the keystone forwarder contract address on chain.

## Cosmos
```toml
[[Cosmos]]
ChainID = 'Malaga-420' # Example
Enabled = true # Default
Bech32Prefix = 'wasm' # Default
BlockRate = '6s' # Default
BlocksUntilTxTimeout = 30 # Default
ConfirmPollPeriod = '1s' # Default
FallbackGasPrice = '0.015' # Default
GasToken = 'ucosm' # Default
GasLimitMultiplier = '1.5' # Default
MaxMsgsPerBatch = 100 # Default
OCR2CachePollPeriod = '4s' # Default
OCR2CacheTTL = '1m' # Default
TxMsgTimeout = '10m' # Default
```


### ChainID
```toml
ChainID = 'Malaga-420' # Example
```
ChainID is the Cosmos chain ID. Mandatory.

### Enabled
```toml
Enabled = true # Default
```
Enabled enables this chain.

### Bech32Prefix
```toml
Bech32Prefix = 'wasm' # Default
```
Bech32Prefix is the human-readable prefix for addresses on this Cosmos chain. See https://docs.cosmos.network/v0.47/spec/addresses/bech32.

### BlockRate
```toml
BlockRate = '6s' # Default
```
BlockRate is the average time between blocks.

### BlocksUntilTxTimeout
```toml
BlocksUntilTxTimeout = 30 # Default
```
BlocksUntilTxTimeout is the number of blocks to wait before giving up on the tx getting confirmed.

### ConfirmPollPeriod
```toml
ConfirmPollPeriod = '1s' # Default
```
ConfirmPollPeriod sets how often check for tx confirmation.

### FallbackGasPrice
```toml
FallbackGasPrice = '0.015' # Default
```
FallbackGasPrice sets a fallback gas price to use when the estimator is not available.

### GasToken
```toml
GasToken = 'ucosm' # Default
```
GasToken is the token denomination which is being used to pay gas fees on this chain.

### GasLimitMultiplier
```toml
GasLimitMultiplier = '1.5' # Default
```
GasLimitMultiplier scales the estimated gas limit.

### MaxMsgsPerBatch
```toml
MaxMsgsPerBatch = 100 # Default
```
MaxMsgsPerBatch limits the numbers of mesages per transaction batch.

### OCR2CachePollPeriod
```toml
OCR2CachePollPeriod = '4s' # Default
```
OCR2CachePollPeriod is the rate to poll for the OCR2 state cache.

### OCR2CacheTTL
```toml
OCR2CacheTTL = '1m' # Default
```
OCR2CacheTTL is the stale OCR2 cache deadline.

### TxMsgTimeout
```toml
TxMsgTimeout = '10m' # Default
```
TxMsgTimeout is the maximum age for resending transaction before they expire.

## Cosmos.Nodes
```toml
[[Cosmos.Nodes]]
Name = 'primary' # Example
TendermintURL = 'http://tender.mint' # Example
```


### Name
```toml
Name = 'primary' # Example
```
Name is a unique (per-chain) identifier for this node.

### TendermintURL
```toml
TendermintURL = 'http://tender.mint' # Example
```
TendermintURL is the HTTP(S) tendermint endpoint for this node.

## Solana
```toml
[[Solana]]
ChainID = 'mainnet' # Example
Enabled = false # Default
BalancePollPeriod = '5s' # Default
ConfirmPollPeriod = '500ms' # Default
OCR2CachePollPeriod = '1s' # Default
OCR2CacheTTL = '1m' # Default
TxTimeout = '1m' # Default
TxRetryTimeout = '10s' # Default
TxConfirmTimeout = '30s' # Default
SkipPreflight = true # Default
Commitment = 'confirmed' # Default
MaxRetries = 0 # Default
FeeEstimatorMode = 'fixed' # Default
ComputeUnitPriceMax = 1000 # Default
ComputeUnitPriceMin = 0 # Default
ComputeUnitPriceDefault = 0 # Default
FeeBumpPeriod = '3s' # Default
```


### ChainID
```toml
ChainID = 'mainnet' # Example
```
ChainID is the Solana chain ID. Must be one of: mainnet, testnet, devnet, localnet. Mandatory.

### Enabled
```toml
Enabled = false # Default
```
Enabled enables this chain.

### BalancePollPeriod
```toml
BalancePollPeriod = '5s' # Default
```
BalancePollPeriod is the rate to poll for SOL balance and update Prometheus metrics.

### ConfirmPollPeriod
```toml
ConfirmPollPeriod = '500ms' # Default
```
ConfirmPollPeriod is the rate to poll for signature confirmation.

### OCR2CachePollPeriod
```toml
OCR2CachePollPeriod = '1s' # Default
```
OCR2CachePollPeriod is the rate to poll for the OCR2 state cache.

### OCR2CacheTTL
```toml
OCR2CacheTTL = '1m' # Default
```
OCR2CacheTTL is the stale OCR2 cache deadline.

### TxTimeout
```toml
TxTimeout = '1m' # Default
```
TxTimeout is the timeout for sending txes to an RPC endpoint.

### TxRetryTimeout
```toml
TxRetryTimeout = '10s' # Default
```
TxRetryTimeout is the duration for tx manager to attempt rebroadcasting to RPC, before giving up.

### TxConfirmTimeout
```toml
TxConfirmTimeout = '30s' # Default
```
TxConfirmTimeout is the duration to wait when confirming a tx signature, before discarding as unconfirmed.

### SkipPreflight
```toml
SkipPreflight = true # Default
```
SkipPreflight enables or disables preflight checks when sending txs.

### Commitment
```toml
Commitment = 'confirmed' # Default
```
Commitment is the confirmation level for solana state and transactions. ([documentation](https://docs.solana.com/developing/clients/jsonrpc-api#configuring-state-commitment))

### MaxRetries
```toml
MaxRetries = 0 # Default
```
MaxRetries is the maximum number of times the RPC node will automatically rebroadcast a tx.
The default is 0 for custom txm rebroadcasting method, set to -1 to use the RPC node's default retry strategy.

### FeeEstimatorMode
```toml
FeeEstimatorMode = 'fixed' # Default
```
FeeEstimatorMode is the method used to determine the base fee

### ComputeUnitPriceMax
```toml
ComputeUnitPriceMax = 1000 # Default
```
ComputeUnitPriceMax is the maximum price per compute unit that a transaction can be bumped to

### ComputeUnitPriceMin
```toml
ComputeUnitPriceMin = 0 # Default
```
ComputeUnitPriceMin is the minimum price per compute unit that transaction can have

### ComputeUnitPriceDefault
```toml
ComputeUnitPriceDefault = 0 # Default
```
ComputeUnitPriceDefault is the default price per compute unit price, and the starting base fee when FeeEstimatorMode = 'fixed'

### FeeBumpPeriod
```toml
FeeBumpPeriod = '3s' # Default
```
FeeBumpPeriod is the amount of time before a tx is retried with a fee bump

## Solana.Nodes
```toml
[[Solana.Nodes]]
Name = 'primary' # Example
URL = 'http://solana.web' # Example
```


### Name
```toml
Name = 'primary' # Example
```
Name is a unique (per-chain) identifier for this node.

### URL
```toml
URL = 'http://solana.web' # Example
```
URL is the HTTP(S) endpoint for this node.

## Starknet
```toml
[[Starknet]]
ChainID = 'foobar' # Example
FeederURL = 'http://feeder.url' # Example
Enabled = true # Default
OCR2CachePollPeriod = '5s' # Default
OCR2CacheTTL = '1m' # Default
RequestTimeout = '10s' # Default
TxTimeout = '10s' # Default
ConfirmationPoll = '5s' # Default
```


### ChainID
```toml
ChainID = 'foobar' # Example
```
ChainID is the Starknet chain ID.

### FeederURL
```toml
FeederURL = 'http://feeder.url' # Example
```
FeederURL is required to get tx metadata (that the RPC can't)

### Enabled
```toml
Enabled = true # Default
```
Enabled enables this chain.

### OCR2CachePollPeriod
```toml
OCR2CachePollPeriod = '5s' # Default
```
OCR2CachePollPeriod is the rate to poll for the OCR2 state cache.

### OCR2CacheTTL
```toml
OCR2CacheTTL = '1m' # Default
```
OCR2CacheTTL is the stale OCR2 cache deadline.

### RequestTimeout
```toml
RequestTimeout = '10s' # Default
```
RequestTimeout is the RPC client timeout.

### TxTimeout
```toml
TxTimeout = '10s' # Default
```
TxTimeout is the timeout for sending txes to an RPC endpoint.

### ConfirmationPoll
```toml
ConfirmationPoll = '5s' # Default
```
ConfirmationPoll is how often to confirmer checks for tx inclusion on chain.

## Starknet.Nodes
```toml
[[Starknet.Nodes]]
Name = 'primary' # Example
URL = 'http://stark.node' # Example
APIKey = 'key' # Example
```


### Name
```toml
Name = 'primary' # Example
```
Name is a unique (per-chain) identifier for this node.

### URL
```toml
URL = 'http://stark.node' # Example
```
URL is the base HTTP(S) endpoint for this node.

### APIKey
```toml
APIKey = 'key' # Example
```
APIKey Header is optional and only required for Nethermind RPCs
<|MERGE_RESOLUTION|>--- conflicted
+++ resolved
@@ -4489,11 +4489,7 @@
 Mode = 'BlockHistory'
 PriceDefault = '20 gwei'
 PriceMax = '115792089237316195423570985008687907853269984665.640564039457584007913129639935 tether'
-<<<<<<< HEAD
-PriceMin = '50 mwei'
-=======
 PriceMin = '1 mwei'
->>>>>>> 294258d7
 LimitDefault = 8000000
 LimitMax = 8000000
 LimitMultiplier = '1'
