--- conflicted
+++ resolved
@@ -32,19 +32,15 @@
   - fixed-size fields are hashed in nested hash function.
 - CommitStore OffchainConfig fields updated.
   - New fields `GasPriceHeartBeat`, `DAGasPriceDeviationPPB`, `ExecGasPriceDeviationPPB`, `TokenPriceHeartBeat`, `TokenPriceDeviationPPB` added
-<<<<<<< HEAD
-  - Old Fields `FeeUpdateHeartBeat`, `FeeUpdateDeviationPPB` removed.
-- OffRamp caps gas passed on to TokenPool when calling `releaseOrMint`.
-  - A new `maxPoolGas` field is added to OffRamp **DynamicConfig** to store this gas limit.
-
-=======
     - `GasPriceHeartBeat` specifies an update heartbeat threshold for gas prices
     - `DAGasPriceDeviationPPB` specifies deviation PPB threshold for dava availability (DA) gas price. On chains without DA component, this should be 0.
     - `ExecGasPriceDeviationPPB` specifies deviation PPB threshold for native EVM execution gas price.
     - `TokenPriceHeartBeat` specifies an update heartbeat threshold for token prices
     - `TokenPriceDeviationPPB` specifies deviation PPB threshold for token price.
   - Old Fields `FeeUpdateHeartBeat`, `FeeUpdateDeviationPPB` removed. They are replaced by the fields above.
->>>>>>> 406bb6b8
+- OffRamp caps gas passed on to TokenPool when calling `releaseOrMint`.
+  - A new `maxPoolGas` field is added to OffRamp **DynamicConfig** to store this gas limit.
+
 
 ### Removed
 
