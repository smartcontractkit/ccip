--- conflicted
+++ resolved
@@ -13,34 +13,16 @@
 - Support for sending OCR2 job specs to the feeds manager
 - Log poller filters now saved in db, restored on node startup to guard against missing logs during periods where services are temporarily unable to start
 
-### Removed
-
-- Terra is no longer supported
-
-...
-
-<<<<<<< HEAD
-=======
-
-
->>>>>>> 74334cca
-## 1.12.1 - UNRELEASED
-
 ### Updated
 
-<<<<<<< HEAD
 - TOML env var `CL_CONFIG` always processed as the last configuration, with the effect of being the final override 
 of any values provided via configuration files.
 
-...
+### Removed
+
+- Terra is no longer supported
 
 ## 1.12.0 - 2023-02-15
-=======
-- TOML env var `CL_CONFIG` always processed as the last configuration, with the effect of being the final override of any values provided via configuration files.
-
-<!-- unreleasedstop -->
-## 1.12.0 - 2023-02-14
->>>>>>> 74334cca
 
 ### Added
 
