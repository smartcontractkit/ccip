# Changelog Chainlink Core

All notable changes to this project will be documented in this file.

The format is based on [Keep a Changelog](https://keepachangelog.com/en/1.0.0/),
and this project adheres to [Semantic Versioning](https://semver.org/spec/v2.0.0.html).

<!-- unreleased -->

## [dev]

<<<<<<< HEAD
...

<!-- unreleasedstop -->

## 2.5.0 - 2023-09-13
=======
### Fixed
 - Unauthenticated users executing CLI commands previously generated a confusing error log, which is now removed:
```[ERROR] Error in transaction, rolling back: session missing or expired, please login again pg/transaction.go:118 ```
 - Fixed a bug that was preventing job runs to be displayed when the job `chainID` was disabled.
- `chainlink txs evm create` returns a transaction hash for the attempted transaction in the CLI. Previously only the sender, receipient and `unstarted` state were returned.

...
## 2.5.0 - UNRELEASED
>>>>>>> c3305b15

### Upcoming Required Configuration Change

- Starting in 2.6.0, chainlink nodes will no longer allow insecure configuration for production builds. Any TOML configuration that sets the following line will fail validation checks in `node start` or `node validate`:
```
AllowSimplePasswords=true
```

- To migrate on production builds, update the database password set in Database.URL to be 16 - 50 characters without leading or trailing whitespace. URI parsing rules apply to the chosen password - refer to [RFC 3986](https://datatracker.ietf.org/doc/html/rfc3986) for special character escape rules.

### Added

- Various Functions improvements

## 2.4.0 - 2023-08-21

### Fixed

- Updated `v2/keys/evm` and `v2/keys/eth` routes to return 400 and 404 status codes where appropriate. Previously 500s were returned when requested resources were not found or client requests could not be parsed.
- Fixed withdrawing ETH from CL node for EIP1559 enabled chains. Previously would error out unless validation was overridden with `allowHigherAmounts`.

### Added

- Added the ability to specify and merge fields from multiple secrets files. Overrides of fields and keys are not allowed.
- Added new database table `evm_upkeep_states` to persist eligibility state for recently checked upkeeps.

### Upcoming Required Configuration Change

- Starting in 2.6.0, chainlink nodes will no longer allow insecure configuration for production builds. Any TOML configuration that sets the following line will fail validation checks in `node start` or `node validate`:

```
AllowSimplePasswords=true
```

- To migrate on production builds, update the database password set in Database.URL to be 16 - 50 characters without leading or trailing whitespace. URI parsing rules apply to the chosen password - refer to [RFC 3986](https://datatracker.ietf.org/doc/html/rfc3986) for special character escape rules.

## 2.3.0 - 2023-07-28

### Added

- Add a new field called `Order` (range from 1 to 100) to `EVM.Nodes` that is used for the `PriorityLevel` node selector and also as a tie-breaker for `HighestHead` and `TotalDifficulty`. `Order` levels are considered in ascending order. If not defined it will default to `Order = 100` (last level).
- Added new node selection mode called `PriorityLevel` for EVM, it is a tiered round-robin in ascending order of the`Order` field. Example:

```
[EVM.NodePool]
SelectionMode = 'PriorityLevel'

[[EVM.Nodes]]
Name = '...'
WSURL = '...'
HTTPURL = '...'
Order = 5
```

- The config keys `WebServer.StartTimeout` and `WebServer.HTTPMaxSize`. These keys respectively set a timeout for the node server to
  start and set the max request size for HTTP requests. Previously these attributes were set by
  `JobPipeline.DefaultHTTPLimit`/`JobPipeline.DefaultHTTPTimeout`. To migrate to these new fields, set their values to be identical to
  `JobPipeline.DefaultHTTPLimit`/`JobPipeline.DefaultHTTPTimeout`.

- Low latency oracle jobs now support in-protocol block range guarantees. This
  is necessary in order to produce reports with block number ranges that do not
  overlap. It can now be guaranteed at the protocol level, so we can use local
  state instead of relying on an unreliable round-trip to the Mercury server.

- New settings `Evm.GasEstimator.LimitJobType.OCR2`, `OCR2.DefaultTransactionQueueDepth`, `OCR2.SimulateTransactions` for OCR2
  jobs. These replace the settings `Evm.GasEstimator.LimitJobType.OCR`, `OCR.DefaultTransactionQueueDepth`, and `OCR.SimulateTransactions`
  for OCR2.

- Add new config parameter to OCR and OCR2 named `TraceLogging` that enables trace logging of OCR and OCR2 jobs, previously this behavior was controlled from the `P2P.TraceLogging` parameter. To maintain the same behavior set `OCR.TraceLogging` and `OCR2.TraceLogging` to the same value `P2P.TraceLogging` was set.

- Add two new config parameters `WebServer.ListenIP` and `WebServer.TLS.ListenIP` which allows binding Chainlink HTTP/HTTPS servers to a particular IP. The default is '0.0.0.0' which listens to all IP addresses (same behavior as before). Set to '127.0.0.1' to only allow connections from the local machine (this can be handy for local development).
- Add several new metrics for mercury feeds, related to WSRPC connections:
  - `mercury_transmit_timeout_count`
  - `mercury_dial_count`
  - `mercury_dial_success_count`
  - `mercury_dial_error_count`
  - `mercury_connection_reset_count`

Node operators may wish to add alerting based around these metrics.

### Fixed

- Fixed a bug in the `nodes xxx list` command that caused results to not be displayed correctly

### Changed

- Assumption violations for MaxFeePerGas >= BaseFeePerGas and MaxFeePerGas >= MaxPriorityFeePerGas in EIP-1559 effective gas price calculation will now use a gas price if specified
- Config validation now enforces protection against duplicate chain ids and node fields per provided TOML file. Duplicates accross multiple configuration files are still valid. If you have specified duplicate chain ids or nodes in a given configuration file, this change will error out of all `node` subcommands.
- Restricted scope of the `Evm.GasEstimator.LimitJobType.OCR`, `OCR.DefaultTransactionQueueDepth`, and `OCR.SimulateTransactions` settings so they
  apply only to OCR. Previously these settings would apply to OCR2 as well as OCR. You must use the OCR2 equivalents added above if you
  want your settings to apply to OCR2.

### Removed

- Legacy chain types Optimism and Optimism2. OptimismBedrock is now used to handle Optimism's special cases.
- Optimism Kovan configurations along with legacy error messages.

# 2.2.0 - 2023-06-12

### Added

- New prometheus metric for mercury transmit queue: `mercury_transmit_queue_load`. This is a gauge, scoped by feed ID, that measures how many pending transmissions are in the queue. This should generally speaking be small (< 10 or so). Nops may wish to add alerting if this exceeds some amount.
- Experimental support of runtime process isolation for Solana data feeds. Requires plugin binaries to be installed and
  configured via the env vars `CL_SOLANA_CMD` and `CL_MEDIAN_CMD`. See [plugins/README.md](../plugins/README.md).

### Fixed

- Fixed a bug which made it impossible to re-send the same transaction after abandoning it while manually changing the nonce.

### Changed

- Set default for EVM.GasEstimator.BumpTxDepth to EVM.Transactions.MaxInFlight.
- Bumped batch size defaults for EVM specific configuration. If you are overriding any of these fields in your local config, please consider if it is necessary:
  - `LogBackfillBatchSize = 1000`
  - `RPCDefaultBatchSize = 250`
  - `GasEstimator.BatchSize = 25`
- Dropped support for Development Mode configuration. `CL_DEV` is now ignored on production builds.
- Updated Docker image's PostgreSQL client (used for backups) to v15 in order to support PostgreSQL v15 servers.

<!-- unreleasedstop -->

## 1.13.3 - 2023-06-06

### Fixed

- The 1.13.2 release showed the 1.13.1 version in its VERSION file. This updates the VERSION file to now show 1.13.3.

## 1.13.2 - 2023-06-05

### Fixed

- Made logging level improvements for the Solana Transaction Manager to reduce excessive noise
- Fixed race condition in Solana TXM for sanity check and preventing misfired errors

## 2.1.1 - 2023-05-22

### Updated

- Upgraded WSRPC to v0.7.2

### Fixed

- Fixed a bug that would cause telemetry to be sent with the wrong type.

## 2.1.0 - 2023-05-16

### Changed

- Database commands `chainlink db ...` validate TOML configuration and secrets before executing. This change of behavior will report errors
  if any Database-specific configuration is invalid.

## 2.0.0 - 2023-04-20

### Added

- Add OCR2 Plugin selection for FMS
- Added kebab case aliases for the following flags:
  - `evm-chain-id` alias for `evmChainID` in commands: `chainlink blocks replay`, `chainlink forwarders track`, `chainlink keys ... chain`
  - `old-password` alias for `oldpassword` in commands: `chainlink keys ... import`
  - `new-password` alias for `newpassword` in commands: `chainlink keys ... export`
  - `new-role` alias for `newrole` in commands: `admin users chrole`
  - `set-next-nonce` alias for `setNextNonce` in commands: `chainlink keys ... chain`

### Changed

- TOML configuration and secrets are now scoped to `chainlink node` command rather than being global flags.
- TOML configuration validation has been moved from `chainlink config validate` to `chainlink node validate`.
- Move `chainlink node {status,profile}` to `chainlink admin {status,profile}`.

### Removed

- Configuration with legacy environment variables is no longer supported. TOML is required.

## 1.13.1 - 2023-04-06

### Fixed

- Bumped the WSPRC dependency version to fix a bug that could lead to race conditions

## 1.13.0 - 2023-03-16

### Added

- Support for sending Bootstrap job specs to the feeds manager
- Support for sending OCR2 job specs to the feeds manager
- Log poller filters now saved in db, restored on node startup to guard against missing logs during periods where services are temporarily unable to start
- Add support for new job type `mercury` (low-latency oracle)
- New config option for EVM-based chains `AutoCreateKey`. If set to false, chainlink will not automatically create any keys for this chain. This can be used in conjunction with mercury to prevent creating useless keys. Example:

```
[[EVM]]
ChainID = "1"
AutoCreateKey = false
```

- Add new option for relayConfig `feedID` that handles multi-config contracts. Can be applied to any OCR2 job.

### Updated

- TOML env var `CL_CONFIG` always processed as the last configuration, with the effect of being the final override
  of any values provided via configuration files.

### Changed

- The config option `FeatureFeedsManager`/`FEATURE_FEEDS_MANAGER` is now true by default.

### Removed

- Terra is no longer supported

## 1.12.0 - 2023-02-15

### Added

- Prometheus gauge `mailbox_load_percent` for percent of "`Mailbox`" capacity used.
- New config option, `JobPipeline.MaxSuccessfulRuns` caps the total number of
  saved completed runs per job. This is done in response to the `pipeline_runs`
  table potentially becoming large, which can cause performance degradation.
  The default is set to 10,000. You can set it to 0 to disable run saving
  entirely. **NOTE**: This can only be configured via TOML and not with an
  environment variable.
- Prometheus gauge vector `feeds_job_proposal_count` to track counts of job proposals partitioned by proposal status.
- Support for variable expression for the `minConfirmations` parameter on the `ethtx` task.

### Updated

- Removed `KEEPER_TURN_FLAG_ENABLED` as all networks/nodes have switched this to `true` now. The variable should be completely removed my NOPs.
- Removed `Keeper.UpkeepCheckGasPriceEnabled` config (`KEEPER_CHECK_UPKEEP_GAS_PRICE_FEATURE_ENABLED` in old env var configuration) as this feature is deprecated now. The variable should be completely removed by NOPs.

### Fixed

- Fixed (SQLSTATE 42P18) error on Job Runs page, when attempting to view specific older or infrequenty run jobs
- The `config dump` subcommand was fixed to dump the correct config data.
  - The `P2P.V1.Enabled` config logic incorrectly matched V2, by only setting explicit true values so that otherwise the default is used. The `V1.Enabled` default value is actually true already, and is now updated to only set explicit false values.
  - The `[EVM.Transactions]` config fields `MaxQueued` & `MaxInFlight` will now correctly match `ETH_MAX_QUEUED_TRANSACTIONS` & `ETH_MAX_IN_FLIGHT_TRANSACTIONS`.

## 1.11.0 - 2022-12-12

### Added

- New `EVM.NodePool.SelectionMode` `TotalDifficulty` to use the node with the greatest total difficulty.
- Add the following prometheus metrics (labelled by bridge name) for monitoring external adapter queries:
  - `bridge_latency_seconds`
  - `bridge_errors_total`
  - `bridge_cache_hits_total`
  - `bridge_cache_errors_total`
- `EVM.NodePool.SyncThreshold` to ensure that live nodes do not lag too far behind.

> ```toml
> SyncThreshold = 5 # Default
> ```
>
> SyncThreshold controls how far a node may lag behind the best node before being marked out-of-sync.
> Depending on `SelectionMode`, this represents a difference in the number of blocks (`HighestHead`, `RoundRobin`), or total difficulty (`TotalDifficulty`).
>
> Set to 0 to disable this check.

#### TOML Configuration (experimental)

Chainlink now supports static configuration via TOML files as an alternative to the existing combination of environment variables and persisted database configurations.

This is currently _experimental_, but in the future (with `v2.0.0`), it will become _mandatory_ as the only supported configuration method. Avoid using TOML for configuration unless running on a test network for this release.

##### How to use

TOML configuration can be enabled by simply using the new `-config <filename>` flag or `CL_CONFIG` environment variable.
Multiple files can be used (`-c configA.toml -c configB.toml`), and will be applied in order with duplicated fields overriding any earlier values.

Existing nodes can automatically generate their equivalent TOML configuration via the `config dump` subcommand.
Secrets must be configured manually and passed via `-secrets <filename>` or equivalent environment variables.

Format details: [CONFIG.md](../docs/CONFIG.md) • [SECRETS.md](../docs/SECRETS.md)

**Note:** You _cannot_ mix legacy environment variables with TOML configuration. Leaving any legacy env vars set will fail validation and prevent boot.

##### Examples

Dump your current configuration as TOML.

```bash
chainlink config dump > config.toml
```

Inspect your full effective configuration, and ensure it is valid. This includes defaults.

```bash
chainlink --config config.toml --secrets secrets.toml config validate
```

Run the node.

```bash
chainlink -c config.toml -s secrets.toml node start
```

#### Bridge caching

##### BridgeCacheTTL

- Default: 0s

When set to `d` units of time, this variable enables using cached bridge responses that are at most `d` units old. Caching is disabled by default.

Example `BridgeCacheTTL=10s`, `BridgeCacheTTL=1m`

### Fixed

- Fixed a minor bug whereby Chainlink would not always resend all pending transactions when using multiple keys

### Updated

- `NODE_NO_NEW_HEADS_THRESHOLD=0` no longer requires `NODE_SELECTION_MODE=RoundRobin`.

## 1.10.0 - 2022-11-15

### Added

#### New optional external logger added

##### AUDIT_LOGGER_FORWARD_TO_URL

- Default: _none_

When set, this environment variable configures and enables an optional HTTP logger which is used specifically to send audit log events. Audit logs events are emitted when specific actions are performed by any of the users through the node's API. The value of this variable should be a full URL. Log items will be sent via POST

There are audit log implemented for the following events:

- Auth & Sessions (new session, login success, login failed, 2FA enrolled, 2FA failed, password reset, password reset failed, etc.)
- CRUD actions for all resources (add/create/delete resources such as bridges, nodes, keys)
- Sensitive actions (keys exported/imported, config changed, log level changed, environment dumped)

A full list of audit log enum types can be found in the source within the `audit` package (`audit_types.go`).

The following `AUDIT_LOGGER_*` environment variables below configure this optional audit log HTTP forwarder.

##### AUDIT_LOGGER_HEADERS

- Default: _none_

An optional list of HTTP headers to be added for every optional audit log event. If the above `AUDIT_LOGGER_FORWARD_TO_URL` is set, audit log events will be POSTed to that URL, and will include headers specified in this environment variable. One example use case is auth for example: `AUDIT_LOGGER_HEADERS="Authorization||{{token}}"`.

Header keys and values are delimited on ||, and multiple headers can be added with a forward slash delimiter ('\\'). An example of multiple key value pairs:
`AUDIT_LOGGER_HEADERS="Authorization||{{token}}\Some-Other-Header||{{token2}}"`

##### AUDIT_LOGGER_JSON_WRAPPER_KEY

- Default: _none_

When the audit log HTTP forwarder is enabled, if there is a value set for this optional environment variable then the POST body will be wrapped in a dictionary in a field specified by the value of set variable. This is to help enable specific logging service integrations that may require the event JSON in a special shape. For example: `AUDIT_LOGGER_JSON_WRAPPER_KEY=event` will create the POST body:

```
{
  "event": {
    "eventID":  EVENT_ID_ENUM,
    "data": ...
  }
}
```

#### Automatic connectivity detection; Chainlink will no longer bump excessively if the network is broken

This feature only applies on EVM chains when using BlockHistoryEstimator (the most common case).

Chainlink will now try to automatically detect if there is a transaction propagation/connectivity issue and prevent bumping in these cases. This can help avoid the situation where RPC nodes are not propagating transactions for some reason (e.g. go-ethereum bug, networking issue etc) and Chainlink responds in a suboptimal way by bumping transactions to a very high price in an effort to get them mined. This can lead to unnecessary expense when the connectivity issue is resolved and the transactions are finally propagated into the mempool.

This feature is enabled by default with fairly conservative settings: if a transaction has been priced above the 90th percentile of the past 12 blocks, but still wants to bump due to not being mined, a connectivity/propagation issue is assumed and all further bumping will be prevented for this transaction. In this situation, Chainlink will start firing the `block_history_estimator_connectivity_failure_count` prometheus counter and logging at critical level until the transaction is mined.

The default settings should work fine for most users. For advanced users, the values can be tweaked by changing `BLOCK_HISTORY_ESTIMATOR_CHECK_INCLUSION_BLOCKS` and `BLOCK_HISTORY_ESTIMATOR_CHECK_INCLUSION_PERCENTILE`.

To disable connectivity checking completely, set `BLOCK_HISTORY_ESTIMATOR_CHECK_INCLUSION_BLOCKS=0`.

### Changed

- The default maximum gas price on most networks is now effectively unlimited.

  - Chainlink will bump as high as necessary to get a transaction included. The connectivity checker is relied on to prevent excessive bumping when there is a connectivity failure.
  - If you want to change this, you can manually set `ETH_MAX_GAS_PRICE_WEI`.

- EVMChainID field will be auto-added with default chain id to job specs of newly created OCR jobs, if not explicitly included.
  - Old OCR jobs missing EVMChainID will continue to run on any chain ETH_CHAIN_ID is set to (or first chain if unset), which may be changed after a restart.
  - Newly created OCR jobs will only run on a single fixed chain, unaffected by changes to ETH_CHAIN_ID after the job is added.
  - It should no longer be possible to end up with multiple OCR jobs for a single contract running on the same chain; only one job per contract per chain is allowed
  - If there are any existing duplicate jobs (per contract per chain), all but the job with the latest creation date will be pruned during upgrade.

### Fixed

- Fixed minor bug where Chainlink would attempt (and fail) to estimate a tip cap higher than the maximum configured gas price in EIP1559 mode. It now caps the tipcap to the max instead of erroring.
- Fixed bug whereby it was impossible to remove eth keys that had extant transactions. Now, removing an eth key will drop all associated data automatically including past transactions.

## 1.9.0 - 2022-10-12

### Added

- Added `length` and `lessthan` tasks (pipeline).
- Added `gasUnlimited` parameter to `ethcall` task.
- `/keys` page in Operator UI now exposes several admin commands, namely:
  - "abandon" to abandon all current txes
  - enable/disable a key for a given chain
  - manually set the nonce for a key
    See [this PR](https://github.com/smartcontractkit/chainlink/pull/7406) for a screenshot example.

## 1.8.1 - 2022-09-29

### Added

- New `GAS_ESTIMATOR_MODE` for Arbitrum to support Nitro's multi-dimensional gas model, with dynamic gas pricing and limits.
  - NOTE: It is recommended to remove `GAS_ESTIMATOR_MODE` as an env var if you have it set in order to use the new default.
  - This new, default estimator for Arbitrum networks uses the suggested gas price (up to `ETH_MAX_GAS_PRICE_WEI`, with `1000 gwei` default) as well as an estimated gas limit (up to `ETH_GAS_LIMIT_MAX`, with `1,000,000,000` default).
- `ETH_GAS_LIMIT_MAX` to put a maximum on the gas limit returned by the `Arbitrum` estimator.

### Changed

- EIP1559 is now enabled by default on Goerli network

## 1.8.0 - 2022-09-01

### Added

- Added `hexencode` and `base64encode` tasks (pipeline).
- `forwardingAllowed` per job attribute to allow forwarding txs submitted by the job.
- Keypath now supports paths with any depth, instead of limiting it to 2
- `Arbitrum` chains are no longer restricted to only `FixedPrice` `GAS_ESTIMATOR_MODE`
- Updated `Arbitrum Rinkeby & Mainnet & Mainnet` configurationss for Nitro
- Add `Arbitrum Goerli` configuration
- It is now possible to use the same key across multiple chains.
- `NODE_SELECTION_MODE` (`EVM.NodePool.SelectionMode`) controls node picking strategy. Supported values: `HighestHead` (default) and `RoundRobin`:
  - `RoundRobin` mode simply iterates among available alive nodes. This was the default behavior prior to this release.
  - `HighestHead` mode picks a node having the highest reported head number among other alive nodes. When several nodes have the same latest head number, the strategy sticks to the last used node.
    For chains having `NODE_NO_NEW_HEADS_THRESHOLD=0` (such as Arbitrum, Optimism), the implementation will fall back to `RoundRobin` mode.
- New `keys eth chain` command
  - This can also be accessed at `/v2/keys/evm/chain`.
  - Usage examples:
    - Manually (re)set a nonce:
      - `chainlink keys eth chain --address "0xEXAMPLE" --evmChainID 99 --setNextNonce 42`
    - Enable a key for a particular chain:
      - `chainlink keys eth chain --address "0xEXAMPLE" --evmChainID 99 --enable`
    - Disable a key for a particular chain:
      - `chainlink keys eth chain --address "0xEXAMPLE" --evmChainID 99 --disable`
    - Abandon all currently pending transactions (use with caution!):
      - `chainlink evm keys chain --address "0xEXAMPLE" --evmChainID 99 --abandon`
  - Commands can be combined e.g.
    - Reset nonce and abandon all currently pending transaction:
      - `chainlink evm keys chain --address "0xEXAMPLE" --evmChainID 99 --setNextNonce 42 --abandon`

### Changed

- The `setnextnonce` local client command has been removed, and replaced by a more general key/chain client command.
- `chainlink admin users update` command is replaced with `chainlink admin users chrole` (only the role can be changed for a user)

## 1.7.1 - 2022-08-22

### Added

- `Arbitrum Nitro` client error support

## 1.7.0 - 2022-08-08

### Added

- `p2pv2Bootstrappers` has been added as a new optional property of OCR1 job specs; default may still be specified with P2PV2_BOOTSTRAPPERS config param
- Added official support for Sepolia chain
- Added `hexdecode` and `base64decode` tasks (pipeline).
- Added support for Besu execution client (note that while Chainlink supports Besu, Besu itself [has](https://github.com/hyperledger/besu/issues/4212) [multiple](https://github.com/hyperledger/besu/issues/4192) [bugs](https://github.com/hyperledger/besu/issues/4114) that make it unreliable).
- Added the functionality to allow the root admin CLI user (and any additional admin users created) to create and assign tiers of role based access to new users. These new API users will be able to log in to the Operator UI independently, and can each have specific roles tied to their account. There are four roles: `admin`, `edit`, `run`, and `view`.
  - User management can be configured through the use of the new admin CLI command `chainlink admin users`. Be sure to run `chainlink adamin login`. For example, a readonly user can be created with: `chainlink admin users create --email=operator-ui-read-only@test.com --role=view`.
  - Updated documentation repo with a break down of actions to required role level
- Added per job spec and per job type gas limit control. The following rule of precedence is applied:

1. task-specific parameter `gasLimit` overrides anything else when specified (e.g. `ethtx` task has such a parameter).
2. job-spec attribute `gasLimit` has the scope of the current job spec only.
3. job-type limits `ETH_GAS_LIMIT_*_JOB_TYPE` affect any jobs of the corresponding type:

```
ETH_GAS_LIMIT_OCR_JOB_TYPE    # EVM.GasEstimator.LimitOCRJobType
ETH_GAS_LIMIT_DR_JOB_TYPE     # EVM.GasEstimator.LimitDRJobType
ETH_GAS_LIMIT_VRF_JOB_TYPE    # EVM.GasEstimator.LimitVRFJobType
ETH_GAS_LIMIT_FM_JOB_TYPE     # EVM.GasEstimator.LimitFMJobType
ETH_GAS_LIMIT_KEEPER_JOB_TYPE # EVM.GasEstimator.LimitKeeperJobType
```

4. global `ETH_GAS_LIMIT_DEFAULT` (`EVM.GasEstimator.LimitDefault`) value is the last resort.

### Fixed

- Addressed a very rare bug where using multiple nodes with differently configured RPC tx fee caps could cause missed transaction. Reminder to everyone to ensure that your RPC nodes have no caps (for more information see the [performance and tuning guide](https://docs.chain.link/docs/evm-performance-configuration/)).
- Improved handling of unknown transaction error types, making Chainlink more robust in certain cases on unsupported chains/RPC clients

## [1.6.0] - 2022-07-20

### Changed

- After feedback from users, password complexity requirements have been simplified. These are the new, simplified requirements for any kind of password used with Chainlink:

1. Must be 16 characters or more
2. Must not contain leading or trailing whitespace
3. User passwords must not contain the user's API email

- Simplified the Keepers job spec by removing the observation source from the required parameters.

## [1.5.1] - 2022-06-27

### Fixed

- Fix rare out-of-sync to invalid-chain-id transaction
- Fix key-specific max gas limits for gas estimator and ensure we do not bump gas beyond key-specific limits
- Fix EVM_FINALITY_DEPTH => ETH_FINALITY_DEPTH

## [1.5.0] - 2022-06-21

### Changed

- Chainlink will now log a warning if the postgres database password is missing or too insecure. Passwords should conform to the following rules:

```
Must be longer than 12 characters
Must comprise at least 3 of:
	lowercase characters
	uppercase characters
	numbers
	symbols
Must not comprise:
	More than three identical consecutive characters
	Leading or trailing whitespace (note that a trailing newline in the password file, if present, will be ignored)
```

For backward compatibility all insecure passwords will continue to work, however in a future version of Chainlink insecure passwords will prevent application boot. To bypass this check at your own risk, you may set `SKIP_DATABASE_PASSWORD_COMPLEXITY_CHECK=true`.

- `MIN_OUTGOING_CONFIRMATIONS` has been removed and no longer has any effect. `ETH_FINALITY_DEPTH` is now used as the default for `ethtx` confirmations instead. You may override this on a per-task basis by setting `minConfirmations` in the task definition e.g. `foo [type=ethtx minConfirmations=42 ...]`. NOTE: This may have a minor impact on performance on very high throughput chains. If you don't care about reporting task status in the UI, it is recommended to set `minConfirmations=0` in your job specs. For more details, see the [relevant section of the performance tuning guide](https://www.notion.so/chainlink/EVM-performance-configuration-handbook-a36b9f84dcac4569ba68772aa0c1368c#e9998c2f722540b597301a640f53cfd4).

- The following ENV variables have been deprecated, and will be removed in a future release: `INSECURE_SKIP_VERIFY`, `CLIENT_NODE_URL`, `ADMIN_CREDENTIALS_FILE`. These vars only applied to Chainlink when running in client mode and have been replaced by command line args, notably: `--insecure-skip-verify`, `--remote-node-url URL` and `--admin-credentials-file FILE` respectively. More information can be found by running `./chainlink --help`.

- The `Optimism2` `GAS_ESTIMATOR_MODE` has been renamed to `L2Suggested`. The old name is still supported for now.

- The `p2pBootstrapPeers` property on OCR2 job specs has been renamed to `p2pv2Bootstrappers`.

### Added

- Added `ETH_USE_FORWARDERS` config option to enable transactions forwarding contracts.
- In job pipeline (direct request) the three new block variables are exposed:
  - `$(jobRun.blockReceiptsRoot)` : the root of the receipts trie of the block (hash)
  - `$(jobRun.blockTransactionsRoot)` : the root of the transaction trie of the block (hash)
  - `$(jobRun.blockStateRoot)` : the root of the final state trie of the block (hash)
- `ethtx` tasks can now be configured to error if the transaction reverts on-chain. You must set `failOnRevert=true` on the task to enable this behavior, like so:

`foo [type=ethtx failOnRevert=true ...]`

So the `ethtx` task now works as follows:

If minConfirmations == 0, task always succeeds and nil is passed as output
If minConfirmations > 0, the receipt is passed through as output
If minConfirmations > 0 and failOnRevert=true then the ethtx task will error on revert

If `minConfirmations` is not set on the task, the chain default will be used which is usually 12 and always greater than 0.

- `http` task now allows specification of request headers. Use like so: `foo [type=http headers="[\\"X-Header-1\\", \\"value1\\", \\"X-Header-2\\", \\"value2\\"]"]`.

### Fixed

- Fixed `max_unconfirmed_age` metric. Previously this would incorrectly report the max time since the last rebroadcast, capping the upper limit to the EthResender interval. This now reports the correct value of total time elapsed since the _first_ broadcast.
- Correctly handle the case where bumped gas would exceed the RPC node's configured maximum on Fantom (note that node operators should check their Fantom RPC node configuration and remove the fee cap if there is one)
- Fixed handling of Metis internal fee change

### Removed

- The `Optimism` OVM 1.0 `GAS_ESTIMATOR_MODE` has been removed.

## [1.4.1] - 2022-05-11

### Fixed

- Ensure failed EthSubscribe didn't register a (\*rpc.ClientSubscription)(nil) which would lead to a panic on Unsubscribe
- Fixes parsing of float values on job specs

## [1.4.0] - 2022-05-02

### Added

- JSON parse tasks (v2) now support a custom `separator` parameter to substitute for the default `,`.
- Log slow SQL queries
- Fantom and avalanche block explorer urls
- Display `requestTimeout` in job UI
- Keeper upkeep order is shuffled

### Fixed

- `LOG_FILE_MAX_SIZE` handling
- Improved websocket subscription management (fixes issues with multiple-primary-node failover from 1.3.x)
- VRFv2 fixes and enhancements
- UI support for `minContractPaymentLinkJuels`

## [1.3.0] - 2022-04-18

### Added

- Added support for Keeper registry v1.2 in keeper jobs
- Added disk rotating logs. Chainlink will now always log to disk at debug level. The default output directory for debug logs is Chainlink's root directory (ROOT_DIR) but can be configured by setting LOG_FILE_DIR. This makes it easier for node operators to report useful debugging information to Chainlink's team, since all the debug logs are conveniently located in one directory. Regular logging to STDOUT still works as before and respects the LOG_LEVEL env var. If you want to log in disk at a particular level, you can pipe STDOUT to disk. This automatic debug-logs-to-disk feature is enabled by default, and will remain enabled as long as the `LOG_FILE_MAX_SIZE` ENV var is set to a value greater than zero. The amount of disk space required for this feature to work can be calculated with the following formula: `LOG_FILE_MAX_SIZE` \* (`LOG_FILE_MAX_BACKUPS` + 1). If your disk doesn't have enough disk space, the logging will pause and the application will log Errors until space is available again. New environment variables related to this feature:
  - `LOG_FILE_MAX_SIZE` (default: 5120mb) - this env var allows you to override the log file's max size (in megabytes) before file rotation.
  - `LOG_FILE_MAX_AGE` (default: 0) - if `LOG_FILE_MAX_SIZE` is set, this env var allows you to override the log file's max age (in days) before file rotation. Keeping this config with the default value means not to remove old log files.
  - `LOG_FILE_MAX_BACKUPS` (default: 1) - if `LOG_FILE_MAX_SIZE` is set, this env var allows you to override the max amount of old log files to retain. Keeping this config with the default value means to retain 1 old log file at most (though `LOG_FILE_MAX_AGE` may still cause them to get deleted). If this is set to 0, the node will retain all old log files instead.
- Added support for the `force` flag on `chainlink blocks replay`. If set to true, already consumed logs that would otherwise be skipped will be rebroadcasted.
- Added version compatibility check when using CLI to login to a remote node. flag `bypass-version-check` skips this check.
- Interrim solution to set multiple nodes/chains from ENV. This gives the ability to specify multiple RPCs that the Chainlink node will constantly monitor for health and sync status, detecting dead nodes and out of sync nodes, with automatic failover. This is a temporary stand-in until configuration is overhauled and will be removed in future in favor of a config file. Set as such: `EVM_NODES='{...}'` where the var is a JSON array containing the node specifications. This is not compatible with using any other way to specify node via env (e.g. `ETH_URL`, `ETH_SECONDARY_URL`, `ETH_CHAIN_ID` etc). **WARNING**: Setting this environment variable will COMPLETELY ERASE your `evm_nodes` table on every boot and repopulate from the given data, nullifying any runtime modifications. Make sure to carefully read the [EVM performance configuration guide](https://chainlink.notion.site/EVM-performance-configuration-handbook-a36b9f84dcac4569ba68772aa0c1368c) for best practices here.

For example:

```bash
export EVM_NODES='
[
	{
		"name": "primary_1",
		"evmChainId": "137",
		"wsUrl": "wss://endpoint-1.example.com/ws",
    "httpUrl": "http://endpoint-1.example.com/",
		"sendOnly": false
	},
	{
		"name": "primary_2",
		"evmChainId": "137",
		"wsUrl": "ws://endpoint-2.example.com/ws",
    "httpUrl": "http://endpoint-2.example.com/",
		"sendOnly": false
	},
	{
		"name": "primary_3",
		"evmChainId": "137",
		"wsUrl": "wss://endpoint-3.example.com/ws",
    "httpUrl": "http://endpoint-3.example.com/",
		"sendOnly": false
	},
	{
		"name": "sendonly_1",
		"evmChainId": "137",
		"httpUrl": "http://endpoint-4.example.com/",
		"sendOnly": true
	},
  {
		"name": "sendonly_2",
		"evmChainId": "137",
		"httpUrl": "http://endpoint-5.example.com/",
		"sendOnly": true
	}
]
'
```

### Changed

- Changed default locking mode to "dual". Bugs in lease locking have been ironed out and this paves the way to making "lease" the default in the future. It is recommended to set `DATABASE_LOCKING_MODE=lease`, default is set to "dual" only for backwards compatibility.
- EIP-1559 is now enabled by default on mainnet. To disable (go back to legacy mode) set `EVM_EIP1559_DYNAMIC_FEES=false`. The default settings should work well, but if you wish to tune your gas controls, see the [documentation](https://docs.chain.link/docs/configuration-variables/#evm-gas-controls).

Note that EIP-1559 can be manually enabled on other chains by setting `EVM_EIP1559_DYNAMIC_FEES=true` but we only support it for official Ethereum mainnet and testnets. It is _not_ recommended enabling this setting on Polygon since during our testing process we found that the EIP-1559 fee market appears to be broken on all Polygon chains and EIP-1559 transactions are actually less likely to get included than legacy transactions.

See issue: https://github.com/maticnetwork/bor/issues/347

- The pipeline task runs have changed persistence protocol (database), which will result in inability to decode some existing task runs. All new runs should be working with no issues.

### Removed

- `LOG_TO_DISK` ENV var.

## [1.2.1] - 2022-03-17

This release hotfixes issues from moving a new CI/CD system. Feature-wise the functionality is the same as `v1.2.0`.

### Fixed

- Fixed CI/CD issue where environment variables were not being passed into the underlying build

## [1.2.0] - 2022-03-02

### Added

- Added support for the Nethermind Ethereum client.
- Added support for batch sending telemetry to the ingress server to improve performance.
- Added v2 P2P networking support (alpha)

New ENV vars:

- `ADVISORY_LOCK_CHECK_INTERVAL` (default: 1s) - when advisory locking mode is enabled, this controls how often Chainlink checks to make sure it still holds the advisory lock. It is recommended to leave this at the default.
- `ADVISORY_LOCK_ID` (default: 1027321974924625846) - when advisory locking mode is enabled, the application advisory lock ID can be changed using this env var. All instances of Chainlink that might run on a particular database must share the same advisory lock ID. It is recommended to leave this at the default.
- `LOG_FILE_DIR` (default: chainlink root directory) - if `LOG_FILE_MAX_SIZE` is set, this env var allows you to override the output directory for logging.
- `SHUTDOWN_GRACE_PERIOD` (default: 5s) - when node is shutting down gracefully and exceeded this grace period, it terminates immediately (trying to close DB connection) to avoid being SIGKILLed.
- `SOLANA_ENABLED` (default: false) - set to true to enable Solana support
- `TERRA_ENABLED` (default: false) - set to true to enable Terra support
- `BLOCK_HISTORY_ESTIMATOR_EIP1559_FEE_CAP_BUFFER_BLOCKS` - if EIP1559 mode is enabled, this optional env var controls the buffer blocks to add to the current base fee when sending a transaction. By default, the gas bumping threshold + 1 block is used. It is not recommended to change this unless you know what you are doing.
- `TELEMETRY_INGRESS_BUFFER_SIZE` (default: 100) - the number of telemetry messages to buffer before dropping new ones
- `TELEMETRY_INGRESS_MAX_BATCH_SIZE` (default: 50) - the maximum number of messages to batch into one telemetry request
- `TELEMETRY_INGRESS_SEND_INTERVAL` (default: 500ms) - the cadence on which batched telemetry is sent to the ingress server
- `TELEMETRY_INGRESS_SEND_TIMEOUT` (default: 10s) - the max duration to wait for the request to complete when sending batch telemetry
- `TELEMETRY_INGRESS_USE_BATCH_SEND` (default: true) - toggles sending telemetry using the batch client to the ingress server
- `NODE_NO_NEW_HEADS_THRESHOLD` (default: 3m) - RPC node will be marked out-of-sync if it does not receive a new block for this length of time. Set to 0 to disable head monitoring for liveness checking,
- `NODE_POLL_FAILURE_THRESHOLD` (default: 5) - number of consecutive failed polls before an RPC node is marked dead. Set to 0 to disable poll liveness checking.
- `NODE_POLL_INTERVAL` (default: 10s) - how often to poll. Set to 0 to disable all polling.

#### Bootstrap job

Added a new `bootstrap` job type. This job removes the need for every job to implement their own bootstrapping logic.
OCR2 jobs with `isBootstrapPeer=true` are automatically migrated to the new format.
The spec parameters are similar to a basic OCR2 job, an example would be:

```
type            = "bootstrap"
name            = "bootstrap"
relay           = "evm"
schemaVersion	= 1
contractID      = "0xAb5801a7D398351b8bE11C439e05C5B3259aeC9B"
[relayConfig]
chainID	        = 4
```

#### EVM node hot failover and liveness checking

Chainlink now supports hot failover and liveness checking for EVM nodes. This completely supercedes and replaces the Fiews failover proxy and should remove the need for any kind of failover proxy between Chainlink and its RPC nodes.

In order to use this feature, you'll need to set multiple primary RPC nodes.

### Removed

- `deleteuser` CLI command.

### Changed

`EVM_DISABLED` has been deprecated and replaced by `EVM_ENABLED` for consistency with other feature flags.
`ETH_DISABLED` has been deprecated and replaced by `EVM_RPC_ENABLED` for consistency, and because this was confusingly named. In most cases you want to set `EVM_ENABLED=false` and not `EVM_RPC_ENABLED=false`.

Log colorization is now disabled by default because it causes issues when piped to text files. To re-enable log colorization, set `LOG_COLOR=true`.

#### Polygon/matic defaults changed

Due to increasingly hostile network conditions on Polygon we have had to increase a number of default limits. This is to work around numerous and very deep re-orgs, high mempool pressure and a failure by the network to propagate transactions properly. These new limits are likely to increase load on both your Chainlink node and database, so please be sure to monitor CPU and memory usage on both and make sure they are adequately specced to handle the additional load.

## [1.1.1] - 2022-02-14

### Added

- `BLOCK_HISTORY_ESTIMATOR_EIP1559_FEE_CAP_BUFFER_BLOCKS` - if EIP1559 mode is enabled, this optional env var controls the buffer blocks to add to the current base fee when sending a transaction. By default, the gas bumping threshold + 1 block is used. It is not recommended to change this unless you know what you are doing.
- `EVM_GAS_FEE_CAP_DEFAULT` - if EIP1559 mode is enabled, and FixedPrice gas estimator is used, this env var controls the fixed initial fee cap.
- Allow dumping pprof even when not in dev mode, useful for debugging (go to /v2/debug/pprof as a logged in user)

### Fixed

- Update timeout so we don’t exit early on very large log broadcaster backfills

#### EIP-1559 Fixes

Fixed issues with EIP-1559 related to gas bumping. Due to [go-ethereum's implementation](https://github.com/ethereum/go-ethereum/blob/bff330335b94af3643ac2fb809793f77de3069d4/core/tx_list.go#L298) which introduces additional restrictions on top of the EIP-1559 spec, we must bump the FeeCap at least 10% each time in order for the gas bump to be accepted.

The new EIP-1559 implementation works as follows:

If you are using FixedPriceEstimator:

- With gas bumping disabled, it will submit all transactions with `feecap=ETH_MAX_GAS_PRICE_WEI` and `tipcap=EVM_GAS_TIP_CAP_DEFAULT`
- With gas bumping enabled, it will submit all transactions initially with `feecap=EVM_GAS_FEE_CAP_DEFAULT` and `tipcap=EVM_GAS_TIP_CAP_DEFAULT`.

If you are using BlockHistoryEstimator (default for most chains):

- With gas bumping disabled, it will submit all transactions with `feecap=ETH_MAX_GAS_PRICE_WEI` and `tipcap=<calculated using past blocks>`
- With gas bumping enabled (default for most chains) it will submit all transactions initially with `feecap = ( current block base fee * (1.125 ^ N) + tipcap )` where N is configurable by setting BLOCK_HISTORY_ESTIMATOR_EIP1559_FEE_CAP_BUFFER_BLOCKS but defaults to `gas bump threshold+1` and `tipcap=<calculated using past blocks>`

Bumping works as follows:

- Increase tipcap by `max(tipcap * (1 + ETH_GAS_BUMP_PERCENT), tipcap + ETH_GAS_BUMP_WEI)`
- Increase feecap by `max(feecap * (1 + ETH_GAS_BUMP_PERCENT), feecap + ETH_GAS_BUMP_WEI)`

## [1.1.0] - 2022-01-25

### Added

- Added support for Sentry error reporting. Set `SENTRY_DSN` at run-time to enable reporting.
- Added Prometheus counters: `log_warn_count`, `log_error_count`, `log_critical_count`, `log_panic_count` and `log_fatal_count` representing the corresponding number of warning/error/critical/panic/fatal messages in the log.
- The new prometheus metric `tx_manager_tx_attempt_count` is a Prometheus Gauge that should represent the total number of Transactions attempts that awaiting confirmation for this node.
- The new prometheus metric `version` that displays the node software version (tag) as well as the corresponding commit hash.
- CLI command `keys eth list` is updated to display key specific max gas prices.
- CLI command `keys eth create` now supports optional `maxGasPriceGWei` parameter.
- CLI command `keys eth update` is added to update key specific parameters like `maxGasPriceGWei`.
- Add partial support for Moonriver chain
- For OCR jobs, `databaseTimeout`, `observationGracePeriod` and `contractTransmitterTransmitTimeout` can be specified to override chain-specific default values.

Two new log levels have been added.

- `[crit]`: _Critical_ level logs are more severe than `[error]` and require quick action from the node operator.
- `[debug] [trace]`: _Trace_ level logs contain extra `[debug]` information for development, and must be compiled in via `-tags trace`.

#### [Beta] Multichain support added

As a beta feature, Chainlink now supports connecting to multiple different EVM chains simultaneously.

This means that one node can run jobs on Goerli, Kovan, BSC and Mainnet (for example). Note that you can still have as many eth keys as you like, but each eth key is pegged to one chain only.

Extensive efforts have been made to make migration for existing nops as seamless as possible. Generally speaking, you should not have to make any changes when upgrading your existing node to this version. All your jobs will continue to run as before.

The overall summary of changes is such:

##### Chains/Ethereum Nodes

EVM chains are now represented as a first class object within the chainlink node. You can create/delete/list them using the CLI or API.

At least one primary node is required in order for a chain to connect. You may additionally specify zero or more send-only nodes for a chain. It is recommended to use the CLI/API or GUI to add nodes to chain.

###### Creation

```bash
chainlink chains evm create -id 42 # creates an evm chain with chain ID 42 (see: https://chainlist.org/)
chainlink nodes create -chain-id 42 -name 'my-primary-kovan-full-node' -type primary -ws-url ws://node.example/ws -http-url http://node.example/rpc # http-url is optional but recommended for primaries
chainlink nodes create -chain-id 42 -name 'my-send-only-backup-kovan-node' -type sendonly -http-url http://some-public-node.example/rpc
```

###### Listing

```bash
chainlink chains evm list
chainlink nodes list
```

###### Deletion

```bash
chainlink nodes delete 'my-send-only-backup-kovan-node'
chainlink chains evm delete 42
```

###### Legacy eth ENV vars

The old way of specifying chains using environment variables is still supported but discouraged. It works as follows:

If you specify `ETH_URL` then the values of `ETH_URL`, `ETH_CHAIN_ID`, `ETH_HTTP_URL` and `ETH_SECONDARY_URLS` will be used to create/update chains and nodes representing these values in the database. If an existing chain/node is found it will be overwritten. This behavior is used mainly to ease the process of upgrading, and on subsequent runs (once your old settings have been written to the database) it is recommended to unset these ENV vars and use the API commands exclusively to administer chains and nodes.

##### Jobs/tasks

By default, all jobs/tasks will continue to use the default chain (specified by `ETH_CHAIN_ID`). However, the following jobs now allow an additional `evmChainID` key in their TOML:

- VRF
- DirectRequest
- Keeper
- OCR
- Fluxmonitor

You can pin individual jobs to a particular chain by specifying the `evmChainID` explicitly. Here is an example job to demonstrate:

```toml
type            = "keeper"
evmChainID      = 3
schemaVersion   = 1
name            = "example keeper spec"
contractAddress = "0x9E40733cC9df84636505f4e6Db28DCa0dC5D1bba"
externalJobID   = "0EEC7E1D-D0D2-476C-A1A8-72DFB6633F49"
fromAddress     = "0xa8037A20989AFcBC51798de9762b351D63ff462e"
```

The above keeper job will _always_ run on chain ID 3 (Ropsten) regardless of the `ETH_CHAIN_ID` setting. If no chain matching this ID has been added to the chainlink node, the job cannot be created (you must create the chain first).

In addition, you can also specify `evmChainID` on certain pipeline tasks. This allows for cross-chain requests, for example:

```toml
type                = "directrequest"
schemaVersion       = 1
evmChainID          = 42
name                = "example cross chain spec"
contractAddress     = "0x613a38AC1659769640aaE063C651F48E0250454C"
externalJobID       = "0EEC7E1D-D0D2-476C-A1A8-72DFB6633F90"
observationSource   = """
    decode_log   [type=ethabidecodelog ... ]
    ...
    submit [type=ethtx to="0x613a38AC1659769640aaE063C651F48E0250454C" data="$(encode_tx)" minConfirmations="2" evmChainID="3"]
    decode_log-> ... ->submit;
"""
```

In the example above (which excludes irrelevant pipeline steps for brevity) a log can be read from the chain with ID 42 (Kovan) and a transaction emitted on chain with ID 3 (Ropsten).

Tasks that support the `evmChainID` parameter are as follows:

- `ethcall`
- `estimategaslimit`
- `ethtx`

###### Defaults

If the job- or task-specific `evmChainID` is _not_ given, the job/task will simply use the default as specified by the `ETH_CHAIN_ID` env variable.

Generally speaking, the default config values for each chain are good enough. But in some cases it is necessary to be able to override the defaults on a per-chain basis.

This used to be done via environment variables e.g. `MINIMUM_CONTRACT_PAYMENT_LINK_JUELS`.

These still work, but if set they will override that value for _all_ chains. This may not always be what you want. Consider a node that runs both Matic and Mainnet. You may want to set a higher value for `MINIMUM_CONTRACT_PAYMENT` on Mainnet, due to the more expensive gas costs. However, setting `MINIMUM_CONTRACT_PAYMENT_LINK_JUELS` using env variables will set that value for _all_ chains including matic.

To help you work around this, Chainlink now supports setting per-chain configuration options.

**Examples**

To set initial configuration when creating a chain, pass in the full json string as an optional parameter at the end:

`chainlink evm chains create -id 42 '{"BlockHistoryEstimatorBlockDelay": "100"}'`

To set configuration on an existing chain, specify key values pairs as such:

`chainlink evm chains configure -id 42 BlockHistoryEstimatorBlockDelay=100 GasEstimatorMode=FixedPrice`

The full list of chain-specific configuration options can be found by looking at the `ChainCfg` struct in `core/chains/evm/types/types.go`.

#### Async support in external adapters

External Adapters making async callbacks can now error job runs. This required a slight change to format, the correct way to callback from an asynchronous EA is using the following JSON:

SUCCESS CASE:

```json
{
    "value": < any valid json object >
}
```

ERROR CASE:

```json
{
  "error": "some error string"
}
```

This only applies to EAs using the `X-Chainlink-Pending` header to signal that the result will be POSTed back to the Chainlink node sometime 'later'. Regular synchronous calls to EAs work just as they always have done.

(NOTE: Official documentation for EAs needs to be updated)

#### New optional VRF v2 field: `requestedConfsDelay`

Added a new optional field for VRF v2 jobs called `requestedConfsDelay`, which configures a
number of blocks to wait in addition to the request specified `requestConfirmations` before servicing
the randomness request, i.e. the Chainlink node will wait `max(nodeMinConfs, requestConfirmations + requestedConfsDelay)`
blocks before servicing the request.

It can be used in the following way:

```toml
type = "vrf"
externalJobID = "123e4567-e89b-12d3-a456-426655440001"
schemaVersion = 1
name = "vrf-v2-secondary"
coordinatorAddress = "0xABA5eDc1a551E55b1A570c0e1f1055e5BE11eca7"
requestedConfsDelay = 10
# ... rest of job spec ...
```

Use of this field requires a database migration.

#### New locking mode: 'lease'

Chainlink now supports a new environment variable `DATABASE_LOCKING_MODE`. It can be set to one of the following values:

- `dual` (the default - uses both locking types for backwards and forwards compatibility)
- `advisorylock` (advisory lock only)
- `lease` (lease lock only)
- `none` (no locking at all - useful for advanced deployment environments when you can be sure that only one instance of chainlink will ever be running)

The database lock ensures that only one instance of Chainlink can be run on the database at a time. Running multiple instances of Chainlink on a single database at the same time would likely to lead to strange errors and possibly even data integrity failures and should not be allowed.

Ideally, node operators would be using a container orchestration system (e.g. Kubernetes) that ensures that only one instance of Chainlink ever runs on a particular postgres database.

However, we are aware that many node operators do not have the technical capacity to do this. So a common use case is to run multiple Chainlink instances in failover mode (as recommended by our official documentation, although this will be changing in future). The first instance will take some kind of lock on the database and subsequent instances will wait trying to take this lock in case the first instance disappears or dies.

Traditionally Chainlink has used an advisory lock to manage this. However, advisory locks come with several problems, notably:

- Postgres does not really like it when you hold locks open for a very long time (hours/days). It hampers certain internal cleanup tasks and is explicitly discouraged by the postgres maintainers.
- The advisory lock can silently disappear on postgres upgrade, meaning that a new instance can take over even while the old one is still running.
- Advisory locks do not play nicely with pooling tools such as pgbouncer.
- If the application crashes, the advisory lock can be left hanging around for a while (sometimes hours) and can require manual intervention to remove it before another instance of Chainlink will allow itself to boot.

For this reason, we have introduced a new locking mode, `lease`, which is likely to become the default in the future. `lease`-mode works as follows:

- Have one row in a database which is updated periodically with the client ID.
- CL node A will run a background process on start that updates this e.g. once per second.
- CL node B will spinlock, checking periodically to see if the update got too old. If it goes more than a set period without updating, it assumes that node A is dead and takes over. Now CL node B is the owner of the row, and it updates this every second.
- If CL node A comes back somehow, it will go to take out a lease and realise that the database has been leased to another process, so it will exit the entire application immediately.

The default is set to `dual` which used both advisory locking AND lease locking, for backwards compatibility. However, it is recommended that node operators who know what they are doing, or explicitly want to stop using the advisory locking mode set `DATABASE_LOCKING_MODE=lease` in their env.

Lease locking can be configured using the following ENV vars:

`LEASE_LOCK_REFRESH_INTERVAL` (default 1s)
`LEASE_LOCK_DURATION` (default 30s)

It is recommended to leave these set to the default values.

#### Duplicate Job Configuration

When duplicating a job, the new job's configuration settings that have not been overridden by the user can still reflect the chainlink node configuration.

#### Nurse (automatic pprof profiler)

Added new automatic pprof profiling service. Profiling is triggered when the node exceeds certain resource thresholds (currently, memory and goroutine count). The following environment variables have been added to allow configuring this service:

- `AUTO_PPROF_ENABLED`: Set to `true` to enable the automatic profiling service. Defaults to `false`.
- `AUTO_PPROF_PROFILE_ROOT`: The location on disk where pprof profiles will be stored. Defaults to `$CHAINLINK_ROOT`.
- `AUTO_PPROF_POLL_INTERVAL`: The interval at which the node's resources are checked. Defaults to `10s`.
- `AUTO_PPROF_GATHER_DURATION`: The duration for which profiles are gathered when profiling is kicked off. Defaults to `10s`.
- `AUTO_PPROF_GATHER_TRACE_DURATION`: The duration for which traces are gathered when profiling is kicked off. This is separately configurable because traces are significantly larger than other types of profiles. Defaults to `5s`.
- `AUTO_PPROF_MAX_PROFILE_SIZE`: The maximum amount of disk space that profiles may consume before profiling is disabled. Defaults to `100mb`.
- `AUTO_PPROF_CPU_PROFILE_RATE`: See https://pkg.go.dev/runtime#SetCPUProfileRate. Defaults to `1`.
- `AUTO_PPROF_MEM_PROFILE_RATE`: See https://pkg.go.dev/runtime#pkg-variables. Defaults to `1`.
- `AUTO_PPROF_BLOCK_PROFILE_RATE`: See https://pkg.go.dev/runtime#SetBlockProfileRate. Defaults to `1`.
- `AUTO_PPROF_MUTEX_PROFILE_FRACTION`: See https://pkg.go.dev/runtime#SetMutexProfileFraction. Defaults to `1`.
- `AUTO_PPROF_MEM_THRESHOLD`: The maximum amount of memory the node can actively consume before profiling begins. Defaults to `4gb`.
- `AUTO_PPROF_GOROUTINE_THRESHOLD`: The maximum number of actively-running goroutines the node can spawn before profiling begins. Defaults to `5000`.

**Adventurous node operators are encouraged to read [this guide on how to analyze pprof profiles](https://jvns.ca/blog/2017/09/24/profiling-go-with-pprof/).**

#### `merge` task type

A new task type has been added, called `merge`. It can be used to merge two maps/JSON values together. Merge direction is from right to left such that `right` will clobber values of `left`. If no `left` is provided, it uses the input of the previous task. Example usage as such:

```
decode_log   [type=ethabidecodelog ...]
merge        [type=merge right=<{"foo": 42}>];

decode_log -> merge;
```

Or, to reverse merge direction:

```
decode_log   [type=ethabidecodelog ...]
merge        [type=merge left=<{"foo": 42}> right="$(decode_log)"];

decode_log -> merge;
```

#### Enhanced ABI encoding support

The `ethabiencode2` task supports ABI encoding using the abi specification generated by `solc`. e.g:

    {
        "name": "call",
        "inputs": [
          {
            "name": "value",
            "type": "tuple",
            "components": [
              {
                "name": "first",
                "type": "bytes32"
              },
              {
                "name": "last",
                "type": "bool"
              }
            ]
          }
        ]
    }

This would allow for calling of a function `call` with a tuple containing two values, the first a `bytes32` and the second a `bool`. You can supply a named map or an array.

#### Transaction Simulation (Gas Savings)

Chainlink now supports transaction simulation for certain types of job. When this is enabled, transactions will be simulated using `eth_call` before initial send. If the transaction reverted, the tx is marked as errored without being broadcast, potentially avoiding an expensive on-chain revert.

This can add a tiny bit of latency (upper bound 2s, generally much shorter under good conditions) and will add marginally more load to the eth client, since it adds an extra call for every transaction sent. However, it may help to save gas in some cases especially during periods of high demand by avoiding unnecessary reverts (due to outdated round etc.).

This option is EXPERIMENTAL and disabled by default.

To enable for FM or OCR:

`FM_SIMULATE_TRANSACTIONs=true`
`OCR_SIMULATE_TRANSACTIONS=true`

To enable in the pipeline, use the `simulate=true` option like so:

```
submit [type=ethtx to="0xDeadDeadDeadDeadDeadDeadDeadDead" data="0xDead" simulate=true]
```

Use at your own risk.

#### Misc

Chainlink now supports more than one primary eth node per chain. Requests are round-robined between available primaries.

Add CRUD functionality for EVM Chains and Nodes through Operator UI.

Non-fatal errors to a pipeline run are preserved including any run that succeeds but has more than one fatal error.

Chainlink now supports configuring max gas price on a per-key basis (allows implementation of keeper "lanes").

The Operator UI now supports login MFA with hardware security keys. `MFA_RPID` and `MFA_RPORIGIN` environment variables have been added to the config and are required if using the new MFA feature.

Keys and Configuration navigation links have been moved into a settings dropdown to make space for multichain navigation links.

#### Full EIP1559 Support (Gas Savings)

Chainlink now includes experimental support for submitting transactions using type 0x2 (EIP-1559) envelope.

EIP-1559 mode is off by default but can be enabled on a per-chain basis or globally.

This may help to save gas on spikes: Chainlink ought to react faster on the upleg and avoid overpaying on the downleg. It may also be possible to set `BLOCK_HISTORY_ESTIMATOR_BATCH_SIZE` to a smaller value e.g. 12 or even 6 because tip cap ought to be a more consistent indicator of inclusion time than total gas price. This would make Chainlink more responsive and ought to reduce response time variance. Some experimentation will be needed here to find optimum settings.

To enable globally, set `EVM_EIP1559_DYNAMIC_FEES=true`. Set with caution, if you set this on a chain that does not actually support EIP-1559 your node will be broken.

In EIP-1559 mode, the total price for the transaction is the minimum of base fee + tip cap and fee cap. More information can be found on the [official EIP](https://github.com/ethereum/EIPs/blob/master/EIPS/eip-1559.md).

Chainlink's implementation of this is to set a large fee cap and modify the tip cap to control confirmation speed of transactions. So, when in EIP1559 mode, the tip cap takes the place of gas price roughly speaking, with the varying base price remaining a constant (we always pay it).

A quick note on terminology - Chainlink uses the same terms used internally by go-ethereum source code to describe various prices. This is not the same as the externally used terms. For reference:

Base Fee Per Gas = BaseFeePerGas
Max Fee Per Gas = FeeCap
Max Priority Fee Per Gas = TipCap

In EIP-1559 mode, the following changes occur to how configuration works:

- All new transactions will be sent as type 0x2 transactions specifying a TipCap and FeeCap (NOTE: existing pending legacy transactions will continue to be gas bumped in legacy mode)
- BlockHistoryEstimator will apply its calculations (gas percentile etc.) to the TipCap and this value will be used for new transactions (GasPrice will be ignored)
- FixedPriceEstimator will use `EVM_GAS_TIP_CAP_DEFAULT` instead of `ETH_GAS_PRICE_DEFAULT`
- `ETH_GAS_PRICE_DEFAULT` is ignored for new transactions and `EVM_GAS_TIP_CAP_DEFAULT` is used instead (default 20GWei)
- `ETH_MIN_GAS_PRICE_WEI` is ignored for new transactions and `EVM_GAS_TIP_CAP_MINIMUM` is used instead (default 0)
- `ETH_MAX_GAS_PRICE_WEI` controls the FeeCap
- `KEEPER_GAS_PRICE_BUFFER_PERCENT` is ignored in EIP-1559 mode and `KEEPER_TIP_CAP_BUFFER_PERCENT` is used instead

The default tip cap is configurable per-chain but can be specified for all chains using `EVM_GAS_TIP_CAP_DEFAULT`. The fee cap is derived from `ETH_MAX_GAS_PRICE_WEI`.

When using the FixedPriceEstimator, the default gas tip will be used for all transactions.

When using the BlockHistoryEstimator, Chainlink will calculate the tip cap based on transactions already included (in the same way it calculates gas price in legacy mode).

Enabling EIP1559 mode might lead to marginally faster transaction inclusion and make the node more responsive to sharp rises/falls in gas price, keeping response times more consistent.

In addition, `ethcall` tasks now accept `gasTipCap` and `gasFeeCap` parameters in addition to `gasPrice`. This is required for Keeper jobs, i.e.:

```
check_upkeep_tx          [type=ethcall
                          failEarly=true
                          extractRevertReason=true
                          contract="$(jobSpec.contractAddress)"
                          gas="$(jobSpec.checkUpkeepGasLimit)"
                          gasPrice="$(jobSpec.gasPrice)"
                          gasTipCap="$(jobSpec.gasTipCap)"
                          gasFeeCap="$(jobSpec.gasFeeCap)"
                          data="$(encode_check_upkeep_tx)"]
```

NOTE: AccessLists are part of the 0x2 transaction type spec and Chainlink also implements support for these internally. This is not currently exposed in any way, if there is demand for this it ought to be straightforward enough to do so.

Avalanche AP4 defaults have been added (you can remove manually set ENV vars controlling gas pricing).

#### New env vars

`CHAIN_TYPE` - Configure the type of chain (if not standard). `Arbitrum`, `ExChain`, `Optimism`, or `XDai`. Replaces `LAYER_2_TYPE`. NOTE: This is a global override, to set on a per-chain basis you must use the CLI/API or GUI to change the chain-specific config for that chain (`ChainType`).

`BLOCK_EMISSION_IDLE_WARNING_THRESHOLD` - Controls global override for the time after which node will start logging warnings if no heads are received.

`ETH_DEFAULT_BATCH_SIZE` - Controls the default number of items per batch when making batched RPC calls. It is unlikely that you will need to change this from the default value.

NOTE: `ETH_URL` used to default to "ws://localhost:8546" and `ETH_CHAIN_ID` used to default to 1. These defaults have now been removed. The env vars are no longer required, since node configuration is now done via CLI/API/GUI and stored in the database.

### Removed

- `belt/` and `evm-test-helpers/` removed from the codebase.

#### Deprecated env vars

`LAYER_2_TYPE` - Use `CHAIN_TYPE` instead.

#### Removed env vars

`FEATURE_CRON_V2`, `FEATURE_FLUX_MONITOR_V2`, `FEATURE_WEBHOOK_V2` - all V2 job types are now enabled by default.

### Fixed

- Fixed a regression whereby the BlockHistoryEstimator would use a bumped value on old gas price even if the new current price was larger than the bumped value.
- Fixed a bug where creating lots of jobs very quickly in parallel would cause the node to hang
- Propagating `evmChainID` parameter in job specs supporting this parameter.

Fixed `LOG_LEVEL` behavior in respect to the corresponding UI setting: Operator can override `LOG_LEVEL` until the node is restarted.

### Changed

- The default `GAS_ESTIMATOR_MODE` for Optimism chains has been changed to `Optimism2`.
- Default minimum payment on mainnet has been reduced from 1 LINK to 0.1 LINK.
- Logging timestamp output has been changed from unix to ISO8601 to aid in readability. To keep the old unix format, you may set `LOG_UNIX_TS=true`
- Added WebAuthn support for the Operator UI and corresponding support in the Go backend

#### Log to Disk

This feature has been disabled by default, turn on with LOG_TO_DISK. For most production uses this is not desirable.

## [1.0.1] - 2021-11-23

### Added

- Improved error reporting
- Panic and recovery improvements

### Fixed

- Resolved config conversion errors for ETH_FINALITY_DEPTH, ETH_HEAD_TRACKER_HISTORY, and ETH_GAS_LIMIT_MULTIPLIER
- Proper handling for "nonce too low" errors on Avalanche

## [1.0.0] - 2021-10-19

### Added

- `chainlink node db status` will now display a table of applied and pending migrations.
- Add support for OKEx/ExChain.

### Changed

**Legacy job pipeline (JSON specs) are no longer supported**

This version will refuse to migrate the database if job specs are still present. You must manually delete or migrate all V1 job specs before upgrading.

For more information on migrating, see [the docs](https://docs.chain.link/chainlink-nodes/).

This release will DROP legacy job tables so please take a backup before upgrading.

#### KeyStore changes

- We no longer support "soft deleting", or archiving keys. From now on, keys can only be hard-deleted.
- Eth keys can no longer be imported directly to the database. If you with to import an eth key, you _must_ start the node first and import through the remote client.

#### New env vars

`LAYER_2_TYPE` - For layer 2 chains only. Configure the type of chain, either `Arbitrum` or `Optimism`.

#### Misc

- Head sampling can now be optionally disabled by setting `ETH_HEAD_TRACKER_SAMPLING_INTERVAL = "0s"` - this will result in every new head being delivered to running jobs,
  regardless of the head frequency from the chain.
- When creating new FluxMonitor jobs, the validation logic now checks that only one of: drumbeat ticker or idle timer is enabled.
- Added a new Prometheus metric: `uptime_seconds` which measures the number of seconds the node has been running. It can be helpful in detecting potential crashes.

### Fixed

Fixed a regression whereby the BlockHistoryEstimator would use a bumped value on old gas price even if the new current price was larger than the bumped value.

## [0.10.15] - 2021-10-14

**It is highly recommended upgrading to this version before upgrading to any newer versions to avoid any complications.**

### Fixed

- Prevent release from clobbering databases that have previously been upgraded

## [0.10.14] - 2021-09-06

### Added

- FMv2 spec now contains DrumbeatRandomDelay parameter that can be used to introduce variation between round of submits of different oracles, if drumbeat ticker is enabled.

- OCR Hibernation

#### Requesters/MinContractPaymentLinkJuels

V2 direct request specs now support two additional keys:

- "requesters" key which allows whitelisting requesters
- "minContractPaymentLinkJuels" key which allows to specify a job-specific minimum contract payment.

For example:

```toml
type                        = "directrequest"
schemaVersion               = 1
requesters                  = ["0xaaaa1F8ee20f5565510B84f9353F1E333E753B7a", "0xbbbb70F0e81C6F3430dfdC9fa02fB22BdD818C4e"] # optional
minContractPaymentLinkJuels = "100000000000000" # optional
name                        = "example eth request event spec with requesters"
contractAddress             = "..."
externalJobID               = "..."
observationSource           = """
...
"""
```

## [0.10.13] - 2021-08-25

### Fixed

- Resolved exiting Hibernation bug on FMv2

## [0.10.12] - 2021-08-16

### Fixed

- Resolved FMv2 stalling in Hibernation mode
- Resolved rare issue when the Gas Estimator fails on start
- Resolved the handling of nil values for gas price

## [0.10.11] - 2021-08-09

A new configuration variable, `BLOCK_BACKFILL_SKIP`, can be optionally set to "true" in order to strongly limit the depth of the log backfill.
This is useful if the node has been offline for a longer time and after startup should not be concerned with older events from the chain.

Three new configuration variables are added for the new telemetry ingress service support. `TELEMETRY_INGRESS_URL` sets the URL to connect to for telemetry ingress, `TELEMETRY_INGRESS_SERVER_PUB_KEY` sets the public key of the telemetry ingress server, and `TELEMETRY_INGRESS_LOGGING` toggles verbose logging of the raw telemetry messages being sent.

- Fixes the logging configuration form not displaying the current values
- Updates the design of the configuration cards to be easier on the eyes
- View Coordinator Service Authentication keys in the Operator UI. This is hidden
  behind a feature flag until usage is enabled.
- Adds support for the new telemetry ingress service.

### Changed

**The legacy job pipeline (JSON specs) has been officially deprecated and support for these jobs will be dropped in an upcoming release.**

Any node operators still running jobs with JSON specs should migrate their jobs to TOML format instead.

The format for V2 Webhook job specs has changed. They now allow specifying 0 or more external initiators. Example below:

```toml
type            = "webhook"
schemaVersion   = 1
externalInitiators = [
    { name = "foo-ei", spec = '{"foo": 42}' },
    { name = "bar-ei", spec = '{"bar": 42}' }
]
observationSource   = """
ds          [type=http method=GET url="https://chain.link/ETH-USD"];
ds_parse    [type=jsonparse path="data,price"];
ds_multiply [type=multiply times=100];
ds -> ds_parse -> ds_multiply;
"""
```

These external initiators will be notified with the given spec after the job is created, and also at deletion time.

Only the External Initiators listed in the toml spec may trigger a run for that job. Logged-in users can always trigger a run for any job.

#### Migrating Jobs

- OCR
  All OCR jobs are already using v2 pipeline by default - no need to do anything here.

- Flux Monitor v1
  We have created a tool to help you automigrate flux monitor specs in JSON format to the new TOML format. You can migrate a job like this:

```
chainlink jobs migrate <job id>
```

This can be automated by using the API like so:

```
POST http://yournode.example/v2/migrate/<job id>
```

- VRF v1
  Automigration is not supported for VRF jobs. They must be manually converted into v2 format.

- Ethlog/Runlog/Cron/web
  All other job types must also be manually converted into v2 format.

#### Technical details

Why are we doing this?

To give some background, the legacy job pipeline has been around since before Chainlink went to mainnet and is getting quite long in the tooth. The code is brittle and difficult to understand and maintain. For a while now we have been developing a v2 job pipeline in parallel which uses the TOML format. The new job pipeline is simpler, more performant and more powerful. Every job that can be represented in the legacy pipeline should be able to be represented in the v2 pipeline - if it can't be, that's a bug, so please let us know ASAP.

The v2 pipeline has now been extensively tested in production and proved itself reliable. So, we made the decision to drop V1 support entirely in favour of focusing developer effort on new features like native multichain support, EIP1559-compatible fees, further gas saving measures and support for more blockchains. By dropping support for the old pipeline, we can deliver these features faster and better support our community.

#### KeyStore changes

- Key export files are changing format and will not be compatible between versions. Ex, a key exported in 0.10.12, will not be importable by a node running 1.0.0, and vice-versa.
- We no longer support "soft deleting", or archiving keys. From now on, keys can only be hard-deleted.
- Eth keys can no longer be imported directly to the database. If you with to import an eth key, you _must_ start the node first and import through the remote client.

## [0.10.10] - 2021-07-19

### Changed

This update will truncate `pipeline_runs`, `pipeline_task_runs`, `flux_monitor_round_stats_v2` DB tables as a part of the migration.

#### Gas Estimation

Gas estimation has been revamped and full support for Optimism has been added.

The following env vars have been deprecated, and will be removed in a future release:

```
GAS_UPDATER_ENABLED
GAS_UPDATER_BATCH_SIZE
GAS_UPDATER_BLOCK_DELAY
GAS_UPDATER_BLOCK_HISTORY_SIZE
GAS_UPDATER_TRANSACTION_PERCENTILE
```

If you are using any of the env vars above, please switch to using the following instead:

```
GAS_ESTIMATOR_MODE
BLOCK_HISTORY_ESTIMATOR_BATCH_SIZE
BLOCK_HISTORY_ESTIMATOR_BLOCK_DELAY
BLOCK_HISTORY_ESTIMATOR_BLOCK_HISTORY_SIZE
BLOCK_HISTORY_ESTIMATOR_TRANSACTION_PERCENTILE
```

Valid values for `GAS_ESTIMATOR_MODE` are as follows:

`GAS_ESTIMATOR_MODE=BlockHistory` (equivalent to `GAS_UPDATER_ENABLED=true`)
`GAS_ESTIMATOR_MODE=FixedPrice` (equivalent to `GAS_UPDATER_ENABLED=false`)
`GAS_ESTIMATOR_MODE=Optimism` (new)

New gas estimator modes may be added in the future.

In addition, a minor annoyance has been fixed whereby previously if you enabled the gas updater, it would overwrite the locally stored value for gas price and continue to use this even if it was disabled after a reboot. This will no longer happen: BlockHistory mode will not clobber the locally stored value for fixed gas price, which can still be adjusted via remote API call or using `chainlink config setgasprice XXX`. In order to use this manually fixed gas price, you must enable FixedPrice estimator mode.

### Added

Added support for latest version of libocr with the V2 networking stack. New env vars to configure this are:

```
P2P_NETWORKING_STACK
P2PV2_ANNOUNCE_ADDRESSES
P2PV2_BOOTSTRAPPERS
P2PV2_DELTA_DIAL
P2PV2_DELTA_RECONCILE
P2PV2_LISTEN_ADDRESSES
```

All of these are currently optional, by default OCR will continue to use the existing V1 stack. The new env vars will be used internally for OCR testing.

### Fixed

- Fix inability to create jobs with a cron schedule.

## [0.10.9] - 2021-07-05

### Changed

#### Transaction Strategies

FMv2, Keeper and OCR jobs now use a new strategy for sending transactions. By default, if multiple transactions are queued up, only the latest one will be sent. This should greatly reduce the number of stale rounds and reverted transactions, and help node operators to save significant gas especially during times of high congestion or when catching up on a deep backlog.

Defaults should work well, but it can be controlled if necessary using the following new env vars:

`FM_DEFAULT_TRANSACTION_QUEUE_DEPTH`
`KEEPER_DEFAULT_TRANSACTION_QUEUE_DEPTH`
`OCR_DEFAULT_TRANSACTION_QUEUE_DEPTH`

Setting to 0 will disable (the old behaviour). Setting to 1 (the default) will keep only the latest transaction queued up at any given time. Setting to 2, 3 etc. will allow this many transactions to be queued before starting to drop older items.

Note that it has no effect on FMv1 jobs. Node operators will need to upgrade to FMv2 to take advantage of this feature.

## [0.10.8] - 2021-06-21

### Fixed

- The HTTP adapter would remove a trailing slash on a subdirectory when specifying an extended path, so for instance `http://example.com/subdir/` with a param of `?query=` extended path would produce the URL `http://example.com/subdir?query=`, but should now produce: `http://example.com/subdir/?query=`.

- Matic autoconfig is now enabled for mainnet. Matic nops should remove any custom tweaks they have been running with. In addition, we have better default configs for Optimism, Arbitrum and RSK.

- It is no longer required to set `DEFAULT_HTTP_ALLOW_UNRESTRICTED_NETWORK_ACCESS=true` to enable local fetches on bridge or http tasks. If the URL for the http task is specified as a variable, then set the AllowUnrestrictedNetworkAccess option for this task. Please remove this if you had it set and no longer need it, since it introduces a slight security risk.

- Chainlink can now run with ETH_DISABLED=true without spewing errors everywhere

- Removed prometheus metrics that were no longer valid after recent changes to head tracking:
  `head_tracker_heads_in_queue`, `head_tracker_callback_execution_duration`,
  `head_tracker_callback_execution_duration_hist`, `head_tracker_num_heads_dropped`

### Added

- MINIMUM_CONTRACT_PAYMENT_LINK_JUELS replaces MINIMUM_CONTRACT_PAYMENT, which will be deprecated in a future release.

- INSECURE_SKIP_VERIFY configuration variable disables verification of the Chainlink SSL certificates when using the CLI.

- JSON parse tasks (v2) now permit an empty `path` parameter.

- Eth->eth transfer gas limit is no longer hardcoded at 21000 and can now be adjusted using `ETH_GAS_LIMIT_TRANSFER`

- HTTP and Bridge tasks (v2 pipeline) now log the request parameters (including the body) upon making the request when `LOG_LEVEL=debug`.

- Webhook v2 jobs now support two new parameters, `externalInitiatorName` and `externalInitiatorSpec`. The v2 version of the following v1 spec:

  ```
  {
    "initiators": [
      {
        "type": "external",
        "params": {
          "name": "substrate",
          "body": {
            "endpoint": "substrate",
            "feed_id": 0,
            "account_id": "0x7c522c8273973e7bcf4a5dbfcc745dba4a3ab08c1e410167d7b1bdf9cb924f6c",
            "fluxmonitor": {
              "requestData": {
                "data": { "from": "DOT", "to": "USD" }
              },
              "feeds": [{ "url": "http://adapter1:8080" }],
              "threshold": 0.5,
              "absoluteThreshold": 0,
              "precision": 8,
              "pollTimer": { "period": "30s" },
              "idleTimer": { "duration": "1m" }
            }
          }
        }
      }
    ],
    "tasks": [
      {
        "type": "substrate-adapter1",
        "params": { "multiply": 1e8 }
      }
    ]
  }
  ```

  is:

  ```
  type            = "webhook"
  schemaVersion   = 1
  jobID           = "0EEC7E1D-D0D2-475C-A1A8-72DFB6633F46"
  externalInitiatorName = "substrate"
  externalInitiatorSpec = """
      {
        "endpoint": "substrate",
        "feed_id": 0,
        "account_id": "0x7c522c8273973e7bcf4a5dbfcc745dba4a3ab08c1e410167d7b1bdf9cb924f6c",
        "fluxmonitor": {
          "requestData": {
            "data": { "from": "DOT", "to": "USD" }
          },
          "feeds": [{ "url": "http://adapter1:8080" }],
          "threshold": 0.5,
          "absoluteThreshold": 0,
          "precision": 8,
          "pollTimer": { "period": "30s" },
          "idleTimer": { "duration": "1m" }
        }
      }
  """
  observationSource   = """
      submit [type=bridge name="substrate-adapter1" requestData=<{ "multiply": 1e8 }>]
  """
  ```

- Task definitions in v2 jobs (those with TOML specs) now support quoting strings with angle brackets (which DOT already permitted). This is particularly useful when defining JSON blobs to post to external adapters. For example:

  ```
  my_bridge [type=bridge name="my_bridge" requestData="{\\"hi\\": \\"hello\\"}"]
  ```

  ... can now be written as:

  ```
  my_bridge [type=bridge name="my_bridge" requestData=<{"hi": "hello"}>]
  ```

  Multiline strings are supported with this syntax as well:

  ```
  my_bridge [type=bridge
             name="my_bridge"
             requestData=<{
                 "hi": "hello",
                 "foo": "bar"
             }>]
  ```

- v2 jobs (those with TOML specs) now support variable interpolation in pipeline definitions. For example:

  ```
  fetch1    [type=bridge name="fetch"]
  parse1    [type=jsonparse path="foo,bar"]
  fetch2    [type=bridge name="fetch"]
  parse2    [type=jsonparse path="foo,bar"]
  medianize [type=median]
  submit    [type=bridge name="submit"
             requestData=<{
                            "result": $(medianize),
                            "fetchedData": [ $(parse1), $(parse2) ]
                          }>]

  fetch1 -> parse1 -> medianize
  fetch2 -> parse2 -> medianize
  medianize -> submit
  ```

  This syntax is supported by the following tasks/parameters:

  - `bridge`
    - `requestData`
  - `http`
    - `requestData`
  - `jsonparse`
    - `data` (falls back to the first input if unspecified)
  - `median`
    - `values` (falls back to the array of inputs if unspecified)
  - `multiply`
    - `input` (falls back to the first input if unspecified)
    - `times`

- Add `ETH_MAX_IN_FLIGHT_TRANSACTIONS` configuration option. This defaults to 16 and controls how many unconfirmed transactions may be in-flight at any given moment. This is set conservatively by default, node operators running many jobs on high throughput chains will probably need to increase this above the default to avoid lagging behind. However, before increasing this value, you MUST first ensure your ethereum node is configured not to ever evict local transactions that exceed this number otherwise your node may get permanently stuck. Set to 0 to disable the limit entirely (the old behaviour). Disabling this setting is not recommended.

Relevant settings for geth (and forks e.g. BSC)

```toml
[Eth.TxPool]
Locals = ["0xYourNodeAddress1", "0xYourNodeAddress2"]  # Add your node addresses here
NoLocals = false # Disabled by default but might as well make sure
Journal = "transactions.rlp" # Make sure you set a journal file
Rejournal = 3600000000000 # Default 1h, it might make sense to reduce this to e.g. 5m
PriceBump = 10 # Must be set less than or equal to chainlink's ETH_GAS_BUMP_PERCENT
AccountSlots = 16 # Highly recommended to increase this, must be greater than or equal to chainlink's ETH_MAX_IN_FLIGHT_TRANSACTIONS setting
GlobalSlots = 4096 # Increase this as necessary
AccountQueue = 64 # Increase this as necessary
GlobalQueue = 1024 # Increase this as necessary
Lifetime = 10800000000000 # Default 3h, this is probably ok, you might even consider reducing it

```

Relevant settings for parity/openethereum (and forks e.g. xDai)

NOTE: There is a bug in parity (and xDai) where occasionally local transactions are inexplicably culled. See: https://github.com/openethereum/parity-ethereum/issues/10228

Adjusting the settings below might help.

```toml
tx_queue_locals = ["0xYourNodeAddress1", "0xYourNodeAddress2"] # Add your node addresses here
tx_queue_size = 8192 # Increase this as necessary
tx_queue_per_sender = 16 # Highly recommended to increase this, must be greater than or equal to chainlink's ETH_MAX_IN_FLIGHT_TRANSACTIONS setting
tx_queue_mem_limit = 4 # In MB. Highly recommended to increase this or set to 0
tx_queue_no_early_reject = true # Recommended to set this
tx_queue_no_unfamiliar_locals = false # This is disabled by default but might as well make sure
```

- Keeper jobs now support prometheus metrics, they are considered a pipeline with a single `keeper` task type. Example:

```
pipeline_run_errors{job_id="1",job_name="example keeper spec"} 1
pipeline_run_total_time_to_completion{job_id="1",job_name="example keeper spec"} 8.470456e+06
pipeline_task_execution_time{job_id="1",job_name="example keeper spec",task_type="keeper"} 8.470456e+06
pipeline_tasks_total_finished{job_id="1",job_name="example keeper spec",status="completed",task_type="keeper"} 1
```

### Changed

- The v2 (TOML) `bridge` task's `includeInputAtKey` parameter is being deprecated in favor of variable interpolation. Please migrate your jobs to the new syntax as soon as possible.

- Chainlink no longer writes/reads eth key files to disk

- Add sensible default configuration settings for Fantom

- Rename `ETH_MAX_UNCONFIRMED_TRANSACTIONS` to `ETH_MAX_QUEUED_TRANSACTIONS`. It still performs the same function but the name was misleading and would have caused confusion with the new `ETH_MAX_IN_FLIGHT_TRANSACTIONS`.

- The VRF keys are now managed remotely through the node only. Example commands:

```
// Starting a node with a vrf key
chainlink node start -p path/to/passwordfile -vp path/to/vrfpasswordfile

// Remotely managing the vrf keys
chainlink keys vrf create // Creates a key with path/to/vrfpasswordfile
chainlink keys vrf list // Lists all keys on the node
chainlink keys vrf delete // Lists all keys on the node

// Archives (soft deletes) vrf key with compressed pub key 0x788..
chainlink keys vrf delete 0x78845e23b6b22c47e4c81426fdf6fc4087c4c6a6443eba90eb92cf4d11c32d3e00

// Hard deletes vrf key with compressed pub key 0x788..
chainlink keys vrf delete 0x78845e23b6b22c47e4c81426fdf6fc4087c4c6a6443eba90eb92cf4d11c32d3e00 --hard

// Exports 0x788.. key to file 0x788_exported_key on disk encrypted with path/to/vrfpasswordfile
// Note you can re-encrypt it with a different password if you like when exporting.
chainlink keys vrf export 0x78845e23b6b22c47e4c81426fdf6fc4087c4c6a6443eba90eb92cf4d11c32d3e00 -p path/to/vrfpasswordfile -o 0x788_exported_key

// Import key material in 0x788_exported_key using path/to/vrfpasswordfile to decrypt.
// Will be re-encrypted with the nodes vrf password file i.e. "-vp"
chainlink keys vrf import -p path/to/vrfpasswordfile 0x788_exported_key
```

## [0.10.7] - 2021-05-24

- If a CLI command is issued after the session has expired, and an api credentials file is found, auto login should now work.

- GasUpdater now works on RSK and xDai

- Offchain reporting jobs that have had a latest round requested can now be deleted from the UI without error

### Added

- Add `ETH_GAS_LIMIT_MULTIPLIER` configuration option, the gas limit is multiplied by this value before transmission. So a value of 1.1 will add 10% to the on chain gas limit when a transaction is submitted.

- Add `ETH_MIN_GAS_PRICE_WEI` configuration option. This defaults to 1Gwei on mainnet. Chainlink will never send a transaction at a price lower than this value.

- Add `chainlink node db migrate` for running database migrations. It's
  recommended to use this and set `MIGRATE_DATABASE=false` if you want to run
  the migrations separately outside of application startup.

### Changed

- Chainlink now automatically cleans up old eth_txes to reduce database size. By default, any eth_txes older than a week are pruned on a regular basis. It is recommended to use the default value, however the default can be overridden by setting the `ETH_TX_REAPER_THRESHOLD` env var e.g. `ETH_TX_REAPER_THRESHOLD=24h`. Reaper can be disabled entirely by setting `ETH_TX_REAPER_THRESHOLD=0`. The reaper will run on startup and again every hour (interval is configurable using `ETH_TX_REAPER_INTERVAL`).

- Heads corresponding to new blocks are now delivered in a sampled way, which is to improve
  node performance on fast chains. The frequency is by default 1 second, and can be changed
  by setting `ETH_HEAD_TRACKER_SAMPLING_INTERVAL` env var e.g. `ETH_HEAD_TRACKER_SAMPLING_INTERVAL=5s`.

- Database backups: default directory is now a subdirectory 'backup' of chainlink root dir, and can be changed
  to any chosen directory by setting a new configuration value: `DATABASE_BACKUP_DIR`

## [0.10.6] - 2021-05-10

### Added

- Add `MockOracle.sol` for testing contracts

- Web job types can now be created from the operator UI as a new job.

- See example web job spec below:

```
type            = "webhook"
schemaVersion   = 1
jobID           = "0EEC7E1D-D0D2-476C-A1A8-72DFB6633F46"
observationSource = """
ds          [type=http method=GET url="http://example.com"];
ds_parse    [type=jsonparse path="data"];
ds -> ds_parse;
"""
```

- New CLI command to convert v1 flux monitor jobs (JSON) to
  v2 flux monitor jobs (TOML). Running it will archive the v1
  job and create a new v2 job. Example:

```
// Get v1 job ID:
chainlink job_specs list
// Migrate it to v2:
chainlink jobs migrate fe279ed9c36f4eef9dc1bdb7bef21264

// To undo the migration:
1. Archive the v2 job in the UI
2. Unarchive the v1 job manually in the db:
update job_specs set deleted_at = null where id = 'fe279ed9-c36f-4eef-9dc1-bdb7bef21264'
update initiators set deleted_at = null where job_spec_id = 'fe279ed9-c36f-4eef-9dc1-bdb7bef21264'
```

- Improved support for Optimism chain. Added a new boolean `OPTIMISM_GAS_FEES` configuration variable which makes a call to estimate gas before all transactions, suitable for use with Optimism's L2 chain. When this option is used `ETH_GAS_LIMIT_DEFAULT` is ignored.

- Chainlink now supports routing certain calls to the eth node over HTTP instead of websocket, when available. This has a number of advantages - HTTP is more robust and simpler than websockets, reducing complexity and allowing us to make large queries without running the risk of hitting websocket send limits. The HTTP url should point to the same node as the ETH_URL and can be specified with an env var like so: `ETH_HTTP_URL=https://my.ethereumnode.example/endpoint`.

Adding an HTTP endpoint is particularly recommended for BSC, which is hitting websocket limitations on certain queries due to its large block size.

- Support for legacy pipeline (V1 job specs) can now be turned off by setting `ENABLE_LEGACY_JOB_PIPELINE=false`. This can yield marginal performance improvements if you don't need to support the legacy JSON job spec format.

## [0.10.5] - 2021-04-26

### Added

- Add `MockOracle.sol` for testing contracts
- Cron jobs can now be created for the v2 job pipeline:

```
type            = "cron"
schemaVersion   = 1
schedule        = "*/10 * * * *"
observationSource   = """
ds          [type=http method=GET url="http://example.com"];
ds_parse    [type=jsonparse path="data"];
ds -> ds_parse;
"""
```

### Changed

- Default for `JOB_PIPELINE_REAPER_THRESHOLD` has been reduced from 1 week to 1 day to save database space. This variable controls how long past job run history for OCR is kept. To keep the old behaviour, you can set `JOB_PIPELINE_REAPER_THRESHOLD=168h`
- Removed support for the env var `JOB_PIPELINE_PARALLELISM`.
- OCR jobs no longer show `TaskRuns` in success cases. This reduces
  DB load and significantly improves the performance of archiving OCR jobs.
- Archiving OCR jobs should be 5-10x faster.

### Fixed

- Added `GAS_UPDATER_BATCH_SIZE` option to workaround `websocket: read limit exceeded` issues on BSC

- Basic support for Optimism chain: node no longer gets stuck with 'nonce too low' error if connection is lost

## [0.10.4] - 2021-04-05

### Added

- VRF Jobs now support an optional `coordinatorAddress` field that, when present, will tell the node to check the fulfillment status of any VRF request before attempting the fulfillment transaction. This will assist in the effort to run multiple nodes with one VRF key.

- Experimental: Add `DATABASE_BACKUP_MODE`, `DATABASE_BACKUP_FREQUENCY` and `DATABASE_BACKUP_URL` configuration variables

  - It's now possible to configure database backups: on node start and separately, to be run at given frequency. `DATABASE_BACKUP_MODE` enables the initial backup on node start (with one of the values: `none`, `lite`, `full` where `lite` excludes
    potentially large tables related to job runs, among others). Additionally, if `DATABASE_BACKUP_FREQUENCY` variable is set to a duration of
    at least '1m', it enables periodic backups.
  - `DATABASE_BACKUP_URL` can be optionally set to point to e.g. a database replica, in order to avoid excessive load on the main one. Example settings:
    1. `DATABASE_BACKUP_MODE="full"` and `DATABASE_BACKUP_FREQUENCY` not set, will run a full back only at the start of the node.
    2. `DATABASE_BACKUP_MODE="lite"` and `DATABASE_BACKUP_FREQUENCY="1h"` will lead to a partial backup on node start and then again a partial backup every one hour.

- Added periodic resending of eth transactions. This means that we no longer rely exclusively on gas bumping to resend unconfirmed transactions that got "lost" for whatever reason. This has two advantages:

  1. Chainlink no longer relies on gas bumping settings to ensure our transactions always end up in the mempool
  2. Chainlink will continue to resend existing transactions even in the event that heads are delayed. This is especially useful on chains like Arbitrum which have very long wait times between heads.

  - Periodic resending can be controlled using the `ETH_TX_RESEND_AFTER_THRESHOLD` env var (default 30s). Unconfirmed transactions will be resent periodically at this interval. It is recommended to leave this at the default setting, but it can be set to any [valid duration](https://golang.org/pkg/time/#ParseDuration) or to 0 to disable periodic resending.

- Logging can now be configured in the Operator UI.

- Tuned defaults for certain Eth-compatible chains

- Chainlink node now uses different sets of default values depending on the given Chain ID. Tuned configs are built-in for the following chains:

  - Ethereum Mainnet and test chains
  - Polygon (Matic)
  - BSC
  - HECO

- If you have manually set ENV vars specific to these chains, you may want to remove those and allow the node to use its configured defaults instead.

- New prometheus metric "tx_manager_num_tx_reverted" which counts the number of reverted transactions on chain.

### Fixed

- Under certain circumstances a poorly configured Explorer could delay Chainlink node startup by up to 45 seconds.

- Chainlink node now automatically sets the correct nonce on startup if you are restoring from a previous backup (manual setnextnonce is no longer necessary).

- Flux monitor jobs should now work correctly with [outlier-detection](https://github.com/smartcontractkit/external-adapters-js/tree/develop/composite/outlier-detection) and [market-closure](https://github.com/smartcontractkit/external-adapters-js/tree/develop/composite/market-closure) external adapters.

- Performance improvements to OCR job adds. Removed the pipeline_task_specs table
  and added a new column `dot_id` to the pipeline_task_runs table which links a pipeline_task_run
  to a dotID in the pipeline_spec.dot_dag_source.

- Fixed bug where node will occasionally submit an invalid OCR transmission which reverts with "address not authorized to sign".

- Fixed bug where a node will sometimes double submit on runlog jobs causing reverted transactions on-chain

## [0.10.3] - 2021-03-22

### Added

- Add `STATS_PUSHER_LOGGING` to toggle stats pusher raw message logging (DEBUG
  level).

- Add `ADMIN_CREDENTIALS_FILE` configuration variable

This variable defaults to `$ROOT/apicredentials` and when defined / the
file exists, any command using the CLI that requires authentication will use it
to automatically log in.

- Add `ETH_MAX_UNCONFIRMED_TRANSACTIONS` configuration variable

Chainlink node now has a maximum number of unconfirmed transactions that
may be in flight at any one time (per key).

If this limit is reached, further attempts to send transactions will fail
and the relevant job will be marked as failed.

Jobs will continue to fail until at least one transaction is confirmed
and the queue size is reduced. This is introduced as a sanity limit to
prevent unbounded sending of transactions e.g. in the case that the eth
node is failing to broadcast to the network.

The default is set to 500 which considered high enough that it should
never be reached under normal operation. This limit can be changed
by setting the `ETH_MAX_UNCONFIRMED_TRANSACTIONS` environment variable.

- Support requestNewRound in libocr

requestNewRound enables dedicated requesters to request a fresh report to
be sent to the contract right away regardless of heartbeat or deviation.

- New prometheus metric:

```
Name: "head_tracker_eth_connection_errors",
Help: "The total number of eth node connection errors",
```

- Gas bumping can now be disabled by setting `ETH_GAS_BUMP_THRESHOLD=0`

- Support for arbitrum

### Fixed

- Improved handling of the case where we exceed the configured TX fee cap in geth.

Node will now fatally error jobs if the total transaction costs exceeds the
configured cap (default 1 Eth). Also, it will no longer continue to bump gas on
transactions that started hitting this limit and instead continue to resubmit
at the highest price that worked.

Node operators should check their geth nodes and remove this cap if configured,
you can do this by running your geth node with `--rpc.gascap=0 --rpc.txfeecap=0` or setting these values in your config toml.

- Make head backfill asynchronous. This should eliminate some harmless but
  annoying errors related to backfilling heads, logged on startup and
  occasionally during normal operation on fast chains like Kovan.

- Improvements to the GasUpdater

Various efficiency and correctness improvements have been made to the
GasUpdater. It places less load on the ethereum node and now features re-org
detection.

Most notably, GasUpdater no longer takes a 24 block delay to "warm up" on
application start and instead loads all relevant block history immediately.
This means that the application gas price will always be updated correctly
after reboot before the first transaction is ever sent, eliminating the previous
scenario where the node could send underpriced or overpriced transactions for a
period after a reboot, until the gas updater caught up.

### Changed

- Bump `ORM_MAX_OPEN_CONNS` default from 10 to 20
- Bump `ORM_MAX_IDLE_CONNS` default from 5 to 10

Each Chainlink node will now use a maximum of 23 database connections (up from previous max of 13). Make sure your postgres database is tuned accordingly, especially if you are running multiple Chainlink nodes on a single database. If you find yourself hitting connection limits, you can consider reducing `ORM_MAX_OPEN_CONNS` but this may result in degraded performance.

- The global env var `JOB_PIPELINE_MAX_TASK_DURATION` is no longer supported
  for OCR jobs.

## [0.10.2] - 2021-02-26

### Fixed

- Add contexts so that database queries timeout when necessary.
- Use manual updates instead of gorm update associations.

## [0.10.1] - 2021-02-25

### Fixed

- Prevent autosaving Task Spec on when Task Runs are saved to lower database load.

## [0.10.0] - 2021-02-22

### Fixed

- Fix a case where archiving jobs could try to delete it from the external initiator even if the job was not an EI job.
- Improved performance of the transaction manager by fetching receipts in
  batches. This should help prevent the node from getting stuck when processing
  large numbers of OCR jobs.
- Fixed a fluxmonitor job bug where submitting a value outside the acceptable range would stall the job
  permanently. Now a job spec error will be thrown if the polled answer is outside the
  acceptable range and no ethtx will be submitted. As additional protection, we also now
  check the receipts of the ethtx's and if they were reverted, we mark the ethtx task as failed.

### Breaking

- Squashed migrations into a single 1_initial migration. If you were running a version
  older than 0.9.10, you need to upgrade to 0.9.10 first before upgrading to the next
  version so that the migrations are run.

### Added

- A new Operator UI feature that visualize JSON and TOML job spec tasks on a 'New Job' page.

## [0.9.10] - 2021-01-30

### Fixed

- Fixed a UI bug with fluxmonitor jobs where initiator params were bunched up.
- Improved performance of OCR jobs to reduce database load. OCR jobs now run with unlimited parallelism and are not affected by `JOB_PIPELINE_PARALLELISM`.

### Added

- A new env var `JOB_PIPELINE_MAX_RUN_DURATION` has been added which controls maximum duration of the total run.

## [0.9.9] - 2021-01-18

### Added

- New CLI commands for key management:
  - `chainlink keys eth import`
  - `chainlink keys eth export`
  - `chainlink keys eth delete`
- All keys other than VRF keys now share the same password. If you have OCR, P2P, and ETH keys encrypted with different passwords, re-insert them into your DB encrypted with the same password prior to upgrading.

### Fixed

- Fixed reading of function selector values in DB.
- Support for bignums encoded in CBOR
- Silence spurious `Job spawner ORM attempted to claim locally-claimed job` warnings
- OCR now drops transmissions instead of queueing them if the node is out of Ether
- Fixed a long-standing issue where standby nodes would hold transactions open forever while waiting for a lock. This was preventing postgres from running necessary cleanup operations, resulting in bad database performance. Any node operators running standby failover chainlink nodes should see major database performance improvements with this release and may be able to reduce the size of their database instances.
- Fixed an issue where expired session tokens in operator UI would cause a large number of requests to be sent to the node, resulting in a temporary rate-limit and 429 errors.
- Fixed issue whereby http client could leave too many open file descriptors

### Changed

- Key-related API endpoints have changed. All key-related commands are now namespaced under `/v2/keys/...`, and are standardized across key types.
- All key deletion commands now perform a soft-delete (i.e. archive) by default. A special CLI flag or query string parameter must be provided to hard-delete a key.
- Node now supports multiple OCR jobs sharing the same peer ID. If you have more than one key in your database, you must now specify `P2P_PEER_ID` to indicate which key to use.
- `DATABASE_TIMEOUT` is now set to 0 by default, so that nodes will wait forever for a lock. If you already have `DATABASE_TIMEOUT=0` set explicitly in your env (most node operators) then you don't need to do anything. If you didn't have it set, and you want to keep the old default behaviour where a node exits shortly if it can't get a lock, you can manually set `DATABASE_TIMEOUT=500ms` in your env.
- OCR bootstrap node no longer sends telemetry to the endpoint specified in the OCR job spec under `MonitoringEndpoint`.

## [0.9.8] - 2020-12-17

### Fixed

- An issue where the node would emit warnings on startup for fluxmonitor contracts

## [0.9.7] - 2020-12-14

### Added

- OCR bootstrap node now sends telemetry to the endpoint specified in the OCR job spec under `MonitoringEndpoint`.
- Adds "Account addresses" table to the `/keys` page.

### Changed

- Old jobs now allow duplicate job names. Also, if the name field is empty we no longer generate a name.
- Removes broken `ACCOUNT_ADDRESS` field from `/config` page.

### Fixed

- Brings `/runs` tab back to the operator UI.
- Signs out a user from operator UI on authentication error.
- OCR jobs no longer require defining v1 bootstrap peers unless `P2P_NETWORKING_STACK=V1`

#### BREAKING CHANGES

- Commands for creating/managing legacy jobs and OCR jobs have changed, to reduce confusion and accommodate additional types of jobs using the new pipeline.
- If `P2P_NETWORKING_STACK=V1V2`, then `P2PV2_BOOTSTRAPPERS` must also be set

#### V1 jobs

`jobs archive` => `job_specs archive`
`jobs create` => `job_specs create`
`jobs list` => `job_specs list`
`jobs show` => `job_specs show`

#### V2 jobs (currently only applies to OCR)

`jobs createocr` => `jobs create`
`jobs deletev2` => `jobs delete`
`jobs run` => `jobs run`

## [0.9.6] - 2020-11-23

- OCR pipeline specs can now be configured on a per-task basis to allow unrestricted network access for http tasks. Example like so:

```
ds1          [type=http method=GET url="http://example.com" allowunrestrictednetworkaccess="true"];
ds1_parse    [type=jsonparse path="USD" lax="true"];
ds1_multiply [type=multiply times=100];
ds1 -> ds1_parse -> ds1_multiply;
```

- New prometheus metrics as follows:

```
Name: "pipeline_run_errors",
Help: "Number of errors for each pipeline spec",

Name: "pipeline_run_total_time_to_completion",
Help: "How long each pipeline run took to finish (from the moment it was created)",

Name: "pipeline_tasks_total_finished",
Help: "The total number of pipline tasks which have finished",

Name: "pipeline_task_execution_time",
Help: "How long each pipeline task took to execute",

Name: "pipeline_task_http_fetch_time",
Help: "Time taken to fully execute the HTTP request",

Name: "pipeline_task_http_response_body_size",
Help: "Size (in bytes) of the HTTP response body",

Name: "pipeline_runs_queued",
Help: "The total number of pipline runs that are awaiting execution",

Name: "pipeline_task_runs_queued",
Help: "The total number of pipline task runs that are awaiting execution",
```

### Changed

Numerous key-related UX improvements:

- All key-related commands have been consolidated under the `chainlink keys` subcommand:
  - `chainlink createextrakey` => `chainlink keys eth create`
  - `chainlink admin info` => `chainlink keys eth list`
  - `chainlink node p2p [create|list|delete]` => `chainlink keys p2p [create|list|delete]`
  - `chainlink node ocr [create|list|delete]` => `chainlink keys ocr [create|list|delete]`
  - `chainlink node vrf [create|list|delete]` => `chainlink keys vrf [create|list|delete]`
- Deleting OCR key bundles and P2P key bundles now archives them (i.e., soft delete) so that they can be recovered if needed. If you want to hard delete a key, pass the new `--hard` flag to the command, e.g. `chainlink keys p2p delete --hard 6`.
- Output from ETH/OCR/P2P/VRF key CLI commands now renders consistently.
- Deleting an OCR/P2P/VRF key now requires confirmation from the user. To skip confirmation (e.g. in shell scripts), pass `--yes` or `-y`.
- The `--ocrpassword` flag has been removed. OCR/P2P keys now share the same password at the ETH key (i.e., the password specified with the `--password` flag).

Misc:

- Two new env variables are added `P2P_ANNOUNCE_IP` and `P2P_ANNOUNCE_PORT` which allow node operators to override locally detected values for the chainlink node's externally reachable IP/port.
- `OCR_LISTEN_IP` and `OCR_LISTEN_PORT` have been renamed to `P2P_LISTEN_IP` and `P2P_LISTEN_PORT` for consistency.
- Support for adding a job with the same name as one that was deleted.

### Fixed

- Fixed an issue where the HTTP adapter would send an empty body on retries.
- Changed the default `JOB_PIPELINE_REAPER_THRESHOLD` value from `7d` to `168h` (hours are the highest time unit allowed by `time.Duration`).

## [0.9.5] - 2020-11-12

### Changed

- Updated from Go 1.15.4 to 1.15.5.

## [0.9.4] - 2020-11-04

### Fixed

- Hotfix to fix an issue with httpget adapter

## [0.9.3] - 2020-11-02

### Added

- Add new subcommand `node hard-reset` which is used to remove all state for unstarted and pending job runs from the database.

### Changed

- Chainlink now requires Postgres >= 11.x. Previously this was a recommendation, this is now a hard requirement. Migrations will fail if run on an older version of Postgres.
- Database improvements that greatly reduced the number of open Postgres connections
- Operator UI /jobs page is now searchable
- Jobs now accept a name field in the jobspecs

## [0.9.2] - 2020-10-15

### Added

- Bulletproof transaction manager enabled by default
- Fluxmonitor support enabled by default

### Fixed

- Improve transaction manager architecture to be more compatible with `ETH_SECONDARY_URL` option (i.e. concurrent transaction submission to multiple different eth nodes). This also comes with some minor performance improvements in the tx manager and more correct handling of some extremely rare edge cases.
- As a side effect, we now no longer handle the case where an external wallet used the chainlink ethereum private key to send a transaction. This use-case was already explicitly unsupported, but we made a best-effort attempt to handle it. We now make no attempt at all to handle it and doing this WILL result in your node not sending the data that it expected to be sent for the nonces that were used by an external wallet.
- Operator UI now shows booleans correctly

### Changed

- ETH_MAX_GAS_PRICE_WEI now 1500Gwei by default

## [0.8.18] - 2020-10-01

### Fixed

- Prometheus gas_updater_set_gas_price metric now only shows last gas price instead of every block since restart

## [0.8.17] - 2020-09-28

### Added

- Add new env variable ETH_SECONDARY_URL. Default is unset. You may optionally set this to a http(s) ethereum RPC client URL. If set, transactions will also be broadcast to this secondary ethereum node. This allows transaction broadcasting to be more robust in the face of primary ethereum node bugs or failures.
- Remove configuration option ORACLE_CONTRACT_ADDRESS, it had no effect
- Add configuration option OPERATOR_CONTRACT_ADDRESS, it filters the contract addresses the node should listen to for Run Logs
- At startup, the chainlink node will create a new funding address. This will initially be used to pay for cancelling stuck transactions.

### Fixed

- Gas bumper no longer hits database constraint error if ETH_MAX_GAS_PRICE_WEI is reached (this was actually mostly harmless, but the errors were annoying)

### Changes

- ETH_MAX_GAS_PRICE_WEI now defaults to 1500 gwei

## [0.8.16] - 2020-09-18

### Added

- The chainlink node now will bump a limited configurable number of transactions at once. This is configured with the ETH_GAS_BUMP_TX_DEPTH variable which is 10 by default. Set to 0 to disable (the old behaviour).

### Fixed

- ETH_DISABLED flag works again

## [0.8.15] - 2020-09-14

### Added

- Chainlink header images to the following `README.md` files: root, core,
  evm-contracts, and evm-test-helpers.
- Database migrations: new log_consumptions records will contain the number of the associated block.
  This migration will allow future version of chainlink to automatically clean up unneeded log_consumption records.
  This migration should execute very fast.
- External Adapters for the Flux Monitor will now receive the Flux Monitor round state info as the meta payload.
- Reduce frequency of balance checking.

### Fixed

Previously when the node was overloaded with heads there was a minor possibility it could get backed up with a very large head queue, and become unstable. Now, we drop heads instead in this case and noisily emit an error. This means the node should more gracefully handle overload conditions, although this is still dangerous and node operators should deal with it immediately to avoid missing jobs.

A new environment variable is introduced to configure this, called `ETH_HEAD_TRACKER_MAX_BUFFER_SIZE`. It is recommended to leave this set to the default of "3".

A new prometheus metric is also introduced to track dropped heads, called `head_tracker_num_heads_dropped`. You may wish to set an alert on a rule such as `increase(chainlink_dropped_heads[5m]) > 0`.

## [0.8.14] - 2020-09-02

## Changed

- Fix for gas bumper
- Fix for broadcast-transactions function

## [0.8.13] - 2020-08-31

## Changed

- Fix for gas bumper
- Fix for broadcast-transactions function

## [0.8.13] - 2020-08-31

### Changed

- Performance improvements when using BulletproofTxManager.

## [0.8.12] - 2020-08-10

### Fixed

- Added a workaround for Infura users who are seeing "error getting balance: header not found".
  This behaviour is due to Infura announcing it has a block, but when we request our balance in this block, the eth node doesn't have the block in memory. The workaround is to add a configurable lag time on balance update requests. The default is set to 1 but this is configurable via a new environment variable `ETH_BALANCE_MONITOR_BLOCK_DELAY`.

## [0.8.11] - 2020-07-27

### Added

- Job specs now support pinning to multiple keys using the new `fromAddresses` field in the ethtx task spec.

### Changed

- Using `fromAddress` in ethtx task specs has been deprecated. Please use `fromAddresses` instead.

### Breaking changes

- Support for RunLogTopic0original and RunLogTopic20190123withFullfillmentParams logs has been dropped. This should not affect any users since these logs predate Chainlink's mainnet launch and have never been used on mainnet.

IMPORTANT: The selection mechanism for keys has changed. When an ethtx task spec is not pinned to a particular key by defining `fromAddress` or `fromAddresses`, the node will now cycle through all available keys in round-robin fashion. This is a change from the previous behaviour where nodes would only pick the earliest created key.

This is done to allow increases in throughput when a node operator has multiple whitelisted addresses for their oracle.

If your node has multiple keys, you will need to take one of the three following actions:

1. Make sure all keys are valid for all job specs
2. Pin job specs to a valid subset of key(s) using `fromAddresses`
3. Delete the key(s) you don't want to use

If your node only has one key, no action is required.

## [0.8.10] - 2020-07-14

### Fixed

- Incorrect sequence on keys table in some edge cases

## [0.8.9] - 2020-07-13

### Added

- Added a check on sensitive file ownership that gives a warning if certain files are not owned by the user running chainlink
- Added mechanism to asynchronously communicate when a job spec has an ethereum interaction error (or any async error) with a UI screen
- Gas Bumper now bumps based on the current gas price instead of the gas price of the original transaction

### Fixed

- Support for multiple node addresses

## [0.8.8] - 2020-06-29

### Added

- `ethtx` tasks now support a new parameter, `minRequiredOutgoingConfirmations` which allows you to tune how many confirmations are required before moving on from an `ethtx` task on a per-task basis (only works with BulletproofTxManager). If it is not supplied, the default of `MIN_OUTGOING_CONFIRMATIONS` is used (same as the old behaviour).

### Changed

- HeadTracker now automatically backfills missing heads up to `ETH_FINALITY_DEPTH`
- The strategy for gas bumping has been changed to produce a potentially higher gas cost in exchange for the transaction getting through faster.

### Breaking changes

- `admin withdraw` command has been removed. This was only ever useful to withdraw LINK if the Oracle contract was owned by the Chainlink node address. It is no longer recommended having the Oracle owner be the chainlink node address.
- Fixed `txs create` to send the amount in Eth not in Wei (as per the documentation)

## [0.8.7] - 2020-06-15

### Added

This release contains a number of features aimed at improving the node's reliability when putting transactions on-chain.

- An experimental new transaction manager is introduced that delivers reliability improvements compared to the old one, especially when faced with difficult network conditions or spiking gas prices. It also reduces load on the database and makes fewer calls to the eth node compared to the old tx manager.
- Along with the new transaction manager is a local client command for manually controlling the node nonce - `setnextnonce`. This should never be necessary under normal operation and is included only for use in emergencies.
- New prometheus metrics for the head tracker:
  - `head_tracker_heads_in_queue` - The number of heads currently waiting to be executed. You can think of this as the 'load' on the head tracker. Should rarely or never be more than 0.
  - `head_tracker_callback_execution_duration` - How long it took to execute all callbacks. If the average of this exceeds the time between blocks, your node could lag behind and delay transactions.
- Nodes transmit their build info to Explorer for better debugging/tracking.

### Env var changes

- `ENABLE_BULLETPROOF_TX_MANAGER` - set this to true to enable the experimental new transaction manager
- `ETH_GAS_BUMP_PERCENT` default value has been increased from 10% to 20%
- `ETH_GAS_BUMP_THRESHOLD` default value has been decreased from 12 to 3
- `ETH_FINALITY_DEPTH` specifies how deep protection should be against re-orgs. The default is 50. It only applies if BulletproofTxManager is enabled. It is not recommended changing this setting.
- `EthHeadTrackerHistoryDepth` specifies how many heads the head tracker should keep in the database. The default is 100. It is not recommended changing this setting.
- Update README.md with links to mockery, jq, and gencodec as they are required to run `go generate ./...`

## [0.8.6] - 2020-06-08

### Added

- The node now logs the eth client RPC calls
- More reliable Ethereum block header tracking
- Limit the amount of an HTTP response body that the node will read
- Make Aggregator contract interface viewable
- More resilient handling of chain reorganizations

## [0.8.5] - 2020-06-01

### Added

- The chainlink node can now be configured to backfill logs from `n` blocks after a
  connection to the ethereum client is reset. This value is specified with an environment
  variable `BLOCK_BACKFILL_DEPTH`.
- The chainlink node now sets file permissions on sensitive files on startup (tls, .api, .env, .password and secret)
- AggregatorInterface now has description and version fields.

### Changed

- Solidity: Renamed the previous `AggregatorInterface.sol` to
  `HistoricAggregatorInterface.sol`. Users are encouraged to use the new methods
  introduced on the `AggregatorInterface`(`getRoundData` and `latestRoundData`),
  as they return metadata to indicate freshness of the data in a single
  cross-contract call.
- Solidity: Marked `HistoricAggregatorInterface` methods (`latestAnswer`,
  `latestRound`, `latestTimestamp`, `getAnswer`, `getTimestamp`) as deprecated
  on `FluxAggregator`, `WhitelistedAggregator`, `AggregatorProxy`,
  `WhitelistedAggregatorProxy`.
- Updated the solidity compiler version for v0.6 from 0.6.2 to 0.6.6.
- AccessControlledAggregatorProxy checks an external contract for users to be able to
  read functions.

### Fixed

- Fluxmonitor jobs now respect the `minPayment` field on job specs and won't poll if the contract
  does not have sufficient funding. This allows certain jobs to require a larger payment
  than `MINIMUM_CONTRACT_PAYMENT`.

## [0.8.4] - 2020-05-18

### Added

- Fluxmonitor initiators may now optionally include an `absoluteThreshold`
  parameter. To trigger a new on-chain report, the absolute difference in the feed
  value must change by at least the `absoluteThreshold` value. If it is
  unspecified or zero, fluxmonitor behavior is unchanged.
- Database Migrations: Add created_at and updated_at to all tables allowing for
  better historical insights. This migration may take a minute or two on large
  databases.

### Fixed

- Fix incorrect permissions on some files written by the node
  Prevent a case where duplicate ethereum keys could be added
  Improve robustness and reliability of ethtx transaction logic

## [0.8.3] - 2020-05-04

### Added

- Added Changelog.
- Database Migrations: There a number of database migrations included in this
  release as part of our ongoing effort to make the node even more reliable and
  stable, and build a firm foundation for future development.

### Changed

- New cron strings MUST now include time zone. If you want your jobs to run in
  UTC for example: `CRON_TZ=UTC * * * * *`. Previously, jobs specified without a
  time zone would run in the server's native time zone, which in most cases is UTC
  but this was never guaranteed.

### Fixed

- Fix crash in experimental gas updater when run on Kovan network

## [0.8.2] - 2020-04-20

## [0.8.1] - 2020-04-08

## [0.8.0] - 2020-04-06<|MERGE_RESOLUTION|>--- conflicted
+++ resolved
@@ -9,26 +9,21 @@
 
 ## [dev]
 
-<<<<<<< HEAD
-...
+### Fixed
+
+- Unauthenticated users executing CLI commands previously generated a confusing error log, which is now removed:
+  `[ERROR] Error in transaction, rolling back: session missing or expired, please login again pg/transaction.go:118 `
+- Fixed a bug that was preventing job runs to be displayed when the job `chainID` was disabled.
+- `chainlink txs evm create` returns a transaction hash for the attempted transaction in the CLI. Previously only the sender, receipient and `unstarted` state were returned.
 
 <!-- unreleasedstop -->
 
 ## 2.5.0 - 2023-09-13
-=======
-### Fixed
- - Unauthenticated users executing CLI commands previously generated a confusing error log, which is now removed:
-```[ERROR] Error in transaction, rolling back: session missing or expired, please login again pg/transaction.go:118 ```
- - Fixed a bug that was preventing job runs to be displayed when the job `chainID` was disabled.
-- `chainlink txs evm create` returns a transaction hash for the attempted transaction in the CLI. Previously only the sender, receipient and `unstarted` state were returned.
-
-...
-## 2.5.0 - UNRELEASED
->>>>>>> c3305b15
 
 ### Upcoming Required Configuration Change
 
 - Starting in 2.6.0, chainlink nodes will no longer allow insecure configuration for production builds. Any TOML configuration that sets the following line will fail validation checks in `node start` or `node validate`:
+
 ```
 AllowSimplePasswords=true
 ```
