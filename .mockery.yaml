--- conflicted
+++ resolved
@@ -349,14 +349,14 @@
       filename: evm2_evm_on_ramp_interface.go
       outpkg: mock_contracts
     interfaces:
-      EVM2EVMOnRampInterface: 
+      EVM2EVMOnRampInterface:
   github.com/smartcontractkit/chainlink/v2/core/gethwrappers/ccip/generated/evm_2_evm_offramp:
       config:
         dir: core/gethwrappers/ccip/mocks/
         filename: evm2_evm_off_ramp_interface.go
         outpkg: mock_contracts
       interfaces:
-        EVM2EVMOffRampInterface: 
+        EVM2EVMOffRampInterface:
   github.com/smartcontractkit/chainlink/v2/core/gethwrappers/ccip/generated/evm_2_evm_offramp_1_2_0:
     config:
       dir: core/gethwrappers/ccip/mocks/v1_2_0/
@@ -378,7 +378,6 @@
       outpkg: mock_contracts
     interfaces:
       CommitStoreInterface:
-<<<<<<< HEAD
   github.com/smartcontractkit/chainlink/v2/core/gethwrappers/ccip/generated/fee_quoter:
     config:
       dir: core/gethwrappers/ccip/mocks/
@@ -386,43 +385,41 @@
       outpkg: mock_contracts
     interfaces:
       FeeQuoterInterface:
-=======
   github.com/smartcontractkit/chainlink/v2/core/gethwrappers/ccip/generated/price_registry:
     config:
       dir: core/gethwrappers/ccip/mocks/
       filename: price_registry_interface.go
       outpkg: mock_contracts
     interfaces:
-      PriceRegistryInterface: 
->>>>>>> 72a7d232
+      PriceRegistryInterface:
   github.com/smartcontractkit/chainlink/v2/core/gethwrappers/generated/link_token_interface:
     config:
       dir: core/gethwrappers/ccip/mocks/
       filename: link_token_interface.go
       outpkg: mock_contracts
     interfaces:
-      LinkTokenInterface: 
+      LinkTokenInterface:
   github.com/smartcontractkit/chainlink/v2/core/gethwrappers/liquiditymanager/generated/arbitrum_l1_bridge_adapter:
     config:
       dir: core/gethwrappers/liquiditymanager/mocks/mock_arbitrum_l1_bridge_adapter/
       filename: arbitrum_l1_bridge_adapter_interface.go
       outpkg: mock_arbitrum_l1_bridge_adapter
     interfaces:
-      ArbitrumL1BridgeAdapterInterface: 
+      ArbitrumL1BridgeAdapterInterface:
   github.com/smartcontractkit/chainlink/v2/core/gethwrappers/liquiditymanager/generated/arbitrum_l2_bridge_adapter:
     config:
       dir: core/gethwrappers/liquiditymanager/mocks/mock_arbitrum_l2_bridge_adapter/
       filename: arbitrum_l2_bridge_adapter_interface.go
       outpkg: mock_arbitrum_l2_bridge_adapter
     interfaces:
-      ArbitrumL2BridgeAdapterInterface: 
+      ArbitrumL2BridgeAdapterInterface:
   github.com/smartcontractkit/chainlink/v2/core/gethwrappers/liquiditymanager/generated/arbitrum_gateway_router:
     config:
       dir: core/gethwrappers/liquiditymanager/mocks/mock_arbitrum_gateway_router/
       filename: arbitrum_gateway_router_interface.go
       outpkg: mock_arbitrum_gateway_router
     interfaces:
-      ArbitrumGatewayRouterInterface: 
+      ArbitrumGatewayRouterInterface:
   github.com/smartcontractkit/chainlink/v2/core/gethwrappers/liquiditymanager/generated/arbitrum_inbox:
     config:
       dir: core/gethwrappers/liquiditymanager/mocks/mock_arbitrum_inbox/
@@ -436,7 +433,7 @@
       filename: l2_arbitrum_gateway_interface.go
       outpkg: mock_l2_arbitrum_gateway
     interfaces:
-      L2ArbitrumGatewayInterface: 
+      L2ArbitrumGatewayInterface:
   github.com/smartcontractkit/chainlink/v2/core/gethwrappers/liquiditymanager/generated/arbsys:
     config:
       dir: core/gethwrappers/liquiditymanager/mocks/mock_arbsys/
@@ -450,7 +447,7 @@
       filename: node_interface_interface.go
       outpkg: mock_node_interface
     interfaces:
-      NodeInterfaceInterface: 
+      NodeInterfaceInterface:
   github.com/smartcontractkit/chainlink/v2/core/gethwrappers/liquiditymanager/generated/l2_arbitrum_messenger:
     config:
       dir: core/gethwrappers/liquiditymanager/mocks/mock_l2_arbitrum_messenger/
@@ -464,7 +461,7 @@
       filename: arb_rollup_core_interface.go
       outpkg: mock_arbitrum_rollup_core
     interfaces:
-      ArbRollupCoreInterface: 
+      ArbRollupCoreInterface:
   github.com/smartcontractkit/chainlink/v2/core/gethwrappers/liquiditymanager/generated/optimism_portal:
     config:
       dir: core/gethwrappers/liquiditymanager/mocks/mock_optimism_portal/
@@ -478,29 +475,21 @@
       filename: optimism_l2_output_oracle_interface.go
       outpkg: mock_optimism_l2_output_oracle
     interfaces:
-      OptimismL2OutputOracleInterface: 
+      OptimismL2OutputOracleInterface:
   github.com/smartcontractkit/chainlink/v2/core/gethwrappers/liquiditymanager/generated/optimism_portal_2:
     config:
       dir: core/gethwrappers/liquiditymanager/mocks/mock_optimism_portal_2/
       filename: optimism_portal2_interface.go
       outpkg: mock_optimism_portal_2
     interfaces:
-<<<<<<< HEAD
       OptimismPortal2Interface:
-=======
-      OptimismPortal2Interface: 
->>>>>>> 72a7d232
   github.com/smartcontractkit/chainlink/v2/core/gethwrappers/liquiditymanager/generated/optimism_dispute_game_factory:
     config:
       dir: core/gethwrappers/liquiditymanager/mocks/mock_optimism_dispute_game_factory/
       filename: optimism_dispute_game_factory_interface.go
       outpkg: mock_optimism_dispute_game_factory
     interfaces:
-<<<<<<< HEAD
-      OptimismDisputeGameFactoryInterface: 
-=======
       OptimismDisputeGameFactoryInterface:
->>>>>>> 72a7d232
   github.com/smartcontractkit/chainlink/v2/core/services/ocr2/plugins/ccip/internal/cache:
     config:
       filename: chain_health_mock.go
@@ -520,26 +509,20 @@
       PriceRegistryReader:
         config:
           filename: price_registry_reader_mock.go
-<<<<<<< HEAD
       FeeEstimatorConfigReader:
         config:
           filename: fee_estimator_config_mock.go
-=======
->>>>>>> 72a7d232
       TokenPoolReader:
         config:
           filename: token_pool_reader_mock.go
       USDCReader:
         config:
           filename: usdc_reader_mock.go
-<<<<<<< HEAD
   github.com/smartcontractkit/chainlink/v2/core/services/ocr2/plugins/ccip/estimatorconfig:
     interfaces:
       GasPriceInterceptor:
         config:
           filename: gas_price_interceptor_mock.go
-=======
->>>>>>> 72a7d232
   github.com/smartcontractkit/chainlink/v2/core/services/ocr2/plugins/ccip/internal/ccipdata/batchreader:
     config:
       filename: token_pool_batched_reader_mock.go
@@ -611,7 +594,6 @@
       Reader:
         config:
           mockname: "Mock{{ .InterfaceName }}"
-<<<<<<< HEAD
   github.com/smartcontractkit/chainlink/v2/core/services/ocr2/plugins/liquiditymanager/bridge:
     interfaces:
       Bridge:
@@ -646,8 +628,6 @@
       filename: rebalancer_mock.go
     interfaces:
       RebalancingAlgo:
-=======
   github.com/smartcontractkit/chainlink/v2/core/services/registrysyncer:
     interfaces:
-      ORM:
->>>>>>> 72a7d232
+      ORM: