dir: "{{ .InterfaceDir }}/mocks"
mockname: "{{ .InterfaceName }}"
outpkg: mocks
filename: "{{ .InterfaceName | snakecase }}.go"
packages:
  github.com/smartcontractkit/chainlink/v2/common/client:
    config:
      dir: "{{ .InterfaceDir }}"
      filename: "mock_{{ .InterfaceName | snakecase }}_test.go"
      inpackage: true
      mockname: "mock{{ .InterfaceName | camelcase }}"
    interfaces:
      Node:
      NodeSelector:
      sendOnlyClient:
      SendOnlyNode:
      RPC:
      Head:
      NodeClient:
      PoolChainInfoProvider:
  github.com/smartcontractkit/chainlink/v2/common/headtracker:
    interfaces:
      HeadTrackable:
      HeadTracker:
      HeadBroadcaster:
  github.com/smartcontractkit/chainlink/v2/common/txmgr:
    interfaces:
      TxManager:
  github.com/smartcontractkit/chainlink/v2/common/txmgr/types:
    interfaces:
      ReaperChainConfig:
        config:
          mockname: ReaperConfig
      ForwarderManager:
      KeyStore:
      TxStrategy:
      TxAttemptBuilder:
      TxStore:
  github.com/smartcontractkit/chainlink/v2/common/types:
    interfaces:
      Head:
      Subscription:
  github.com/smartcontractkit/chainlink/v2/core/bridges:
    interfaces:
      ORM:
  github.com/smartcontractkit/chainlink/v2/core/capabilities/ccip/types:
    interfaces:
      CCIPOracle:
      OracleCreator:
  github.com/smartcontractkit/chainlink/v2/core/capabilities/remote/types:
    interfaces:
      Dispatcher:
      Receiver:
  github.com/smartcontractkit/chainlink/v2/core/chains/evm/client:
    interfaces:
      Client:
      RPCClient:
  github.com/smartcontractkit/chainlink/v2/core/chains/evm/config:
    interfaces:
      GasEstimator:
      ChainScopedConfig:
  github.com/smartcontractkit/chainlink/v2/core/chains/evm/forwarders:
    interfaces:
      ORM:
  github.com/smartcontractkit/chainlink/v2/core/chains/evm/gas:
    interfaces:
      Config:
      EvmFeeEstimator:
      feeEstimatorClient:
        config:
          mockname: FeeEstimatorClient
      EvmEstimator:
  github.com/smartcontractkit/chainlink/v2/core/chains/evm/gas/rollups:
    interfaces:
      L1Oracle:
      l1OracleClient:
        config:
          mockname: L1OracleClient
  github.com/smartcontractkit/chainlink/v2/core/chains/evm/keystore:
    interfaces:
      Eth:
  github.com/smartcontractkit/chainlink/v2/core/chains/evm/log:
    interfaces:
      Broadcaster:
      Broadcast:
      AbigenContract:
  github.com/smartcontractkit/chainlink/v2/core/chains/evm/logpoller:
    interfaces:
      LogPoller:
  github.com/smartcontractkit/chainlink/v2/core/chains/evm/monitor:
    interfaces:
      BalanceMonitor:
        config:
          dir: "{{ .InterfaceDir }}/../mocks"
  github.com/smartcontractkit/chainlink/v2/core/chains/evm/txmgr:
    interfaces:
      ChainConfig:
        config:
          mockname: Config
          filename: config.go
      EvmTxStore:
  github.com/smartcontractkit/chainlink/v2/core/chains/legacyevm:
    interfaces:
      Chain:
      LegacyChainContainer:
  github.com/smartcontractkit/chainlink/v2/core/cmd:
    interfaces:
      Prompter:
  github.com/smartcontractkit/chainlink/v2/core/config:
    interfaces:
      TelemetryIngress:
      TelemetryIngressEndpoint:
  github.com/smartcontractkit/chainlink/v2/core/gethwrappers/generated/flux_aggregator_wrapper:
    config:
      dir: core/internal/mocks
      filename: flux_aggregator.go
    interfaces:
      FluxAggregatorInterface:
        config:
          mockname: FluxAggregator
  github.com/smartcontractkit/chainlink/v2/core/gethwrappers/generated/flags_wrapper:
    config:
      dir: core/internal/mocks
      filename: flags.go
    interfaces:
      FlagsInterface:
        config:
          mockname: Flags
  github.com/smartcontractkit/chainlink/v2/core/gethwrappers/generated/aggregator_v3_interface:
    config:
      dir: core/services/vrf/mocks
      filename: aggregator_v3_interface.go
    interfaces:
      AggregatorV3InterfaceInterface:
  github.com/smartcontractkit/chainlink/v2/core/gethwrappers/generated/vrf_coordinator_v2:
    config:
      dir: core/services/vrf/mocks
      filename: vrf_coordinator_v2.go
    interfaces:
      VRFCoordinatorV2Interface:
  github.com/smartcontractkit/chainlink/v2/core/logger:
    config:
      dir: "{{ .InterfaceDir }}"
      mockname: "Mock{{ .InterfaceName }}"
      inpackage: true
      filename: logger_mocks.go
    interfaces:
      Logger:
  github.com/smartcontractkit/chainlink/v2/core/services:
    interfaces:
      Checker:
  github.com/smartcontractkit/chainlink/v2/core/services/blockhashstore:
    interfaces:
      BHS:
      Timer:
  github.com/smartcontractkit/chainlink/v2/core/services/ccip:
    interfaces:
      ORM:
  github.com/smartcontractkit/chainlink/v2/core/services/chainlink:
    interfaces:
      Application:
        config:
          dir: core/internal/mocks
      GeneralConfig:
  github.com/smartcontractkit/chainlink/v2/core/services/feeds:
    interfaces:
      ConnectionsManager:
      ORM:
      Service:
  github.com/smartcontractkit/chainlink/v2/core/services/feeds/proto:
    config:
      dir: "{{ .InterfaceDir }}/../mocks"
    interfaces:
      FeedsManagerClient:
  github.com/smartcontractkit/chainlink/v2/core/services/fluxmonitorv2:
    interfaces:
      ContractSubmitter:
      Flags:
      KeyStoreInterface:
      ORM:
  github.com/smartcontractkit/chainlink/v2/core/services/functions:
    interfaces:
      ExternalAdapterClient:
      BridgeAccessor:
      FunctionsListener:
      OffchainTransmitter:
      ORM:
  github.com/smartcontractkit/chainlink/v2/core/services/gateway/connector:
    interfaces:
      GatewayConnector:
      GatewayConnectorHandler:
      Signer:
  github.com/smartcontractkit/chainlink/v2/core/services/gateway/handlers:
    interfaces:
      Handler:
      DON:
  github.com/smartcontractkit/chainlink/v2/core/services/gateway/handlers/functions/allowlist:
    interfaces:
      OnchainAllowlist:
      ORM:
  github.com/smartcontractkit/chainlink/v2/core/services/gateway/handlers/functions/subscriptions:
    interfaces:
      OnchainSubscriptions:
      ORM:
  github.com/smartcontractkit/chainlink/v2/core/services/gateway/network:
    interfaces:
      ConnectionInitiator:
      ConnectionAcceptor:
      HttpServer:
      HTTPRequestHandler:
      WebSocketServer:
  github.com/smartcontractkit/chainlink/v2/core/services/job:
    interfaces:
      ServiceCtx:
      KVStore:
      ORM:
      Spawner:
  github.com/smartcontractkit/chainlink/v2/core/services/keystore:
    interfaces:
      Aptos:
      Cosmos:
      CSA:
      Eth:
      Master:
      OCR:
      OCR2:
      P2P:
        config:
          filename: p2p.go
      Solana:
      StarkNet:
        config:
          filename: starknet.go
      VRF:
  github.com/smartcontractkit/chainlink/v2/core/services/ocr:
    interfaces:
      OCRContractTrackerDB:
  github.com/smartcontractkit/chainlink/v2/core/services/ocr2/plugins/ocr2keeper/evmregistry/v20:
    interfaces:
      Registry:
  github.com/smartcontractkit/chainlink/v2/core/services/ocr2/plugins/ocr2keeper/evmregistry/v21:
    interfaces:
      Registry:
      HttpClient:
  github.com/smartcontractkit/chainlink/v2/core/services/ocr2/plugins/ocr2keeper/evmregistry/v21/core:
    interfaces:
      UpkeepStateReader:
  github.com/smartcontractkit/chainlink/v2/core/services/ocr2/plugins/promwrapper:
    interfaces:
      PrometheusBackend:
  github.com/smartcontractkit/chainlink/v2/core/services/ocr2/plugins/threshold:
    interfaces:
      Decryptor:
  github.com/smartcontractkit/chainlink/v2/core/services/p2p/types:
    interfaces:
      Peer:
      PeerWrapper:
      Signer:
  github.com/smartcontractkit/chainlink/v2/core/services/pipeline:
    interfaces:
      Config:
      ORM:
      Runner:
      PipelineParamUnmarshaler:
  github.com/smartcontractkit/chainlink/v2/core/services/headreporter:
    config:
      dir: "{{ .InterfaceDir }}"
      filename: "{{ .InterfaceName | snakecase }}_mock.go"
      inpackage: true
      mockname: "Mock{{ .InterfaceName | camelcase }}"
    interfaces:
      HeadReporter:
      PrometheusBackend:
  github.com/smartcontractkit/libocr/commontypes:
    config:
      dir: "common/types/mocks"
    interfaces:
      MonitoringEndpoint:
  github.com/smartcontractkit/chainlink/v2/core/services/relay/evm:
    interfaces:
      BatchCaller:
        config:
          dir: "{{ .InterfaceDir }}/rpclibmocks"
          outpkg: rpclibmocks
      LoopRelayAdapter:
      RequestRoundDB:
  github.com/smartcontractkit/chainlink/v2/core/services/relay/evm/mercury:
    interfaces:
      asyncDeleter:
        config:
          mockname: AsyncDeleter
  github.com/smartcontractkit/chainlink/v2/core/services/relay/evm/types:
    interfaces:
      LogPollerWrapper:
  github.com/smartcontractkit/chainlink/v2/core/services/s4:
    interfaces:
      ORM:
      Storage:
  github.com/smartcontractkit/chainlink/v2/core/services/synchronization:
    interfaces:
      TelemetryService:
  github.com/smartcontractkit/chainlink/v2/core/services/synchronization/telem:
    config:
      dir: "{{ .InterfaceDir }}/../mocks"
    interfaces:
      TelemClient:
  github.com/smartcontractkit/chainlink/v2/core/services/vrf/vrfcommon:
    config:
      dir: "{{ .InterfaceDir }}/../mocks"
    interfaces:
      Config:
      FeeConfig:
  github.com/smartcontractkit/chainlink/v2/core/services/telemetry:
    config:
      dir: "{{ .InterfaceDir }}"
      filename: "{{ .InterfaceName | snakecase }}_mock.go"
      inpackage: true
      mockname: "Mock{{ .InterfaceName | camelcase }}"
    interfaces:
      MonitoringEndpointGenerator:
      IngressAgent:
  github.com/smartcontractkit/chainlink/v2/core/services/webhook:
    interfaces:
      ExternalInitiatorManager:
      HTTPClient:
  github.com/smartcontractkit/chainlink/v2/core/sessions:
    interfaces:
      BasicAdminUsersORM:
      AuthenticationProvider:
  github.com/smartcontractkit/chainlink/v2/core/sessions/ldapauth:
    interfaces:
      LDAPClient:
      LDAPConn:
  github.com/smartcontractkit/chainlink-common/pkg/types:
    config:
      dir: core/capabilities/targets/mocks
    interfaces:
      Codec:
        config:
          dir: core/services/relay/evm/mocks
      ChainReader:
      ChainWriter:
  github.com/smartcontractkit/chainlink/v2/core/gethwrappers/ccip/generated/evm_2_evm_onramp:
    config:
      dir: core/gethwrappers/ccip/mocks/
      filename: evm2_evm_on_ramp_interface.go
      outpkg: mock_contracts
    interfaces:
      EVM2EVMOnRampInterface: 
  github.com/smartcontractkit/chainlink/v2/core/gethwrappers/ccip/generated/evm_2_evm_offramp:
      config:
        dir: core/gethwrappers/ccip/mocks/
        filename: evm2_evm_off_ramp_interface.go
        outpkg: mock_contracts
      interfaces:
        EVM2EVMOffRampInterface: 
  github.com/smartcontractkit/chainlink/v2/core/gethwrappers/ccip/generated/evm_2_evm_offramp_1_2_0:
    config:
      dir: core/gethwrappers/ccip/mocks/v1_2_0/
      filename: evm2_evm_off_ramp_interface.go
      outpkg: mock_contracts
    interfaces:
      EVM2EVMOffRampInterface:
  github.com/smartcontractkit/chainlink/v2/core/gethwrappers/ccip/generated/evm_2_evm_offramp_1_0_0:
    config:
      dir: core/gethwrappers/ccip/mocks/v1_0_0/
      filename: evm2_evm_off_ramp_interface.go
      outpkg: mock_contracts
    interfaces:
      EVM2EVMOffRampInterface:
  github.com/smartcontractkit/chainlink/v2/core/gethwrappers/ccip/generated/commit_store:
    config:
      dir: core/gethwrappers/ccip/mocks/
      filename: commit_store_interface.go
      outpkg: mock_contracts
    interfaces:
      CommitStoreInterface:
  github.com/smartcontractkit/chainlink/v2/core/gethwrappers/ccip/generated/price_registry:
    config:
      dir: core/gethwrappers/ccip/mocks/
      filename: price_registry_interface.go
      outpkg: mock_contracts
    interfaces:
      PriceRegistryInterface: 
  github.com/smartcontractkit/chainlink/v2/core/gethwrappers/generated/link_token_interface:
    config:
      dir: core/gethwrappers/ccip/mocks/
      filename: link_token_interface.go
      outpkg: mock_contracts
    interfaces:
      LinkTokenInterface: 
  github.com/smartcontractkit/chainlink/v2/core/gethwrappers/liquiditymanager/generated/arbitrum_l1_bridge_adapter:
    config:
      dir: core/gethwrappers/liquiditymanager/mocks/mock_arbitrum_l1_bridge_adapter/
      filename: arbitrum_l1_bridge_adapter_interface.go
      outpkg: mock_arbitrum_l1_bridge_adapter
    interfaces:
      ArbitrumL1BridgeAdapterInterface: 
  github.com/smartcontractkit/chainlink/v2/core/gethwrappers/liquiditymanager/generated/arbitrum_l2_bridge_adapter:
    config:
      dir: core/gethwrappers/liquiditymanager/mocks/mock_arbitrum_l2_bridge_adapter/
      filename: arbitrum_l2_bridge_adapter_interface.go
      outpkg: mock_arbitrum_l2_bridge_adapter
    interfaces:
      ArbitrumL2BridgeAdapterInterface: 
  github.com/smartcontractkit/chainlink/v2/core/gethwrappers/liquiditymanager/generated/arbitrum_gateway_router:
    config:
      dir: core/gethwrappers/liquiditymanager/mocks/mock_arbitrum_gateway_router/
      filename: arbitrum_gateway_router_interface.go
      outpkg: mock_arbitrum_gateway_router
    interfaces:
      ArbitrumGatewayRouterInterface: 
  github.com/smartcontractkit/chainlink/v2/core/gethwrappers/liquiditymanager/generated/arbitrum_inbox:
    config:
      dir: core/gethwrappers/liquiditymanager/mocks/mock_arbitrum_inbox/
      filename: arbitrum_inbox_interface.go
      outpkg: mock_arbitrum_inbox
    interfaces:
      ArbitrumInboxInterface:
  github.com/smartcontractkit/chainlink/v2/core/gethwrappers/liquiditymanager/generated/l2_arbitrum_gateway:
    config:
      dir: core/gethwrappers/liquiditymanager/mocks/mock_l2_arbitrum_gateway/
      filename: l2_arbitrum_gateway_interface.go
      outpkg: mock_l2_arbitrum_gateway
    interfaces:
      L2ArbitrumGatewayInterface: 
  github.com/smartcontractkit/chainlink/v2/core/gethwrappers/liquiditymanager/generated/arbsys:
    config:
      dir: core/gethwrappers/liquiditymanager/mocks/mock_arbsys/
      filename: arb_sys_interface.go
      outpkg: mock_arbsys
    interfaces:
      ArbSysInterface:
  github.com/smartcontractkit/chainlink/v2/core/gethwrappers/liquiditymanager/generated/arb_node_interface:
    config:
      dir: core/gethwrappers/liquiditymanager/mocks/mock_node_interface/
      filename: node_interface_interface.go
      outpkg: mock_node_interface
    interfaces:
      NodeInterfaceInterface: 
  github.com/smartcontractkit/chainlink/v2/core/gethwrappers/liquiditymanager/generated/l2_arbitrum_messenger:
    config:
      dir: core/gethwrappers/liquiditymanager/mocks/mock_l2_arbitrum_messenger/
      filename: l2_arbitrum_messenger_interface.go
      outpkg: mock_l2_arbitrum_messenger
    interfaces:
      L2ArbitrumMessengerInterface:
  github.com/smartcontractkit/chainlink/v2/core/gethwrappers/liquiditymanager/generated/arbitrum_rollup_core:
    config:
      dir: core/gethwrappers/liquiditymanager/mocks/mock_arbitrum_rollup_core/
      filename: arb_rollup_core_interface.go
      outpkg: mock_arbitrum_rollup_core
    interfaces:
      ArbRollupCoreInterface: 
  github.com/smartcontractkit/chainlink/v2/core/gethwrappers/liquiditymanager/generated/optimism_portal:
    config:
      dir: core/gethwrappers/liquiditymanager/mocks/mock_optimism_portal/
      filename: optimism_portal_interface.go
      outpkg: mock_optimism_portal
    interfaces:
      OptimismPortalInterface:
  github.com/smartcontractkit/chainlink/v2/core/gethwrappers/liquiditymanager/generated/optimism_l2_output_oracle:
    config:
      dir: core/gethwrappers/liquiditymanager/mocks/mock_optimism_l2_output_oracle/
      filename: optimism_l2_output_oracle_interface.go
      outpkg: mock_optimism_l2_output_oracle
    interfaces:
      OptimismL2OutputOracleInterface: 
  github.com/smartcontractkit/chainlink/v2/core/gethwrappers/liquiditymanager/generated/optimism_portal_2:
    config:
      dir: core/gethwrappers/liquiditymanager/mocks/mock_optimism_portal_2/
      filename: optimism_portal2_interface.go
      outpkg: mock_optimism_portal_2
    interfaces:
      OptimismPortal2Interface: 
  github.com/smartcontractkit/chainlink/v2/core/gethwrappers/liquiditymanager/generated/optimism_dispute_game_factory:
    config:
      dir: core/gethwrappers/liquiditymanager/mocks/mock_optimism_dispute_game_factory/
      filename: optimism_dispute_game_factory_interface.go
      outpkg: mock_optimism_dispute_game_factory
    interfaces:
<<<<<<< HEAD
      OptimismDisputeGameFactoryInterface: 
  github.com/smartcontractkit/chainlink/v2/core/capabilities/ccip/types:
    interfaces:
      CCIPOracle:
      OracleCreator:
=======
      OptimismDisputeGameFactoryInterface:
>>>>>>> 7b2dd3b2
  github.com/smartcontractkit/chainlink/v2/core/services/ocr2/plugins/ccip/internal/cache:
    config:
      filename: chain_health_mock.go
    interfaces:
      ChainHealthcheck:
  github.com/smartcontractkit/chainlink/v2/core/services/ocr2/plugins/ccip/internal/ccipdata:
    interfaces:
      CommitStoreReader:
        config:
          filename: commit_store_reader_mock.go
      OffRampReader:
        config:
          filename: offramp_reader_mock.go
      OnRampReader:
        config:
          filename: onramp_reader_mock.go
      PriceRegistryReader:
        config:
          filename: price_registry_reader_mock.go
      TokenPoolReader:
        config:
          filename: token_pool_reader_mock.go
      USDCReader:
        config:
          filename: usdc_reader_mock.go
  github.com/smartcontractkit/chainlink/v2/core/services/ocr2/plugins/ccip/internal/ccipdata/batchreader:
    config:
      filename: token_pool_batched_reader_mock.go
    interfaces:
      TokenPoolBatchedReader:
  github.com/smartcontractkit/chainlink/v2/core/services/ocr2/plugins/ccip/internal/ccipdata/ccipdataprovider:
    config:
      filename: price_registry_mock.go
    interfaces:
      PriceRegistry:
  github.com/smartcontractkit/chainlink/v2/core/services/ocr2/plugins/ccip/internal/ccipdb:
    config:
      filename: price_service_mock.go
    interfaces:
      PriceService:
  github.com/smartcontractkit/chainlink/v2/core/services/ocr2/plugins/ccip/internal/pricegetter:
    config:
      filename: mock.go
      dir: "{{ .InterfaceDir }}/"
      outpkg: pricegetter
    interfaces:
      PriceGetter:
        config:
          mockname: "Mock{{ .InterfaceName }}"
          filename: mock.go
      AllTokensPriceGetter:
        config:
          mockname: "Mock{{ .InterfaceName }}"
          filename: all_price_getter_mock.go
  github.com/smartcontractkit/chainlink/v2/core/services/relay/evm/statuschecker:
    interfaces:
      CCIPTransactionStatusChecker:
  github.com/smartcontractkit/chainlink/v2/core/services/ocr2/plugins/ccip/internal/rpclib:
    config:
      outpkg: rpclibmocks
    interfaces:
      BatchCaller:
        config:
          filename: batch_caller.go
          dir: core/services/relay/evm/rpclibmocks
      EvmBatchCaller:
        config:
          filename: evm_mock.go
          dir: "{{ .InterfaceDir }}/rpclibmocks"

  github.com/smartcontractkit/chainlink/v2/core/services/ocr2/plugins/ccip/prices:
    config:
      dir: "{{ .InterfaceDir }}/"
      outpkg: prices
    interfaces:
      GasPriceEstimatorCommit:
        config:
          mockname: "Mock{{ .InterfaceName }}"
          filename: gas_price_estimator_commit_mock.go
      GasPriceEstimatorExec:
        config:
          mockname: "Mock{{ .InterfaceName }}"
          filename: gas_price_estimator_exec_mock.go
      GasPriceEstimator:
        config:
          mockname: "Mock{{ .InterfaceName }}"
          filename: gas_price_estimator_mock.go
  github.com/smartcontractkit/chainlink/v2/core/services/ocr2/plugins/ccip/tokendata:
    config:
      filename: reader_mock.go
      dir: "{{ .InterfaceDir }}/"
      outpkg: tokendata
    interfaces:
      Reader:
        config:
          mockname: "Mock{{ .InterfaceName }}"
<<<<<<< HEAD
  github.com/smartcontractkit/chainlink/v2/core/services/ocr2/plugins/liquiditymanager/bridge:
    interfaces:
      Bridge:
        config:
          filename: bridge_mock.go
      Factory:
        config:
          filename: bridge_factory_mock.go
  github.com/smartcontractkit/chainlink/v2/core/services/ocr2/plugins/liquiditymanager/chain/evm:
    interfaces:
      Factory:
        config:
          filename: lm_factory_mock.go
          dir: "{{ .InterfaceDir }}/../../mocks"
      LiquidityManager:
        config:
          filename: liquidity_manager_mock.go
  github.com/smartcontractkit/chainlink/v2/core/services/ocr2/plugins/liquiditymanager:
    interfaces:
      LiquidityManager:
  github.com/smartcontractkit/chainlink/v2/core/services/ocr2/plugins/liquiditymanager/discoverer:
    interfaces:
      Discoverer:
        config:
          filename: discoverer_mock.go
      Factory:
        config:
          filename: factory_mock.go
  github.com/smartcontractkit/chainlink/v2/core/services/ocr2/plugins/liquiditymanager/rebalalgo:
    config:
      dir: "{{ .InterfaceDir }}/../mocks"
      filename: rebalancer_mock.go
    interfaces:
      RebalancingAlgo:
=======
  github.com/smartcontractkit/chainlink/v2/core/services/registrysyncer:
    interfaces:
      ORM:
>>>>>>> 7b2dd3b2
<|MERGE_RESOLUTION|>--- conflicted
+++ resolved
@@ -346,14 +346,14 @@
       filename: evm2_evm_on_ramp_interface.go
       outpkg: mock_contracts
     interfaces:
-      EVM2EVMOnRampInterface: 
+      EVM2EVMOnRampInterface:
   github.com/smartcontractkit/chainlink/v2/core/gethwrappers/ccip/generated/evm_2_evm_offramp:
       config:
         dir: core/gethwrappers/ccip/mocks/
         filename: evm2_evm_off_ramp_interface.go
         outpkg: mock_contracts
       interfaces:
-        EVM2EVMOffRampInterface: 
+        EVM2EVMOffRampInterface:
   github.com/smartcontractkit/chainlink/v2/core/gethwrappers/ccip/generated/evm_2_evm_offramp_1_2_0:
     config:
       dir: core/gethwrappers/ccip/mocks/v1_2_0/
@@ -381,35 +381,35 @@
       filename: price_registry_interface.go
       outpkg: mock_contracts
     interfaces:
-      PriceRegistryInterface: 
+      PriceRegistryInterface:
   github.com/smartcontractkit/chainlink/v2/core/gethwrappers/generated/link_token_interface:
     config:
       dir: core/gethwrappers/ccip/mocks/
       filename: link_token_interface.go
       outpkg: mock_contracts
     interfaces:
-      LinkTokenInterface: 
+      LinkTokenInterface:
   github.com/smartcontractkit/chainlink/v2/core/gethwrappers/liquiditymanager/generated/arbitrum_l1_bridge_adapter:
     config:
       dir: core/gethwrappers/liquiditymanager/mocks/mock_arbitrum_l1_bridge_adapter/
       filename: arbitrum_l1_bridge_adapter_interface.go
       outpkg: mock_arbitrum_l1_bridge_adapter
     interfaces:
-      ArbitrumL1BridgeAdapterInterface: 
+      ArbitrumL1BridgeAdapterInterface:
   github.com/smartcontractkit/chainlink/v2/core/gethwrappers/liquiditymanager/generated/arbitrum_l2_bridge_adapter:
     config:
       dir: core/gethwrappers/liquiditymanager/mocks/mock_arbitrum_l2_bridge_adapter/
       filename: arbitrum_l2_bridge_adapter_interface.go
       outpkg: mock_arbitrum_l2_bridge_adapter
     interfaces:
-      ArbitrumL2BridgeAdapterInterface: 
+      ArbitrumL2BridgeAdapterInterface:
   github.com/smartcontractkit/chainlink/v2/core/gethwrappers/liquiditymanager/generated/arbitrum_gateway_router:
     config:
       dir: core/gethwrappers/liquiditymanager/mocks/mock_arbitrum_gateway_router/
       filename: arbitrum_gateway_router_interface.go
       outpkg: mock_arbitrum_gateway_router
     interfaces:
-      ArbitrumGatewayRouterInterface: 
+      ArbitrumGatewayRouterInterface:
   github.com/smartcontractkit/chainlink/v2/core/gethwrappers/liquiditymanager/generated/arbitrum_inbox:
     config:
       dir: core/gethwrappers/liquiditymanager/mocks/mock_arbitrum_inbox/
@@ -423,7 +423,7 @@
       filename: l2_arbitrum_gateway_interface.go
       outpkg: mock_l2_arbitrum_gateway
     interfaces:
-      L2ArbitrumGatewayInterface: 
+      L2ArbitrumGatewayInterface:
   github.com/smartcontractkit/chainlink/v2/core/gethwrappers/liquiditymanager/generated/arbsys:
     config:
       dir: core/gethwrappers/liquiditymanager/mocks/mock_arbsys/
@@ -437,7 +437,7 @@
       filename: node_interface_interface.go
       outpkg: mock_node_interface
     interfaces:
-      NodeInterfaceInterface: 
+      NodeInterfaceInterface:
   github.com/smartcontractkit/chainlink/v2/core/gethwrappers/liquiditymanager/generated/l2_arbitrum_messenger:
     config:
       dir: core/gethwrappers/liquiditymanager/mocks/mock_l2_arbitrum_messenger/
@@ -451,7 +451,7 @@
       filename: arb_rollup_core_interface.go
       outpkg: mock_arbitrum_rollup_core
     interfaces:
-      ArbRollupCoreInterface: 
+      ArbRollupCoreInterface:
   github.com/smartcontractkit/chainlink/v2/core/gethwrappers/liquiditymanager/generated/optimism_portal:
     config:
       dir: core/gethwrappers/liquiditymanager/mocks/mock_optimism_portal/
@@ -465,29 +465,25 @@
       filename: optimism_l2_output_oracle_interface.go
       outpkg: mock_optimism_l2_output_oracle
     interfaces:
-      OptimismL2OutputOracleInterface: 
+      OptimismL2OutputOracleInterface:
   github.com/smartcontractkit/chainlink/v2/core/gethwrappers/liquiditymanager/generated/optimism_portal_2:
     config:
       dir: core/gethwrappers/liquiditymanager/mocks/mock_optimism_portal_2/
       filename: optimism_portal2_interface.go
       outpkg: mock_optimism_portal_2
     interfaces:
-      OptimismPortal2Interface: 
+      OptimismPortal2Interface:
   github.com/smartcontractkit/chainlink/v2/core/gethwrappers/liquiditymanager/generated/optimism_dispute_game_factory:
     config:
       dir: core/gethwrappers/liquiditymanager/mocks/mock_optimism_dispute_game_factory/
       filename: optimism_dispute_game_factory_interface.go
       outpkg: mock_optimism_dispute_game_factory
     interfaces:
-<<<<<<< HEAD
-      OptimismDisputeGameFactoryInterface: 
+      OptimismDisputeGameFactoryInterface:
   github.com/smartcontractkit/chainlink/v2/core/capabilities/ccip/types:
     interfaces:
       CCIPOracle:
       OracleCreator:
-=======
-      OptimismDisputeGameFactoryInterface:
->>>>>>> 7b2dd3b2
   github.com/smartcontractkit/chainlink/v2/core/services/ocr2/plugins/ccip/internal/cache:
     config:
       filename: chain_health_mock.go
@@ -584,7 +580,6 @@
       Reader:
         config:
           mockname: "Mock{{ .InterfaceName }}"
-<<<<<<< HEAD
   github.com/smartcontractkit/chainlink/v2/core/services/ocr2/plugins/liquiditymanager/bridge:
     interfaces:
       Bridge:
@@ -619,8 +614,6 @@
       filename: rebalancer_mock.go
     interfaces:
       RebalancingAlgo:
-=======
   github.com/smartcontractkit/chainlink/v2/core/services/registrysyncer:
     interfaces:
-      ORM:
->>>>>>> 7b2dd3b2
+      ORM: