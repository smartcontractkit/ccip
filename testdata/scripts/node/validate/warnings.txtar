exec chainlink node -c config.toml -s secrets.toml validate
cmp stdout out.txt

-- config.toml --

[Tracing]
Enabled = true
CollectorTarget = 'otel-collector:4317'
TLSCertPath = 'something'
Mode = 'unencrypted'

-- secrets.toml --
[Database]
URL = 'postgresql://user:pass1234567890abcd@localhost:5432/dbname?sslmode=disable'

[Password]
Keystore = 'keystore_pass'

-- out.txt --
# Secrets:
[Database]
URL = 'xxxxx'
AllowSimplePasswords = false

[Password]
Keystore = 'xxxxx'

# Input Configuration:
[Tracing]
Enabled = true
CollectorTarget = 'otel-collector:4317'
Mode = 'unencrypted'
TLSCertPath = 'something'

# Effective Configuration, with defaults applied:
InsecureFastScrypt = false
RootDir = '~/.chainlink'
ShutdownGracePeriod = '5s'

[Feature]
FeedsManager = true
LogPoller = false
UICSAKeys = false
<<<<<<< HEAD
CCIP = false
=======
CCIP = true
>>>>>>> 72a7d232

[Database]
DefaultIdleInTxSessionTimeout = '1h0m0s'
DefaultLockTimeout = '15s'
DefaultQueryTimeout = '10s'
LogQueries = false
MaxIdleConns = 10
MaxOpenConns = 100
MigrateOnStartup = true

[Database.Backup]
Dir = ''
Frequency = '1h0m0s'
Mode = 'none'
OnVersionUpgrade = true

[Database.Listener]
MaxReconnectDuration = '10m0s'
MinReconnectInterval = '1m0s'
FallbackPollInterval = '30s'

[Database.Lock]
Enabled = true
LeaseDuration = '10s'
LeaseRefreshInterval = '1s'

[TelemetryIngress]
UniConn = true
Logging = false
BufferSize = 100
MaxBatchSize = 50
SendInterval = '500ms'
SendTimeout = '10s'
UseBatchSend = true

[AuditLogger]
Enabled = false
ForwardToUrl = ''
JsonWrapperKey = ''
Headers = []

[Log]
Level = 'info'
JSONConsole = false
UnixTS = false

[Log.File]
Dir = ''
MaxSize = '5.12gb'
MaxAgeDays = 0
MaxBackups = 1

[WebServer]
AuthenticationMethod = 'local'
AllowOrigins = 'http://localhost:3000,http://localhost:6688'
BridgeResponseURL = ''
BridgeCacheTTL = '0s'
HTTPWriteTimeout = '10s'
HTTPPort = 6688
SecureCookies = true
SessionTimeout = '15m0s'
SessionReaperExpiration = '240h0m0s'
HTTPMaxSize = '32.77kb'
StartTimeout = '15s'
ListenIP = '0.0.0.0'

[WebServer.LDAP]
ServerTLS = true
SessionTimeout = '15m0s'
QueryTimeout = '2m0s'
BaseUserAttr = 'uid'
BaseDN = ''
UsersDN = 'ou=users'
GroupsDN = 'ou=groups'
ActiveAttribute = ''
ActiveAttributeAllowedValue = ''
AdminUserGroupCN = 'NodeAdmins'
EditUserGroupCN = 'NodeEditors'
RunUserGroupCN = 'NodeRunners'
ReadUserGroupCN = 'NodeReadOnly'
UserApiTokenEnabled = false
UserAPITokenDuration = '240h0m0s'
UpstreamSyncInterval = '0s'
UpstreamSyncRateLimit = '2m0s'

[WebServer.MFA]
RPID = ''
RPOrigin = ''

[WebServer.RateLimit]
Authenticated = 1000
AuthenticatedPeriod = '1m0s'
Unauthenticated = 5
UnauthenticatedPeriod = '20s'

[WebServer.TLS]
CertPath = ''
ForceRedirect = false
Host = ''
HTTPSPort = 6689
KeyPath = ''
ListenIP = '0.0.0.0'

[JobPipeline]
ExternalInitiatorsEnabled = false
MaxRunDuration = '10m0s'
MaxSuccessfulRuns = 10000
ReaperInterval = '1h0m0s'
ReaperThreshold = '24h0m0s'
ResultWriteQueueDepth = 100
VerboseLogging = true

[JobPipeline.HTTPRequest]
DefaultTimeout = '15s'
MaxSize = '32.77kb'

[FluxMonitor]
DefaultTransactionQueueDepth = 1
SimulateTransactions = false

[OCR2]
Enabled = false
ContractConfirmations = 3
BlockchainTimeout = '20s'
ContractPollInterval = '1m0s'
ContractSubscribeInterval = '2m0s'
ContractTransmitterTransmitTimeout = '10s'
DatabaseTimeout = '10s'
KeyBundleID = '0000000000000000000000000000000000000000000000000000000000000000'
CaptureEATelemetry = false
CaptureAutomationCustomTelemetry = true
DefaultTransactionQueueDepth = 1
SimulateTransactions = false
TraceLogging = false

[OCR]
Enabled = false
ObservationTimeout = '5s'
BlockchainTimeout = '20s'
ContractPollInterval = '1m0s'
ContractSubscribeInterval = '2m0s'
DefaultTransactionQueueDepth = 1
KeyBundleID = '0000000000000000000000000000000000000000000000000000000000000000'
SimulateTransactions = false
TransmitterAddress = ''
CaptureEATelemetry = false
TraceLogging = false

[P2P]
IncomingMessageBufferSize = 10
OutgoingMessageBufferSize = 10
PeerID = ''
TraceLogging = false

[P2P.V2]
Enabled = true
AnnounceAddresses = []
DefaultBootstrappers = []
DeltaDial = '15s'
DeltaReconcile = '1m0s'
ListenAddresses = []

[Keeper]
DefaultTransactionQueueDepth = 1
GasPriceBufferPercent = 20
GasTipCapBufferPercent = 20
BaseFeeBufferPercent = 20
MaxGracePeriod = 100
TurnLookBack = 1000

[Keeper.Registry]
CheckGasOverhead = 200000
PerformGasOverhead = 300000
MaxPerformDataSize = 5000
SyncInterval = '30m0s'
SyncUpkeepQueueSize = 10

[AutoPprof]
Enabled = false
ProfileRoot = ''
PollInterval = '10s'
GatherDuration = '10s'
GatherTraceDuration = '5s'
MaxProfileSize = '100.00mb'
CPUProfileRate = 1
MemProfileRate = 1
BlockProfileRate = 1
MutexProfileFraction = 1
MemThreshold = '4.00gb'
GoroutineThreshold = 5000

[Pyroscope]
ServerAddress = ''
Environment = 'mainnet'

[Sentry]
Debug = false
DSN = ''
Environment = ''
Release = ''

[Insecure]
DevWebServer = false
OCRDevelopmentMode = false
InfiniteDepthQueries = false
DisableRateLimiting = false

[Tracing]
Enabled = true
CollectorTarget = 'otel-collector:4317'
NodeID = ''
SamplingRatio = 0.0
Mode = 'unencrypted'
TLSCertPath = 'something'

[Mercury]
VerboseLogging = false

[Mercury.Cache]
LatestReportTTL = '1s'
MaxStaleAge = '1h0m0s'
LatestReportDeadline = '5s'

[Mercury.TLS]
CertFile = ''

[Mercury.Transmitter]
TransmitQueueMaxSize = 10000
TransmitTimeout = '5s'

[Capabilities]
[Capabilities.Peering]
IncomingMessageBufferSize = 10
OutgoingMessageBufferSize = 10
PeerID = ''
TraceLogging = false

[Capabilities.Peering.V2]
Enabled = false
AnnounceAddresses = []
DefaultBootstrappers = []
DeltaDial = '15s'
DeltaReconcile = '1m0s'
ListenAddresses = []

[Capabilities.ExternalRegistry]
Address = ''
NetworkID = 'evm'
ChainID = '1'

# Configuration warning:
Tracing.TLSCertPath: invalid value (something): must be empty when Tracing.Mode is 'unencrypted'
Valid configuration.<|MERGE_RESOLUTION|>--- conflicted
+++ resolved
@@ -41,11 +41,7 @@
 FeedsManager = true
 LogPoller = false
 UICSAKeys = false
-<<<<<<< HEAD
-CCIP = false
-=======
 CCIP = true
->>>>>>> 72a7d232
 
 [Database]
 DefaultIdleInTxSessionTimeout = '1h0m0s'
