--- conflicted
+++ resolved
@@ -59,11 +59,7 @@
 FeedsManager = true
 LogPoller = false
 UICSAKeys = false
-<<<<<<< HEAD
 CCIP = false
-=======
-CCIP = true
->>>>>>> 7b2dd3b2
 
 [Database]
 DefaultIdleInTxSessionTimeout = '1h0m0s'
