! exec chainlink node -c config.toml -s secrets.toml validate
cmp stderr err.txt
cmp stdout out.txt

-- config.toml --
Log.Level = 'debug'

[[EVM]]
ChainID = '1'

[[EVM.Nodes]]
Name = 'fake'
WSURL = 'wss://foo.bar/ws'
HTTPURL = 'https://foo.bar'

-- secrets.toml --
[Database]
URL = 'postgresql://user:pass@localhost:5432/dbname?sslmode=disable'
BackupURL = ''

[Password]
Keystore = ''

-- out.txt --
# Secrets:
[Database]
URL = 'xxxxx'
BackupURL = 'xxxxx'
AllowSimplePasswords = false

[Password]
Keystore = 'xxxxx'

# Input Configuration:
[Log]
Level = 'debug'

[[EVM]]
ChainID = '1'

[[EVM.Nodes]]
Name = 'fake'
WSURL = 'wss://foo.bar/ws'
HTTPURL = 'https://foo.bar'

# Effective Configuration, with defaults applied:
InsecureFastScrypt = false
RootDir = '~/.chainlink'
ShutdownGracePeriod = '5s'

[Feature]
FeedsManager = true
LogPoller = false
UICSAKeys = false
<<<<<<< HEAD
CCIP = false
=======
CCIP = true
MultiFeedsManagers = false
>>>>>>> 5ebb6326

[Database]
DefaultIdleInTxSessionTimeout = '1h0m0s'
DefaultLockTimeout = '15s'
DefaultQueryTimeout = '10s'
LogQueries = false
MaxIdleConns = 10
MaxOpenConns = 100
MigrateOnStartup = true

[Database.Backup]
Dir = ''
Frequency = '1h0m0s'
Mode = 'none'
OnVersionUpgrade = true

[Database.Listener]
MaxReconnectDuration = '10m0s'
MinReconnectInterval = '1m0s'
FallbackPollInterval = '30s'

[Database.Lock]
Enabled = true
LeaseDuration = '10s'
LeaseRefreshInterval = '1s'

[TelemetryIngress]
UniConn = false
Logging = false
BufferSize = 100
MaxBatchSize = 50
SendInterval = '500ms'
SendTimeout = '10s'
UseBatchSend = true

[AuditLogger]
Enabled = false
ForwardToUrl = ''
JsonWrapperKey = ''
Headers = []

[Log]
Level = 'debug'
JSONConsole = false
UnixTS = false

[Log.File]
Dir = ''
MaxSize = '5.12gb'
MaxAgeDays = 0
MaxBackups = 1

[WebServer]
AuthenticationMethod = 'local'
AllowOrigins = 'http://localhost:3000,http://localhost:6688'
BridgeResponseURL = ''
BridgeCacheTTL = '0s'
HTTPWriteTimeout = '10s'
HTTPPort = 6688
SecureCookies = true
SessionTimeout = '15m0s'
SessionReaperExpiration = '240h0m0s'
HTTPMaxSize = '32.77kb'
StartTimeout = '15s'
ListenIP = '0.0.0.0'

[WebServer.LDAP]
ServerTLS = true
SessionTimeout = '15m0s'
QueryTimeout = '2m0s'
BaseUserAttr = 'uid'
BaseDN = ''
UsersDN = 'ou=users'
GroupsDN = 'ou=groups'
ActiveAttribute = ''
ActiveAttributeAllowedValue = ''
AdminUserGroupCN = 'NodeAdmins'
EditUserGroupCN = 'NodeEditors'
RunUserGroupCN = 'NodeRunners'
ReadUserGroupCN = 'NodeReadOnly'
UserApiTokenEnabled = false
UserAPITokenDuration = '240h0m0s'
UpstreamSyncInterval = '0s'
UpstreamSyncRateLimit = '2m0s'

[WebServer.MFA]
RPID = ''
RPOrigin = ''

[WebServer.RateLimit]
Authenticated = 1000
AuthenticatedPeriod = '1m0s'
Unauthenticated = 5
UnauthenticatedPeriod = '20s'

[WebServer.TLS]
CertPath = ''
ForceRedirect = false
Host = ''
HTTPSPort = 6689
KeyPath = ''
ListenIP = '0.0.0.0'

[JobPipeline]
ExternalInitiatorsEnabled = false
MaxRunDuration = '10m0s'
MaxSuccessfulRuns = 10000
ReaperInterval = '1h0m0s'
ReaperThreshold = '24h0m0s'
ResultWriteQueueDepth = 100
VerboseLogging = true

[JobPipeline.HTTPRequest]
DefaultTimeout = '15s'
MaxSize = '32.77kb'

[FluxMonitor]
DefaultTransactionQueueDepth = 1
SimulateTransactions = false

[OCR2]
Enabled = false
ContractConfirmations = 3
BlockchainTimeout = '20s'
ContractPollInterval = '1m0s'
ContractSubscribeInterval = '2m0s'
ContractTransmitterTransmitTimeout = '10s'
DatabaseTimeout = '10s'
KeyBundleID = '0000000000000000000000000000000000000000000000000000000000000000'
CaptureEATelemetry = false
CaptureAutomationCustomTelemetry = true
DefaultTransactionQueueDepth = 1
SimulateTransactions = false
TraceLogging = false

[OCR]
Enabled = false
ObservationTimeout = '5s'
BlockchainTimeout = '20s'
ContractPollInterval = '1m0s'
ContractSubscribeInterval = '2m0s'
DefaultTransactionQueueDepth = 1
KeyBundleID = '0000000000000000000000000000000000000000000000000000000000000000'
SimulateTransactions = false
TransmitterAddress = ''
CaptureEATelemetry = false
TraceLogging = false

[P2P]
IncomingMessageBufferSize = 10
OutgoingMessageBufferSize = 10
PeerID = ''
TraceLogging = false

[P2P.V2]
Enabled = true
AnnounceAddresses = []
DefaultBootstrappers = []
DeltaDial = '15s'
DeltaReconcile = '1m0s'
ListenAddresses = []

[Keeper]
DefaultTransactionQueueDepth = 1
GasPriceBufferPercent = 20
GasTipCapBufferPercent = 20
BaseFeeBufferPercent = 20
MaxGracePeriod = 100
TurnLookBack = 1000

[Keeper.Registry]
CheckGasOverhead = 200000
PerformGasOverhead = 300000
MaxPerformDataSize = 5000
SyncInterval = '30m0s'
SyncUpkeepQueueSize = 10

[AutoPprof]
Enabled = false
ProfileRoot = ''
PollInterval = '10s'
GatherDuration = '10s'
GatherTraceDuration = '5s'
MaxProfileSize = '100.00mb'
CPUProfileRate = 1
MemProfileRate = 1
BlockProfileRate = 1
MutexProfileFraction = 1
MemThreshold = '4.00gb'
GoroutineThreshold = 5000

[Pyroscope]
ServerAddress = ''
Environment = 'mainnet'

[Sentry]
Debug = false
DSN = ''
Environment = ''
Release = ''

[Insecure]
DevWebServer = false
OCRDevelopmentMode = false
InfiniteDepthQueries = false
DisableRateLimiting = false

[Tracing]
Enabled = false
CollectorTarget = ''
NodeID = ''
SamplingRatio = 0.0
Mode = 'tls'
TLSCertPath = ''

[Mercury]
VerboseLogging = false

[Mercury.Cache]
LatestReportTTL = '1s'
MaxStaleAge = '1h0m0s'
LatestReportDeadline = '5s'

[Mercury.TLS]
CertFile = ''

[Mercury.Transmitter]
TransmitQueueMaxSize = 10000
TransmitTimeout = '5s'

[Capabilities]
[Capabilities.Peering]
IncomingMessageBufferSize = 10
OutgoingMessageBufferSize = 10
PeerID = ''
TraceLogging = false

[Capabilities.Peering.V2]
Enabled = false
AnnounceAddresses = []
DefaultBootstrappers = []
DeltaDial = '15s'
DeltaReconcile = '1m0s'
ListenAddresses = []

[Capabilities.Dispatcher]
SupportedVersion = 1
ReceiverBufferSize = 10000

[Capabilities.Dispatcher.RateLimit]
GlobalRPS = 800.0
GlobalBurst = 1000
PerSenderRPS = 10.0
PerSenderBurst = 50

[Capabilities.ExternalRegistry]
Address = ''
NetworkID = 'evm'
ChainID = '1'

[Capabilities.GatewayConnector]
ChainIDForNodeKey = ''
NodeAddress = ''
DonID = ''
WSHandshakeTimeoutMillis = 0
AuthMinChallengeLen = 0
AuthTimestampToleranceSec = 0

[[Capabilities.GatewayConnector.Gateways]]
ID = ''
URL = ''

[Telemetry]
Enabled = false
CACertFile = ''
Endpoint = ''
InsecureConnection = false
TraceSampleRatio = 0.01

[[EVM]]
ChainID = '1'
AutoCreateKey = true
BlockBackfillDepth = 10
BlockBackfillSkip = false
FinalityDepth = 50
FinalityTagEnabled = true
LinkContractAddress = '0x514910771AF9Ca656af840dff83E8264EcF986CA'
LogBackfillBatchSize = 1000
LogPollInterval = '15s'
LogKeepBlocksDepth = 100000
LogPrunePageSize = 10000
BackupLogPollerBlockDelay = 100
MinIncomingConfirmations = 3
MinContractPayment = '0.1 link'
NonceAutoSync = true
NoNewHeadsThreshold = '3m0s'
OperatorFactoryAddress = '0x3E64Cd889482443324F91bFA9c84fE72A511f48A'
LogBroadcasterEnabled = true
RPCDefaultBatchSize = 250
RPCBlockQueryDelay = 1
FinalizedBlockOffset = 0
NoNewFinalizedHeadsThreshold = '9m0s'

[EVM.Transactions]
ForwardersEnabled = false
MaxInFlight = 16
MaxQueued = 250
ReaperInterval = '1h0m0s'
ReaperThreshold = '168h0m0s'
ResendAfterThreshold = '1m0s'

[EVM.Transactions.AutoPurge]
Enabled = false

[EVM.BalanceMonitor]
Enabled = true

[EVM.GasEstimator]
Mode = 'BlockHistory'
PriceDefault = '20 gwei'
PriceMax = '115792089237316195423570985008687907853269984665.640564039457584007913129639935 tether'
PriceMin = '1 gwei'
LimitDefault = 8000000
LimitMax = 8000000
LimitMultiplier = '1'
LimitTransfer = 21000
EstimateLimit = false
BumpMin = '5 gwei'
BumpPercent = 20
BumpThreshold = 3
EIP1559DynamicFees = true
FeeCapDefault = '100 gwei'
TipCapDefault = '1 wei'
TipCapMin = '1 wei'

[EVM.GasEstimator.BlockHistory]
BatchSize = 25
BlockHistorySize = 4
CheckInclusionBlocks = 12
CheckInclusionPercentile = 90
TransactionPercentile = 50

[EVM.GasEstimator.FeeHistory]
CacheTimeout = '10s'

[EVM.HeadTracker]
HistoryDepth = 100
MaxBufferSize = 3
SamplingInterval = '1s'
MaxAllowedFinalityDepth = 10000
FinalityTagBypass = true

[EVM.NodePool]
PollFailureThreshold = 5
PollInterval = '10s'
SelectionMode = 'HighestHead'
SyncThreshold = 5
LeaseDuration = '0s'
NodeIsSyncingEnabled = false
FinalizedBlockPollInterval = '5s'
EnforceRepeatableRead = false
DeathDeclarationDelay = '10s'
NewHeadsPollInterval = '0s'

[EVM.OCR]
ContractConfirmations = 4
ContractTransmitterTransmitTimeout = '10s'
DatabaseTimeout = '10s'
DeltaCOverride = '168h0m0s'
DeltaCJitterOverride = '1h0m0s'
ObservationGracePeriod = '1s'

[EVM.OCR2]
[EVM.OCR2.Automation]
GasLimit = 10500000

[EVM.Workflow]
GasLimitDefault = 400000

[[EVM.Nodes]]
Name = 'fake'
WSURL = 'wss://foo.bar/ws'
HTTPURL = 'https://foo.bar'

Invalid configuration: invalid secrets: 2 errors:
	- Database: 2 errors:
		- URL: invalid value (*****): missing or insufficiently complex password: 
	Expected password complexity:
	Must be at least 16 characters long
	Must not comprise:
		Leading or trailing whitespace
		A user's API email
	
	Faults:
		password is less than 16 characters long
	. Database should be secured by a password matching the following complexity requirements: 
	Must have a length of 16-50 characters
	Must not comprise:
		Leading or trailing whitespace (note that a trailing newline in the password file, if present, will be ignored)
	
		- BackupURL: invalid value (*****): missing or insufficiently complex password: DB URL must be authenticated; plaintext URLs are not allowed. Database should be secured by a password matching the following complexity requirements: 
	Must have a length of 16-50 characters
	Must not comprise:
		Leading or trailing whitespace (note that a trailing newline in the password file, if present, will be ignored)
	
	- Password.Keystore: empty: must be provided and non-empty

-- err.txt --
invalid configuration<|MERGE_RESOLUTION|>--- conflicted
+++ resolved
@@ -52,12 +52,8 @@
 FeedsManager = true
 LogPoller = false
 UICSAKeys = false
-<<<<<<< HEAD
-CCIP = false
-=======
 CCIP = true
 MultiFeedsManagers = false
->>>>>>> 5ebb6326
 
 [Database]
 DefaultIdleInTxSessionTimeout = '1h0m0s'
@@ -444,25 +440,25 @@
 
 Invalid configuration: invalid secrets: 2 errors:
 	- Database: 2 errors:
-		- URL: invalid value (*****): missing or insufficiently complex password: 
+		- URL: invalid value (*****): missing or insufficiently complex password:
 	Expected password complexity:
 	Must be at least 16 characters long
 	Must not comprise:
 		Leading or trailing whitespace
 		A user's API email
-	
+
 	Faults:
 		password is less than 16 characters long
-	. Database should be secured by a password matching the following complexity requirements: 
+	. Database should be secured by a password matching the following complexity requirements:
 	Must have a length of 16-50 characters
 	Must not comprise:
 		Leading or trailing whitespace (note that a trailing newline in the password file, if present, will be ignored)
-	
-		- BackupURL: invalid value (*****): missing or insufficiently complex password: DB URL must be authenticated; plaintext URLs are not allowed. Database should be secured by a password matching the following complexity requirements: 
+
+		- BackupURL: invalid value (*****): missing or insufficiently complex password: DB URL must be authenticated; plaintext URLs are not allowed. Database should be secured by a password matching the following complexity requirements:
 	Must have a length of 16-50 characters
 	Must not comprise:
 		Leading or trailing whitespace (note that a trailing newline in the password file, if present, will be ignored)
-	
+
 	- Password.Keystore: empty: must be provided and non-empty
 
 -- err.txt --
