! exec chainlink node -c config.toml -s secrets.toml validate
cmp stderr err.txt
cmp stdout out.txt

-- config.toml --
Log.Level = 'debug'

[[EVM]]
ChainID = '1'

[[EVM.Nodes]]
Name = 'fake'
WSURL = 'wss://foo.bar/ws'
HTTPURL = 'https://foo.bar'

-- secrets.toml --
[Database]
URL = 'postgresql://user:pass@localhost:5432/dbname?sslmode=disable'
BackupURL = ''

[Password]
Keystore = ''

-- out.txt --
# Secrets:
[Database]
URL = 'xxxxx'
BackupURL = 'xxxxx'
AllowSimplePasswords = false

[Password]
Keystore = 'xxxxx'

# Input Configuration:
[Log]
Level = 'debug'

[[EVM]]
ChainID = '1'

[[EVM.Nodes]]
Name = 'fake'
WSURL = 'wss://foo.bar/ws'
HTTPURL = 'https://foo.bar'

# Effective Configuration, with defaults applied:
InsecureFastScrypt = false
RootDir = '~/.chainlink'
ShutdownGracePeriod = '5s'

[Feature]
FeedsManager = true
LogPoller = false
UICSAKeys = false
<<<<<<< HEAD
CCIP = false
=======
CCIP = true
>>>>>>> 72a7d232

[Database]
DefaultIdleInTxSessionTimeout = '1h0m0s'
DefaultLockTimeout = '15s'
DefaultQueryTimeout = '10s'
LogQueries = false
MaxIdleConns = 10
MaxOpenConns = 100
MigrateOnStartup = true

[Database.Backup]
Dir = ''
Frequency = '1h0m0s'
Mode = 'none'
OnVersionUpgrade = true

[Database.Listener]
MaxReconnectDuration = '10m0s'
MinReconnectInterval = '1m0s'
FallbackPollInterval = '30s'

[Database.Lock]
Enabled = true
LeaseDuration = '10s'
LeaseRefreshInterval = '1s'

[TelemetryIngress]
UniConn = true
Logging = false
BufferSize = 100
MaxBatchSize = 50
SendInterval = '500ms'
SendTimeout = '10s'
UseBatchSend = true

[AuditLogger]
Enabled = false
ForwardToUrl = ''
JsonWrapperKey = ''
Headers = []

[Log]
Level = 'debug'
JSONConsole = false
UnixTS = false

[Log.File]
Dir = ''
MaxSize = '5.12gb'
MaxAgeDays = 0
MaxBackups = 1

[WebServer]
AuthenticationMethod = 'local'
AllowOrigins = 'http://localhost:3000,http://localhost:6688'
BridgeResponseURL = ''
BridgeCacheTTL = '0s'
HTTPWriteTimeout = '10s'
HTTPPort = 6688
SecureCookies = true
SessionTimeout = '15m0s'
SessionReaperExpiration = '240h0m0s'
HTTPMaxSize = '32.77kb'
StartTimeout = '15s'
ListenIP = '0.0.0.0'

[WebServer.LDAP]
ServerTLS = true
SessionTimeout = '15m0s'
QueryTimeout = '2m0s'
BaseUserAttr = 'uid'
BaseDN = ''
UsersDN = 'ou=users'
GroupsDN = 'ou=groups'
ActiveAttribute = ''
ActiveAttributeAllowedValue = ''
AdminUserGroupCN = 'NodeAdmins'
EditUserGroupCN = 'NodeEditors'
RunUserGroupCN = 'NodeRunners'
ReadUserGroupCN = 'NodeReadOnly'
UserApiTokenEnabled = false
UserAPITokenDuration = '240h0m0s'
UpstreamSyncInterval = '0s'
UpstreamSyncRateLimit = '2m0s'

[WebServer.MFA]
RPID = ''
RPOrigin = ''

[WebServer.RateLimit]
Authenticated = 1000
AuthenticatedPeriod = '1m0s'
Unauthenticated = 5
UnauthenticatedPeriod = '20s'

[WebServer.TLS]
CertPath = ''
ForceRedirect = false
Host = ''
HTTPSPort = 6689
KeyPath = ''
ListenIP = '0.0.0.0'

[JobPipeline]
ExternalInitiatorsEnabled = false
MaxRunDuration = '10m0s'
MaxSuccessfulRuns = 10000
ReaperInterval = '1h0m0s'
ReaperThreshold = '24h0m0s'
ResultWriteQueueDepth = 100
VerboseLogging = true

[JobPipeline.HTTPRequest]
DefaultTimeout = '15s'
MaxSize = '32.77kb'

[FluxMonitor]
DefaultTransactionQueueDepth = 1
SimulateTransactions = false

[OCR2]
Enabled = false
ContractConfirmations = 3
BlockchainTimeout = '20s'
ContractPollInterval = '1m0s'
ContractSubscribeInterval = '2m0s'
ContractTransmitterTransmitTimeout = '10s'
DatabaseTimeout = '10s'
KeyBundleID = '0000000000000000000000000000000000000000000000000000000000000000'
CaptureEATelemetry = false
CaptureAutomationCustomTelemetry = true
DefaultTransactionQueueDepth = 1
SimulateTransactions = false
TraceLogging = false

[OCR]
Enabled = false
ObservationTimeout = '5s'
BlockchainTimeout = '20s'
ContractPollInterval = '1m0s'
ContractSubscribeInterval = '2m0s'
DefaultTransactionQueueDepth = 1
KeyBundleID = '0000000000000000000000000000000000000000000000000000000000000000'
SimulateTransactions = false
TransmitterAddress = ''
CaptureEATelemetry = false
TraceLogging = false

[P2P]
IncomingMessageBufferSize = 10
OutgoingMessageBufferSize = 10
PeerID = ''
TraceLogging = false

[P2P.V2]
Enabled = true
AnnounceAddresses = []
DefaultBootstrappers = []
DeltaDial = '15s'
DeltaReconcile = '1m0s'
ListenAddresses = []

[Keeper]
DefaultTransactionQueueDepth = 1
GasPriceBufferPercent = 20
GasTipCapBufferPercent = 20
BaseFeeBufferPercent = 20
MaxGracePeriod = 100
TurnLookBack = 1000

[Keeper.Registry]
CheckGasOverhead = 200000
PerformGasOverhead = 300000
MaxPerformDataSize = 5000
SyncInterval = '30m0s'
SyncUpkeepQueueSize = 10

[AutoPprof]
Enabled = false
ProfileRoot = ''
PollInterval = '10s'
GatherDuration = '10s'
GatherTraceDuration = '5s'
MaxProfileSize = '100.00mb'
CPUProfileRate = 1
MemProfileRate = 1
BlockProfileRate = 1
MutexProfileFraction = 1
MemThreshold = '4.00gb'
GoroutineThreshold = 5000

[Pyroscope]
ServerAddress = ''
Environment = 'mainnet'

[Sentry]
Debug = false
DSN = ''
Environment = ''
Release = ''

[Insecure]
DevWebServer = false
OCRDevelopmentMode = false
InfiniteDepthQueries = false
DisableRateLimiting = false

[Tracing]
Enabled = false
CollectorTarget = ''
NodeID = ''
SamplingRatio = 0.0
Mode = 'tls'
TLSCertPath = ''

[Mercury]
VerboseLogging = false

[Mercury.Cache]
LatestReportTTL = '1s'
MaxStaleAge = '1h0m0s'
LatestReportDeadline = '5s'

[Mercury.TLS]
CertFile = ''

[Mercury.Transmitter]
TransmitQueueMaxSize = 10000
TransmitTimeout = '5s'

[Capabilities]
[Capabilities.Peering]
IncomingMessageBufferSize = 10
OutgoingMessageBufferSize = 10
PeerID = ''
TraceLogging = false

[Capabilities.Peering.V2]
Enabled = false
AnnounceAddresses = []
DefaultBootstrappers = []
DeltaDial = '15s'
DeltaReconcile = '1m0s'
ListenAddresses = []

[Capabilities.ExternalRegistry]
Address = ''
NetworkID = 'evm'
ChainID = '1'

[[EVM]]
ChainID = '1'
AutoCreateKey = true
BlockBackfillDepth = 10
BlockBackfillSkip = false
FinalityDepth = 50
FinalityTagEnabled = true
LinkContractAddress = '0x514910771AF9Ca656af840dff83E8264EcF986CA'
LogBackfillBatchSize = 1000
LogPollInterval = '15s'
LogKeepBlocksDepth = 100000
LogPrunePageSize = 10000
BackupLogPollerBlockDelay = 100
MinIncomingConfirmations = 3
MinContractPayment = '0.1 link'
NonceAutoSync = true
NoNewHeadsThreshold = '3m0s'
OperatorFactoryAddress = '0x3E64Cd889482443324F91bFA9c84fE72A511f48A'
RPCDefaultBatchSize = 250
RPCBlockQueryDelay = 1
FinalizedBlockOffset = 0
NoNewFinalizedHeadsThreshold = '9m0s'

[EVM.Transactions]
ForwardersEnabled = false
MaxInFlight = 16
MaxQueued = 250
ReaperInterval = '1h0m0s'
ReaperThreshold = '168h0m0s'
ResendAfterThreshold = '1m0s'

[EVM.Transactions.AutoPurge]
Enabled = false

[EVM.BalanceMonitor]
Enabled = true

[EVM.GasEstimator]
Mode = 'BlockHistory'
PriceDefault = '20 gwei'
PriceMax = '115792089237316195423570985008687907853269984665.640564039457584007913129639935 tether'
PriceMin = '1 gwei'
LimitDefault = 8000000
LimitMax = 8000000
LimitMultiplier = '1'
LimitTransfer = 21000
EstimateLimit = false
BumpMin = '5 gwei'
BumpPercent = 20
BumpThreshold = 3
EIP1559DynamicFees = true
FeeCapDefault = '100 gwei'
TipCapDefault = '1 wei'
TipCapMin = '1 wei'

[EVM.GasEstimator.BlockHistory]
BatchSize = 25
BlockHistorySize = 4
CheckInclusionBlocks = 12
CheckInclusionPercentile = 90
TransactionPercentile = 50

[EVM.GasEstimator.FeeHistory]
CacheTimeout = '10s'

[EVM.HeadTracker]
HistoryDepth = 100
MaxBufferSize = 3
SamplingInterval = '1s'
MaxAllowedFinalityDepth = 10000
FinalityTagBypass = true

[EVM.NodePool]
PollFailureThreshold = 5
PollInterval = '10s'
SelectionMode = 'HighestHead'
SyncThreshold = 5
LeaseDuration = '0s'
NodeIsSyncingEnabled = false
FinalizedBlockPollInterval = '5s'
EnforceRepeatableRead = false
DeathDeclarationDelay = '10s'

[EVM.OCR]
ContractConfirmations = 4
ContractTransmitterTransmitTimeout = '10s'
DatabaseTimeout = '10s'
DeltaCOverride = '168h0m0s'
DeltaCJitterOverride = '1h0m0s'
ObservationGracePeriod = '1s'

[EVM.OCR2]
[EVM.OCR2.Automation]
GasLimit = 10500000

[[EVM.Nodes]]
Name = 'fake'
WSURL = 'wss://foo.bar/ws'
HTTPURL = 'https://foo.bar'

Invalid configuration: invalid secrets: 2 errors:
	- Database: 2 errors:
		- URL: invalid value (*****): missing or insufficiently complex password: 
	Expected password complexity:
	Must be at least 16 characters long
	Must not comprise:
		Leading or trailing whitespace
		A user's API email
	
	Faults:
		password is less than 16 characters long
	. Database should be secured by a password matching the following complexity requirements: 
	Must have a length of 16-50 characters
	Must not comprise:
		Leading or trailing whitespace (note that a trailing newline in the password file, if present, will be ignored)
	
		- BackupURL: invalid value (*****): missing or insufficiently complex password: DB URL must be authenticated; plaintext URLs are not allowed. Database should be secured by a password matching the following complexity requirements: 
	Must have a length of 16-50 characters
	Must not comprise:
		Leading or trailing whitespace (note that a trailing newline in the password file, if present, will be ignored)
	
	- Password.Keystore: empty: must be provided and non-empty

-- err.txt --
invalid configuration<|MERGE_RESOLUTION|>--- conflicted
+++ resolved
@@ -52,11 +52,7 @@
 FeedsManager = true
 LogPoller = false
 UICSAKeys = false
-<<<<<<< HEAD
-CCIP = false
-=======
 CCIP = true
->>>>>>> 72a7d232
 
 [Database]
 DefaultIdleInTxSessionTimeout = '1h0m0s'
@@ -313,12 +309,12 @@
 BlockBackfillDepth = 10
 BlockBackfillSkip = false
 FinalityDepth = 50
-FinalityTagEnabled = true
+FinalityTagEnabled = false
 LinkContractAddress = '0x514910771AF9Ca656af840dff83E8264EcF986CA'
 LogBackfillBatchSize = 1000
 LogPollInterval = '15s'
 LogKeepBlocksDepth = 100000
-LogPrunePageSize = 10000
+LogPrunePageSize = 0
 BackupLogPollerBlockDelay = 100
 MinIncomingConfirmations = 3
 MinContractPayment = '0.1 link'
@@ -349,8 +345,8 @@
 PriceDefault = '20 gwei'
 PriceMax = '115792089237316195423570985008687907853269984665.640564039457584007913129639935 tether'
 PriceMin = '1 gwei'
-LimitDefault = 8000000
-LimitMax = 8000000
+LimitDefault = 500000
+LimitMax = 500000
 LimitMultiplier = '1'
 LimitTransfer = 21000
 EstimateLimit = false
@@ -368,9 +364,6 @@
 CheckInclusionBlocks = 12
 CheckInclusionPercentile = 90
 TransactionPercentile = 50
-
-[EVM.GasEstimator.FeeHistory]
-CacheTimeout = '10s'
 
 [EVM.HeadTracker]
 HistoryDepth = 100
