.DEFAULT_GOAL := chainlink

COMMIT_SHA ?= $(shell git rev-parse HEAD)
VERSION = $(shell jq -r '.version' package.json)
GO_LDFLAGS := $(shell tools/bin/ldflags)
GOFLAGS = -ldflags "$(GO_LDFLAGS)"

.PHONY: install
install: install-chainlink-autoinstall ## Install chainlink and all its dependencies.

.PHONY: install-git-hooks
install-git-hooks: ## Install git hooks.
	git config core.hooksPath .githooks

.PHONY: install-chainlink-autoinstall
install-chainlink-autoinstall: | pnpmdep gomod install-chainlink ## Autoinstall chainlink.

.PHONY: pnpmdep
pnpmdep: ## Install solidity contract dependencies through pnpm
	(cd contracts && pnpm i)

.PHONY: gomod
gomod: ## Ensure chainlink's go dependencies are installed.
	@if [ -z "`which gencodec`" ]; then \
		go install github.com/smartcontractkit/gencodec@latest; \
	fi || true
	go mod download

.PHONY: gomodtidy
gomodtidy: ## Run go mod tidy on all modules.
	go mod tidy
	cd ./core/scripts && go mod tidy
	cd ./integration-tests && go mod tidy
	cd ./integration-tests/load && go mod tidy
	cd ./dashboard-lib && go mod tidy
	cd ./crib && go mod tidy

.PHONY: docs
docs: ## Install and run pkgsite to view Go docs
	go install golang.org/x/pkgsite/cmd/pkgsite@latest
	# http://localhost:8080/pkg/github.com/smartcontractkit/chainlink/v2/
	pkgsite

.PHONY: install-chainlink
install-chainlink: operator-ui ## Install the chainlink binary.
	go install $(GOFLAGS) .

.PHONY: install-chainlink-cover
install-chainlink-cover: operator-ui ## Install the chainlink binary with cover flag.
	go install -cover $(GOFLAGS) .

.PHONY: chainlink
chainlink: ## Build the chainlink binary.
	go build $(GOFLAGS) .

.PHONY: chainlink-dev
chainlink-dev: ## Build a dev build of chainlink binary.
	go build -tags dev $(GOFLAGS) .

.PHONY: chainlink-test
chainlink-test: ## Build a test build of chainlink binary.
	go build $(GOFLAGS) .

.PHONY: install-medianpoc
install-medianpoc: ## Build & install the chainlink-medianpoc binary.
	go install $(GOFLAGS) ./plugins/cmd/chainlink-medianpoc

.PHONY: install-ocr3-capability
install-ocr3-capability: ## Build & install the chainlink-ocr3-capability binary.
	go install $(GOFLAGS) ./plugins/cmd/chainlink-ocr3-capability

.PHONY: docker ## Build the chainlink docker image
docker:
	docker buildx build \
	--build-arg COMMIT_SHA=$(COMMIT_SHA) \
	-f core/chainlink.Dockerfile .

.PHONY: docker-plugins ## Build the chainlink-plugins docker image
docker-plugins:
	docker buildx build \
	--build-arg COMMIT_SHA=$(COMMIT_SHA) \
	-f plugins/chainlink.Dockerfile .

.PHONY: operator-ui
operator-ui: ## Fetch the frontend
	go generate ./core/web

.PHONY: abigen
abigen: ## Build & install abigen.
	./tools/bin/build_abigen

.PHONY: generate
<<<<<<< HEAD
generate: pnpmdep abigen codecgen mockery protoc gomods ## Execute all go:generate commands.
=======
generate: abigen codecgen mockery protoc ## Execute all go:generate commands.
>>>>>>> dcdb2f0a
	go generate -x ./...
	cd ./core/scripts && go generate -x ./...
	cd ./integration-tests && go generate -x ./...
	cd ./integration-tests/load && go generate -x ./...
	cd ./dashboard-lib && go generate -x ./...
<<<<<<< HEAD
	cd ./charts/chainlink-cluster && go generate -x ./...
=======
	cd ./crib && go generate -x ./...
>>>>>>> dcdb2f0a

.PHONY: testscripts
testscripts: chainlink-test ## Install and run testscript against testdata/scripts/* files.
	go install github.com/rogpeppe/go-internal/cmd/testscript@latest
	go run ./tools/txtar/cmd/lstxtardirs -recurse=true | PATH="$(CURDIR):${PATH}" xargs -I % \
		sh -c 'testscript -e COMMIT_SHA=$(COMMIT_SHA) -e HOME="$(TMPDIR)/home" -e VERSION=$(VERSION) $(TS_FLAGS) %/*.txtar'

.PHONY: testscripts-update
testscripts-update: ## Update testdata/scripts/* files via testscript.
	make testscripts TS_FLAGS="-u"

.PHONY: setup-testdb
setup-testdb: ## Setup the test database.
	./core/scripts/setup_testdb.sh

.PHONY: testdb
testdb: ## Prepares the test database.
	go run . local db preparetest

.PHONY: testdb
testdb-user-only: ## Prepares the test database with user only.
	go run . local db preparetest --user-only

# Format for CI
.PHONY: presubmit
presubmit: ## Format go files and imports.
	goimports -w .
	gofmt -w .
	go mod tidy

.PHONY: gomods
gomods: ## Install gomods
	go install github.com/jmank88/gomods@v0.1.0

.PHONY: mockery
mockery: $(mockery) ## Install mockery.
	go install github.com/vektra/mockery/v2@v2.42.2

.PHONY: codecgen
codecgen: $(codecgen) ## Install codecgen
	go install github.com/ugorji/go/codec/codecgen@v1.2.10

.PHONY: protoc
protoc: ## Install protoc
	core/scripts/install-protoc.sh 25.1 /
	go install google.golang.org/protobuf/cmd/protoc-gen-go@`go list -m -json google.golang.org/protobuf | jq -r .Version`

.PHONY: telemetry-protobuf
telemetry-protobuf: $(telemetry-protobuf) ## Generate telemetry protocol buffers.
	protoc \
	--go_out=. \
	--go_opt=paths=source_relative \
	--go-wsrpc_out=. \
	--go-wsrpc_opt=paths=source_relative \
	./core/services/synchronization/telem/*.proto

.PHONY: config-docs
config-docs: ## Generate core node configuration documentation
	go run ./core/config/docs/cmd/generate -o ./docs/

.PHONY: golangci-lint
golangci-lint: ## Run golangci-lint for all issues.
	[ -d "./golangci-lint" ] || mkdir ./golangci-lint && \
	docker run --rm -v $(shell pwd):/app -w /app golangci/golangci-lint:v1.56.2 golangci-lint run --max-issues-per-linter 0 --max-same-issues 0 > ./golangci-lint/$(shell date +%Y-%m-%d_%H:%M:%S).txt


GORELEASER_CONFIG ?= .goreleaser.yaml

.PHONY: goreleaser-dev-build
goreleaser-dev-build: ## Run goreleaser snapshot build
	./tools/bin/goreleaser_wrapper build --snapshot --rm-dist --config ${GORELEASER_CONFIG}

.PHONY: goreleaser-dev-release
goreleaser-dev-release: ## run goreleaser snapshot release
	./tools/bin/goreleaser_wrapper release --snapshot --rm-dist --config ${GORELEASER_CONFIG}

.PHONY: modgraph
modgraph:
	./tools/bin/modgraph > go.md

help:
	@echo ""
	@echo "         .__           .__       .__  .__        __"
	@echo "    ____ |  |__ _____  |__| ____ |  | |__| ____ |  | __"
	@echo "  _/ ___\|  |  \\\\\\__  \ |  |/    \|  | |  |/    \|  |/ /"
	@echo "  \  \___|   Y  \/ __ \|  |   |  \  |_|  |   |  \    <"
	@echo "   \___  >___|  (____  /__|___|  /____/__|___|  /__|_ \\"
	@echo "       \/     \/     \/        \/             \/     \/"
	@echo ""
	@grep -E '^[a-zA-Z_-]+:.*?## .*$$' $(MAKEFILE_LIST) | sort | \
	awk 'BEGIN {FS = ":.*?## "}; {printf "\033[36m%-30s\033[0m %s\n", $$1, $$2}'<|MERGE_RESOLUTION|>--- conflicted
+++ resolved
@@ -90,21 +90,13 @@
 	./tools/bin/build_abigen
 
 .PHONY: generate
-<<<<<<< HEAD
-generate: pnpmdep abigen codecgen mockery protoc gomods ## Execute all go:generate commands.
-=======
-generate: abigen codecgen mockery protoc ## Execute all go:generate commands.
->>>>>>> dcdb2f0a
+generate: pnpmdep abigen codecgen mockery protoc ## Execute all go:generate commands.
 	go generate -x ./...
 	cd ./core/scripts && go generate -x ./...
 	cd ./integration-tests && go generate -x ./...
 	cd ./integration-tests/load && go generate -x ./...
 	cd ./dashboard-lib && go generate -x ./...
-<<<<<<< HEAD
-	cd ./charts/chainlink-cluster && go generate -x ./...
-=======
 	cd ./crib && go generate -x ./...
->>>>>>> dcdb2f0a
 
 .PHONY: testscripts
 testscripts: chainlink-test ## Install and run testscript against testdata/scripts/* files.
