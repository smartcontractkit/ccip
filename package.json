--- conflicted
+++ resolved
@@ -1,11 +1,6 @@
 {
-<<<<<<< HEAD
   "name": "ccip",
-  "version": "2.15.0-ccip1.5.0",
-=======
-  "name": "chainlink",
-  "version": "2.17.0",
->>>>>>> 5ebb6326
+  "version": "2.17.0-ccip1.5.0",
   "description": "node of the decentralized oracle network, bridging on and off-chain computation",
   "main": "index.js",
   "scripts": {
@@ -29,11 +24,7 @@
   "devDependencies": {
     "@changesets/changelog-github": "^0.4.8",
     "@changesets/cli": "~2.26.2",
-<<<<<<< HEAD
     "husky": "^9.0.11",
-    "semver": "^7.6.1"
-=======
     "semver": "^7.6.3"
->>>>>>> 5ebb6326
   }
 }