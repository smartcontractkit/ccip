--- conflicted
+++ resolved
@@ -1,11 +1,6 @@
 {
-<<<<<<< HEAD
   "name": "ccip",
-  "version": "2.9.0",
-=======
-  "name": "chainlink",
   "version": "2.11.0",
->>>>>>> dc4fef88
   "description": "node of the decentralized oracle network, bridging on and off-chain computation",
   "main": "index.js",
   "private": true,
