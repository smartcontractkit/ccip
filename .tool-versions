--- conflicted
+++ resolved
@@ -3,11 +3,7 @@
 nodejs 16.13.2
 postgres 13.3
 helm 3.10.3
-<<<<<<< HEAD
 github-cli 2.15.0
-zig 0.10.0
-=======
 zig 0.10.1
->>>>>>> 31707417
 golangci-lint 1.51.1
 shellspec 0.28.1