--- conflicted
+++ resolved
@@ -99,12 +99,7 @@
     return (report.Price, report.Timestamp);
   }
 
-<<<<<<< HEAD
-  function supportsInterface(bytes4 interfaceId) public pure override returns (bool) {
-    return interfaceId == this.onReport.selector;
-=======
   function supportsInterface(bytes4 interfaceId) public pure returns (bool) {
     return interfaceId == type(IReceiver).interfaceId || interfaceId == type(IERC165).interfaceId;
->>>>>>> 5ebb6326
   }
 }