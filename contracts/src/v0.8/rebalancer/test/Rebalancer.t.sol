// SPDX-License-Identifier: BUSL-1.1
pragma solidity 0.8.19;

import {IBridgeAdapter} from "../interfaces/IBridge.sol";
import {IRebalancer} from "../interfaces/IRebalancer.sol";

import {LockReleaseTokenPool} from "../../ccip/pools/LockReleaseTokenPool.sol";
import {Rebalancer} from "../Rebalancer.sol";
import {MockL1BridgeAdapter} from "./mocks/MockBridgeAdapter.sol";
import {RebalancerBaseTest} from "./RebalancerBaseTest.t.sol";

import {ERC20} from "../../vendor/openzeppelin-solidity/v4.8.3/contracts/token/ERC20/ERC20.sol";
import {IERC20} from "../../vendor/openzeppelin-solidity/v4.8.3/contracts/token/ERC20/IERC20.sol";

contract RebalancerSetup is RebalancerBaseTest {
  event LiquidityTransferred(
    uint64 indexed ocrSeqNum,
    uint64 indexed fromChainSelector,
    uint64 indexed toChainSelector,
    address to,
    uint256 amount,
    uint256 nativeBridgeFee,
    bytes bridgeSpecificPayload
  );

  Rebalancer internal s_rebalancer;
  LockReleaseTokenPool internal s_lockReleaseTokenPool;
  MockL1BridgeAdapter internal s_bridgeAdapter;

  function setUp() public override {
    RebalancerBaseTest.setUp();

    s_bridgeAdapter = new MockL1BridgeAdapter(s_l1Token);
    s_lockReleaseTokenPool = new LockReleaseTokenPool(s_l1Token, new address[](0), address(1), true, address(123));
    s_rebalancer = new Rebalancer(s_l1Token, i_localChainSelector, s_lockReleaseTokenPool);

    s_lockReleaseTokenPool.setRebalancer(address(s_rebalancer));
  }
}

contract Rebalancer_rebalanceLiquidity is RebalancerSetup {
  function test_rebalanceLiquiditySuccess() external {
    uint256 amount = 12345679;
    deal(address(s_l1Token), address(s_lockReleaseTokenPool), amount);

    Rebalancer.CrossChainRebalancerArgs[] memory args = new Rebalancer.CrossChainRebalancerArgs[](1);
    args[0] = IRebalancer.CrossChainRebalancerArgs({
      remoteRebalancer: address(s_rebalancer),
      localBridge: s_bridgeAdapter,
      remoteToken: address(s_l2Token),
      remoteChainSelector: i_remoteChainSelector,
      enabled: true
    });
    s_rebalancer.setCrossChainRebalancer(args);

    vm.expectEmit();
    emit Transfer(address(s_lockReleaseTokenPool), address(s_rebalancer), amount);

    vm.expectEmit();
    emit Approval(address(s_rebalancer), address(s_bridgeAdapter), amount);

    vm.expectEmit();
    emit Transfer(address(s_rebalancer), address(s_bridgeAdapter), amount);

    vm.expectEmit();
    emit LiquidityTransferred(
      type(uint64).max,
      i_localChainSelector,
      i_remoteChainSelector,
      address(s_rebalancer),
      amount,
      0,
      bytes("")
    );

<<<<<<< HEAD
    s_rebalancer.rebalanceLiquidity(i_remoteChainSelector, amount, 0, bytes(""));
=======
    s_rebalancer.rebalanceLiquidity(i_remoteChainSelector, amount, bytes(""));
>>>>>>> 05c29466

    assertEq(s_l1Token.balanceOf(address(s_rebalancer)), 0);
    assertEq(s_l1Token.balanceOf(address(s_bridgeAdapter)), amount);
    assertEq(s_l1Token.allowance(address(s_rebalancer), address(s_bridgeAdapter)), 0);
  }

  /// @notice this test sets up a circular system where the liquidity container of
  /// the local Liquidity manager is the bridge adapter of the remote liquidity manager
  /// and the other way around for the remote liquidity manager. This allows us to
  /// rebalance funds between the two liquidity managers on the same chain.
  function test_rebalanceBetweenPoolsSuccess() external {
    uint256 amount = 12345670;

    s_rebalancer = new Rebalancer(s_l1Token, i_localChainSelector, s_bridgeAdapter);

    MockL1BridgeAdapter mockRemoteBridgeAdapter = new MockL1BridgeAdapter(s_l1Token);
    Rebalancer mockRemoteRebalancer = new Rebalancer(s_l1Token, i_remoteChainSelector, mockRemoteBridgeAdapter);

    Rebalancer.CrossChainRebalancerArgs[] memory args = new Rebalancer.CrossChainRebalancerArgs[](1);
    args[0] = IRebalancer.CrossChainRebalancerArgs({
      remoteRebalancer: address(mockRemoteRebalancer),
      localBridge: mockRemoteBridgeAdapter,
      remoteToken: address(s_l1Token),
      remoteChainSelector: i_remoteChainSelector,
      enabled: true
    });

    s_rebalancer.setCrossChainRebalancer(args);

    args[0] = IRebalancer.CrossChainRebalancerArgs({
      remoteRebalancer: address(s_rebalancer),
      localBridge: s_bridgeAdapter,
      remoteToken: address(s_l1Token),
      remoteChainSelector: i_localChainSelector,
      enabled: true
    });

    mockRemoteRebalancer.setCrossChainRebalancer(args);

    deal(address(s_l1Token), address(s_bridgeAdapter), amount);

<<<<<<< HEAD
    s_rebalancer.rebalanceLiquidity(i_remoteChainSelector, amount, 0, bytes(""));
=======
    s_rebalancer.rebalanceLiquidity(i_remoteChainSelector, amount, bytes(""));
>>>>>>> 05c29466

    assertEq(s_l1Token.balanceOf(address(s_bridgeAdapter)), 0);
    assertEq(s_l1Token.balanceOf(address(mockRemoteBridgeAdapter)), amount);
    assertEq(s_l1Token.allowance(address(s_rebalancer), address(s_bridgeAdapter)), 0);

<<<<<<< HEAD
    mockRemoteRebalancer.rebalanceLiquidity(i_localChainSelector, amount, 0, bytes(""));
=======
    mockRemoteRebalancer.rebalanceLiquidity(i_localChainSelector, amount, bytes(""));
>>>>>>> 05c29466

    assertEq(s_l1Token.balanceOf(address(s_bridgeAdapter)), amount);
    assertEq(s_l1Token.balanceOf(address(mockRemoteBridgeAdapter)), 0);

    // Assert partial rebalancing works correctly
<<<<<<< HEAD
    s_rebalancer.rebalanceLiquidity(i_remoteChainSelector, amount / 2, 0, bytes(""));
=======
    s_rebalancer.rebalanceLiquidity(i_remoteChainSelector, amount / 2, bytes(""));
>>>>>>> 05c29466

    assertEq(s_l1Token.balanceOf(address(s_bridgeAdapter)), amount / 2);
    assertEq(s_l1Token.balanceOf(address(mockRemoteBridgeAdapter)), amount / 2);
  }

  // Reverts

  function test_InsufficientLiquidityReverts() external {
    uint256 amount = 1245;

    vm.expectRevert(abi.encodeWithSelector(Rebalancer.InsufficientLiquidity.selector, amount, 0));

<<<<<<< HEAD
    s_rebalancer.rebalanceLiquidity(0, amount, 0, bytes(""));
=======
    s_rebalancer.rebalanceLiquidity(0, amount, bytes(""));
>>>>>>> 05c29466
  }

  function test_InvalidRemoteChainReverts() external {
    uint256 amount = 12345679;
    deal(address(s_l1Token), address(s_lockReleaseTokenPool), amount);

    vm.expectRevert(abi.encodeWithSelector(Rebalancer.InvalidRemoteChain.selector, i_remoteChainSelector));

<<<<<<< HEAD
    s_rebalancer.rebalanceLiquidity(i_remoteChainSelector, amount, 0, bytes(""));
=======
    s_rebalancer.rebalanceLiquidity(i_remoteChainSelector, amount, bytes(""));
>>>>>>> 05c29466
  }
}<|MERGE_RESOLUTION|>--- conflicted
+++ resolved
@@ -73,11 +73,7 @@
       bytes("")
     );
 
-<<<<<<< HEAD
     s_rebalancer.rebalanceLiquidity(i_remoteChainSelector, amount, 0, bytes(""));
-=======
-    s_rebalancer.rebalanceLiquidity(i_remoteChainSelector, amount, bytes(""));
->>>>>>> 05c29466
 
     assertEq(s_l1Token.balanceOf(address(s_rebalancer)), 0);
     assertEq(s_l1Token.balanceOf(address(s_bridgeAdapter)), amount);
@@ -119,31 +115,19 @@
 
     deal(address(s_l1Token), address(s_bridgeAdapter), amount);
 
-<<<<<<< HEAD
     s_rebalancer.rebalanceLiquidity(i_remoteChainSelector, amount, 0, bytes(""));
-=======
-    s_rebalancer.rebalanceLiquidity(i_remoteChainSelector, amount, bytes(""));
->>>>>>> 05c29466
 
     assertEq(s_l1Token.balanceOf(address(s_bridgeAdapter)), 0);
     assertEq(s_l1Token.balanceOf(address(mockRemoteBridgeAdapter)), amount);
     assertEq(s_l1Token.allowance(address(s_rebalancer), address(s_bridgeAdapter)), 0);
 
-<<<<<<< HEAD
     mockRemoteRebalancer.rebalanceLiquidity(i_localChainSelector, amount, 0, bytes(""));
-=======
-    mockRemoteRebalancer.rebalanceLiquidity(i_localChainSelector, amount, bytes(""));
->>>>>>> 05c29466
 
     assertEq(s_l1Token.balanceOf(address(s_bridgeAdapter)), amount);
     assertEq(s_l1Token.balanceOf(address(mockRemoteBridgeAdapter)), 0);
 
     // Assert partial rebalancing works correctly
-<<<<<<< HEAD
     s_rebalancer.rebalanceLiquidity(i_remoteChainSelector, amount / 2, 0, bytes(""));
-=======
-    s_rebalancer.rebalanceLiquidity(i_remoteChainSelector, amount / 2, bytes(""));
->>>>>>> 05c29466
 
     assertEq(s_l1Token.balanceOf(address(s_bridgeAdapter)), amount / 2);
     assertEq(s_l1Token.balanceOf(address(mockRemoteBridgeAdapter)), amount / 2);
@@ -156,11 +140,7 @@
 
     vm.expectRevert(abi.encodeWithSelector(Rebalancer.InsufficientLiquidity.selector, amount, 0));
 
-<<<<<<< HEAD
     s_rebalancer.rebalanceLiquidity(0, amount, 0, bytes(""));
-=======
-    s_rebalancer.rebalanceLiquidity(0, amount, bytes(""));
->>>>>>> 05c29466
   }
 
   function test_InvalidRemoteChainReverts() external {
@@ -169,10 +149,6 @@
 
     vm.expectRevert(abi.encodeWithSelector(Rebalancer.InvalidRemoteChain.selector, i_remoteChainSelector));
 
-<<<<<<< HEAD
     s_rebalancer.rebalanceLiquidity(i_remoteChainSelector, amount, 0, bytes(""));
-=======
-    s_rebalancer.rebalanceLiquidity(i_remoteChainSelector, amount, bytes(""));
->>>>>>> 05c29466
   }
 }