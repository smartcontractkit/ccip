--- conflicted
+++ resolved
@@ -70,7 +70,8 @@
     s_wethRebalancer = new RebalancerHelper(
       IERC20(address(s_l1Weth)),
       i_localChainSelector,
-      s_wethLockReleaseTokenPool
+      s_wethLockReleaseTokenPool,
+      0
     );
 
     s_wethLockReleaseTokenPool.setRebalancer(address(s_wethRebalancer));
@@ -195,13 +196,8 @@
 
     s_rebalancer = new RebalancerHelper(s_l1Token, i_localChainSelector, s_bridgeAdapter, 0);
 
-<<<<<<< HEAD
     MockL1BridgeAdapter mockRemoteBridgeAdapter = new MockL1BridgeAdapter(s_l1Token, false);
-    Rebalancer mockRemoteRebalancer = new Rebalancer(s_l1Token, i_remoteChainSelector, mockRemoteBridgeAdapter);
-=======
-    MockL1BridgeAdapter mockRemoteBridgeAdapter = new MockL1BridgeAdapter(s_l1Token);
     Rebalancer mockRemoteRebalancer = new Rebalancer(s_l1Token, i_remoteChainSelector, mockRemoteBridgeAdapter, 0);
->>>>>>> 4a8052a2
 
     Rebalancer.CrossChainRebalancerArgs[] memory args = new Rebalancer.CrossChainRebalancerArgs[](1);
     args[0] = IRebalancer.CrossChainRebalancerArgs({
@@ -501,7 +497,7 @@
       true,
       address(123)
     );
-    Rebalancer remoteRebalancer = new Rebalancer(IERC20(address(s_l2Weth)), i_remoteChainSelector, remotePool);
+    Rebalancer remoteRebalancer = new Rebalancer(IERC20(address(s_l2Weth)), i_remoteChainSelector, remotePool, 0);
 
     // set rebalancer role on the pool.
     remotePool.setRebalancer(address(remoteRebalancer));
