--- conflicted
+++ resolved
@@ -128,58 +128,11 @@
     return 0;
   }
 
-<<<<<<< HEAD
-  /// @notice Payload for proving a withdrawal from L2 on L1 via finalizeWithdrawERC20.
-  /// @param withdrawalTransaction The withdrawal transaction, see its docstring for more details.
-  /// @param l2OutputIndex The index of the output in the L2 block, or the dispute game index post fault proof upgrade.
-  /// @param outputRootProof The inclusion proof of of the L2ToL1MessagePasser contract's storage root.
-  /// @param withdrawalProof The Merkle proof of the withdrawal key presence in the L2ToL1MessagePasser contract's state trie.
-  struct OptimismProveWithdrawalPayload {
-    Types.WithdrawalTransaction withdrawalTransaction;
-    uint256 l2OutputIndex;
-    Types.OutputRootProof outputRootProof;
-    bytes[] withdrawalProof;
-  }
-
-  /// @notice Payload for finalizing a withdrawal from L2 on L1.
-  /// @notice Note that the withdrawal must be proven first before it can be finalized.
-  /// @param withdrawalTransaction The withdrawal transaction, see its docstring for more details.
-  struct OptimismFinalizationPayload {
-    Types.WithdrawalTransaction withdrawalTransaction;
-  }
-
-  /// @notice The action to take when finalizing a withdrawal.
-  /// @notice Optimism implements two-step withdrawals, so we need to specify the action to take
-  /// @notice each time the finalizeWithdrawERC20 function is called.
-  enum FinalizationAction {
-    Invalid,
-    ProveWithdrawal,
-    FinalizeWithdrawal
-  }
-
-  /// @notice used when the action in the payload is invalid.
-  error InvalidFinalizationAction();
-
-  /// @notice Payload for interacting with the finalizeWithdrawERC20 function.
-  /// @notice Since Optimism has 2-step withdrawals, we cannot finalize and get the funds on L1
-  /// @notice in the same transaction.
-  /// @param action The action to take; either ProveWithdrawal or FinalizeWithdrawal.
-  /// @param data The payload for the action. If ProveWithdrawal, it must be an abi-encoded OptimismProveWithdrawalPayload.
-  ///        If FinalizeWithdrawal, it must be an abi-encoded OptimismFinalizationPayload.
-  struct FinalizeWithdrawERC20Payload {
-    FinalizationAction action;
-    bytes data;
-  }
-
-  /// @notice Finalize a withdrawal from L2 on L1.
-  /// @param data The payload for the action. This is an abi-encoded FinalizeWithdrawERC20Payload object.
-  /// @return true iff finalization is successful, and false for proving a withdrawal. If either of these fail,
-  ///         the call to this function will revert.
-=======
   /// @notice Prove or finalize an ERC20 withdrawal from L2.
   /// The action to take is specified in the payload. See the docstring of FinalizeWithdrawERC20Payload for more details.
   /// @param data The payload for the action. This is an abi.encode'd FinalizeWithdrawERC20Payload with the appropriate data.
->>>>>>> d5372335
+  /// @return true iff finalization is successful, and false for proving a withdrawal. If either of these fail,
+  /// the call to this function will revert.
   function finalizeWithdrawERC20(
     address /* remoteSender */,
     address /* localReceiver */,
