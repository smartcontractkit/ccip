// SPDX-License-Identifier: BUSL-1.1
pragma solidity 0.8.24;

import {ITypeAndVersion} from "../shared/interfaces/ITypeAndVersion.sol";
import {IFeeQuoter} from "./interfaces/IFeeQuoter.sol";
import {IPriceRegistry} from "./interfaces/IPriceRegistry.sol";

import {AuthorizedCallers} from "../shared/access/AuthorizedCallers.sol";
import {AggregatorV3Interface} from "./../shared/interfaces/AggregatorV3Interface.sol";
import {Client} from "./libraries/Client.sol";
import {Internal} from "./libraries/Internal.sol";
import {Pool} from "./libraries/Pool.sol";
import {USDPriceWith18Decimals} from "./libraries/USDPriceWith18Decimals.sol";

import {KeystoneFeedsPermissionHandler} from "../keystone/KeystoneFeedsPermissionHandler.sol";
import {IReceiver} from "../keystone/interfaces/IReceiver.sol";
import {KeystoneFeedDefaultMetadataLib} from "../keystone/lib/KeystoneFeedDefaultMetadataLib.sol";
import {EnumerableSet} from "../vendor/openzeppelin-solidity/v5.0.2/contracts/utils/structs/EnumerableSet.sol";

/// @notice The FeeQuoter contract responsibility is to:
///   - Store the current gas price in USD for a given destination chain,
///   - Store the price of a token in USD allowing the owner or priceUpdater to update this value.
///   - Manage chain specific fee calculations.
/// The authorized callers in the contract represent the fee price updaters.
contract FeeQuoter is AuthorizedCallers, IFeeQuoter, ITypeAndVersion, IReceiver, KeystoneFeedsPermissionHandler {
  using EnumerableSet for EnumerableSet.AddressSet;
  using USDPriceWith18Decimals for uint224;
  using KeystoneFeedDefaultMetadataLib for bytes;

  error TokenNotSupported(address token);
  error FeeTokenNotSupported(address token);
  error ChainNotSupported(uint64 chain);
  error StaleGasPrice(uint64 destChainSelector, uint256 threshold, uint256 timePassed);
  error StaleKeystoneUpdate(address token, uint256 feedTimestamp, uint256 storedTimeStamp);
  error DataFeedValueOutOfUint224Range();
  error InvalidDestBytesOverhead(address token, uint32 destBytesOverhead);
  error MessageGasLimitTooHigh();
  error DestinationChainNotEnabled(uint64 destChainSelector);
  error ExtraArgOutOfOrderExecutionMustBeTrue();
  error InvalidExtraArgsTag();
  error SourceTokenDataTooLarge(address token);
  error InvalidDestChainConfig(uint64 destChainSelector);
  error MessageFeeTooHigh(uint256 msgFeeJuels, uint256 maxFeeJuelsPerMsg);
  error InvalidStaticConfig();
  error MessageTooLarge(uint256 maxSize, uint256 actualSize);
  error UnsupportedNumberOfTokens();

  event FeeTokenAdded(address indexed feeToken);
  event FeeTokenRemoved(address indexed feeToken);
  event UsdPerUnitGasUpdated(uint64 indexed destChain, uint256 value, uint256 timestamp);
  event UsdPerTokenUpdated(address indexed token, uint256 value, uint256 timestamp);
  event PriceFeedPerTokenUpdated(address indexed token, TokenPriceFeedConfig priceFeedConfig);
  event TokenTransferFeeConfigUpdated(
    uint64 indexed destChainSelector, address indexed token, TokenTransferFeeConfig tokenTransferFeeConfig
  );
  event TokenTransferFeeConfigDeleted(uint64 indexed destChainSelector, address indexed token);
  event PremiumMultiplierWeiPerEthUpdated(address indexed token, uint64 premiumMultiplierWeiPerEth);
  event DestChainConfigUpdated(uint64 indexed destChainSelector, DestChainConfig destChainConfig);
  event DestChainAdded(uint64 indexed destChainSelector, DestChainConfig destChainConfig);

  /// @dev Token price data feed configuration
  struct TokenPriceFeedConfig {
    address dataFeedAddress; // ──╮ AggregatorV3Interface contract (0 - feed is unset)
    uint8 tokenDecimals; // ──────╯ Decimals of the token that the feed represents
  }

  /// @dev Token price data feed update
  struct TokenPriceFeedUpdate {
    address sourceToken; // Source token to update feed for
    TokenPriceFeedConfig feedConfig; // Feed config update data
  }

  /// @dev Struct that contains the static configuration
  /// RMN depends on this struct, if changing, please notify the RMN maintainers.
  // solhint-disable-next-line gas-struct-packing
  struct StaticConfig {
    uint96 maxFeeJuelsPerMsg; // ─╮ Maximum fee that can be charged for a message
    address linkToken; // ────────╯ LINK token address
    uint32 stalenessThreshold; // The amount of time a gas price can be stale before it is considered invalid.
  }

  /// @dev The struct representing the received CCIP feed report from keystone IReceiver.onReport()
  struct ReceivedCCIPFeedReport {
    address token; // Token address
    uint224 price; // ─────────╮ Price of the token in USD with 18 decimals
    uint32 timestamp; // ──────╯ Timestamp of the price update
  }

  /// @dev Struct to hold the fee & validation configs for a destination chain
  struct DestChainConfig {
    bool isEnabled; // ──────────────────────────╮ Whether this destination chain is enabled
    uint16 maxNumberOfTokensPerMsg; //           │ Maximum number of distinct ERC20 token transferred per message
    uint32 maxDataBytes; //                      │ Maximum payload data size in bytes
    uint32 maxPerMsgGasLimit; //                 │ Maximum gas limit for messages targeting EVMs
    uint32 destGasOverhead; //                   │ Gas charged on top of the gasLimit to cover destination chain costs
    uint16 destGasPerPayloadByte; //             │ Destination chain gas charged for passing each byte of `data` payload to receiver
    uint32 destDataAvailabilityOverheadGas; //   | Extra data availability gas charged on top of the message, e.g. for OCR
    uint16 destGasPerDataAvailabilityByte; //    | Amount of gas to charge per byte of message data that needs availability
    uint16 destDataAvailabilityMultiplierBps; // │ Multiplier for data availability gas, multiples of bps, or 0.0001
    // The following three properties are defaults, they can be overridden by setting the TokenTransferFeeConfig for a token
    uint16 defaultTokenFeeUSDCents; //           │ Default token fee charged per token transfer
    uint32 defaultTokenDestGasOverhead; // ──────╯ Default gas charged to execute the token transfer on the destination chain
    uint32 defaultTxGasLimit; //─────────────────╮ Default gas limit for a tx
    uint64 gasMultiplierWeiPerEth; //            │ Multiplier for gas costs, 1e18 based so 11e17 = 10% extra cost.
    uint32 networkFeeUSDCents; //                │ Flat network fee to charge for messages, multiples of 0.01 USD
    bool enforceOutOfOrder; //                   │ Whether to enforce the allowOutOfOrderExecution extraArg value to be true.
    bytes4 chainFamilySelector; // ──────────────╯ Selector that identifies the destination chain's family. Used to determine the correct validations to perform for the dest chain.
  }

  /// @dev Struct to hold the configs and its destination chain selector
  /// Same as DestChainConfig but with the destChainSelector so that an array of these
  /// can be passed in the constructor and the applyDestChainConfigUpdates function
  //solhint-disable gas-struct-packing
  struct DestChainConfigArgs {
    uint64 destChainSelector; // Destination chain selector
    DestChainConfig destChainConfig; // Config to update for the chain selector
  }

  /// @dev Struct to hold the transfer fee configuration for token transfers
  struct TokenTransferFeeConfig {
    uint32 minFeeUSDCents; // ──────────╮ Minimum fee to charge per token transfer, multiples of 0.01 USD
    uint32 maxFeeUSDCents; //           │ Maximum fee to charge per token transfer, multiples of 0.01 USD
    uint16 deciBps; //                  │ Basis points charged on token transfers, multiples of 0.1bps, or 1e-5
    uint32 destGasOverhead; //          │ Gas charged to execute the token transfer on the destination chain
    //                                  │ Extra data availability bytes that are returned from the source pool and sent
    uint32 destBytesOverhead; //        │ to the destination pool. Must be >= Pool.CCIP_LOCK_OR_BURN_V1_RET_BYTES
    bool isEnabled; // ─────────────────╯ Whether this token has custom transfer fees
  }

  /// @dev Struct to hold the token transfer fee configurations for a token, same as TokenTransferFeeConfig but with the token address included so
  /// that an array of these can be passed in the TokenTransferFeeConfigArgs struct to set the mapping
  struct TokenTransferFeeConfigSingleTokenArgs {
    address token; // Token address
    TokenTransferFeeConfig tokenTransferFeeConfig; // Struct to hold the transfer fee configuration for token transfers
  }

  /// @dev Struct to hold the token transfer fee configurations for a destination chain and a set of tokens. Same as TokenTransferFeeConfigSingleTokenArgs
  /// but with the destChainSelector and an array of TokenTransferFeeConfigSingleTokenArgs included so that an array of these can be passed in the constructor
  /// and the applyTokenTransferFeeConfigUpdates function
  struct TokenTransferFeeConfigArgs {
    uint64 destChainSelector; // Destination chain selector
    TokenTransferFeeConfigSingleTokenArgs[] tokenTransferFeeConfigs; // Array of token transfer fee configurations
  }

  /// @dev Struct to hold a pair of destination chain selector and token address so that an array of these can be passed in the
  /// applyTokenTransferFeeConfigUpdates function to remove the token transfer fee configuration for a token
  struct TokenTransferFeeConfigRemoveArgs {
    uint64 destChainSelector; // ─╮ Destination chain selector
    address token; // ────────────╯ Token address
  }

  /// @dev Struct to hold the fee token configuration for a token, same as the s_premiumMultiplierWeiPerEth but with
  /// the token address included so that an array of these can be passed in the constructor and
  /// applyPremiumMultiplierWeiPerEthUpdates to set the mapping
  struct PremiumMultiplierWeiPerEthArgs {
    address token; // // ───────────────────╮ Token address
    uint64 premiumMultiplierWeiPerEth; // ──╯ Multiplier for destination chain specific premiums.
  }

  /// @dev The base decimals for cost calculations
  uint256 public constant FEE_BASE_DECIMALS = 36;
  /// @dev The decimals that Keystone reports prices in
  uint256 public constant KEYSTONE_PRICE_DECIMALS = 18;

  string public constant override typeAndVersion = "FeeQuoter 1.6.0-dev";

  /// @dev The gas price per unit of gas for a given destination chain, in USD with 18 decimals.
  /// Multiple gas prices can be encoded into the same value. Each price takes {Internal.GAS_PRICE_BITS} bits.
  /// For example, if Optimism is the destination chain, gas price can include L1 base fee and L2 gas price.
  /// Logic to parse the price components is chain-specific, and should live in OnRamp.
  /// @dev Price of 1e18 is 1 USD. Examples:
  ///     Very Expensive:   1 unit of gas costs 1 USD                  -> 1e18
  ///     Expensive:        1 unit of gas costs 0.1 USD                -> 1e17
  ///     Cheap:            1 unit of gas costs 0.000001 USD           -> 1e12
  mapping(uint64 destChainSelector => Internal.TimestampedPackedUint224 price) private
    s_usdPerUnitGasByDestChainSelector;

  /// @dev The price, in USD with 18 decimals, per 1e18 of the smallest token denomination.
  /// @dev Price of 1e18 represents 1 USD per 1e18 token amount.
  ///     1 USDC = 1.00 USD per full token, each full token is 1e6 units -> 1 * 1e18 * 1e18 / 1e6 = 1e30
  ///     1 ETH = 2,000 USD per full token, each full token is 1e18 units -> 2000 * 1e18 * 1e18 / 1e18 = 2_000e18
  ///     1 LINK = 5.00 USD per full token, each full token is 1e18 units -> 5 * 1e18 * 1e18 / 1e18 = 5e18
  mapping(address token => Internal.TimestampedPackedUint224 price) private s_usdPerToken;

  /// @dev Stores the price data feed configurations per token.
  mapping(address token => TokenPriceFeedConfig dataFeedAddress) private s_usdPriceFeedsPerToken;

  /// @dev The multiplier for destination chain specific premiums that can be set by the owner or fee admin
  mapping(address token => uint64 premiumMultiplierWeiPerEth) private s_premiumMultiplierWeiPerEth;

  /// @dev The destination chain specific fee configs
  mapping(uint64 destChainSelector => DestChainConfig destChainConfig) internal s_destChainConfigs;

  /// @dev The token transfer fee config that can be set by the owner or fee admin
  mapping(uint64 destChainSelector => mapping(address token => TokenTransferFeeConfig tranferFeeConfig)) private
    s_tokenTransferFeeConfig;

  /// @dev Maximum fee that can be charged for a message. This is a guard to prevent massively overcharging due to misconfiguation.
  uint96 internal immutable i_maxFeeJuelsPerMsg;
  /// @dev The link token address
  address internal immutable i_linkToken;

  /// @dev Subset of tokens which prices tracked by this registry which are fee tokens.
  EnumerableSet.AddressSet private s_feeTokens;
  /// @dev The amount of time a gas price can be stale before it is considered invalid.
  uint32 private immutable i_stalenessThreshold;

  constructor(
    StaticConfig memory staticConfig,
    address[] memory priceUpdaters,
    address[] memory feeTokens,
    TokenPriceFeedUpdate[] memory tokenPriceFeeds,
    TokenTransferFeeConfigArgs[] memory tokenTransferFeeConfigArgs,
    PremiumMultiplierWeiPerEthArgs[] memory premiumMultiplierWeiPerEthArgs,
    DestChainConfigArgs[] memory destChainConfigArgs
  ) AuthorizedCallers(priceUpdaters) {
    if (
      staticConfig.linkToken == address(0) || staticConfig.maxFeeJuelsPerMsg == 0
        || staticConfig.stalenessThreshold == 0
    ) {
      revert InvalidStaticConfig();
    }

    i_linkToken = staticConfig.linkToken;
    i_maxFeeJuelsPerMsg = staticConfig.maxFeeJuelsPerMsg;
    i_stalenessThreshold = staticConfig.stalenessThreshold;

    _applyFeeTokensUpdates(feeTokens, new address[](0));
    _updateTokenPriceFeeds(tokenPriceFeeds);
    _applyDestChainConfigUpdates(destChainConfigArgs);
    _applyPremiumMultiplierWeiPerEthUpdates(premiumMultiplierWeiPerEthArgs);
    _applyTokenTransferFeeConfigUpdates(tokenTransferFeeConfigArgs, new TokenTransferFeeConfigRemoveArgs[](0));
  }

  // ================================================================
  // │                     Price calculations                       │
  // ================================================================

  /// @inheritdoc IPriceRegistry
  function getTokenPrice(address token) public view override returns (Internal.TimestampedPackedUint224 memory) {
    Internal.TimestampedPackedUint224 memory tokenPrice = s_usdPerToken[token];

    // If the token price is not stale, return it
    if (block.timestamp - tokenPrice.timestamp < i_stalenessThreshold) {
      return tokenPrice;
    }

    TokenPriceFeedConfig memory priceFeedConfig = s_usdPriceFeedsPerToken[token];

    // If the token price feed is not set, return the stale price
    if (priceFeedConfig.dataFeedAddress == address(0)) {
      return tokenPrice;
    }

    // If the token price feed is set, return the price from the feed
    // The price feed is the fallback because we do not expect it to be the default source due to the gas cost of reading from it
    return _getTokenPriceFromDataFeed(priceFeedConfig);
  }

  /// @notice Get the `tokenPrice` for a given token, checks if the price is valid.
  /// @param token The token to get the price for.
  /// @return tokenPrice The tokenPrice for the given token if it exists and is valid.
  function getValidatedTokenPrice(address token) external view returns (uint224) {
    return _getValidatedTokenPrice(token);
  }

  /// @notice Get the `tokenPrice` for an array of tokens.
  /// @param tokens The tokens to get prices for.
  /// @return tokenPrices The tokenPrices for the given tokens.
  function getTokenPrices(address[] calldata tokens) external view returns (Internal.TimestampedPackedUint224[] memory) {
    uint256 length = tokens.length;
    Internal.TimestampedPackedUint224[] memory tokenPrices = new Internal.TimestampedPackedUint224[](length);
    for (uint256 i = 0; i < length; ++i) {
      tokenPrices[i] = getTokenPrice(tokens[i]);
    }
    return tokenPrices;
  }

  /// @notice Returns the token price data feed configuration
  /// @param token The token to retrieve the feed config for
  /// @return tokenPriceFeedConfig The token price data feed config (if feed address is 0, the feed config is disabled)
  function getTokenPriceFeedConfig(address token) external view returns (TokenPriceFeedConfig memory) {
    return s_usdPriceFeedsPerToken[token];
  }

  /// @notice Get an encoded `gasPrice` for a given destination chain ID.
  /// The 224-bit result encodes necessary gas price components.
  /// On L1 chains like Ethereum or Avax, the only component is the gas price.
  /// On Optimistic Rollups, there are two components - the L2 gas price, and L1 base fee for data availability.
  /// On future chains, there could be more or differing price components.
  /// PriceRegistry does not contain chain-specific logic to parse destination chain price components.
  /// @param destChainSelector The destination chain to get the price for.
  /// @return gasPrice The encoded gasPrice for the given destination chain ID.
  function getDestinationChainGasPrice(
    uint64 destChainSelector
  ) external view returns (Internal.TimestampedPackedUint224 memory) {
    return s_usdPerUnitGasByDestChainSelector[destChainSelector];
  }

  /// @notice Gets the fee token price and the gas price, both denominated in dollars.
  /// @param token The source token to get the price for.
  /// @param destChainSelector The destination chain to get the gas price for.
  /// @return tokenPrice The price of the feeToken in 1e18 dollars per base unit.
  /// @return gasPriceValue The price of gas in 1e18 dollars per base unit.
  function getTokenAndGasPrices(
    address token,
    uint64 destChainSelector
  ) public view returns (uint224 tokenPrice, uint224 gasPriceValue) {
    Internal.TimestampedPackedUint224 memory gasPrice = s_usdPerUnitGasByDestChainSelector[destChainSelector];
    // We do allow a gas price of 0, but no stale or unset gas prices
    if (gasPrice.timestamp == 0) revert ChainNotSupported(destChainSelector);
    uint256 timePassed = block.timestamp - gasPrice.timestamp;
    if (timePassed > i_stalenessThreshold) revert StaleGasPrice(destChainSelector, i_stalenessThreshold, timePassed);

    return (_getValidatedTokenPrice(token), gasPrice.value);
  }

  /// @notice Convert a given token amount to target token amount.
  /// @dev this function assumes that no more than 1e59 dollars are sent as payment.
  /// If more is sent, the multiplication of feeTokenAmount and feeTokenValue will overflow.
  /// Since there isn't even close to 1e59 dollars in the world economy this is safe.
  /// @param fromToken The given token address.
  /// @param fromTokenAmount The given token amount.
  /// @param toToken The target token address.
  /// @return toTokenAmount The target token amount.
  function convertTokenAmount(
    address fromToken,
    uint256 fromTokenAmount,
    address toToken
  ) public view returns (uint256) {
    /// Example:
    /// fromTokenAmount:   1e18      // 1 ETH
    /// ETH:               2_000e18
    /// LINK:              5e18
    /// return:            1e18 * 2_000e18 / 5e18 = 400e18 (400 LINK)
    return (fromTokenAmount * _getValidatedTokenPrice(fromToken)) / _getValidatedTokenPrice(toToken);
  }

  /// @notice Gets the token price for a given token and reverts if the token is not supported
  /// @param token The address of the token to get the price for
  /// @return tokenPriceValue The token price
  function _getValidatedTokenPrice(address token) internal view returns (uint224) {
    Internal.TimestampedPackedUint224 memory tokenPrice = getTokenPrice(token);
    // Token price must be set at least once
    if (tokenPrice.timestamp == 0 || tokenPrice.value == 0) revert TokenNotSupported(token);
    return tokenPrice.value;
  }

  /// @notice Gets the token price from a data feed address, rebased to the same units as s_usdPerToken
  /// @param priceFeedConfig token data feed configuration with valid data feed address (used to retrieve price & timestamp)
  /// @return tokenPrice data feed price answer rebased to s_usdPerToken units, with latest block timestamp
  function _getTokenPriceFromDataFeed(
    TokenPriceFeedConfig memory priceFeedConfig
  ) internal view returns (Internal.TimestampedPackedUint224 memory tokenPrice) {
    AggregatorV3Interface dataFeedContract = AggregatorV3Interface(priceFeedConfig.dataFeedAddress);
    (
      /* uint80 roundID */
      ,
      int256 dataFeedAnswer,
      /* uint startedAt */
      ,
      /* uint256 updatedAt */
      ,
      /* uint80 answeredInRound */
    ) = dataFeedContract.latestRoundData();

    if (dataFeedAnswer < 0) {
      revert DataFeedValueOutOfUint224Range();
    }
    uint224 rebasedValue =
      _calculateRebasedValue(dataFeedContract.decimals(), priceFeedConfig.tokenDecimals, uint256(dataFeedAnswer));

    // Data feed staleness is unchecked to decouple the FeeQuoter from data feed delay issues
    return Internal.TimestampedPackedUint224({value: rebasedValue, timestamp: uint32(block.timestamp)});
  }

  // ================================================================
  // │                         Fee tokens                           │
  // ================================================================

  /// @inheritdoc IPriceRegistry
  function getFeeTokens() external view returns (address[] memory) {
    return s_feeTokens.values();
  }

  /// @notice Add and remove tokens from feeTokens set.
  /// @param feeTokensToRemove The addresses of the tokens which are no longer considered feeTokens.
  /// @param feeTokensToAdd The addresses of the tokens which are now considered fee tokens
  /// and can be used to calculate fees.
  function applyFeeTokensUpdates(
    address[] memory feeTokensToAdd,
    address[] memory feeTokensToRemove
  ) external onlyOwner {
    _applyFeeTokensUpdates(feeTokensToAdd, feeTokensToRemove);
  }

  /// @notice Add and remove tokens from feeTokens set.
  /// @param feeTokensToRemove The addresses of the tokens which are no longer considered feeTokens.
  /// @param feeTokensToAdd The addresses of the tokens which are now considered fee tokens
  /// and can be used to calculate fees.
  function _applyFeeTokensUpdates(address[] memory feeTokensToAdd, address[] memory feeTokensToRemove) private {
    for (uint256 i = 0; i < feeTokensToAdd.length; ++i) {
      if (s_feeTokens.add(feeTokensToAdd[i])) {
        emit FeeTokenAdded(feeTokensToAdd[i]);
      }
    }
    for (uint256 i = 0; i < feeTokensToRemove.length; ++i) {
      if (s_feeTokens.remove(feeTokensToRemove[i])) {
        emit FeeTokenRemoved(feeTokensToRemove[i]);
      }
    }
  }

  // ================================================================
  // │                       Price updates                          │
  // ================================================================

  /// @inheritdoc IPriceRegistry
  function updatePrices(Internal.PriceUpdates calldata priceUpdates) external override {
    // The caller must be the fee updater
    _validateCaller();

    uint256 tokenUpdatesLength = priceUpdates.tokenPriceUpdates.length;

    for (uint256 i = 0; i < tokenUpdatesLength; ++i) {
      Internal.TokenPriceUpdate memory update = priceUpdates.tokenPriceUpdates[i];
      s_usdPerToken[update.sourceToken] =
        Internal.TimestampedPackedUint224({value: update.usdPerToken, timestamp: uint32(block.timestamp)});
      emit UsdPerTokenUpdated(update.sourceToken, update.usdPerToken, block.timestamp);
    }

    uint256 gasUpdatesLength = priceUpdates.gasPriceUpdates.length;

    for (uint256 i = 0; i < gasUpdatesLength; ++i) {
      Internal.GasPriceUpdate memory update = priceUpdates.gasPriceUpdates[i];
      s_usdPerUnitGasByDestChainSelector[update.destChainSelector] =
        Internal.TimestampedPackedUint224({value: update.usdPerUnitGas, timestamp: uint32(block.timestamp)});
      emit UsdPerUnitGasUpdated(update.destChainSelector, update.usdPerUnitGas, block.timestamp);
    }
  }

  /// @notice Updates the USD token price feeds for given tokens
  /// @param tokenPriceFeedUpdates Token price feed updates to apply
  function updateTokenPriceFeeds(TokenPriceFeedUpdate[] memory tokenPriceFeedUpdates) external onlyOwner {
    _updateTokenPriceFeeds(tokenPriceFeedUpdates);
  }

  /// @notice Updates the USD token price feeds for given tokens
  /// @param tokenPriceFeedUpdates Token price feed updates to apply
  function _updateTokenPriceFeeds(TokenPriceFeedUpdate[] memory tokenPriceFeedUpdates) private {
    for (uint256 i; i < tokenPriceFeedUpdates.length; ++i) {
      TokenPriceFeedUpdate memory update = tokenPriceFeedUpdates[i];
      address sourceToken = update.sourceToken;
      TokenPriceFeedConfig memory tokenPriceFeedConfig = update.feedConfig;

      s_usdPriceFeedsPerToken[sourceToken] = tokenPriceFeedConfig;
      emit PriceFeedPerTokenUpdated(sourceToken, tokenPriceFeedConfig);
    }
  }

  /// @notice Handles the report containing price feeds and updates the internal price storage
  /// @inheritdoc IReceiver
  /// @dev This function is called to process incoming price feed data.
  /// @param metadata Arbitrary metadata associated with the report (not used in this implementation).
  /// @param report Encoded report containing an array of `ReceivedCCIPFeedReport` structs.
  function onReport(bytes calldata metadata, bytes calldata report) external {
    (bytes10 workflowName, address workflowOwner, bytes2 reportName) = metadata._extractMetadataInfo();

    _validateReportPermission(msg.sender, workflowOwner, workflowName, reportName);

    ReceivedCCIPFeedReport[] memory feeds = abi.decode(report, (ReceivedCCIPFeedReport[]));

    for (uint256 i = 0; i < feeds.length; ++i) {
      uint8 tokenDecimals = s_usdPriceFeedsPerToken[feeds[i].token].tokenDecimals;
      if (tokenDecimals == 0) {
        revert TokenNotSupported(feeds[i].token);
      }
      // Keystone reports prices in USD with 18 decimals, so we passing it as 18 in the _calculateRebasedValue function
      uint224 rebasedValue = _calculateRebasedValue(18, tokenDecimals, feeds[i].price);

      //if stale update then revert
      if (feeds[i].timestamp < s_usdPerToken[feeds[i].token].timestamp) {
        revert StaleKeystoneUpdate(feeds[i].token, feeds[i].timestamp, s_usdPerToken[feeds[i].token].timestamp);
      }

      s_usdPerToken[feeds[i].token] =
        Internal.TimestampedPackedUint224({value: rebasedValue, timestamp: feeds[i].timestamp});
      emit UsdPerTokenUpdated(feeds[i].token, rebasedValue, feeds[i].timestamp);
    }
  }

  // ================================================================
  // │                       Fee quoting                            │
  // ================================================================

  /// @inheritdoc IFeeQuoter
  /// @dev The function should always validate message.extraArgs, message.receiver and family-specific configs
  function getValidatedFee(
    uint64 destChainSelector,
    Client.EVM2AnyMessage calldata message
  ) external view returns (uint256 feeTokenAmount) {
    DestChainConfig memory destChainConfig = s_destChainConfigs[destChainSelector];
    if (!destChainConfig.isEnabled) revert DestinationChainNotEnabled(destChainSelector);
    if (!s_feeTokens.contains(message.feeToken)) revert FeeTokenNotSupported(message.feeToken);

    uint256 numberOfTokens = message.tokenAmounts.length;
    _validateMessage(destChainConfig, message.data.length, numberOfTokens, message.receiver);

    // The below call asserts that feeToken is a supported token
    (uint224 feeTokenPrice, uint224 packedGasPrice) = getTokenAndGasPrices(message.feeToken, destChainSelector);

    // Calculate premiumFee in USD with 18 decimals precision first.
    // If message-only and no token transfers, a flat network fee is charged.
    // If there are token transfers, premiumFee is calculated from token transfer fee.
    // If there are both token transfers and message, premiumFee is only calculated from token transfer fee.
    uint256 premiumFee = 0;
    uint32 tokenTransferGas = 0;
    uint32 tokenTransferBytesOverhead = 0;
    if (numberOfTokens > 0) {
      (premiumFee, tokenTransferGas, tokenTransferBytesOverhead) =
        _getTokenTransferCost(destChainConfig, destChainSelector, message.feeToken, feeTokenPrice, message.tokenAmounts);
    } else {
      // Convert USD cents with 2 decimals to 18 decimals.
      premiumFee = uint256(destChainConfig.networkFeeUSDCents) * 1e16;
    }

    // Calculate data availability cost in USD with 36 decimals. Data availability cost exists on rollups that need to post
    // transaction calldata onto another storage layer, e.g. Eth mainnet, incurring additional storage gas costs.
    uint256 dataAvailabilityCost = 0;

    // Only calculate data availability cost if data availability multiplier is non-zero.
    // The multiplier should be set to 0 if destination chain does not charge data availability cost.
    if (destChainConfig.destDataAvailabilityMultiplierBps > 0) {
      dataAvailabilityCost = _getDataAvailabilityCost(
        destChainConfig,
        // Parse the data availability gas price stored in the higher-order 112 bits of the encoded gas price.
        uint112(packedGasPrice >> Internal.GAS_PRICE_BITS),
        message.data.length,
        numberOfTokens,
        tokenTransferBytesOverhead
      );
    }

    // Calculate execution gas fee on destination chain in USD with 36 decimals.
    // We add the message gas limit, the overhead gas, the gas of passing message data to receiver, and token transfer gas together.
    // We then multiply this gas total with the gas multiplier and gas price, converting it into USD with 36 decimals.
    // uint112(packedGasPrice) = executionGasPrice

    // NOTE: when supporting non-EVM chains, revisit how generic this fee logic can be
    // NOTE: revisit parsing non-EVM args
    uint256 executionCost = uint112(packedGasPrice)
      * (
        destChainConfig.destGasOverhead + (message.data.length * destChainConfig.destGasPerPayloadByte) + tokenTransferGas
          + _parseEVMExtraArgsFromBytes(message.extraArgs, destChainConfig).gasLimit
      ) * destChainConfig.gasMultiplierWeiPerEth;

    // Calculate number of fee tokens to charge.
    // Total USD fee is in 36 decimals, feeTokenPrice is in 18 decimals USD for 1e18 smallest token denominations.
    // Result of the division is the number of smallest token denominations.
    return ((premiumFee * s_premiumMultiplierWeiPerEth[message.feeToken]) + executionCost + dataAvailabilityCost)
      / feeTokenPrice;
  }

  /// @notice Sets the fee configuration for a token.
  /// @param premiumMultiplierWeiPerEthArgs Array of PremiumMultiplierWeiPerEthArgs structs.
  function applyPremiumMultiplierWeiPerEthUpdates(
    PremiumMultiplierWeiPerEthArgs[] memory premiumMultiplierWeiPerEthArgs
  ) external onlyOwner {
    _applyPremiumMultiplierWeiPerEthUpdates(premiumMultiplierWeiPerEthArgs);
  }

  /// @dev Sets the fee config.
  /// @param premiumMultiplierWeiPerEthArgs The multiplier for destination chain specific premiums.
  function _applyPremiumMultiplierWeiPerEthUpdates(
    PremiumMultiplierWeiPerEthArgs[] memory premiumMultiplierWeiPerEthArgs
  ) internal {
    for (uint256 i = 0; i < premiumMultiplierWeiPerEthArgs.length; ++i) {
      address token = premiumMultiplierWeiPerEthArgs[i].token;
      uint64 premiumMultiplierWeiPerEth = premiumMultiplierWeiPerEthArgs[i].premiumMultiplierWeiPerEth;
      s_premiumMultiplierWeiPerEth[token] = premiumMultiplierWeiPerEth;

      emit PremiumMultiplierWeiPerEthUpdated(token, premiumMultiplierWeiPerEth);
    }
  }

  /// @notice Gets the fee configuration for a token.
  /// @param token The token to get the fee configuration for.
  /// @return premiumMultiplierWeiPerEth The multiplier for destination chain specific premiums.
  function getPremiumMultiplierWeiPerEth(address token) external view returns (uint64 premiumMultiplierWeiPerEth) {
    return s_premiumMultiplierWeiPerEth[token];
  }

  /// @notice Returns the token transfer cost parameters.
  /// A basis point fee is calculated from the USD value of each token transfer.
  /// For each individual transfer, this fee is between [minFeeUSD, maxFeeUSD].
  /// Total transfer fee is the sum of each individual token transfer fee.
  /// @dev Assumes that tokenAmounts are validated to be listed tokens elsewhere.
  /// @dev Splitting one token transfer into multiple transfers is discouraged,
  /// as it will result in a transferFee equal or greater than the same amount aggregated/de-duped.
  /// @param destChainConfig the config configured for the destination chain selector.
  /// @param destChainSelector the destination chain selector.
  /// @param feeToken address of the feeToken.
  /// @param feeTokenPrice price of feeToken in USD with 18 decimals.
  /// @param tokenAmounts token transfers in the message.
  /// @return tokenTransferFeeUSDWei total token transfer bps fee in USD with 18 decimals.
  /// @return tokenTransferGas total execution gas of the token transfers.
  /// @return tokenTransferBytesOverhead additional token transfer data passed to destination, e.g. USDC attestation.
  function _getTokenTransferCost(
    DestChainConfig memory destChainConfig,
    uint64 destChainSelector,
    address feeToken,
    uint224 feeTokenPrice,
    Client.EVMTokenAmount[] calldata tokenAmounts
  ) internal view returns (uint256 tokenTransferFeeUSDWei, uint32 tokenTransferGas, uint32 tokenTransferBytesOverhead) {
    uint256 numberOfTokens = tokenAmounts.length;

    for (uint256 i = 0; i < numberOfTokens; ++i) {
      Client.EVMTokenAmount memory tokenAmount = tokenAmounts[i];
      TokenTransferFeeConfig memory transferFeeConfig = s_tokenTransferFeeConfig[destChainSelector][tokenAmount.token];

      // If the token has no specific overrides configured, we use the global defaults.
      if (!transferFeeConfig.isEnabled) {
        tokenTransferFeeUSDWei += uint256(destChainConfig.defaultTokenFeeUSDCents) * 1e16;
        tokenTransferGas += destChainConfig.defaultTokenDestGasOverhead;
        tokenTransferBytesOverhead += Pool.CCIP_LOCK_OR_BURN_V1_RET_BYTES;
        continue;
      }

      uint256 bpsFeeUSDWei = 0;
      // Only calculate bps fee if ratio is greater than 0. Ratio of 0 means no bps fee for a token.
      // Useful for when the FeeQuoter cannot return a valid price for the token.
      if (transferFeeConfig.deciBps > 0) {
        uint224 tokenPrice = 0;
        if (tokenAmount.token != feeToken) {
          tokenPrice = _getValidatedTokenPrice(tokenAmount.token);
        } else {
          tokenPrice = feeTokenPrice;
        }

        // Calculate token transfer value, then apply fee ratio
        // ratio represents multiples of 0.1bps, or 1e-5
        bpsFeeUSDWei = (tokenPrice._calcUSDValueFromTokenAmount(tokenAmount.amount) * transferFeeConfig.deciBps) / 1e5;
      }

      tokenTransferGas += transferFeeConfig.destGasOverhead;
      tokenTransferBytesOverhead += transferFeeConfig.destBytesOverhead;

      // Bps fees should be kept within range of [minFeeUSD, maxFeeUSD].
      // Convert USD values with 2 decimals to 18 decimals.
      uint256 minFeeUSDWei = uint256(transferFeeConfig.minFeeUSDCents) * 1e16;
      if (bpsFeeUSDWei < minFeeUSDWei) {
        tokenTransferFeeUSDWei += minFeeUSDWei;
        continue;
      }

      uint256 maxFeeUSDWei = uint256(transferFeeConfig.maxFeeUSDCents) * 1e16;
      if (bpsFeeUSDWei > maxFeeUSDWei) {
        tokenTransferFeeUSDWei += maxFeeUSDWei;
        continue;
      }

      tokenTransferFeeUSDWei += bpsFeeUSDWei;
    }

    return (tokenTransferFeeUSDWei, tokenTransferGas, tokenTransferBytesOverhead);
  }

  /// @notice calculates the rebased value for 1e18 smallest token denomination
  /// @param dataFeedDecimal decimal of the data feed
  /// @param tokenDecimal decimal of the token
  /// @param feedValue value of the data feed
  /// @return rebasedValue rebased value
  function _calculateRebasedValue(
    uint8 dataFeedDecimal,
    uint8 tokenDecimal,
    uint256 feedValue
  ) internal pure returns (uint224 rebasedValue) {
    // Rebase formula for units in smallest token denomination: usdValue * (1e18 * 1e18) / 1eTokenDecimals
    // feedValue * (10 ** (18 - feedDecimals)) * (10 ** (18 - erc20Decimals))
    // feedValue * (10 ** ((18 - feedDecimals) + (18 - erc20Decimals)))
    // feedValue * (10 ** (36 - feedDecimals - erc20Decimals))
    // feedValue * (10 ** (36 - (feedDecimals + erc20Decimals)))
    // feedValue * (10 ** (36 - excessDecimals))
    // If excessDecimals > 36 => flip it to feedValue / (10 ** (excessDecimals - 36))
    uint8 excessDecimals = dataFeedDecimal + tokenDecimal;
    uint256 rebasedVal;

    if (excessDecimals > FEE_BASE_DECIMALS) {
      rebasedVal = feedValue / (10 ** (excessDecimals - FEE_BASE_DECIMALS));
    } else {
      rebasedVal = feedValue * (10 ** (FEE_BASE_DECIMALS - excessDecimals));
    }

    if (rebasedVal > type(uint224).max) {
      revert DataFeedValueOutOfUint224Range();
    }

    return uint224(rebasedVal);
  }

  /// @notice Returns the estimated data availability cost of the message.
  /// @dev To save on gas, we use a single destGasPerDataAvailabilityByte value for both zero and non-zero bytes.
  /// @param destChainConfig the config configured for the destination chain selector.
  /// @param dataAvailabilityGasPrice USD per data availability gas in 18 decimals.
  /// @param messageDataLength length of the data field in the message.
  /// @param numberOfTokens number of distinct token transfers in the message.
  /// @param tokenTransferBytesOverhead additional token transfer data passed to destination, e.g. USDC attestation.
  /// @return dataAvailabilityCostUSD36Decimal total data availability cost in USD with 36 decimals.
  function _getDataAvailabilityCost(
    DestChainConfig memory destChainConfig,
    uint112 dataAvailabilityGasPrice,
    uint256 messageDataLength,
    uint256 numberOfTokens,
    uint32 tokenTransferBytesOverhead
  ) internal pure returns (uint256 dataAvailabilityCostUSD36Decimal) {
    // dataAvailabilityLengthBytes sums up byte lengths of fixed message fields and dynamic message fields.
    // Fixed message fields do account for the offset and length slot of the dynamic fields.
    uint256 dataAvailabilityLengthBytes = Internal.ANY_2_EVM_MESSAGE_FIXED_BYTES + messageDataLength
      + (numberOfTokens * Internal.ANY_2_EVM_MESSAGE_FIXED_BYTES_PER_TOKEN) + tokenTransferBytesOverhead;

    // destDataAvailabilityOverheadGas is a separate config value for flexibility to be updated independently of message cost.
    // Its value is determined by CCIP lane implementation, e.g. the overhead data posted for OCR.
    uint256 dataAvailabilityGas = (dataAvailabilityLengthBytes * destChainConfig.destGasPerDataAvailabilityByte)
      + destChainConfig.destDataAvailabilityOverheadGas;

    // dataAvailabilityGasPrice is in 18 decimals, destDataAvailabilityMultiplierBps is in 4 decimals
    // We pad 14 decimals to bring the result to 36 decimals, in line with token bps and execution fee.
    return ((dataAvailabilityGas * dataAvailabilityGasPrice) * destChainConfig.destDataAvailabilityMultiplierBps) * 1e14;
  }

  /// @notice Gets the transfer fee config for a given token.
  /// @param destChainSelector The destination chain selector.
  /// @param token The token address.
  /// @return tokenTransferFeeConfig The transfer fee config for the token.
  function getTokenTransferFeeConfig(
    uint64 destChainSelector,
    address token
  ) external view returns (TokenTransferFeeConfig memory tokenTransferFeeConfig) {
    return s_tokenTransferFeeConfig[destChainSelector][token];
  }

  /// @notice Sets the transfer fee config.
  /// @dev only callable by the owner or admin.
  function applyTokenTransferFeeConfigUpdates(
    TokenTransferFeeConfigArgs[] memory tokenTransferFeeConfigArgs,
    TokenTransferFeeConfigRemoveArgs[] memory tokensToUseDefaultFeeConfigs
  ) external onlyOwner {
    _applyTokenTransferFeeConfigUpdates(tokenTransferFeeConfigArgs, tokensToUseDefaultFeeConfigs);
  }

  /// @notice internal helper to set the token transfer fee config.
  function _applyTokenTransferFeeConfigUpdates(
    TokenTransferFeeConfigArgs[] memory tokenTransferFeeConfigArgs,
    TokenTransferFeeConfigRemoveArgs[] memory tokensToUseDefaultFeeConfigs
  ) internal {
    for (uint256 i = 0; i < tokenTransferFeeConfigArgs.length; ++i) {
      TokenTransferFeeConfigArgs memory tokenTransferFeeConfigArg = tokenTransferFeeConfigArgs[i];
      uint64 destChainSelector = tokenTransferFeeConfigArg.destChainSelector;

      for (uint256 j = 0; j < tokenTransferFeeConfigArg.tokenTransferFeeConfigs.length; ++j) {
        TokenTransferFeeConfig memory tokenTransferFeeConfig =
          tokenTransferFeeConfigArg.tokenTransferFeeConfigs[j].tokenTransferFeeConfig;
        address token = tokenTransferFeeConfigArg.tokenTransferFeeConfigs[j].token;

        if (tokenTransferFeeConfig.destBytesOverhead < Pool.CCIP_LOCK_OR_BURN_V1_RET_BYTES) {
          revert InvalidDestBytesOverhead(token, tokenTransferFeeConfig.destBytesOverhead);
        }

        s_tokenTransferFeeConfig[destChainSelector][token] = tokenTransferFeeConfig;

        emit TokenTransferFeeConfigUpdated(destChainSelector, token, tokenTransferFeeConfig);
      }
    }

    // Remove the custom fee configs for the tokens that are in the tokensToUseDefaultFeeConfigs array
    for (uint256 i = 0; i < tokensToUseDefaultFeeConfigs.length; ++i) {
      uint64 destChainSelector = tokensToUseDefaultFeeConfigs[i].destChainSelector;
      address token = tokensToUseDefaultFeeConfigs[i].token;
      delete s_tokenTransferFeeConfig[destChainSelector][token];
      emit TokenTransferFeeConfigDeleted(destChainSelector, token);
    }
  }

  // ================================================================
  // │             Validations & message processing                 │
  // ================================================================

  /// @notice Validates that the destAddress matches the expected format of the family.
  /// @param chainFamilySelector Tag to identify the target family.
  /// @param destAddress Dest address to validate.
  /// @dev precondition - assumes the family tag is correct and validated.
  function _validateDestFamilyAddress(bytes4 chainFamilySelector, bytes memory destAddress) internal pure {
    if (chainFamilySelector == Internal.CHAIN_FAMILY_SELECTOR_EVM) {
      Internal._validateEVMAddress(destAddress);
    }
  }

  /// @dev Convert the extra args bytes into a struct with validations against the dest chain config.
  /// @param extraArgs The extra args bytes.
  /// @param destChainConfig Dest chain config to validate against.
  /// @return evmExtraArgs The EVMExtraArgs struct (latest version).
  function _parseEVMExtraArgsFromBytes(
    bytes calldata extraArgs,
    DestChainConfig memory destChainConfig
  ) internal pure returns (Client.EVMExtraArgsV2 memory) {
    Client.EVMExtraArgsV2 memory evmExtraArgs =
      _parseUnvalidatedEVMExtraArgsFromBytes(extraArgs, destChainConfig.defaultTxGasLimit);

    if (evmExtraArgs.gasLimit > uint256(destChainConfig.maxPerMsgGasLimit)) revert MessageGasLimitTooHigh();
    if (destChainConfig.enforceOutOfOrder && !evmExtraArgs.allowOutOfOrderExecution) {
      revert ExtraArgOutOfOrderExecutionMustBeTrue();
    }

    return evmExtraArgs;
  }

  /// @dev Convert the extra args bytes into a struct.
  /// @param extraArgs The extra args bytes.
  /// @param defaultTxGasLimit default tx gas limit to use in the absence of extra args.
  /// @return EVMExtraArgs the extra args struct (latest version)
  function _parseUnvalidatedEVMExtraArgsFromBytes(
    bytes calldata extraArgs,
    uint64 defaultTxGasLimit
  ) private pure returns (Client.EVMExtraArgsV2 memory) {
    if (extraArgs.length == 0) {
      // If extra args are empty, generate default values
      return Client.EVMExtraArgsV2({gasLimit: defaultTxGasLimit, allowOutOfOrderExecution: false});
    }

    bytes4 extraArgsTag = bytes4(extraArgs);
    bytes memory argsData = extraArgs[4:];

    if (extraArgsTag == Client.EVM_EXTRA_ARGS_V2_TAG) {
      return abi.decode(argsData, (Client.EVMExtraArgsV2));
    } else if (extraArgsTag == Client.EVM_EXTRA_ARGS_V1_TAG) {
      // EVMExtraArgsV1 originally included a second boolean (strict) field which has been deprecated.
      // Clients may still include it but it will be ignored.
      return Client.EVMExtraArgsV2({gasLimit: abi.decode(argsData, (uint256)), allowOutOfOrderExecution: false});
    }

    revert InvalidExtraArgsTag();
  }

  /// @notice Validate the forwarded message to ensure it matches the configuration limits (message length, number of tokens)
  /// and family-specific expectations (address format).
  /// @param destChainConfig The destination chain config.
  /// @param dataLength The length of the data field of the message.
  /// @param numberOfTokens The number of tokens to be sent.
  /// @param receiver Message receiver on the dest chain.
  function _validateMessage(
    DestChainConfig memory destChainConfig,
    uint256 dataLength,
    uint256 numberOfTokens,
    bytes memory receiver
  ) internal pure {
    // Check that payload is formed correctly
    if (dataLength > uint256(destChainConfig.maxDataBytes)) {
      revert MessageTooLarge(uint256(destChainConfig.maxDataBytes), dataLength);
    }
    if (numberOfTokens > uint256(destChainConfig.maxNumberOfTokensPerMsg)) revert UnsupportedNumberOfTokens();
    _validateDestFamilyAddress(destChainConfig.chainFamilySelector, receiver);
  }

  /// @inheritdoc IFeeQuoter
  /// @dev precondition - rampTokenAmounts and sourceTokenAmounts lengths must be equal
  function processMessageArgs(
    uint64 destChainSelector,
    address feeToken,
    uint256 feeTokenAmount,
    bytes calldata extraArgs,
    Internal.RampTokenAmount[] calldata rampTokenAmounts,
    Client.EVMTokenAmount[] calldata sourceTokenAmounts
  )
    external
    view
    returns (
      uint256 msgFeeJuels,
      bool isOutOfOrderExecution,
      bytes memory convertedExtraArgs,
      bytes[] memory destExecDataPerToken
    )
  {
    // Convert feeToken to link if not already in link
    if (feeToken == i_linkToken) {
      msgFeeJuels = feeTokenAmount;
    } else {
      msgFeeJuels = convertTokenAmount(feeToken, feeTokenAmount, i_linkToken);
    }

    if (msgFeeJuels > i_maxFeeJuelsPerMsg) revert MessageFeeTooHigh(msgFeeJuels, i_maxFeeJuelsPerMsg);

    uint64 defaultTxGasLimit = s_destChainConfigs[destChainSelector].defaultTxGasLimit;
    // NOTE: when supporting non-EVM chains, revisit this and parse non-EVM args.
    // We can parse unvalidated args since this message is called after getFee (which will already validate the params)
    Client.EVMExtraArgsV2 memory parsedExtraArgs = _parseUnvalidatedEVMExtraArgsFromBytes(extraArgs, defaultTxGasLimit);
    isOutOfOrderExecution = parsedExtraArgs.allowOutOfOrderExecution;
    destExecDataPerToken = _processPoolReturnData(destChainSelector, rampTokenAmounts, sourceTokenAmounts);

    return (msgFeeJuels, isOutOfOrderExecution, Client._argsToBytes(parsedExtraArgs), destExecDataPerToken);
  }

<<<<<<< HEAD
  /// @inheritdoc IFeeQuoter
  /// @dev precondition - evmAnyTokenTransfers and sourceTokenAmounts lengths must be equal
  function processPoolReturnData(
=======
  /// @notice Validates pool return data
  /// @param destChainSelector Destination chain selector to which the token amounts are sent to
  /// @param rampTokenAmounts Token amounts with populated pool return data
  /// @param sourceTokenAmounts Token amounts originally sent in a Client.EVM2AnyMessage message
  /// @return destExecDataPerToken Destination chain execution data
  function _processPoolReturnData(
>>>>>>> a847f78b
    uint64 destChainSelector,
    Internal.EVM2AnyTokenTransfer[] calldata onRampTokenTransfers,
    Client.EVMTokenAmount[] calldata sourceTokenAmounts
  ) internal view returns (bytes[] memory destExecDataPerToken) {
    bytes4 chainFamilySelector = s_destChainConfigs[destChainSelector].chainFamilySelector;
    destExecDataPerToken = new bytes[](onRampTokenTransfers.length);
    for (uint256 i = 0; i < onRampTokenTransfers.length; ++i) {
      address sourceToken = sourceTokenAmounts[i].token;

      // Since the DON has to pay for the extraData to be included on the destination chain, we cap the length of the
      // extraData. This prevents gas bomb attacks on the NOPs. As destBytesOverhead accounts for both
      // extraData and offchainData, this caps the worst case abuse to the number of bytes reserved for offchainData.
      uint256 destPoolDataLength = onRampTokenTransfers[i].extraData.length;
      if (destPoolDataLength > Pool.CCIP_LOCK_OR_BURN_V1_RET_BYTES) {
        if (destPoolDataLength > s_tokenTransferFeeConfig[destChainSelector][sourceToken].destBytesOverhead) {
          revert SourceTokenDataTooLarge(sourceToken);
        }
      }

      _validateDestFamilyAddress(chainFamilySelector, onRampTokenTransfers[i].destTokenAddress);
      FeeQuoter.TokenTransferFeeConfig memory tokenTransferFeeConfig =
        s_tokenTransferFeeConfig[destChainSelector][sourceToken];
      uint32 defaultGasOverhead = s_destChainConfigs[destChainSelector].defaultTokenDestGasOverhead;
      // NOTE: Revisit this when adding new non-EVM chain family selector support
      uint32 destGasAmount =
        tokenTransferFeeConfig.isEnabled ? tokenTransferFeeConfig.destGasOverhead : defaultGasOverhead;

      // The user will be billed either the default or the override, so we send the exact amount that we billed for
      // to the destination chain to be used for the token releaseOrMint and transfer.
      destExecDataPerToken[i] = abi.encode(destGasAmount);
    }
    return destExecDataPerToken;
  }

  // ================================================================
  // │                           Configs                            │
  // ================================================================

  /// @notice Returns the configured config for the dest chain selector.
  /// @param destChainSelector Destination chain selector to fetch config for.
  /// @return destChainConfig Config for the destination chain.
  function getDestChainConfig(uint64 destChainSelector) external view returns (DestChainConfig memory) {
    return s_destChainConfigs[destChainSelector];
  }

  /// @notice Updates the destination chain specific config.
  /// @param destChainConfigArgs Array of source chain specific configs.
  function applyDestChainConfigUpdates(DestChainConfigArgs[] memory destChainConfigArgs) external onlyOwner {
    _applyDestChainConfigUpdates(destChainConfigArgs);
  }

  /// @notice Internal version of applyDestChainConfigUpdates.
  function _applyDestChainConfigUpdates(DestChainConfigArgs[] memory destChainConfigArgs) internal {
    for (uint256 i = 0; i < destChainConfigArgs.length; ++i) {
      DestChainConfigArgs memory destChainConfigArg = destChainConfigArgs[i];
      uint64 destChainSelector = destChainConfigArgs[i].destChainSelector;
      DestChainConfig memory destChainConfig = destChainConfigArg.destChainConfig;

      // NOTE: when supporting non-EVM chains, update chainFamilySelector validations
      if (
        destChainSelector == 0 || destChainConfig.defaultTxGasLimit == 0
          || destChainConfig.chainFamilySelector != Internal.CHAIN_FAMILY_SELECTOR_EVM
          || destChainConfig.defaultTxGasLimit > destChainConfig.maxPerMsgGasLimit
      ) {
        revert InvalidDestChainConfig(destChainSelector);
      }

      // The chain family selector cannot be zero - indicates that it is a new chain
      if (s_destChainConfigs[destChainSelector].chainFamilySelector == 0) {
        emit DestChainAdded(destChainSelector, destChainConfig);
      } else {
        emit DestChainConfigUpdated(destChainSelector, destChainConfig);
      }

      s_destChainConfigs[destChainSelector] = destChainConfig;
    }
  }

  /// @notice Returns the static FeeQuoter config.
  /// @dev RMN depends on this function, if updated, please notify the RMN maintainers.
  /// @return staticConfig The static configuration.
  function getStaticConfig() external view returns (StaticConfig memory) {
    return StaticConfig({
      maxFeeJuelsPerMsg: i_maxFeeJuelsPerMsg,
      linkToken: i_linkToken,
      stalenessThreshold: i_stalenessThreshold
    });
  }
}<|MERGE_RESOLUTION|>--- conflicted
+++ resolved
@@ -899,18 +899,12 @@
     return (msgFeeJuels, isOutOfOrderExecution, Client._argsToBytes(parsedExtraArgs), destExecDataPerToken);
   }
 
-<<<<<<< HEAD
-  /// @inheritdoc IFeeQuoter
-  /// @dev precondition - evmAnyTokenTransfers and sourceTokenAmounts lengths must be equal
-  function processPoolReturnData(
-=======
   /// @notice Validates pool return data
   /// @param destChainSelector Destination chain selector to which the token amounts are sent to
   /// @param rampTokenAmounts Token amounts with populated pool return data
   /// @param sourceTokenAmounts Token amounts originally sent in a Client.EVM2AnyMessage message
   /// @return destExecDataPerToken Destination chain execution data
   function _processPoolReturnData(
->>>>>>> a847f78b
     uint64 destChainSelector,
     Internal.EVM2AnyTokenTransfer[] calldata onRampTokenTransfers,
     Client.EVMTokenAmount[] calldata sourceTokenAmounts
