--- conflicted
+++ resolved
@@ -31,22 +31,8 @@
     uint64 destChainSelector,
     address feeToken,
     uint256 feeTokenAmount,
-<<<<<<< HEAD
-    bytes memory extraArgs
-  ) external view returns (uint256 msgFeeJuels, bool isOutOfOrderExecution, bytes memory convertedExtraArgs);
-
-  /// @notice Validates pool return data
-  /// @param destChainSelector Destination chain selector to which the token amounts are sent to
-  /// @param tokenAmounts Token amounts with populated pool return data
-  /// @param sourceTokenAmounts Token amounts originally sent in a Client.EVM2AnyMessage message
-  /// @return destExecData Destination chain execution data
-  function processPoolReturnData(
-    uint64 destChainSelector,
-    Internal.EVM2AnyTokenTransfer[] memory tokenAmounts,
-=======
     bytes memory extraArgs,
     Internal.RampTokenAmount[] calldata rampTokenAmounts,
->>>>>>> a847f78b
     Client.EVMTokenAmount[] calldata sourceTokenAmounts
   )
     external
