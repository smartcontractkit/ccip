--- conflicted
+++ resolved
@@ -153,15 +153,10 @@
   mapping(uint64 sourceChainSelector => mapping(uint64 seqNum => uint256 executionStateBitmap)) internal
     s_executionStates;
 
-<<<<<<< HEAD
-  constructor(StaticConfig memory staticConfig, SourceChainConfigArgs[] memory sourceChainConfigs) OCR2BaseNoChecks() {
+  constructor(StaticConfig memory staticConfig, SourceChainConfigArgs[] memory sourceChainConfigs) MultiOCR3Base() {
     if (staticConfig.commitStore == address(0) || staticConfig.tokenAdminRegistry == address(0)) {
       revert ZeroAddressNotAllowed();
     }
-=======
-  constructor(StaticConfig memory staticConfig, SourceChainConfigArgs[] memory sourceChainConfigs) MultiOCR3Base() {
-    if (staticConfig.commitStore == address(0)) revert ZeroAddressNotAllowed();
->>>>>>> 6eb026e3
 
     i_commitStore = staticConfig.commitStore;
     i_chainSelector = staticConfig.chainSelector;
@@ -683,7 +678,6 @@
 
     // TODO: contract size golfing - is StaticConfig needed in the event?
     emit ConfigSet(
-<<<<<<< HEAD
       StaticConfig({
         commitStore: i_commitStore,
         chainSelector: i_chainSelector,
@@ -691,9 +685,6 @@
         tokenAdminRegistry: i_tokenAdminRegistry
       }),
       dynamicConfig
-=======
-      StaticConfig({chainSelector: i_chainSelector, rmnProxy: i_rmnProxy, commitStore: i_commitStore}), dynamicConfig
->>>>>>> 6eb026e3
     );
   }
 
