--- conflicted
+++ resolved
@@ -79,7 +79,7 @@
   /// @dev RMN depends on this event, if changing, please notify the RMN maintainers.
   event CommitReportAccepted(CommitReport report);
   event RootRemoved(bytes32 root);
-  event LatestPriceEpochAndRoundSet(uint40 oldEpochAndRound, uint40 newEpochAndRound);
+  event LatestPriceSequenceNumberSet(uint64 oldSequenceNumber, uint64 newSequenceNumber);
 
   /// @notice Static offRamp config
   /// @dev RMN depends on this struct, if changing, please notify the RMN maintainers.
@@ -668,7 +668,6 @@
     _transmit(uint8(Internal.OCRPluginType.Commit), reportContext, report, rs, ss, rawVs);
   }
 
-<<<<<<< HEAD
   /// @notice Returns the sequence number of the last price update.
   /// @return the latest price sequence number.
   function getLatestPriceSequenceNumber() public view returns (uint64) {
@@ -678,23 +677,11 @@
   /// @notice Sets the latest sequence number for price update.
   /// @param latestPriceSequenceNumber The new sequence number for prices
   function setLatestPriceSequenceNumber(uint64 latestPriceSequenceNumber) external onlyOwner {
+    uint64 oldPriceSequenceNumber = s_latestPriceSequenceNumber;
+
     s_latestPriceSequenceNumber = latestPriceSequenceNumber;
-=======
-  /// @notice Returns the epoch and round of the last price update.
-  /// @return the latest price epoch and round.
-  function getLatestPriceEpochAndRound() external view returns (uint64) {
-    return s_latestPriceEpochAndRound;
-  }
-
-  /// @notice Sets the latest epoch and round for price update.
-  /// @param latestPriceEpochAndRound The new epoch and round for prices.
-  function setLatestPriceEpochAndRound(uint40 latestPriceEpochAndRound) external onlyOwner {
-    uint40 oldEpochAndRound = s_latestPriceEpochAndRound;
-
-    s_latestPriceEpochAndRound = latestPriceEpochAndRound;
-
-    emit LatestPriceEpochAndRoundSet(oldEpochAndRound, latestPriceEpochAndRound);
->>>>>>> 050b3c00
+
+    emit LatestPriceSequenceNumberSet(oldPriceSequenceNumber, latestPriceSequenceNumber);
   }
 
   /// @notice Returns the timestamp of a potentially previously committed merkle root.
@@ -891,7 +878,7 @@
     // We protects against return data bombs by capping the return data size at MAX_RET_BYTES.
     (bool success, bytes memory returnData,) = CallWithExactGas._callWithExactGasSafeReturnData(
       abi.encodeWithSelector(
-        IPool.releaseOrMint.selector,
+        IPoolV1.releaseOrMint.selector,
         Pool.ReleaseOrMintInV1({
           originalSender: originalSender,
           receiver: receiver,
@@ -951,7 +938,6 @@
     // Creating a copy is more gas efficient than initializing a new array.
     destTokenAmounts = sourceTokenAmounts;
     for (uint256 i = 0; i < sourceTokenAmounts.length; ++i) {
-<<<<<<< HEAD
       destTokenAmounts[i] = _releaseOrMintToken(
         sourceTokenAmounts[i].amount,
         originalSender,
@@ -959,65 +945,6 @@
         sourceChainSelector,
         abi.decode(encodedSourceTokenData[i], (Internal.SourceTokenData)),
         offchainTokenData[i]
-=======
-      // This should never revert as the onRamp creates the sourceTokenData. Only the inner components from
-      // this struct come from untrusted sources.
-      Internal.SourceTokenData memory sourceTokenData =
-        abi.decode(encodedSourceTokenData[i], (Internal.SourceTokenData));
-      // We need to safely decode the pool address from the sourceTokenData, as it could be wrong,
-      // in which case it doesn't have to be a valid EVM address.
-      address localToken = Internal._validateEVMAddress(sourceTokenData.destTokenAddress);
-      // We check with the token admin registry if the token has a pool on this chain.
-      address localPoolAddress = ITokenAdminRegistry(i_tokenAdminRegistry).getPool(localToken);
-      // This will call the supportsInterface through the ERC165Checker, and not directly on the pool address.
-      // This is done to prevent a pool from reverting the entire transaction if it doesn't support the interface.
-      // The call gets a max or 30k gas per instance, of which there are three. This means gas estimations should
-      // account for 90k gas overhead due to the interface check.
-      if (localPoolAddress == address(0) || !localPoolAddress.supportsInterface(Pool.CCIP_POOL_V1)) {
-        revert NotACompatiblePool(localPoolAddress);
-      }
-
-      // We determined that the pool address is a valid EVM address, but that does not mean the code at this
-      // address is a (compatible) pool contract. _callWithExactGasSafeReturnData will check if the location
-      // contains a contract. If it doesn't it reverts with a known error, which we catch gracefully.
-      // We call the pool with exact gas to increase resistance against malicious tokens or token pools.
-      // We protects against return data bombs by capping the return data size at MAX_RET_BYTES.
-      (bool success, bytes memory returnData,) = CallWithExactGas._callWithExactGasSafeReturnData(
-        abi.encodeWithSelector(
-          IPoolV1.releaseOrMint.selector,
-          Pool.ReleaseOrMintInV1({
-            originalSender: messageRoute.sender,
-            receiver: messageRoute.receiver,
-            amount: sourceTokenAmounts[i].amount,
-            localToken: localToken,
-            remoteChainSelector: messageRoute.sourceChainSelector,
-            sourcePoolAddress: sourceTokenData.sourcePoolAddress,
-            sourcePoolData: sourceTokenData.extraData,
-            offchainTokenData: offchainTokenData[i]
-          })
-        ),
-        localPoolAddress,
-        s_dynamicConfig.maxPoolReleaseOrMintGas,
-        Internal.GAS_FOR_CALL_EXACT_CHECK,
-        Internal.MAX_RET_BYTES
-      );
-
-      // wrap and rethrow the error so we can catch it lower in the stack
-      if (!success) revert TokenHandlingError(returnData);
-
-      // If the call was successful, the returnData should be the local token address.
-      if (returnData.length != Pool.CCIP_POOL_V1_RET_BYTES) {
-        revert InvalidDataLength(Pool.CCIP_POOL_V1_RET_BYTES, returnData.length);
-      }
-      uint256 amount = abi.decode(returnData, (uint256));
-
-      (success, returnData,) = CallWithExactGas._callWithExactGasSafeReturnData(
-        abi.encodeWithSelector(IERC20.transfer.selector, messageRoute.receiver, amount),
-        localToken,
-        s_dynamicConfig.maxTokenTransferGas,
-        Internal.GAS_FOR_CALL_EXACT_CHECK,
-        Internal.MAX_RET_BYTES
->>>>>>> 050b3c00
       );
     }
 
