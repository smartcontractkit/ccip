--- conflicted
+++ resolved
@@ -404,7 +404,6 @@
         }
       }
 
-<<<<<<< HEAD
       // Nonce changes per state transition
       // UNTOUCHED -> FAILURE  nonce bump
       // UNTOUCHED -> SUCCESS  nonce bump
@@ -412,43 +411,11 @@
       // FAILURE   -> SUCCESS  no nonce bump
       // UNTOUCHED messages MUST be executed in order always
       if (
-        originalState == Internal.MessageExecutionState.UNTOUCHED
+        message.nonce > 0 && originalState == Internal.MessageExecutionState.UNTOUCHED
           && !INonceManager(i_nonceManager).incrementInboundNonce(
             sourceChainSelector, message.nonce, abi.encode(message.sender)
           )
       ) continue;
-=======
-      if (message.nonce > 0) {
-        // In the scenario where we upgrade offRamps, we still want to have sequential nonces.
-        // Referencing the old offRamp to check the expected nonce if none is set for a
-        // given sender allows us to skip the current message if it would not be the next according
-        // to the old offRamp. This preserves sequencing between updates.
-        (uint64 prevNonce, bool isFromPrevRamp) = _getSenderNonce(sourceChainSelector, message.sender);
-        if (isFromPrevRamp) {
-          if (prevNonce + 1 != message.nonce) {
-            // the starting v2 onramp nonce, i.e. the 1st message nonce v2 offramp is expected to receive,
-            // is guaranteed to equal (largest v1 onramp nonce + 1).
-            // if this message's nonce isn't (v1 offramp nonce + 1), then v1 offramp nonce != largest v1 onramp nonce,
-            // it tells us there are still messages inflight for v1 offramp
-            emit SkippedSenderWithPreviousRampMessageInflight(sourceChainSelector, message.nonce, message.sender);
-            continue;
-          }
-          // Otherwise this nonce is indeed the "transitional nonce", that is
-          // all messages sent to v1 ramp have been executed by the DON and the sequence can resume in V2.
-          // Note if first time user in V2, then prevNonce will be 0, and message.nonce = 1, so this will be a no-op.
-          s_senderNonce[sourceChainSelector][message.sender] = prevNonce;
-        }
-
-        // UNTOUCHED messages MUST be executed in order always IF message.nonce > 0.
-        if (originalState == Internal.MessageExecutionState.UNTOUCHED) {
-          if (prevNonce + 1 != message.nonce) {
-            // We skip the message if the nonce is incorrect, since message.nonce > 0.
-            emit SkippedIncorrectNonce(sourceChainSelector, message.nonce, message.sender);
-            continue;
-          }
-        }
-      }
->>>>>>> 05a1d3ff
 
       // Although we expect only valid messages will be committed, we check again
       // when executing as a defense in depth measure.
@@ -479,19 +446,6 @@
         revert InvalidNewState(sourceChainSelector, message.sequenceNumber, newState);
       }
 
-<<<<<<< HEAD
-=======
-      // Nonce changes per state transition.
-      // These only apply for ordered messages.
-      // UNTOUCHED -> FAILURE  nonce bump
-      // UNTOUCHED -> SUCCESS  nonce bump
-      // FAILURE   -> FAILURE  no nonce bump
-      // FAILURE   -> SUCCESS  no nonce bump
-      if (message.nonce > 0 && originalState == Internal.MessageExecutionState.UNTOUCHED) {
-        s_senderNonce[sourceChainSelector][message.sender]++;
-      }
-
->>>>>>> 05a1d3ff
       emit ExecutionStateChanged(sourceChainSelector, message.sequenceNumber, message.messageId, newState, returnData);
     }
   }
