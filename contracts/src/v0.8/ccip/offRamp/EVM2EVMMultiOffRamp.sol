// SPDX-License-Identifier: BUSL-1.1
pragma solidity 0.8.19;

import {ITypeAndVersion} from "../../shared/interfaces/ITypeAndVersion.sol";
import {IAny2EVMMessageReceiver} from "../interfaces/IAny2EVMMessageReceiver.sol";
import {IAny2EVMOffRamp} from "../interfaces/IAny2EVMOffRamp.sol";
import {ICommitStore} from "../interfaces/ICommitStore.sol";
import {IPool} from "../interfaces/IPool.sol";
import {IPriceRegistry} from "../interfaces/IPriceRegistry.sol";
import {IRMN} from "../interfaces/IRMN.sol";
import {IRouter} from "../interfaces/IRouter.sol";

import {CallWithExactGas} from "../../shared/call/CallWithExactGas.sol";
import {EnumerableMapAddresses} from "../../shared/enumerable/EnumerableMapAddresses.sol";
import {AggregateRateLimiter} from "../AggregateRateLimiter.sol";
import {Client} from "../libraries/Client.sol";
import {Internal} from "../libraries/Internal.sol";
import {Pool} from "../libraries/Pool.sol";
import {RateLimiter} from "../libraries/RateLimiter.sol";
import {OCR2BaseNoChecks} from "../ocr/OCR2BaseNoChecks.sol";

import {ERC165Checker} from "../../vendor/openzeppelin-solidity/v4.8.3/contracts/utils/introspection/ERC165Checker.sol";

/// @notice EVM2EVMOffRamp enables OCR networks to execute multiple messages
/// in an OffRamp in a single transaction.
/// @dev The EVM2EVMOnRamp, CommitStore and EVM2EVMOffRamp form an xchain upgradeable unit. Any change to one of them
/// results an onchain upgrade of all 3.
/// @dev OCR2BaseNoChecks is used to save gas, signatures are not required as the offramp can only execute
/// messages which are committed in the commitStore. We still make use of OCR2 as an executor whitelist
/// and turn-taking mechanism.
contract EVM2EVMMultiOffRamp is IAny2EVMOffRamp, AggregateRateLimiter, ITypeAndVersion, OCR2BaseNoChecks {
  using ERC165Checker for address;
  using EnumerableMapAddresses for EnumerableMapAddresses.AddressToAddressMap;

  error AlreadyAttempted(uint64 sequenceNumber);
  error AlreadyExecuted(uint64 sequenceNumber);
  error ZeroAddressNotAllowed();
  error CommitStoreAlreadyInUse();
  error ExecutionError(bytes error);
  error InvalidSourceChain(uint64 sourceChainSelector);
  error MessageTooLarge(uint256 maxSize, uint256 actualSize);
  error TokenDataMismatch(uint64 sequenceNumber);
  error UnexpectedTokenData();
  error UnsupportedNumberOfTokens(uint64 sequenceNumber);
  error ManualExecutionNotYetEnabled();
  error ManualExecutionGasLimitMismatch();
  error InvalidManualExecutionGasLimit(uint256 index, uint256 newLimit);
  error RootNotCommitted();
  error CanOnlySelfCall();
  error ReceiverError(bytes error);
  error TokenHandlingError(bytes error);
  error EmptyReport();
  error CursedByRMN();
  error InvalidMessageId();
  error NotACompatiblePool(address notPool);
  error InvalidDataLength(uint256 expected, uint256 got);
  error InvalidNewState(uint64 sequenceNumber, Internal.MessageExecutionState newState);
  error IndexOutOfRange();

  /// @dev Atlas depends on this event, if changing, please notify Atlas.
  event ConfigSet(StaticConfig staticConfig, DynamicConfig dynamicConfig);
  event SkippedIncorrectNonce(uint64 indexed nonce, address indexed sender);
  event SkippedSenderWithPreviousRampMessageInflight(uint64 indexed nonce, address indexed sender);
  /// @dev RMN depends on this event, if changing, please notify the RMN maintainers.
  event ExecutionStateChanged(
    uint64 indexed sequenceNumber, bytes32 indexed messageId, Internal.MessageExecutionState state, bytes returnData
  );
  event TokenAggregateRateLimitAdded(address sourceToken, address destToken);
  event TokenAggregateRateLimitRemoved(address sourceToken, address destToken);
  event SourceChainSelectorAdded(uint64 sourceChainSelector);
  event SourceChainConfigSet(uint64 indexed sourceChainSelector, SourceChainConfig sourceConfig);

  /// @notice Static offRamp config
  /// @dev RMN depends on this struct, if changing, please notify the RMN maintainers.
  struct StaticConfig {
    address commitStore; // ────────╮  CommitStore address on the destination chain
    uint64 chainSelector; // ───────╯  Destination chainSelector
<<<<<<< HEAD
    uint64 sourceChainSelector; // ─╮  Source chainSelector
    address onRamp; // ─────────────╯  OnRamp address on the source chain
    address prevOffRamp; //            Address of previous-version OffRamp
    address rmnProxy; //               RMN proxy address
=======
    address armProxy; //               ARM proxy address
>>>>>>> 499bfa72
  }

  /// @notice Per-chain source config (defining a lane from a Source Chain -> Dest OffRamp)
  struct SourceChainConfig {
    // TODO: re-evaluate on removing this (can be controlled by CommitStore)
    bool isEnabled; // ─────────╮  Flag whether the source chain is enabled or not
    address prevOffRamp; // ────╯  Address of previous-version per-lane OffRamp. Used to be able to provide seequencing continuity during a zero downtime upgrade.
    address onRamp; //             OnRamp address on the source chain
    /// @dev Ensures that 2 identical messages sent to 2 different lanes will have a distinct hash.
    /// Must match the metadataHash used in computing leaf hashes offchain for the root committed in
    /// the commitStore and i_metadataHash in the onRamp.
    bytes32 metadataHash; //      Source-chain specific message hash preimage to ensure global uniqueness
  }

  /// @notice Dynamic offRamp config
  /// @dev since OffRampConfig is part of OffRampConfigChanged event, if changing it, we should update the ABI on Atlas
  struct DynamicConfig {
    uint32 permissionLessExecutionThresholdSeconds; // ─╮ Waiting time before manual execution is enabled
    address router; // ─────────────────────────────────╯ Router address
    address priceRegistry; // ──────────╮ Price registry address
    uint16 maxNumberOfTokensPerMsg; //  │ Maximum number of ERC20 token transfers that can be included per message
    uint32 maxDataBytes; //             │ Maximum payload data size in bytes
    uint32 maxPoolReleaseOrMintGas; // ─╯ Maximum amount of gas passed on to token pool when calling releaseOrMint
  }

  /// @notice RateLimitToken struct containing both the source and destination token addresses
  struct RateLimitToken {
    address sourceToken;
    address destToken;
  }

  /// @notice Struct that represents a message route (sender -> receiver and source chain)
  struct Any2EVMMessageRoute {
    bytes sender; //                    Message sender
    uint64 sourceChainSelector; // ───╮ Source chain that the message originates from
    address receiver; // ─────────────╯ Address that receives the message
  }

  /// @notice SourceChainConfig update args scoped to one source chain
  struct SourceChainConfigArgs {
    uint64 sourceChainSelector; //  ───╮  Source chain selector of the config to update
    bool isEnabled; //                 │  Flag whether the source chain is enabled or not
    address prevOffRamp; // ───────────╯  Address of previous-version per-lane OffRamp. Used to be able to provide seequencing continuity during a zero downtime upgrade.
    address onRamp; //                    OnRamp address on the source chain
  }

  // STATIC CONFIG
  string public constant override typeAndVersion = "EVM2EVMMultiOffRamp 1.6.0-dev";
  /// @dev Commit store address on the destination chain
  address internal immutable i_commitStore;
  /// @dev ChainSelector of this chain
  uint64 internal immutable i_chainSelector;
<<<<<<< HEAD
  /// @dev OnRamp address on the source chain
  address internal immutable i_onRamp;
  /// @dev metadataHash is a lane-specific prefix for a message hash preimage which ensures global uniqueness.
  /// Ensures that 2 identical messages sent to 2 different lanes will have a distinct hash.
  /// Must match the metadataHash used in computing leaf hashes offchain for the root committed in
  /// the commitStore and i_metadataHash in the onRamp.
  bytes32 internal immutable i_metadataHash;
  /// @dev The address of previous-version OffRamp for this lane.
  /// Used to be able to provide sequencing continuity during a zero downtime upgrade.
  address internal immutable i_prevOffRamp;
  /// @dev The address of the rmn proxy
  address internal immutable i_rmnProxy;
=======
  /// @dev The address of the arm proxy
  address internal immutable i_armProxy;
>>>>>>> 499bfa72

  // DYNAMIC CONFIG
  DynamicConfig internal s_dynamicConfig;
  /// @dev Tokens that should be included in Aggregate Rate Limiting
  /// An (address => address) map is used for backwards compatability of offchain code
  EnumerableMapAddresses.AddressToAddressMap internal s_rateLimitedTokensDestToSource;

  // TODO: evaluate whether this should be pulled in (since this can be inferred from SourceChainSelectorAdded events instead)
  /// @notice all source chains available in s_sourceChainConfigs
  // uint64[] internal s_sourceChainSelectors;

  /// @notice SourceConfig per chain
  /// (forms lane configurations from sourceChainSelector => StaticConfig.chainSelector)
  mapping(uint64 sourceChainSelector => SourceChainConfig) internal s_sourceChainConfigs;

  // STATE
  /// @dev The expected nonce for a given sender.
  /// Corresponds to s_senderNonce in the OnRamp, used to enforce that messages are
  /// executed in the same order they are sent (assuming they are DON). Note that re-execution
  /// of FAILED messages however, can be out of order.
  mapping(address sender => uint64 nonce) internal s_senderNonce;
  /// @dev A mapping of sequence numbers to execution state using a bitmap with each execution
  /// state only taking up 2 bits of the uint256, packing 128 states into a single slot.
  /// Message state is tracked to ensure message can only be executed successfully once.
  mapping(uint64 seqNum => uint256 executionStateBitmap) internal s_executionStates;

  constructor(
    StaticConfig memory staticConfig,
    SourceChainConfigArgs[] memory sourceChainConfigs,
    // TODO: convert to array to support per-chain config once multi-ARL is ready
    RateLimiter.Config memory rateLimiterConfig
  ) OCR2BaseNoChecks() AggregateRateLimiter(rateLimiterConfig) {
    if (staticConfig.commitStore == address(0)) revert ZeroAddressNotAllowed();

    i_commitStore = staticConfig.commitStore;
    i_chainSelector = staticConfig.chainSelector;
<<<<<<< HEAD
    i_onRamp = staticConfig.onRamp;
    i_prevOffRamp = staticConfig.prevOffRamp;
    i_rmnProxy = staticConfig.rmnProxy;
=======
    i_armProxy = staticConfig.armProxy;
>>>>>>> 499bfa72

    _applySourceChainConfigUpdates(sourceChainConfigs);
  }

  // ================================================================
  // │                          Messaging                           │
  // ================================================================

  // The size of the execution state in bits
  uint256 private constant MESSAGE_EXECUTION_STATE_BIT_WIDTH = 2;
  // The mask for the execution state bits
  uint256 private constant MESSAGE_EXECUTION_STATE_MASK = (1 << MESSAGE_EXECUTION_STATE_BIT_WIDTH) - 1;

  /// @notice Returns the current execution state of a message based on its sequenceNumber.
  /// @param sequenceNumber The sequence number of the message to get the execution state for.
  /// @return The current execution state of the message.
  /// @dev we use the literal number 128 because using a constant increased gas usage.
  function getExecutionState(uint64 sequenceNumber) public view returns (Internal.MessageExecutionState) {
    return Internal.MessageExecutionState(
      (s_executionStates[sequenceNumber / 128] >> ((sequenceNumber % 128) * MESSAGE_EXECUTION_STATE_BIT_WIDTH))
        & MESSAGE_EXECUTION_STATE_MASK
    );
  }

  /// @notice Sets a new execution state for a given sequence number. It will overwrite any existing state.
  /// @param sequenceNumber The sequence number for which the state will be saved.
  /// @param newState The new value the state will be in after this function is called.
  /// @dev we use the literal number 128 because using a constant increased gas usage.
  function _setExecutionState(uint64 sequenceNumber, Internal.MessageExecutionState newState) internal {
    uint256 offset = (sequenceNumber % 128) * MESSAGE_EXECUTION_STATE_BIT_WIDTH;
    uint256 bitmap = s_executionStates[sequenceNumber / 128];
    // to unset any potential existing state we zero the bits of the section the state occupies,
    // then we do an AND operation to blank out any existing state for the section.
    bitmap &= ~(MESSAGE_EXECUTION_STATE_MASK << offset);
    // Set the new state
    bitmap |= uint256(newState) << offset;

    s_executionStates[sequenceNumber / 128] = bitmap;
  }

  /// @inheritdoc IAny2EVMOffRamp
  function getSenderNonce(address sender) public view returns (uint64 nonce) {
    uint256 senderNonce = s_senderNonce[sender];

    // TODO: re-implement for multi-lane
    // if (senderNonce == 0 && i_prevOffRamp != address(0)) {
    //   // If OffRamp was upgraded, check if sender has a nonce from the previous OffRamp.
    //   return IAny2EVMOffRamp(i_prevOffRamp).getSenderNonce(sender);
    // }
    return uint64(senderNonce);
  }

  /// @notice Manually execute a message.
  /// @param report Internal.ExecutionReport.
  /// @param gasLimitOverrides New gasLimit for each message in the report.
  /// @dev We permit gas limit overrides so that users may manually execute messages which failed due to
  /// insufficient gas provided.
  function manuallyExecute(Internal.ExecutionReport memory report, uint256[] memory gasLimitOverrides) external {
    // We do this here because the other _execute path is already covered OCR2BaseXXX.
    if (i_chainID != block.chainid) revert OCR2BaseNoChecks.ForkedChain(i_chainID, uint64(block.chainid));

    uint256 numMsgs = report.messages.length;
    if (numMsgs != gasLimitOverrides.length) revert ManualExecutionGasLimitMismatch();
    for (uint256 i = 0; i < numMsgs; ++i) {
      uint256 newLimit = gasLimitOverrides[i];
      // Checks to ensure message cannot be executed with less gas than specified.
      if (newLimit != 0 && newLimit < report.messages[i].gasLimit) revert InvalidManualExecutionGasLimit(i, newLimit);
    }

    _execute(report, gasLimitOverrides);
  }

  /// @notice Entrypoint for execution, called by the OCR network
  /// @dev Expects an encoded ExecutionReport
  function _report(bytes calldata report) internal override {
    _execute(abi.decode(report, (Internal.ExecutionReport)), new uint256[](0));
  }

  /// @notice Executes a report, executing each message in order.
  /// @param report The execution report containing the messages and proofs.
  /// @param manualExecGasLimits An array of gas limits to use for manual execution.
  /// @dev If called from the DON, this array is always empty.
  /// @dev If called from manual execution, this array is always same length as messages.
  function _execute(Internal.ExecutionReport memory report, uint256[] memory manualExecGasLimits) internal {
    if (IRMN(i_rmnProxy).isCursed(bytes32(uint256(i_sourceChainSelector)))) revert CursedByRMN();

    uint256 numMsgs = report.messages.length;
    if (numMsgs == 0) revert EmptyReport();
    if (numMsgs != report.offchainTokenData.length) revert UnexpectedTokenData();

    bytes32[] memory hashedLeaves = new bytes32[](numMsgs);

    for (uint256 i = 0; i < numMsgs; ++i) {
      Internal.EVM2EVMMessage memory message = report.messages[i];
      // We do this hash here instead of in _verifyMessages to avoid two separate loops
      // over the same data, which increases gas cost
      hashedLeaves[i] = Internal._hash(message, s_sourceChainConfigs[message.sourceChainSelector].metadataHash);
      // For EVM2EVM offramps, the messageID is the leaf hash.
      // Asserting that this is true ensures we don't accidentally commit and then execute
      // a message with an unexpected hash.
      if (hashedLeaves[i] != message.messageId) revert InvalidMessageId();
    }

    // SECURITY CRITICAL CHECK
    uint256 timestampCommitted = ICommitStore(i_commitStore).verify(hashedLeaves, report.proofs, report.proofFlagBits);
    if (timestampCommitted == 0) revert RootNotCommitted();

    // Execute messages
    bool manualExecution = manualExecGasLimits.length != 0;
    for (uint256 i = 0; i < numMsgs; ++i) {
      Internal.EVM2EVMMessage memory message = report.messages[i];
      Internal.MessageExecutionState originalState = getExecutionState(message.sequenceNumber);
      // Two valid cases here, we either have never touched this message before, or we tried to execute
      // and failed. This check protects against reentry and re-execution because the other states are
      // IN_PROGRESS and SUCCESS, both should not be allowed to execute.
      if (
        !(
          originalState == Internal.MessageExecutionState.UNTOUCHED
            || originalState == Internal.MessageExecutionState.FAILURE
        )
      ) revert AlreadyExecuted(message.sequenceNumber);

      if (manualExecution) {
        bool isOldCommitReport =
          (block.timestamp - timestampCommitted) > s_dynamicConfig.permissionLessExecutionThresholdSeconds;
        // Manually execution is fine if we previously failed or if the commit report is just too old
        // Acceptable state transitions: FAILURE->SUCCESS, UNTOUCHED->SUCCESS, FAILURE->FAILURE
        if (!(isOldCommitReport || originalState == Internal.MessageExecutionState.FAILURE)) {
          revert ManualExecutionNotYetEnabled();
        }

        // Manual execution gas limit can override gas limit specified in the message. Value of 0 indicates no override.
        if (manualExecGasLimits[i] != 0) {
          message.gasLimit = manualExecGasLimits[i];
        }
      } else {
        // DON can only execute a message once
        // Acceptable state transitions: UNTOUCHED->SUCCESS, UNTOUCHED->FAILURE
        if (originalState != Internal.MessageExecutionState.UNTOUCHED) revert AlreadyAttempted(message.sequenceNumber);
      }

      // In the scenario where we upgrade offRamps, we still want to have sequential nonces.
      // Referencing the old offRamp to check the expected nonce if none is set for a
      // given sender allows us to skip the current message if it would not be the next according
      // to the old offRamp. This preserves sequencing between updates.
      uint64 prevNonce = s_senderNonce[message.sender];
      address prevOffRamp = s_sourceChainConfigs[message.sourceChainSelector].prevOffRamp;
      if (prevNonce == 0 && prevOffRamp != address(0)) {
        // TODO: assuming prevOffRamp is always a lane-specific off ramp
        //       Update to additionally support IAny2EVMMultiOffRamp backwards compatibility
        prevNonce = IAny2EVMOffRamp(prevOffRamp).getSenderNonce(message.sender);
        if (prevNonce + 1 != message.nonce) {
          // the starting v2 onramp nonce, i.e. the 1st message nonce v2 offramp is expected to receive,
          // is guaranteed to equal (largest v1 onramp nonce + 1).
          // if this message's nonce isn't (v1 offramp nonce + 1), then v1 offramp nonce != largest v1 onramp nonce,
          // it tells us there are still messages inflight for v1 offramp
          emit SkippedSenderWithPreviousRampMessageInflight(message.nonce, message.sender);
          continue;
        }
        // Otherwise this nonce is indeed the "transitional nonce", that is
        // all messages sent to v1 ramp have been executed by the DON and the sequence can resume in V2.
        // Note if first time user in V2, then prevNonce will be 0, and message.nonce = 1, so this will be a no-op.
        s_senderNonce[message.sender] = prevNonce;
      }

      // UNTOUCHED messages MUST be executed in order always
      if (originalState == Internal.MessageExecutionState.UNTOUCHED) {
        if (prevNonce + 1 != message.nonce) {
          // We skip the message if the nonce is incorrect
          emit SkippedIncorrectNonce(message.nonce, message.sender);
          continue;
        }
      }

      // Although we expect only valid messages will be committed, we check again
      // when executing as a defense in depth measure.
      bytes[] memory offchainTokenData = report.offchainTokenData[i];
      _isWellFormed(
        message.sequenceNumber,
        message.sourceChainSelector,
        message.tokenAmounts.length,
        message.data.length,
        offchainTokenData.length
      );

      _setExecutionState(message.sequenceNumber, Internal.MessageExecutionState.IN_PROGRESS);
      (Internal.MessageExecutionState newState, bytes memory returnData) = _trialExecute(message, offchainTokenData);
      _setExecutionState(message.sequenceNumber, newState);

      // Since it's hard to estimate whether manual execution will succeed, we
      // revert the entire transaction if it fails. This will show the user if
      // their manual exec will fail before they submit it.
      if (manualExecution && newState == Internal.MessageExecutionState.FAILURE) {
        // If manual execution fails, we revert the entire transaction.
        revert ExecutionError(returnData);
      }

      // The only valid prior states are UNTOUCHED and FAILURE (checked above)
      // The only valid post states are FAILURE and SUCCESS (checked below)
      if (newState != Internal.MessageExecutionState.FAILURE && newState != Internal.MessageExecutionState.SUCCESS) {
        revert InvalidNewState(message.sequenceNumber, newState);
      }

      // Nonce changes per state transition
      // UNTOUCHED -> FAILURE  nonce bump
      // UNTOUCHED -> SUCCESS  nonce bump
      // FAILURE   -> FAILURE  no nonce bump
      // FAILURE   -> SUCCESS  no nonce bump
      if (originalState == Internal.MessageExecutionState.UNTOUCHED) {
        s_senderNonce[message.sender]++;
      }

      emit ExecutionStateChanged(message.sequenceNumber, message.messageId, newState, returnData);
    }
  }

  /// @notice Does basic message validation. Should never fail.
  /// @param sequenceNumber Sequence number of the message.
  /// @param sourceChainSelector SourceChainSelector of the message.
  /// @param numberOfTokens Length of tokenAmounts array in the message.
  /// @param dataLength Length of data field in the message.
  /// @param offchainTokenDataLength Length of offchainTokenData array.
  /// @dev reverts on validation failures.
  function _isWellFormed(
    uint64 sequenceNumber,
    uint64 sourceChainSelector,
    uint256 numberOfTokens,
    uint256 dataLength,
    uint256 offchainTokenDataLength
  ) private view {
    // If onRamp address is 0, that means the source chain is not configured
    if (s_sourceChainConfigs[sourceChainSelector].onRamp == address(0)) revert InvalidSourceChain(sourceChainSelector);
    if (numberOfTokens > uint256(s_dynamicConfig.maxNumberOfTokensPerMsg)) {
      revert UnsupportedNumberOfTokens(sequenceNumber);
    }
    if (numberOfTokens != offchainTokenDataLength) revert TokenDataMismatch(sequenceNumber);
    if (dataLength > uint256(s_dynamicConfig.maxDataBytes)) {
      revert MessageTooLarge(uint256(s_dynamicConfig.maxDataBytes), dataLength);
    }
  }

  /// @notice Try executing a message.
  /// @param message Internal.EVM2EVMMessage memory message.
  /// @param offchainTokenData Data provided by the DON for token transfers.
  /// @return the new state of the message, being either SUCCESS or FAILURE.
  /// @return revert data in bytes if CCIP receiver reverted during execution.
  function _trialExecute(
    Internal.EVM2EVMMessage memory message,
    bytes[] memory offchainTokenData
  ) internal returns (Internal.MessageExecutionState, bytes memory) {
    try this.executeSingleMessage(message, offchainTokenData) {}
    catch (bytes memory err) {
      if (
        ReceiverError.selector == bytes4(err) || TokenHandlingError.selector == bytes4(err)
          || Internal.InvalidEVMAddress.selector == bytes4(err) || InvalidDataLength.selector == bytes4(err)
          || CallWithExactGas.NoContract.selector == bytes4(err) || NotACompatiblePool.selector == bytes4(err)
      ) {
        // If CCIP receiver execution is not successful, bubble up receiver revert data,
        // prepended by the 4 bytes of ReceiverError.selector, TokenHandlingError.selector or InvalidPoolAddress.selector.
        // Max length of revert data is Router.MAX_RET_BYTES, max length of err is 4 + Router.MAX_RET_BYTES
        return (Internal.MessageExecutionState.FAILURE, err);
      } else {
        // If revert is not caused by CCIP receiver, it is unexpected, bubble up the revert.
        revert ExecutionError(err);
      }
    }
    // If message execution succeeded, no CCIP receiver return data is expected, return with empty bytes.
    return (Internal.MessageExecutionState.SUCCESS, "");
  }

  /// @notice Execute a single message.
  /// @param message The message that will be executed.
  /// @param offchainTokenData Token transfer data to be passed to TokenPool.
  /// @dev We make this external and callable by the contract itself, in order to try/catch
  /// its execution and enforce atomicity among successful message processing and token transfer.
  /// @dev We use ERC-165 to check for the ccipReceive interface to permit sending tokens to contracts
  /// (for example smart contract wallets) without an associated message.
  function executeSingleMessage(Internal.EVM2EVMMessage memory message, bytes[] memory offchainTokenData) external {
    if (msg.sender != address(this)) revert CanOnlySelfCall();
    Client.EVMTokenAmount[] memory destTokenAmounts = new Client.EVMTokenAmount[](0);
    if (message.tokenAmounts.length > 0) {
      destTokenAmounts = _releaseOrMintTokens(
        message.tokenAmounts,
        Any2EVMMessageRoute({
          sender: abi.encode(message.sender),
          sourceChainSelector: message.sourceChainSelector,
          receiver: message.receiver
        }),
        message.sourceTokenData,
        offchainTokenData
      );
    }
    // There are three cases in which we skip calling the receiver:
    // 1. If the message data is empty AND the gas limit is 0.
    //          This indicates a message that only transfers tokens. It is valid to only send tokens to a contract
    //          that supports the IAny2EVMMessageReceiver interface, but without this first check we would call the
    //          receiver without any gas, which would revert the transaction.
    // 2. If the receiver is not a contract.
    // 3. If the receiver is a contract but it does not support the IAny2EVMMessageReceiver interface.
    //
    // The ordering of these checks is important, as the first check is the cheapest to execute.
    if (
      (message.data.length == 0 && message.gasLimit == 0) || message.receiver.code.length == 0
        || !message.receiver.supportsInterface(type(IAny2EVMMessageReceiver).interfaceId)
    ) return;

    (bool success, bytes memory returnData,) = IRouter(s_dynamicConfig.router).routeMessage(
      Internal._toAny2EVMMessage(message, destTokenAmounts),
      Internal.GAS_FOR_CALL_EXACT_CHECK,
      message.gasLimit,
      message.receiver
    );
    // If CCIP receiver execution is not successful, revert the call including token transfers
    if (!success) revert ReceiverError(returnData);
  }

  /// @notice creates a unique hash to be used in message hashing.
  function _metadataHash(uint64 sourceChainSelector, address onRamp, bytes32 prefix) internal view returns (bytes32) {
    return keccak256(abi.encode(prefix, sourceChainSelector, i_chainSelector, onRamp));
  }

  // ================================================================
  // │                           Config                             │
  // ================================================================

  /// @notice Returns the static config.
  /// @dev This function will always return the same struct as the contents is static and can never change.
  /// RMN depends on this function, if changing, please notify the RMN maintainers.
  function getStaticConfig() external view returns (StaticConfig memory) {
<<<<<<< HEAD
    return StaticConfig({
      commitStore: i_commitStore,
      chainSelector: i_chainSelector,
      sourceChainSelector: i_sourceChainSelector,
      onRamp: i_onRamp,
      prevOffRamp: i_prevOffRamp,
      rmnProxy: i_rmnProxy
    });
=======
    return StaticConfig({commitStore: i_commitStore, chainSelector: i_chainSelector, armProxy: i_armProxy});
>>>>>>> 499bfa72
  }

  /// @notice Returns the current dynamic config.
  /// @return The current config.
  function getDynamicConfig() external view returns (DynamicConfig memory) {
    return s_dynamicConfig;
  }

  /// @notice Returns the source chain config for the provided source chain selector
  /// @param sourceChainSelector chain to retrieve configuration for
  /// @return SourceChainConfig config for the source chain
  function getSourceChainConfig(uint64 sourceChainSelector) external view returns (SourceChainConfig memory) {
    return s_sourceChainConfigs[sourceChainSelector];
  }

  /// @notice Returns all configured source chain selectors
  /// @return sourceChainSelectors source chain selectors
  // function getSourceChainSelectors() external view returns (uint64[] memory) {
  //   return s_sourceChainSelectors;
  // }

  /// @notice Updates source configs
  /// @param sourceChainConfigUpdates Source chain configs
  function applySourceChainConfigUpdates(SourceChainConfigArgs[] memory sourceChainConfigUpdates) external onlyOwner {
    _applySourceChainConfigUpdates(sourceChainConfigUpdates);
  }

  /// @notice Updates source configs
  /// @param sourceChainConfigUpdates Source chain configs
  function _applySourceChainConfigUpdates(SourceChainConfigArgs[] memory sourceChainConfigUpdates) internal {
    for (uint256 i = 0; i < sourceChainConfigUpdates.length; ++i) {
      SourceChainConfigArgs memory sourceConfigUpdate = sourceChainConfigUpdates[i];
      uint64 sourceChainSelector = sourceConfigUpdate.sourceChainSelector;

      if (sourceConfigUpdate.onRamp == address(0)) {
        revert ZeroAddressNotAllowed();
      }

      // OnRamp can never be zero - if it is, then the source chain has been added for the first time
      if (s_sourceChainConfigs[sourceChainSelector].onRamp == address(0)) {
        // s_sourceChainSelectors.push(sourceChainSelector);
        emit SourceChainSelectorAdded(sourceChainSelector);
      }

      // TODO: re-introduce check when MultiCommitStore is ready
      // Ensures we can never deploy a new offRamp that points to a commitStore that
      // already has roots committed.
      // if (ICommitStore(staticConfig.commitStore).getExpectedNextSequenceNumber() != 1) revert CommitStoreAlreadyInUse();

      SourceChainConfig memory sourceChainConfig = SourceChainConfig({
        isEnabled: sourceConfigUpdate.isEnabled,
        prevOffRamp: sourceConfigUpdate.prevOffRamp,
        onRamp: sourceConfigUpdate.onRamp,
        metadataHash: _metadataHash(sourceChainSelector, sourceConfigUpdate.onRamp, Internal.EVM_2_EVM_MESSAGE_HASH)
      });
      // TODO: confirm if re-updating is allowed
      //       If it can happen - reset nonces
      //       If it cannot - validate and restrict
      s_sourceChainConfigs[sourceChainSelector] = sourceChainConfig;

      emit SourceChainConfigSet(sourceChainSelector, sourceChainConfig);
    }
  }

  /// @notice Sets the dynamic config. This function is called during `setOCR2Config` flow
  function _beforeSetConfig(bytes memory onchainConfig) internal override {
    DynamicConfig memory dynamicConfig = abi.decode(onchainConfig, (DynamicConfig));

    if (dynamicConfig.router == address(0)) revert ZeroAddressNotAllowed();

    s_dynamicConfig = dynamicConfig;

    emit ConfigSet(
<<<<<<< HEAD
      StaticConfig({
        commitStore: i_commitStore,
        chainSelector: i_chainSelector,
        sourceChainSelector: i_sourceChainSelector,
        onRamp: i_onRamp,
        prevOffRamp: i_prevOffRamp,
        rmnProxy: i_rmnProxy
      }),
      dynamicConfig
=======
      StaticConfig({commitStore: i_commitStore, chainSelector: i_chainSelector, armProxy: i_armProxy}), dynamicConfig
>>>>>>> 499bfa72
    );
  }

  /// @notice Get all tokens which are included in Aggregate Rate Limiting.
  /// @return sourceTokens The source representation of the tokens that are rate limited.
  /// @return destTokens The destination representation of the tokens that are rate limited.
  /// @dev the order of IDs in the list is **not guaranteed**, therefore, if ordering matters when
  /// making successive calls, one should keep the blockheight constant to ensure a consistent result.
  function getAllRateLimitTokens() external view returns (address[] memory sourceTokens, address[] memory destTokens) {
    sourceTokens = new address[](s_rateLimitedTokensDestToSource.length());
    destTokens = new address[](s_rateLimitedTokensDestToSource.length());

    for (uint256 i = 0; i < s_rateLimitedTokensDestToSource.length(); ++i) {
      (address destToken, address sourceToken) = s_rateLimitedTokensDestToSource.at(i);
      sourceTokens[i] = sourceToken;
      destTokens[i] = destToken;
    }
    return (sourceTokens, destTokens);
  }

  /// @notice Adds or removes tokens from being used in Aggregate Rate Limiting.
  /// @param removes - A list of one or more tokens to be removed.
  /// @param adds - A list of one or more tokens to be added.
  function updateRateLimitTokens(RateLimitToken[] memory removes, RateLimitToken[] memory adds) external onlyOwner {
    for (uint256 i = 0; i < removes.length; ++i) {
      if (s_rateLimitedTokensDestToSource.remove(removes[i].destToken)) {
        emit TokenAggregateRateLimitRemoved(removes[i].sourceToken, removes[i].destToken);
      }
    }

    for (uint256 i = 0; i < adds.length; ++i) {
      if (s_rateLimitedTokensDestToSource.set(adds[i].destToken, adds[i].sourceToken)) {
        emit TokenAggregateRateLimitAdded(adds[i].sourceToken, adds[i].destToken);
      }
    }
  }

  // ================================================================
  // │                      Tokens and pools                        │
  // ================================================================

  /// @notice Uses pools to release or mint a number of different tokens to a receiver address.
  /// @param sourceTokenAmounts List of tokens and amount values to be released/minted.
  /// @param messageRoute Message route details (original sender, receiver and source chain)
  /// @param encodedSourceTokenData Array of token data returned by token pools on the source chain.
  /// @param offchainTokenData Array of token data fetched offchain by the DON.
  /// @dev This function wrappes the token pool call in a try catch block to gracefully handle
  /// any non-rate limiting errors that may occur. If we encounter a rate limiting related error
  /// we bubble it up. If we encounter a non-rate limiting error we wrap it in a TokenHandlingError.
  function _releaseOrMintTokens(
    Client.EVMTokenAmount[] memory sourceTokenAmounts,
    Any2EVMMessageRoute memory messageRoute,
    bytes[] memory encodedSourceTokenData,
    bytes[] memory offchainTokenData
  ) internal returns (Client.EVMTokenAmount[] memory destTokenAmounts) {
    // Creating a copy is more gas efficient than initializing a new array.
    destTokenAmounts = sourceTokenAmounts;
    uint256 value = 0;
    for (uint256 i = 0; i < sourceTokenAmounts.length; ++i) {
      // This should never revert as the onRamp creates the sourceTokenData. Only the inner components from
      // this struct come from untrusted sources.
      Internal.SourceTokenData memory sourceTokenData =
        abi.decode(encodedSourceTokenData[i], (Internal.SourceTokenData));
      // We need to safely decode the pool address from the sourceTokenData, as it could be wrong,
      // in which case it doesn't have to be a valid EVM address.
      address localPoolAddress = Internal._validateEVMAddress(sourceTokenData.destPoolAddress);
      // This will call the supportsInterface through the ERC165Checker, and not directly on the pool address.
      // This is done to prevent a pool from reverting the entire transaction if it doesn't support the interface.
      // The call gets a max or 30k gas per instance, of which there are three. This means gas estimations should
      // account for 90k gas overhead due to the interface check.
      if (!localPoolAddress.supportsInterface(Pool.CCIP_POOL_V1)) {
        revert NotACompatiblePool(localPoolAddress);
      }

      // We determined that the pool address is a valid EVM address, but that does not mean the code at this
      // address is a (compatible) pool contract. _callWithExactGasSafeReturnData will check if the location
      // contains a contract. If it doesn't it reverts with a known error, which we catch gracefully.
      // We call the pool with exact gas to increase resistance against malicious tokens or token pools.
      // We protects against return data bombs by capping the return data size at MAX_RET_BYTES.
      (bool success, bytes memory returnData,) = CallWithExactGas._callWithExactGasSafeReturnData(
        abi.encodeWithSelector(
          IPool.releaseOrMint.selector,
          Pool.ReleaseOrMintInV1({
            originalSender: messageRoute.sender,
            receiver: messageRoute.receiver,
            amount: sourceTokenAmounts[i].amount,
            remoteChainSelector: messageRoute.sourceChainSelector,
            sourcePoolAddress: sourceTokenData.sourcePoolAddress,
            sourcePoolData: sourceTokenData.extraData,
            offchainTokenData: offchainTokenData[i]
          })
        ),
        localPoolAddress,
        s_dynamicConfig.maxPoolReleaseOrMintGas,
        Internal.GAS_FOR_CALL_EXACT_CHECK,
        Internal.MAX_RET_BYTES
      );

      // wrap and rethrow the error so we can catch it lower in the stack
      if (!success) revert TokenHandlingError(returnData);

      // If the call was successful, the returnData should be the local token address.
      if (returnData.length != Pool.CCIP_POOL_V1_RET_BYTES) {
        revert InvalidDataLength(Pool.CCIP_POOL_V1_RET_BYTES, returnData.length);
      }
      (uint256 decodedAddress, uint256 amount) = abi.decode(returnData, (uint256, uint256));
      destTokenAmounts[i].token = Internal._validateEVMAddressFromUint256(decodedAddress);
      destTokenAmounts[i].amount = amount;

      if (s_rateLimitedTokensDestToSource.contains(destTokenAmounts[i].token)) {
        value += _getTokenValue(destTokenAmounts[i], IPriceRegistry(s_dynamicConfig.priceRegistry));
      }
    }

    if (value > 0) _rateLimitValue(value);

    return destTokenAmounts;
  }

  // ================================================================
  // │                            Access                            │
  // ================================================================

  /// @notice Reverts as this contract should not access CCIP messages
  function ccipReceive(Client.Any2EVMMessage calldata) external pure {
    /* solhint-disable */
    revert();
    /* solhint-enable*/
  }
}<|MERGE_RESOLUTION|>--- conflicted
+++ resolved
@@ -75,14 +75,7 @@
   struct StaticConfig {
     address commitStore; // ────────╮  CommitStore address on the destination chain
     uint64 chainSelector; // ───────╯  Destination chainSelector
-<<<<<<< HEAD
-    uint64 sourceChainSelector; // ─╮  Source chainSelector
-    address onRamp; // ─────────────╯  OnRamp address on the source chain
-    address prevOffRamp; //            Address of previous-version OffRamp
     address rmnProxy; //               RMN proxy address
-=======
-    address armProxy; //               ARM proxy address
->>>>>>> 499bfa72
   }
 
   /// @notice Per-chain source config (defining a lane from a Source Chain -> Dest OffRamp)
@@ -135,23 +128,8 @@
   address internal immutable i_commitStore;
   /// @dev ChainSelector of this chain
   uint64 internal immutable i_chainSelector;
-<<<<<<< HEAD
-  /// @dev OnRamp address on the source chain
-  address internal immutable i_onRamp;
-  /// @dev metadataHash is a lane-specific prefix for a message hash preimage which ensures global uniqueness.
-  /// Ensures that 2 identical messages sent to 2 different lanes will have a distinct hash.
-  /// Must match the metadataHash used in computing leaf hashes offchain for the root committed in
-  /// the commitStore and i_metadataHash in the onRamp.
-  bytes32 internal immutable i_metadataHash;
-  /// @dev The address of previous-version OffRamp for this lane.
-  /// Used to be able to provide sequencing continuity during a zero downtime upgrade.
-  address internal immutable i_prevOffRamp;
   /// @dev The address of the rmn proxy
   address internal immutable i_rmnProxy;
-=======
-  /// @dev The address of the arm proxy
-  address internal immutable i_armProxy;
->>>>>>> 499bfa72
 
   // DYNAMIC CONFIG
   DynamicConfig internal s_dynamicConfig;
@@ -188,13 +166,7 @@
 
     i_commitStore = staticConfig.commitStore;
     i_chainSelector = staticConfig.chainSelector;
-<<<<<<< HEAD
-    i_onRamp = staticConfig.onRamp;
-    i_prevOffRamp = staticConfig.prevOffRamp;
     i_rmnProxy = staticConfig.rmnProxy;
-=======
-    i_armProxy = staticConfig.armProxy;
->>>>>>> 499bfa72
 
     _applySourceChainConfigUpdates(sourceChainConfigs);
   }
@@ -524,18 +496,7 @@
   /// @dev This function will always return the same struct as the contents is static and can never change.
   /// RMN depends on this function, if changing, please notify the RMN maintainers.
   function getStaticConfig() external view returns (StaticConfig memory) {
-<<<<<<< HEAD
-    return StaticConfig({
-      commitStore: i_commitStore,
-      chainSelector: i_chainSelector,
-      sourceChainSelector: i_sourceChainSelector,
-      onRamp: i_onRamp,
-      prevOffRamp: i_prevOffRamp,
-      rmnProxy: i_rmnProxy
-    });
-=======
-    return StaticConfig({commitStore: i_commitStore, chainSelector: i_chainSelector, armProxy: i_armProxy});
->>>>>>> 499bfa72
+    return StaticConfig({commitStore: i_commitStore, chainSelector: i_chainSelector, rmnProxy: i_rmnProxy});
   }
 
   /// @notice Returns the current dynamic config.
@@ -609,19 +570,7 @@
     s_dynamicConfig = dynamicConfig;
 
     emit ConfigSet(
-<<<<<<< HEAD
-      StaticConfig({
-        commitStore: i_commitStore,
-        chainSelector: i_chainSelector,
-        sourceChainSelector: i_sourceChainSelector,
-        onRamp: i_onRamp,
-        prevOffRamp: i_prevOffRamp,
-        rmnProxy: i_rmnProxy
-      }),
-      dynamicConfig
-=======
-      StaticConfig({commitStore: i_commitStore, chainSelector: i_chainSelector, armProxy: i_armProxy}), dynamicConfig
->>>>>>> 499bfa72
+      StaticConfig({commitStore: i_commitStore, chainSelector: i_chainSelector, rmnProxy: i_rmnProxy}), dynamicConfig
     );
   }
 
