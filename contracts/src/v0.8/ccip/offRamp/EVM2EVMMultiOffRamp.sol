--- conflicted
+++ resolved
@@ -88,15 +88,9 @@
   /// @notice Static offRamp config
   /// @dev RMN depends on this struct, if changing, please notify the RMN maintainers.
   struct StaticConfig {
-<<<<<<< HEAD
     uint64 chainSelector; // ───╮  Destination chainSelector
     address rmnProxy; // ───────╯  RMN proxy address
-=======
-    address commitStore; // ────────╮  CommitStore address on the destination chain
-    uint64 chainSelector; // ───────╯  Destination chainSelector
-    address rmnProxy; //               RMN proxy address
-    address tokenAdminRegistry; //     Token admin registry address
->>>>>>> dd7abaad
+    address tokenAdminRegistry; // Token admin registry address
   }
 
   /// @notice Per-chain source config (defining a lane from a Source Chain -> Dest OffRamp)
@@ -194,26 +188,10 @@
   mapping(uint64 sourceChainSelector => mapping(uint64 seqNum => uint256 executionStateBitmap)) internal
     s_executionStates;
 
-  // sourceChainSelector => merkleRoot => timestamp when received
-  mapping(uint64 sourceChainSelector => mapping(bytes32 merkleRoot => uint256 timestamp)) internal s_roots;
-  /// @dev The epoch and round of the last report
-  uint40 private s_latestPriceEpochAndRound;
-  /// @dev Whether this OffRamp is paused or not
-  bool private s_paused = false;
-
   constructor(StaticConfig memory staticConfig, SourceChainConfigArgs[] memory sourceChainConfigs) MultiOCR3Base() {
-<<<<<<< HEAD
-    if (staticConfig.rmnProxy == address(0)) {
-      revert ZeroAddressNotAllowed();
-    }
-    if (staticConfig.chainSelector == 0) {
-      revert ZeroChainSelectorNotAllowed();
-    }
-=======
     if (staticConfig.commitStore == address(0) || staticConfig.tokenAdminRegistry == address(0)) {
       revert ZeroAddressNotAllowed();
     }
->>>>>>> dd7abaad
 
     i_chainSelector = staticConfig.chainSelector;
     i_rmnProxy = staticConfig.rmnProxy;
@@ -389,12 +367,8 @@
     uint256[] memory manualExecGasLimits
   ) internal {
     uint64 sourceChainSelector = report.sourceChainSelector;
-<<<<<<< HEAD
     // TODO: re-use isCursed / isUnpaused check from _verify here
-    if (IRMN(i_rmnProxy).isCursed(bytes32(uint256(sourceChainSelector)))) revert CursedByRMN(sourceChainSelector);
-=======
     if (IRMN(i_rmnProxy).isCursed(bytes16(uint128(sourceChainSelector)))) revert CursedByRMN(sourceChainSelector);
->>>>>>> dd7abaad
 
     uint256 numMsgs = report.messages.length;
     if (numMsgs == 0) revert EmptyReport();
@@ -818,16 +792,11 @@
   /// @dev This function will always return the same struct as the contents is static and can never change.
   /// RMN depends on this function, if changing, please notify the RMN maintainers.
   function getStaticConfig() external view returns (StaticConfig memory) {
-<<<<<<< HEAD
-    return StaticConfig({chainSelector: i_chainSelector, rmnProxy: i_rmnProxy});
-=======
     return StaticConfig({
-      commitStore: i_commitStore,
       chainSelector: i_chainSelector,
       rmnProxy: i_rmnProxy,
       tokenAdminRegistry: i_tokenAdminRegistry
     });
->>>>>>> dd7abaad
   }
 
   /// @notice Returns the current dynamic config.
@@ -895,19 +864,14 @@
     s_dynamicConfig = dynamicConfig;
 
     // TODO: contract size golfing - is StaticConfig needed in the event?
-<<<<<<< HEAD
-    emit ConfigSet(StaticConfig({chainSelector: i_chainSelector, rmnProxy: i_rmnProxy}), dynamicConfig);
-=======
     emit ConfigSet(
       StaticConfig({
-        commitStore: i_commitStore,
         chainSelector: i_chainSelector,
         rmnProxy: i_rmnProxy,
         tokenAdminRegistry: i_tokenAdminRegistry
       }),
       dynamicConfig
     );
->>>>>>> dd7abaad
   }
 
   // ================================================================
