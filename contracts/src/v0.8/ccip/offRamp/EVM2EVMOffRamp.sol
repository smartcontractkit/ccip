--- conflicted
+++ resolved
@@ -68,7 +68,6 @@
   );
   event TokenAggregateRateLimitAdded(address sourceToken, address destToken);
   event TokenAggregateRateLimitRemoved(address sourceToken, address destToken);
-  event SkippedAlreadyExecutedMessage(uint64 indexed sequenceNumber);
 
   /// @notice Static offRamp config
   /// @dev RMN depends on this struct, if changing, please notify the RMN maintainers.
@@ -263,15 +262,6 @@
     for (uint256 i = 0; i < numMsgs; ++i) {
       Internal.EVM2EVMMessage memory message = report.messages[i];
       Internal.MessageExecutionState originalState = getExecutionState(message.sequenceNumber);
-<<<<<<< HEAD
-
-      if (originalState == Internal.MessageExecutionState.SUCCESS) {
-        // If the message has already been manually executed, we skip it.
-        emit SkippedAlreadyExecutedMessage(message.sequenceNumber);
-        continue;
-      }
-
-=======
       if (originalState == Internal.MessageExecutionState.SUCCESS) {
         // If the message has already been executed, we skip it.  We want to not revert on race conditions between
         // executing parties. This will allow us to open up manual exec while also attempting with the DON, without
@@ -279,7 +269,6 @@
         emit SkippedAlreadyExecutedMessage(message.sequenceNumber);
         continue;
       }
->>>>>>> 33f6444e
       // Two valid cases here, we either have never touched this message before, or we tried to execute
       // and failed. This check protects against reentry and re-execution because the other state is
       // IN_PROGRESS which should not be allowed to execute.
