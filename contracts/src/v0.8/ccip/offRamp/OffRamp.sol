// SPDX-License-Identifier: BUSL-1.1
pragma solidity 0.8.24;

import {ITypeAndVersion} from "../../shared/interfaces/ITypeAndVersion.sol";
import {IAny2EVMMessageReceiver} from "../interfaces/IAny2EVMMessageReceiver.sol";
import {IFeeQuoter} from "../interfaces/IFeeQuoter.sol";
import {IMessageInterceptor} from "../interfaces/IMessageInterceptor.sol";
import {INonceManager} from "../interfaces/INonceManager.sol";
import {IPoolV1} from "../interfaces/IPool.sol";
import {IRMNRemote} from "../interfaces/IRMNRemote.sol";
import {IRouter} from "../interfaces/IRouter.sol";
import {ITokenAdminRegistry} from "../interfaces/ITokenAdminRegistry.sol";

import {CallWithExactGas} from "../../shared/call/CallWithExactGas.sol";
import {EnumerableMapAddresses} from "../../shared/enumerable/EnumerableMapAddresses.sol";
import {Client} from "../libraries/Client.sol";
import {Internal} from "../libraries/Internal.sol";
import {MerkleMultiProof} from "../libraries/MerkleMultiProof.sol";
import {Pool} from "../libraries/Pool.sol";
import {MultiOCR3Base} from "../ocr/MultiOCR3Base.sol";

import {IERC20} from "../../vendor/openzeppelin-solidity/v5.0.2/contracts/token/ERC20/IERC20.sol";
import {ERC165Checker} from "../../vendor/openzeppelin-solidity/v5.0.2/contracts/utils/introspection/ERC165Checker.sol";

/// @notice OffRamp enables OCR networks to execute multiple messages
/// in an OffRamp in a single transaction.
/// @dev The OnRamp and OffRamp form an xchain upgradeable unit. Any change to one of them
/// results an onchain upgrade of both contracts.
/// @dev MultiOCR3Base is used to store multiple OCR configs for the OffRamp.
/// The execution plugin type has to be configured without signature verification, and the commit
/// plugin type with verification.
contract OffRamp is ITypeAndVersion, MultiOCR3Base {
  using ERC165Checker for address;
  using EnumerableMapAddresses for EnumerableMapAddresses.AddressToAddressMap;

  error ZeroChainSelectorNotAllowed();
  error ExecutionError(bytes32 messageId, bytes err);
  error SourceChainNotEnabled(uint64 sourceChainSelector);
  error TokenDataMismatch(uint64 sourceChainSelector, uint64 sequenceNumber);
  error UnexpectedTokenData();
  error ManualExecutionNotYetEnabled(uint64 sourceChainSelector);
  error ManualExecutionGasLimitMismatch();
  error InvalidManualExecutionGasLimit(uint64 sourceChainSelector, uint256 index, uint256 newLimit);
  error RootNotCommitted(uint64 sourceChainSelector);
  error RootAlreadyCommitted(uint64 sourceChainSelector, bytes32 merkleRoot);
  error InvalidRoot();
  error CanOnlySelfCall();
  error ReceiverError(bytes err);
  error TokenHandlingError(bytes err);
  error ReleaseOrMintBalanceMismatch(uint256 amountReleased, uint256 balancePre, uint256 balancePost);
  error EmptyReport();
  error CursedByRMN(uint64 sourceChainSelector);
  error NotACompatiblePool(address notPool);
  error InvalidDataLength(uint256 expected, uint256 got);
  error InvalidNewState(uint64 sourceChainSelector, uint64 sequenceNumber, Internal.MessageExecutionState newState);
  error InvalidStaticConfig(uint64 sourceChainSelector);
  error StaleCommitReport();
  error InvalidInterval(uint64 sourceChainSelector, uint64 min, uint64 max);
  error ZeroAddressNotAllowed();
  error InvalidMessageDestChainSelector(uint64 messageDestChainSelector);

  /// @dev Atlas depends on this event, if changing, please notify Atlas.
  event StaticConfigSet(StaticConfig staticConfig);
  event DynamicConfigSet(DynamicConfig dynamicConfig);
  /// @dev RMN depends on this event, if changing, please notify the RMN maintainers.
  event ExecutionStateChanged(
    uint64 indexed sourceChainSelector,
    uint64 indexed sequenceNumber,
    bytes32 indexed messageId,
    bytes32 messageHash,
    Internal.MessageExecutionState state,
    bytes returnData,
    uint256 gasUsed
  );
  event SourceChainSelectorAdded(uint64 sourceChainSelector);
  event SourceChainConfigSet(uint64 indexed sourceChainSelector, SourceChainConfig sourceConfig);
  event SkippedAlreadyExecutedMessage(uint64 sourceChainSelector, uint64 sequenceNumber);
  event AlreadyAttempted(uint64 sourceChainSelector, uint64 sequenceNumber);
  /// @dev RMN depends on this event, if changing, please notify the RMN maintainers.
  event CommitReportAccepted(CommitReport report);
  event RootRemoved(bytes32 root);
  event SkippedReportExecution(uint64 sourceChainSelector);

  /// @notice Struct that contains the static configuration
  /// @dev RMN depends on this struct, if changing, please notify the RMN maintainers.
  /// @dev not sure why solhint complains about this, seems like a buggy detector
  /// https://github.com/protofire/solhint/issues/597
  // solhint-disable-next-line gas-struct-packing
  struct StaticConfig {
    uint64 chainSelector; // ───╮  Destination chainSelector
    IRMNRemote rmnRemote; // ───╯  RMN Verification Contract
    address tokenAdminRegistry; // Token admin registry address
    address nonceManager; // Nonce manager address
  }

  /// @notice Per-chain source config (defining a lane from a Source Chain -> Dest OffRamp)
  struct SourceChainConfig {
    IRouter router; // ──────────╮  Local router to use for messages coming from this source chain
    bool isEnabled; //           |  Flag whether the source chain is enabled or not
    uint64 minSeqNr; // ─────────╯  The min sequence number expected for future messages
    bytes onRamp; // OnRamp address on the source chain
  }

  /// @notice Same as SourceChainConfig but with source chain selector so that an array of these
  /// can be passed in the constructor and the applySourceChainConfigUpdates function.
  struct SourceChainConfigArgs {
    IRouter router; // ────────────────╮  Local router to use for messages coming from this source chain
    uint64 sourceChainSelector; //     |  Source chain selector of the config to update
    bool isEnabled; // ────────────────╯  Flag whether the source chain is enabled or not
    bytes onRamp; // OnRamp address on the source chain
  }

  /// @notice Dynamic offRamp config
  /// @dev Since DynamicConfig is part of DynamicConfigSet event, if changing it, we should update the ABI on Atlas
  struct DynamicConfig {
    address feeQuoter; // ──────────────────────────────╮ FeeQuoter address on the local chain
    uint32 permissionLessExecutionThresholdSeconds; //  │ Waiting time before manual execution is enabled
    uint32 maxTokenTransferGas; //                      │ Maximum amount of gas passed on to token `transfer` call
    uint32 maxPoolReleaseOrMintGas; // ─────────────────╯ Maximum amount of gas passed on to token pool when calling releaseOrMint
    address messageValidator; // Optional message validator to validate incoming messages (zero address = no validator)
  }

  /// @notice Report that is committed by the observing DON at the committing phase
  /// @dev RMN depends on this struct, if changing, please notify the RMN maintainers.
  struct CommitReport {
    Internal.PriceUpdates priceUpdates; // Collection of gas and price updates to commit
    Internal.MerkleRoot[] merkleRoots; // Collection of merkle roots per source chain to commit
    IRMNRemote.Signature[] rmnSignatures; // RMN signatures on the merkle roots
  }

  // STATIC CONFIG
  string public constant override typeAndVersion = "OffRamp 1.6.0-dev";
  /// @dev ChainSelector of this chain
  uint64 internal immutable i_chainSelector;
  /// @dev The RMN verification contract
  IRMNRemote internal immutable i_rmnRemote;
  /// @dev The address of the token admin registry
  address internal immutable i_tokenAdminRegistry;
  /// @dev The address of the nonce manager
  address internal immutable i_nonceManager;

  // DYNAMIC CONFIG
  DynamicConfig internal s_dynamicConfig;

  /// @notice SourceChainConfig per chain
  /// (forms lane configurations from sourceChainSelector => StaticConfig.chainSelector)
  mapping(uint64 sourceChainSelector => SourceChainConfig sourceChainConfig) internal s_sourceChainConfigs;

  // STATE
  /// @dev A mapping of sequence numbers (per source chain) to execution state using a bitmap with each execution
  /// state only taking up 2 bits of the uint256, packing 128 states into a single slot.
  /// Message state is tracked to ensure message can only be executed successfully once.
  mapping(uint64 sourceChainSelector => mapping(uint64 seqNum => uint256 executionStateBitmap)) internal
    s_executionStates;

  /// @notice Commit timestamp of merkle roots per source chain
  mapping(uint64 sourceChainSelector => mapping(bytes32 merkleRoot => uint256 timestamp)) internal s_roots;
  /// @dev The sequence number of the last price update
  uint64 private s_latestPriceSequenceNumber;

  constructor(
    StaticConfig memory staticConfig,
    DynamicConfig memory dynamicConfig,
    SourceChainConfigArgs[] memory sourceChainConfigs
  ) MultiOCR3Base() {
    if (
      address(staticConfig.rmnRemote) == address(0) || staticConfig.tokenAdminRegistry == address(0)
        || staticConfig.nonceManager == address(0)
    ) {
      revert ZeroAddressNotAllowed();
    }

    if (staticConfig.chainSelector == 0) {
      revert ZeroChainSelectorNotAllowed();
    }

    i_chainSelector = staticConfig.chainSelector;
    i_rmnRemote = staticConfig.rmnRemote;
    i_tokenAdminRegistry = staticConfig.tokenAdminRegistry;
    i_nonceManager = staticConfig.nonceManager;
    emit StaticConfigSet(staticConfig);

    _setDynamicConfig(dynamicConfig);
    _applySourceChainConfigUpdates(sourceChainConfigs);
  }

  // ================================================================
  // │                          Messaging                           │
  // ================================================================

  // The size of the execution state in bits
  uint256 private constant MESSAGE_EXECUTION_STATE_BIT_WIDTH = 2;
  // The mask for the execution state bits
  uint256 private constant MESSAGE_EXECUTION_STATE_MASK = (1 << MESSAGE_EXECUTION_STATE_BIT_WIDTH) - 1;

  // ================================================================
  // │                           Execution                          │
  // ================================================================

  /// @notice Returns the current execution state of a message based on its sequenceNumber.
  /// @param sourceChainSelector The source chain to get the execution state for
  /// @param sequenceNumber The sequence number of the message to get the execution state for.
  /// @return executionState The current execution state of the message.
  /// @dev We use the literal number 128 because using a constant increased gas usage.
  function getExecutionState(
    uint64 sourceChainSelector,
    uint64 sequenceNumber
  ) public view returns (Internal.MessageExecutionState) {
    return Internal.MessageExecutionState(
      (
        _getSequenceNumberBitmap(sourceChainSelector, sequenceNumber)
          >> ((sequenceNumber % 128) * MESSAGE_EXECUTION_STATE_BIT_WIDTH)
      ) & MESSAGE_EXECUTION_STATE_MASK
    );
  }

  /// @notice Sets a new execution state for a given sequence number. It will overwrite any existing state.
  /// @param sourceChainSelector The source chain to set the execution state for
  /// @param sequenceNumber The sequence number for which the state will be saved.
  /// @param newState The new value the state will be in after this function is called.
  /// @dev We use the literal number 128 because using a constant increased gas usage.
  function _setExecutionState(
    uint64 sourceChainSelector,
    uint64 sequenceNumber,
    Internal.MessageExecutionState newState
  ) internal {
    uint256 offset = (sequenceNumber % 128) * MESSAGE_EXECUTION_STATE_BIT_WIDTH;
    uint256 bitmap = _getSequenceNumberBitmap(sourceChainSelector, sequenceNumber);
    // To unset any potential existing state we zero the bits of the section the state occupies,
    // then we do an AND operation to blank out any existing state for the section.
    bitmap &= ~(MESSAGE_EXECUTION_STATE_MASK << offset);
    // Set the new state
    bitmap |= uint256(newState) << offset;

    s_executionStates[sourceChainSelector][sequenceNumber / 128] = bitmap;
  }

  /// @param sourceChainSelector remote source chain selector to get sequence number bitmap for
  /// @param sequenceNumber sequence number to get bitmap for
  /// @return bitmap Bitmap of the given sequence number for the provided source chain selector. One bitmap represents 128 sequence numbers
  function _getSequenceNumberBitmap(
    uint64 sourceChainSelector,
    uint64 sequenceNumber
  ) internal view returns (uint256 bitmap) {
    return s_executionStates[sourceChainSelector][sequenceNumber / 128];
  }

  /// @notice Manually executes a set of reports.
  /// @param reports Internal.ExecutionReportSingleChain[] - list of reports to execute
  /// @param gasLimitOverrides New gasLimit for each message per report
  //         The outer array represents each report, inner array represents each message in the report.
  //         i.e. gasLimitOverrides[report1][report1Message1] -> access message1 from report1
  /// @dev We permit gas limit overrides so that users may manually execute messages which failed due to
  /// insufficient gas provided.
  /// The reports do not have to contain all the messages (they can be omitted). Multiple reports can be passed in simultaneously.
  function manuallyExecute(
    Internal.ExecutionReportSingleChain[] memory reports,
    uint256[][] memory gasLimitOverrides
  ) external {
    // We do this here because the other _execute path is already covered by MultiOCR3Base.
    _whenChainNotForked();

    uint256 numReports = reports.length;
    if (numReports != gasLimitOverrides.length) revert ManualExecutionGasLimitMismatch();

    for (uint256 reportIndex = 0; reportIndex < numReports; ++reportIndex) {
      Internal.ExecutionReportSingleChain memory report = reports[reportIndex];

      uint256 numMsgs = report.messages.length;
      uint256[] memory msgGasLimitOverrides = gasLimitOverrides[reportIndex];
      if (numMsgs != msgGasLimitOverrides.length) revert ManualExecutionGasLimitMismatch();

      for (uint256 msgIndex = 0; msgIndex < numMsgs; ++msgIndex) {
        uint256 newLimit = msgGasLimitOverrides[msgIndex];
        // Checks to ensure message cannot be executed with less gas than specified.
        if (newLimit != 0) {
          if (newLimit < report.messages[msgIndex].gasLimit) {
            revert InvalidManualExecutionGasLimit(report.sourceChainSelector, msgIndex, newLimit);
          }
        }
      }
    }

    _batchExecute(reports, gasLimitOverrides);
  }

  /// @notice Transmit function for execution reports. The function takes no signatures,
  /// and expects the exec plugin type to be configured with no signatures.
  /// @param report serialized execution report
  function execute(bytes32[3] calldata reportContext, bytes calldata report) external {
    _batchExecute(abi.decode(report, (Internal.ExecutionReportSingleChain[])), new uint256[][](0));

    bytes32[] memory emptySigs = new bytes32[](0);
    _transmit(uint8(Internal.OCRPluginType.Execution), reportContext, report, emptySigs, emptySigs, bytes32(""));
  }

  /// @notice Batch executes a set of reports, each report matching one single source chain
  /// @param reports Set of execution reports (one per chain) containing the messages and proofs
  /// @param manualExecGasLimits An array of gas limits to use for manual execution
  //         The outer array represents each report, inner array represents each message in the report.
  //         i.e. gasLimitOverrides[report1][report1Message1] -> access message1 from report1
  /// @dev The manualExecGasLimits array should either be empty, or match the length of the reports array
  /// @dev If called from manual execution, each inner array's length has to match the number of messages.
  function _batchExecute(
    Internal.ExecutionReportSingleChain[] memory reports,
    uint256[][] memory manualExecGasLimits
  ) internal {
    if (reports.length == 0) revert EmptyReport();

    bool areManualGasLimitsEmpty = manualExecGasLimits.length == 0;
    // Cache array for gas savings in the loop's condition
    uint256[] memory emptyGasLimits = new uint256[](0);

    for (uint256 i = 0; i < reports.length; ++i) {
      _executeSingleReport(reports[i], areManualGasLimitsEmpty ? emptyGasLimits : manualExecGasLimits[i]);
    }
  }

  /// @notice Executes a report, executing each message in order.
  /// @param report The execution report containing the messages and proofs.
  /// @param manualExecGasLimits An array of gas limits to use for manual execution.
  /// @dev If called from the DON, this array is always empty.
  /// @dev If called from manual execution, this array is always same length as messages.
  function _executeSingleReport(
    Internal.ExecutionReportSingleChain memory report,
    uint256[] memory manualExecGasLimits
  ) internal {
    uint64 sourceChainSelector = report.sourceChainSelector;
    bool manualExecution = manualExecGasLimits.length != 0;
    if (IRMN(i_rmnProxy).isCursed(bytes16(uint128(sourceChainSelector)))) {
      if (manualExecution) {
        // For manual execution we don't want to silently fail so we revert
        revert CursedByRMN(sourceChainSelector);
      }
      // For DON execution we do not revert as a single lane curse can revert the entire batch
      emit SkippedReportExecution(sourceChainSelector);
      return;
    }

    bytes memory onRamp = _getEnabledSourceChainConfig(sourceChainSelector).onRamp;

    uint256 numMsgs = report.messages.length;
    if (numMsgs == 0) revert EmptyReport();
    if (numMsgs != report.offchainTokenData.length) revert UnexpectedTokenData();

    bytes32[] memory hashedLeaves = new bytes32[](numMsgs);

    for (uint256 i = 0; i < numMsgs; ++i) {
      Internal.Any2EVMRampMessage memory message = report.messages[i];

      // Commits do not verify the destChainSelector in the message, since only the root is committed,
      // so we have to check it explicitly
      if (message.header.destChainSelector != i_chainSelector) {
        revert InvalidMessageDestChainSelector(message.header.destChainSelector);
      }

      // We do this hash here instead of in _verify to avoid two separate loops
      // over the same data, which increases gas cost.
      // Hashing all of the message fields ensures that the message being executed is correct and not tampered with.
      // Including the known OnRamp ensures that the message originates from the correct on ramp version
      hashedLeaves[i] = Internal._hash(message, onRamp);
    }

    // SECURITY CRITICAL CHECK
    // NOTE: This check also verifies that all messages match the report's sourceChainSelector
    uint256 timestampCommitted = _verify(sourceChainSelector, hashedLeaves, report.proofs, report.proofFlagBits);
    if (timestampCommitted == 0) revert RootNotCommitted(sourceChainSelector);

    // Execute messages
    for (uint256 i = 0; i < numMsgs; ++i) {
      uint256 gasStart = gasleft();
      Internal.Any2EVMRampMessage memory message = report.messages[i];

      Internal.MessageExecutionState originalState =
        getExecutionState(sourceChainSelector, message.header.sequenceNumber);
      // Two valid cases here, we either have never touched this message before, or we tried to execute
      // and failed. This check protects against reentry and re-execution because the other state is
      // IN_PROGRESS which should not be allowed to execute.
      if (
        !(
          originalState == Internal.MessageExecutionState.UNTOUCHED
            || originalState == Internal.MessageExecutionState.FAILURE
        )
      ) {
        // If the message has already been executed, we skip it.  We want to not revert on race conditions between
        // executing parties. This will allow us to open up manual exec while also attempting with the DON, without
        // reverting an entire DON batch when a user manually executes while the tx is inflight.
        emit SkippedAlreadyExecutedMessage(sourceChainSelector, message.header.sequenceNumber);
        continue;
      }

      if (manualExecution) {
        bool isOldCommitReport =
          (block.timestamp - timestampCommitted) > s_dynamicConfig.permissionLessExecutionThresholdSeconds;
        // Manually execution is fine if we previously failed or if the commit report is just too old
        // Acceptable state transitions: FAILURE->SUCCESS, UNTOUCHED->SUCCESS, FAILURE->FAILURE
        if (!(isOldCommitReport || originalState == Internal.MessageExecutionState.FAILURE)) {
          revert ManualExecutionNotYetEnabled(sourceChainSelector);
        }

        // Manual execution gas limit can override gas limit specified in the message. Value of 0 indicates no override.
        if (manualExecGasLimits[i] != 0) {
          message.gasLimit = manualExecGasLimits[i];
        }
      } else {
        // DON can only execute a message once
        // Acceptable state transitions: UNTOUCHED->SUCCESS, UNTOUCHED->FAILURE
        if (originalState != Internal.MessageExecutionState.UNTOUCHED) {
          emit AlreadyAttempted(sourceChainSelector, message.header.sequenceNumber);
          continue;
        }
      }

      // Nonce changes per state transition (these only apply for ordered messages):
      // UNTOUCHED -> FAILURE  nonce bump
      // UNTOUCHED -> SUCCESS  nonce bump
      // FAILURE   -> FAILURE  no nonce bump
      // FAILURE   -> SUCCESS  no nonce bump
      // UNTOUCHED messages MUST be executed in order always
      // If nonce == 0 then out of order execution is allowed
      if (message.header.nonce != 0) {
        if (originalState == Internal.MessageExecutionState.UNTOUCHED) {
          // If a nonce is not incremented, that means it was skipped, and we can ignore the message
          if (
            !INonceManager(i_nonceManager).incrementInboundNonce(
              sourceChainSelector, message.header.nonce, message.sender
            )
          ) continue;
        }
      }

      // Although we expect only valid messages will be committed, we check again
      // when executing as a defense in depth measure.
      bytes[] memory offchainTokenData = report.offchainTokenData[i];
      if (message.tokenAmounts.length != offchainTokenData.length) {
        revert TokenDataMismatch(sourceChainSelector, message.header.sequenceNumber);
      }

      _setExecutionState(sourceChainSelector, message.header.sequenceNumber, Internal.MessageExecutionState.IN_PROGRESS);
      (Internal.MessageExecutionState newState, bytes memory returnData) = _trialExecute(message, offchainTokenData);
      _setExecutionState(sourceChainSelector, message.header.sequenceNumber, newState);

      // Since it's hard to estimate whether manual execution will succeed, we
      // revert the entire transaction if it fails. This will show the user if
      // their manual exec will fail before they submit it.
      if (manualExecution) {
        if (newState == Internal.MessageExecutionState.FAILURE) {
          if (originalState != Internal.MessageExecutionState.UNTOUCHED) {
            // If manual execution fails, we revert the entire transaction, unless the originalState is UNTOUCHED as we
            // would still be making progress by changing the state from UNTOUCHED to FAILURE.
            revert ExecutionError(message.header.messageId, returnData);
          }
        }
      }

      // The only valid prior states are UNTOUCHED and FAILURE (checked above)
      // The only valid post states are FAILURE and SUCCESS (checked below)
      if (newState != Internal.MessageExecutionState.SUCCESS) {
        if (newState != Internal.MessageExecutionState.FAILURE) {
          revert InvalidNewState(sourceChainSelector, message.header.sequenceNumber, newState);
        }
      }

      emit ExecutionStateChanged(
        sourceChainSelector,
        message.header.sequenceNumber,
        message.header.messageId,
        hashedLeaves[i],
        newState,
        returnData,
        // This emit covers not only the execution through the router, but also all of the overhead in executing the
        // message. This gives the most accurate representation of the gas used in the execution.
        gasStart - gasleft()
      );
    }
  }

  /// @notice Try executing a message.
  /// @param message Internal.Any2EVMRampMessage memory message.
  /// @param offchainTokenData Data provided by the DON for token transfers.
  /// @return executionState The new state of the message, being either SUCCESS or FAILURE.
  /// @return errData Revert data in bytes if CCIP receiver reverted during execution.
  function _trialExecute(
    Internal.Any2EVMRampMessage memory message,
    bytes[] memory offchainTokenData
  ) internal returns (Internal.MessageExecutionState executionState, bytes memory) {
    try this.executeSingleMessage(message, offchainTokenData) {}
    catch (bytes memory err) {
      // return the message execution state as FAILURE and the revert data
      // Max length of revert data is Router.MAX_RET_BYTES, max length of err is 4 + Router.MAX_RET_BYTES
      return (Internal.MessageExecutionState.FAILURE, err);
    }
    // If message execution succeeded, no CCIP receiver return data is expected, return with empty bytes.
    return (Internal.MessageExecutionState.SUCCESS, "");
  }

  /// @notice Executes a single message.
  /// @param message The message that will be executed.
  /// @param offchainTokenData Token transfer data to be passed to TokenPool.
  /// @dev We make this external and callable by the contract itself, in order to try/catch
  /// its execution and enforce atomicity among successful message processing and token transfer.
  /// @dev We use ERC-165 to check for the ccipReceive interface to permit sending tokens to contracts
  /// (for example smart contract wallets) without an associated message.
  function executeSingleMessage(
    Internal.Any2EVMRampMessage memory message,
    bytes[] calldata offchainTokenData
  ) external {
    if (msg.sender != address(this)) revert CanOnlySelfCall();
    Client.EVMTokenAmount[] memory destTokenAmounts = new Client.EVMTokenAmount[](0);
    if (message.tokenAmounts.length > 0) {
      destTokenAmounts = _releaseOrMintTokens(
        message.tokenAmounts, message.sender, message.receiver, message.header.sourceChainSelector, offchainTokenData
      );
    }

    Client.Any2EVMMessage memory any2EvmMessage = Client.Any2EVMMessage({
      messageId: message.header.messageId,
      sourceChainSelector: message.header.sourceChainSelector,
      sender: abi.encode(message.sender),
      data: message.data,
      destTokenAmounts: destTokenAmounts
    });

    address messageValidator = s_dynamicConfig.messageValidator;
    if (messageValidator != address(0)) {
      try IMessageInterceptor(messageValidator).onInboundMessage(any2EvmMessage) {}
      catch (bytes memory err) {
        revert IMessageInterceptor.MessageValidationError(err);
      }
    }

    // There are three cases in which we skip calling the receiver:
    // 1. If the message data is empty AND the gas limit is 0.
    //          This indicates a message that only transfers tokens. It is valid to only send tokens to a contract
    //          that supports the IAny2EVMMessageReceiver interface, but without this first check we would call the
    //          receiver without any gas, which would revert the transaction.
    // 2. If the receiver is not a contract.
    // 3. If the receiver is a contract but it does not support the IAny2EVMMessageReceiver interface.
    //
    // The ordering of these checks is important, as the first check is the cheapest to execute.
    if (
      (message.data.length == 0 && message.gasLimit == 0) || message.receiver.code.length == 0
        || !message.receiver.supportsInterface(type(IAny2EVMMessageReceiver).interfaceId)
    ) return;

    (bool success, bytes memory returnData,) = s_sourceChainConfigs[message.header.sourceChainSelector]
      .router
      .routeMessage(any2EvmMessage, Internal.GAS_FOR_CALL_EXACT_CHECK, message.gasLimit, message.receiver);
    // If CCIP receiver execution is not successful, revert the call including token transfers
    if (!success) revert ReceiverError(returnData);
  }

  // ================================================================
  // │                           Commit                             │
  // ================================================================

  /// @notice Transmit function for commit reports. The function requires signatures,
  /// and expects the commit plugin type to be configured with signatures.
  /// @param report serialized commit report
  /// @dev A commitReport can have two distinct parts (batched together to amortize the cost of checking sigs):
  /// 1. Price updates
  /// 2. A batch of merkle root and sequence number intervals (per-source)
  /// Both have their own, separate, staleness checks, with price updates using the epoch and round
  /// number of the latest price update. The merkle root checks for staleness are based on the seqNums.
  /// They need to be separate because a price report for round t+2 might be included before a report
  /// containing a merkle root for round t+1. This merkle root report for round t+1 is still valid
  /// and should not be rejected. When a report with a stale root but valid price updates is submitted,
  /// we are OK to revert to preserve the invariant that we always revert on invalid sequence number ranges.
  /// If that happens, prices will be updated in later rounds.
  function commit(
    bytes32[3] calldata reportContext,
    bytes calldata report,
    bytes32[] calldata rs,
    bytes32[] calldata ss,
    bytes32 rawVs // signatures
  ) external {
    CommitReport memory commitReport = abi.decode(report, (CommitReport));

    // Verify RMN signatures
    if (commitReport.merkleRoots.length > 0) {
      i_rmnRemote.verify(commitReport.merkleRoots, commitReport.rmnSignatures);
    }

    // Check if the report contains price updates
    if (commitReport.priceUpdates.tokenPriceUpdates.length > 0 || commitReport.priceUpdates.gasPriceUpdates.length > 0)
    {
      uint64 ocrSequenceNumber = uint64(uint256(reportContext[1]));

      // Check for price staleness based on the epoch and round
      if (s_latestPriceSequenceNumber < ocrSequenceNumber) {
        // If prices are not stale, update the latest epoch and round
        s_latestPriceSequenceNumber = ocrSequenceNumber;
        // And update the prices in the fee quoter
        IFeeQuoter(s_dynamicConfig.feeQuoter).updatePrices(commitReport.priceUpdates);
      } else {
        // If prices are stale and the report doesn't contain a root, this report
        // does not have any valid information and we revert.
        // If it does contain a merkle root, continue to the root checking section.
        if (commitReport.merkleRoots.length == 0) revert StaleCommitReport();
      }
    }

    for (uint256 i = 0; i < commitReport.merkleRoots.length; ++i) {
      Internal.MerkleRoot memory root = commitReport.merkleRoots[i];
      uint64 sourceChainSelector = root.sourceChainSelector;

      if (IRMN(i_rmnProxy).isCursed(bytes16(uint128(sourceChainSelector)))) {
        revert CursedByRMN(sourceChainSelector);
      }

      SourceChainConfig storage sourceChainConfig = _getEnabledSourceChainConfig(sourceChainSelector);

      if (sourceChainConfig.minSeqNr != root.minSeqNr || root.minSeqNr > root.maxSeqNr) {
        revert InvalidInterval(root.sourceChainSelector, root.minSeqNr, root.maxSeqNr);
      }

      bytes32 merkleRoot = root.merkleRoot;
      if (merkleRoot == bytes32(0)) revert InvalidRoot();
      // If we reached this section, the report should contain a valid root
      // We disallow duplicate roots as that would reset the timestamp and
      // delay potential manual execution.
      if (s_roots[root.sourceChainSelector][merkleRoot] != 0) {
        revert RootAlreadyCommitted(root.sourceChainSelector, merkleRoot);
      }

      sourceChainConfig.minSeqNr = root.maxSeqNr + 1;
      s_roots[root.sourceChainSelector][merkleRoot] = block.timestamp;
    }

    emit CommitReportAccepted(commitReport);

    _transmit(uint8(Internal.OCRPluginType.Commit), reportContext, report, rs, ss, rawVs);
  }

  /// @notice Returns the sequence number of the last price update.
  /// @return sequenceNumber The latest price update sequence number.
  function getLatestPriceSequenceNumber() external view returns (uint64) {
    return s_latestPriceSequenceNumber;
  }

  /// @notice Returns the timestamp of a potentially previously committed merkle root.
  /// If the root was never committed 0 will be returned.
  /// @param sourceChainSelector The source chain selector.
  /// @param root The merkle root to check the commit status for.
  /// @return timestamp The timestamp of the committed root or zero in the case that it was never
  /// committed.
  function getMerkleRoot(uint64 sourceChainSelector, bytes32 root) external view returns (uint256) {
    return s_roots[sourceChainSelector][root];
  }

  /// @notice Returns timestamp of when root was accepted or 0 if verification fails.
  /// @dev This method uses a merkle tree within a merkle tree, with the hashedLeaves,
  /// proofs and proofFlagBits being used to get the root of the inner tree.
  /// This root is then used as the singular leaf of the outer tree.
  /// @return timestamp The commit timestamp of the root
  function _verify(
    uint64 sourceChainSelector,
    bytes32[] memory hashedLeaves,
    bytes32[] memory proofs,
    uint256 proofFlagBits
  ) internal view virtual returns (uint256 timestamp) {
    bytes32 root = MerkleMultiProof.merkleRoot(hashedLeaves, proofs, proofFlagBits);
    return s_roots[sourceChainSelector][root];
  }

  /// @inheritdoc MultiOCR3Base
  function _afterOCR3ConfigSet(uint8 ocrPluginType) internal override {
    if (ocrPluginType == uint8(Internal.OCRPluginType.Commit)) {
      // When the OCR config changes, we reset the sequence number
      // since it is scoped per config digest.
      // Note that s_minSeqNr/roots do not need to be reset as the roots persist
      // across reconfigurations and are de-duplicated separately.
      s_latestPriceSequenceNumber = 0;
    }
  }

  // ================================================================
  // │                           Config                             │
  // ================================================================

  /// @notice Returns the static config.
  /// @dev This function will always return the same struct as the contents is static and can never change.
  /// RMN depends on this function, if changing, please notify the RMN maintainers.
  /// @return staticConfig The static config.
  function getStaticConfig() external view returns (StaticConfig memory) {
    return StaticConfig({
      chainSelector: i_chainSelector,
      rmnRemote: i_rmnRemote,
      tokenAdminRegistry: i_tokenAdminRegistry,
      nonceManager: i_nonceManager
    });
  }

  /// @notice Returns the current dynamic config.
  /// @return dynamicConfig The current dynamic config.
  function getDynamicConfig() external view returns (DynamicConfig memory) {
    return s_dynamicConfig;
  }

  /// @notice Returns the source chain config for the provided source chain selector
  /// @param sourceChainSelector chain to retrieve configuration for
  /// @return sourceChainConfig The config for the source chain
  function getSourceChainConfig(uint64 sourceChainSelector) external view returns (SourceChainConfig memory) {
    return s_sourceChainConfigs[sourceChainSelector];
  }

  /// @notice Updates source configs
  /// @param sourceChainConfigUpdates Source chain configs
  function applySourceChainConfigUpdates(SourceChainConfigArgs[] memory sourceChainConfigUpdates) external onlyOwner {
    _applySourceChainConfigUpdates(sourceChainConfigUpdates);
  }

  /// @notice Updates source configs
  /// @param sourceChainConfigUpdates Source chain configs
  function _applySourceChainConfigUpdates(SourceChainConfigArgs[] memory sourceChainConfigUpdates) internal {
    for (uint256 i = 0; i < sourceChainConfigUpdates.length; ++i) {
      SourceChainConfigArgs memory sourceConfigUpdate = sourceChainConfigUpdates[i];
      uint64 sourceChainSelector = sourceConfigUpdate.sourceChainSelector;

      if (sourceChainSelector == 0) {
        revert ZeroChainSelectorNotAllowed();
      }

      if (address(sourceConfigUpdate.router) == address(0)) {
        revert ZeroAddressNotAllowed();
      }

      SourceChainConfig storage currentConfig = s_sourceChainConfigs[sourceChainSelector];
      bytes memory currentOnRamp = currentConfig.onRamp;
      bytes memory newOnRamp = sourceConfigUpdate.onRamp;

      // OnRamp can never be zero - if it is, then the source chain has been added for the first time
      if (currentOnRamp.length == 0) {
        if (newOnRamp.length == 0) {
          revert ZeroAddressNotAllowed();
        }

        currentConfig.onRamp = newOnRamp;
        currentConfig.minSeqNr = 1;
        emit SourceChainSelectorAdded(sourceChainSelector);
      } else if (keccak256(currentOnRamp) != keccak256(newOnRamp)) {
        revert InvalidStaticConfig(sourceChainSelector);
      }

      currentConfig.isEnabled = sourceConfigUpdate.isEnabled;
      currentConfig.router = sourceConfigUpdate.router;
      emit SourceChainConfigSet(sourceChainSelector, currentConfig);
    }
  }

  /// @notice Sets the dynamic config.
  /// @param dynamicConfig The new dynamic config.
  function setDynamicConfig(DynamicConfig memory dynamicConfig) external onlyOwner {
    _setDynamicConfig(dynamicConfig);
  }

  /// @notice Sets the dynamic config.
  /// @param dynamicConfig The dynamic config.
  function _setDynamicConfig(DynamicConfig memory dynamicConfig) internal {
    if (dynamicConfig.feeQuoter == address(0)) {
      revert ZeroAddressNotAllowed();
    }

    s_dynamicConfig = dynamicConfig;

    emit DynamicConfigSet(dynamicConfig);
  }

  /// @notice Returns a source chain config with a check that the config is enabled
  /// @param sourceChainSelector Source chain selector to check for cursing
  /// @return sourceChainConfig The source chain config storage pointer
  function _getEnabledSourceChainConfig(uint64 sourceChainSelector) internal view returns (SourceChainConfig storage) {
    SourceChainConfig storage sourceChainConfig = s_sourceChainConfigs[sourceChainSelector];
    if (!sourceChainConfig.isEnabled) {
      revert SourceChainNotEnabled(sourceChainSelector);
    }

    return sourceChainConfig;
  }

  // ================================================================
  // │                      Tokens and pools                        │
  // ================================================================

  /// @notice Uses a pool to release or mint a token to a receiver address, with balance checks before and after the
  /// transfer. This is done to ensure the exact number of tokens the pool claims to release are actually transferred.
  /// @dev The local token address is validated through the TokenAdminRegistry. If, due to some misconfiguration, the
  /// token is unknown to the registry, the offRamp will revert. The tx, and the tokens, can be retrieved by
  /// registering the token on this chain, and re-trying the msg.
  /// @param sourceTokenAmount Amount and source data of the token to be released/minted.
  /// @param originalSender The message sender on the source chain.
  /// @param receiver The address that will receive the tokens.
  /// @param sourceChainSelector The remote source chain selector
  /// @param offchainTokenData Data fetched offchain by the DON.
  /// @return destTokenAmount local token address with amount
  function _releaseOrMintSingleToken(
    Internal.RampTokenAmount memory sourceTokenAmount,
    bytes memory originalSender,
    address receiver,
    uint64 sourceChainSelector,
    bytes memory offchainTokenData
  ) internal returns (Client.EVMTokenAmount memory destTokenAmount) {
    // We need to safely decode the token address from the sourceTokenData, as it could be wrong,
    // in which case it doesn't have to be a valid EVM address.
    address localToken = Internal._validateEVMAddress(sourceTokenAmount.destTokenAddress);
    // We check with the token admin registry if the token has a pool on this chain.
    address localPoolAddress = ITokenAdminRegistry(i_tokenAdminRegistry).getPool(localToken);
    // This will call the supportsInterface through the ERC165Checker, and not directly on the pool address.
    // This is done to prevent a pool from reverting the entire transaction if it doesn't support the interface.
    // The call gets a max or 30k gas per instance, of which there are three. This means gas estimations should
    // account for 90k gas overhead due to the interface check.
    if (localPoolAddress == address(0) || !localPoolAddress.supportsInterface(Pool.CCIP_POOL_V1)) {
      revert NotACompatiblePool(localPoolAddress);
    }

    // We retrieve the local token balance of the receiver before the pool call.
    (uint256 balancePre, uint256 gasLeft) =
      _getBalanceOfReceiver(receiver, localToken, s_dynamicConfig.maxPoolReleaseOrMintGas);

    // We determined that the pool address is a valid EVM address, but that does not mean the code at this
    // address is a (compatible) pool contract. _callWithExactGasSafeReturnData will check if the location
    // contains a contract. If it doesn't it reverts with a known error, which we catch gracefully.
    // We call the pool with exact gas to increase resistance against malicious tokens or token pools.
    // We protect against return data bombs by capping the return data size at MAX_RET_BYTES.
    (bool success, bytes memory returnData, uint256 gasUsedReleaseOrMint) = CallWithExactGas
      ._callWithExactGasSafeReturnData(
      abi.encodeCall(
        IPoolV1.releaseOrMint,
        Pool.ReleaseOrMintInV1({
          originalSender: originalSender,
          receiver: receiver,
          amount: sourceTokenAmount.amount,
          localToken: localToken,
          remoteChainSelector: sourceChainSelector,
          sourcePoolAddress: sourceTokenAmount.sourcePoolAddress,
          sourcePoolData: sourceTokenAmount.extraData,
          offchainTokenData: offchainTokenData
        })
      ),
      localPoolAddress,
      gasLeft,
      Internal.GAS_FOR_CALL_EXACT_CHECK,
      Internal.MAX_RET_BYTES
    );

    // Wrap and rethrow the error so we can catch it lower in the stack
    if (!success) revert TokenHandlingError(returnData);

    // If the call was successful, the returnData should be the local token address.
    if (returnData.length != Pool.CCIP_POOL_V1_RET_BYTES) {
      revert InvalidDataLength(Pool.CCIP_POOL_V1_RET_BYTES, returnData.length);
    }

    uint256 localAmount = abi.decode(returnData, (uint256));
    // We don't need to do balance checks if the pool is the receiver, as they would always fail in the case
    // of a lockRelease pool.
    if (receiver != localPoolAddress) {
      (uint256 balancePost,) = _getBalanceOfReceiver(receiver, localToken, gasLeft - gasUsedReleaseOrMint);

      // First we check if the subtraction would result in an underflow to ensure we revert with a clear error
      if (balancePost < balancePre || balancePost - balancePre != localAmount) {
        revert ReleaseOrMintBalanceMismatch(localAmount, balancePre, balancePost);
      }
    }

    return Client.EVMTokenAmount({token: localToken, amount: localAmount});
  }

  /// @notice Retrieves the balance of a receiver address for a given token.
  /// @param receiver The address to check the balance of.
  /// @param token The token address.
  /// @param gasLimit The gas limit to use for the call.
  /// @return balance The balance of the receiver.
  /// @return gasLeft The gas left after the call.
  function _getBalanceOfReceiver(
    address receiver,
    address token,
    uint256 gasLimit
  ) internal returns (uint256 balance, uint256 gasLeft) {
    (bool success, bytes memory returnData, uint256 gasUsed) = CallWithExactGas._callWithExactGasSafeReturnData(
      abi.encodeCall(IERC20.balanceOf, (receiver)),
      token,
      gasLimit,
      Internal.GAS_FOR_CALL_EXACT_CHECK,
      Internal.MAX_RET_BYTES
    );
    if (!success) revert TokenHandlingError(returnData);

    // If the call was successful, the returnData should contain only the balance.
    if (returnData.length != Internal.MAX_BALANCE_OF_RET_BYTES) {
      revert InvalidDataLength(Internal.MAX_BALANCE_OF_RET_BYTES, returnData.length);
    }

    // Return the decoded balance, which cannot fail as we checked the length, and the gas that is left
    // after this call.
    return (abi.decode(returnData, (uint256)), gasLimit - gasUsed);
  }

  /// @notice Uses pools to release or mint a number of different tokens to a receiver address.
  /// @param sourceTokenAmounts List of token amounts with source data of the tokens to be released/minted.
  /// @param originalSender The message sender on the source chain.
  /// @param receiver The address that will receive the tokens.
  /// @param sourceChainSelector The remote source chain selector.
  /// @param offchainTokenData Array of token data fetched offchain by the DON.
  /// @return destTokenAmounts local token addresses with amounts
  /// @dev This function wraps the token pool call in a try catch block to gracefully handle
  /// any non-rate limiting errors that may occur. If we encounter a rate limiting related error
  /// we bubble it up. If we encounter a non-rate limiting error we wrap it in a TokenHandlingError.
  function _releaseOrMintTokens(
    Internal.RampTokenAmount[] memory sourceTokenAmounts,
    bytes memory originalSender,
    address receiver,
    uint64 sourceChainSelector,
    bytes[] calldata offchainTokenData
  ) internal returns (Client.EVMTokenAmount[] memory destTokenAmounts) {
    destTokenAmounts = new Client.EVMTokenAmount[](sourceTokenAmounts.length);
    for (uint256 i = 0; i < sourceTokenAmounts.length; ++i) {
      destTokenAmounts[i] = _releaseOrMintSingleToken(
        sourceTokenAmounts[i], originalSender, receiver, sourceChainSelector, offchainTokenData[i]
      );
    }

    return destTokenAmounts;
  }

  // ================================================================
  // │                            Access and RMN                    │
  // ================================================================

  /// @notice Reverts as this contract should not access CCIP messages
  function ccipReceive(Client.Any2EVMMessage calldata) external pure {
    // solhint-disable-next-line
    revert();
  }
<<<<<<< HEAD

  /// @notice Validates that the source chain -> this chain lane, and reverts if it is cursed
  /// @param sourceChainSelector Source chain selector to check for cursing
  function _whenNotCursed(uint64 sourceChainSelector) internal view {
    if (i_rmnRemote.isCursed(bytes16(uint128(sourceChainSelector)))) {
      revert CursedByRMN(sourceChainSelector);
    }
  }
=======
>>>>>>> 17ce920e
}<|MERGE_RESOLUTION|>--- conflicted
+++ resolved
@@ -327,7 +327,7 @@
   ) internal {
     uint64 sourceChainSelector = report.sourceChainSelector;
     bool manualExecution = manualExecGasLimits.length != 0;
-    if (IRMN(i_rmnProxy).isCursed(bytes16(uint128(sourceChainSelector)))) {
+    if (i_rmnRemote.isCursed(bytes16(uint128(sourceChainSelector)))) {
       if (manualExecution) {
         // For manual execution we don't want to silently fail so we revert
         revert CursedByRMN(sourceChainSelector);
@@ -604,7 +604,7 @@
       Internal.MerkleRoot memory root = commitReport.merkleRoots[i];
       uint64 sourceChainSelector = root.sourceChainSelector;
 
-      if (IRMN(i_rmnProxy).isCursed(bytes16(uint128(sourceChainSelector)))) {
+      if (i_rmnRemote.isCursed(bytes16(uint128(sourceChainSelector)))) {
         revert CursedByRMN(sourceChainSelector);
       }
 
@@ -932,15 +932,4 @@
     // solhint-disable-next-line
     revert();
   }
-<<<<<<< HEAD
-
-  /// @notice Validates that the source chain -> this chain lane, and reverts if it is cursed
-  /// @param sourceChainSelector Source chain selector to check for cursing
-  function _whenNotCursed(uint64 sourceChainSelector) internal view {
-    if (i_rmnRemote.isCursed(bytes16(uint128(sourceChainSelector)))) {
-      revert CursedByRMN(sourceChainSelector);
-    }
-  }
-=======
->>>>>>> 17ce920e
 }