--- conflicted
+++ resolved
@@ -477,13 +477,8 @@
       }
 
       _setExecutionState(sourceChainSelector, message.header.sequenceNumber, Internal.MessageExecutionState.IN_PROGRESS);
-<<<<<<< HEAD
-
       (Internal.MessageExecutionState newState, bytes memory returnData) =
         _trialExecute(message, offchainTokenData, tokenGasOverrides);
-=======
-      (Internal.MessageExecutionState newState, bytes memory returnData) = _trialExecute(message, offchainTokenData);
->>>>>>> 62ba1f04
       _setExecutionState(sourceChainSelector, message.header.sequenceNumber, newState);
 
       // Since it's hard to estimate whether manual execution will succeed, we
