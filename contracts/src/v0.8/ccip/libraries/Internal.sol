--- conflicted
+++ resolved
@@ -117,8 +117,6 @@
   /// When abiEncoded, each EVMTokenAmount takes 2 slots, each bytes takes 2 slots, excl bytes contents
   uint256 public constant MESSAGE_FIXED_BYTES_PER_TOKEN = 32 * 4;
 
-<<<<<<< HEAD
-=======
   /// @dev Any2EVMRampMessage struct has 10 fields, including 3 variable unnested arrays (data, receiver and tokenAmounts).
   /// Each variable array takes 1 more slot to store its length.
   /// When abi encoded, excluding array contents,
@@ -133,20 +131,6 @@
   /// When abi encoded, each token transfer takes up 7 slots, excl bytes contents.
   uint256 public constant ANY_2_EVM_MESSAGE_FIXED_BYTES_PER_TOKEN = 32 * 7;
 
-  function _toAny2EVMMessage(
-    EVM2EVMMessage memory original,
-    Client.EVMTokenAmount[] memory destTokenAmounts
-  ) internal pure returns (Client.Any2EVMMessage memory message) {
-    return Client.Any2EVMMessage({
-      messageId: original.messageId,
-      sourceChainSelector: original.sourceChainSelector,
-      sender: abi.encode(original.sender),
-      data: original.data,
-      destTokenAmounts: destTokenAmounts
-    });
-  }
-
->>>>>>> 50fae99e
   bytes32 internal constant EVM_2_EVM_MESSAGE_HASH = keccak256("EVM2EVMMessageHashV2");
 
   /// @dev Used to hash messages for single-lane ramps.
@@ -181,11 +165,6 @@
     );
   }
 
-<<<<<<< HEAD
-  /// @dev We disallow the first 1024 addresses to never allow calling precompiles. It is extremely unlikely that
-  /// anyone would ever be able to generate an address in this range.
-  uint256 public constant PRECOMPILE_SPACE = 1024;
-=======
   bytes32 internal constant ANY_2_EVM_MESSAGE_HASH = keccak256("Any2EVMMessageHashV1");
   bytes32 internal constant EVM_2_ANY_MESSAGE_HASH = keccak256("EVM2AnyMessageHashV1");
 
@@ -246,7 +225,10 @@
       )
     );
   }
->>>>>>> 50fae99e
+
+  /// @dev We disallow the first 1024 addresses to never allow calling precompiles. It is extremely unlikely that
+  /// anyone would ever be able to generate an address in this range.
+  uint256 public constant PRECOMPILE_SPACE = 1024;
 
   /// @notice This methods provides validation for parsing abi encoded addresses by ensuring the
   /// address is within the EVM address space. If it isn't it will revert with an InvalidEVMAddress error, which
