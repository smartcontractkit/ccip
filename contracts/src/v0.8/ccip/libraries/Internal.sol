--- conflicted
+++ resolved
@@ -17,13 +17,8 @@
   }
 
   struct GasPriceUpdate {
-<<<<<<< HEAD
-    uint64 destChainSelector; // ──╮ Destination chain selector
-    uint224 usdPerUnitGas; // ─────╯ 1e18 USD per smallest unit (e.g. wei) of destination chain gas
-=======
     uint64 destChainSelector; // Destination chain selector
     uint224 usdPerUnitGas; // 1e18 USD per smallest unit (e.g. wei) of destination chain gas
->>>>>>> 406bb6b8
   }
 
   struct TimestampedPackedUint224 {
