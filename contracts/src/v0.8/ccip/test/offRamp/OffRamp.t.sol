--- conflicted
+++ resolved
@@ -814,7 +814,6 @@
     s_offRamp.executeSingleReport(executionReport, new OffRamp.GasLimitOverride[](0));
   }
 
-<<<<<<< HEAD
   function test_MismatchingOnRampRoot_Revert() public {
     s_offRamp.setVerifyOverrideResult(SOURCE_CHAIN_SELECTOR_1, 0);
 
@@ -833,8 +832,6 @@
     s_offRamp.executeSingleReport(executionReport, new OffRamp.GasLimitOverride[](0));
   }
 
-=======
->>>>>>> f880d4ef
   function test_UnhealthySingleChainCurse_Revert() public {
     _setMockRMNChainCurse(SOURCE_CHAIN_SELECTOR_1, true);
     vm.expectEmit();
