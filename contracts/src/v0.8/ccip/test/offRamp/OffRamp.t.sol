--- conflicted
+++ resolved
@@ -814,27 +814,6 @@
     s_offRamp.executeSingleReport(executionReport, new OffRamp.GasLimitOverride[](0));
   }
 
-<<<<<<< HEAD
-=======
-  function test_MismatchingOnRampRoot_Revert() public {
-    s_offRamp.setVerifyOverrideResult(SOURCE_CHAIN_SELECTOR_1, 0);
-
-    Internal.Any2EVMRampMessage[] memory messages =
-      _generateSingleBasicMessage(SOURCE_CHAIN_SELECTOR_1, ON_RAMP_ADDRESS_1);
-
-    OffRamp.CommitReport memory commitReport = _constructCommitReport(
-      // Root against mismatching on ramp
-      Internal._hash(messages[0], ON_RAMP_ADDRESS_3)
-    );
-    _commit(commitReport, s_latestSequenceNumber);
-
-    Internal.ExecutionReportSingleChain memory executionReport =
-      _generateReportFromMessages(SOURCE_CHAIN_SELECTOR_1, messages);
-    vm.expectRevert(abi.encodeWithSelector(OffRamp.RootNotCommitted.selector, SOURCE_CHAIN_SELECTOR_1));
-    s_offRamp.executeSingleReport(executionReport, new OffRamp.GasLimitOverride[](0));
-  }
-
->>>>>>> 49fde280
   function test_UnhealthySingleChainCurse_Revert() public {
     _setMockRMNChainCurse(SOURCE_CHAIN_SELECTOR_1, true);
     vm.expectEmit();
