--- conflicted
+++ resolved
@@ -1295,12 +1295,7 @@
       messages[0].header.sequenceNumber,
       messages[0].header.messageId,
       Internal.MessageExecutionState.SUCCESS,
-<<<<<<< HEAD
-      "",
-      30899
-=======
       ""
->>>>>>> 12474b40
     );
   }
 
@@ -1323,12 +1318,7 @@
       messages[0].header.sequenceNumber,
       messages[0].header.messageId,
       Internal.MessageExecutionState.SUCCESS,
-<<<<<<< HEAD
-      "",
-      30973
-=======
       ""
->>>>>>> 12474b40
     );
   }
 
@@ -1392,25 +1382,10 @@
     gasLimitOverrides[0] = _getGasLimitsFromMessages(messages1);
     gasLimitOverrides[1] = _getGasLimitsFromMessages(messages2);
 
-<<<<<<< HEAD
-    uint256[] memory expectedGasUsed = new uint256[](3);
-    expectedGasUsed[0] = 30984;
-    expectedGasUsed[1] = 22411;
-    expectedGasUsed[2] = 22411;
-
-=======
->>>>>>> 12474b40
     for (uint256 i = 0; i < 3; ++i) {
       gasLimitOverrides[0][i] += 1;
     }
 
-<<<<<<< HEAD
-    expectedGasUsed = new uint256[](2);
-    expectedGasUsed[0] = 24489;
-    expectedGasUsed[1] = 22411;
-
-=======
->>>>>>> 12474b40
     for (uint256 i = 0; i < 2; ++i) {
       gasLimitOverrides[1][i] += 1;
     }
