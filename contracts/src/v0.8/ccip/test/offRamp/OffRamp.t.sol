--- conflicted
+++ resolved
@@ -752,7 +752,8 @@
   }
 
   function test_Unhealthy_Success() public {
-    s_mockRMN.setGlobalCursed(true);
+    _setMockRMNChainCurse(SOURCE_CHAIN_SELECTOR_1, true);
+
     vm.expectEmit();
     emit OffRamp.SkippedReportExecution(SOURCE_CHAIN_SELECTOR_1);
     s_offRamp.executeSingleReport(
@@ -762,7 +763,7 @@
       new uint256[](0)
     );
 
-    s_mockRMN.setGlobalCursed(false);
+    _setMockRMNChainCurse(SOURCE_CHAIN_SELECTOR_1, false);
     vm.recordLogs();
     s_offRamp.executeSingleReport(
       _generateReportFromMessages(
@@ -808,35 +809,10 @@
     s_offRamp.executeSingleReport(executionReport, new uint256[](0));
   }
 
-<<<<<<< HEAD
-  function test_Unhealthy_Revert() public {
-    _setMockRMNChainCurse(SOURCE_CHAIN_SELECTOR_1, true);
-    vm.expectRevert(abi.encodeWithSelector(OffRamp.CursedByRMN.selector, SOURCE_CHAIN_SELECTOR_1));
-    s_offRamp.executeSingleReport(
-      _generateReportFromMessages(
-        SOURCE_CHAIN_SELECTOR_1, _generateMessagesWithTokens(SOURCE_CHAIN_SELECTOR_1, ON_RAMP_ADDRESS_1)
-      ),
-      new uint256[](0)
-    );
-    // Uncurse should succeed
-    _setMockRMNChainCurse(SOURCE_CHAIN_SELECTOR_1, false);
-    s_offRamp.executeSingleReport(
-      _generateReportFromMessages(
-        SOURCE_CHAIN_SELECTOR_1, _generateMessagesWithTokens(SOURCE_CHAIN_SELECTOR_1, ON_RAMP_ADDRESS_1)
-      ),
-      new uint256[](0)
-    );
-  }
-
   function test_UnhealthySingleChainCurse_Revert() public {
     _setMockRMNChainCurse(SOURCE_CHAIN_SELECTOR_1, true);
-    vm.expectRevert(abi.encodeWithSelector(OffRamp.CursedByRMN.selector, SOURCE_CHAIN_SELECTOR_1));
-=======
-  function test_UnhealthySingleChainCurse_Revert() public {
-    s_mockRMN.setChainCursed(SOURCE_CHAIN_SELECTOR_1, true);
     vm.expectEmit();
     emit OffRamp.SkippedReportExecution(SOURCE_CHAIN_SELECTOR_1);
->>>>>>> 17ce920e
     s_offRamp.executeSingleReport(
       _generateReportFromMessages(
         SOURCE_CHAIN_SELECTOR_1, _generateMessagesWithTokens(SOURCE_CHAIN_SELECTOR_1, ON_RAMP_ADDRESS_1)
@@ -1294,7 +1270,7 @@
   }
 
   function test_MultipleReportsDifferentChainsSkipCursedChain_Success() public {
-    s_mockRMN.setChainCursed(SOURCE_CHAIN_SELECTOR_1, true);
+    _setMockRMNChainCurse(SOURCE_CHAIN_SELECTOR_1, true);
 
     Internal.Any2EVMRampMessage[] memory messages1 = new Internal.Any2EVMRampMessage[](2);
     Internal.Any2EVMRampMessage[] memory messages2 = new Internal.Any2EVMRampMessage[](1);
@@ -1355,37 +1331,20 @@
     );
   }
 
-<<<<<<< HEAD
-  // Reverts
-  function test_ZeroReports_Revert() public {
-    vm.expectRevert(OffRamp.EmptyReport.selector);
-    s_offRamp.batchExecute(new Internal.ExecutionReportSingleChain[](0), new uint256[][](1));
-  }
-
-  function test_Unhealthy_Revert() public {
+  function test_Unhealthy_Success() public {
     _setMockRMNChainCurse(SOURCE_CHAIN_SELECTOR_1, true);
-    vm.expectRevert(abi.encodeWithSelector(OffRamp.CursedByRMN.selector, SOURCE_CHAIN_SELECTOR_1));
-=======
-  function test_Unhealthy_Success() public {
-    s_mockRMN.setGlobalCursed(true);
     vm.expectEmit();
     emit OffRamp.SkippedReportExecution(SOURCE_CHAIN_SELECTOR_1);
->>>>>>> 17ce920e
     s_offRamp.batchExecute(
       _generateBatchReportFromMessages(
         SOURCE_CHAIN_SELECTOR_1, _generateMessagesWithTokens(SOURCE_CHAIN_SELECTOR_1, ON_RAMP_ADDRESS_1)
       ),
       new uint256[][](1)
     );
-<<<<<<< HEAD
-    // Uncurse should succeed
+
     _setMockRMNChainCurse(SOURCE_CHAIN_SELECTOR_1, false);
-=======
-
-    s_mockRMN.setGlobalCursed(false);
-
-    vm.recordLogs();
->>>>>>> 17ce920e
+
+    vm.recordLogs();
     s_offRamp.batchExecute(
       _generateBatchReportFromMessages(
         SOURCE_CHAIN_SELECTOR_1, _generateMessagesWithTokens(SOURCE_CHAIN_SELECTOR_1, ON_RAMP_ADDRESS_1)
@@ -1899,7 +1858,7 @@
     gasLimitOverrides[0] = _getGasLimitsFromMessages(messages1);
     gasLimitOverrides[1] = _getGasLimitsFromMessages(messages2);
 
-    s_mockRMN.setChainCursed(SOURCE_CHAIN_SELECTOR_3, true);
+    _setMockRMNChainCurse(SOURCE_CHAIN_SELECTOR_3, true);
 
     vm.expectRevert(abi.encodeWithSelector(OffRamp.CursedByRMN.selector, SOURCE_CHAIN_SELECTOR_3));
 
