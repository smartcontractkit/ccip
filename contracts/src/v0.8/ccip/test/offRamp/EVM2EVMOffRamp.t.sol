// SPDX-License-Identifier: BUSL-1.1
pragma solidity 0.8.19;

import {ICommitStore} from "../../interfaces/ICommitStore.sol";
import {IPool} from "../../interfaces/pools/IPool.sol";

import {CallWithExactGas} from "../../../shared/call/CallWithExactGas.sol";

import {ARM} from "../../ARM.sol";
import {AggregateRateLimiter} from "../../AggregateRateLimiter.sol";
import {Router} from "../../Router.sol";
import {Client} from "../../libraries/Client.sol";
import {Internal} from "../../libraries/Internal.sol";
import {RateLimiter} from "../../libraries/RateLimiter.sol";
import {EVM2EVMOffRamp} from "../../offRamp/EVM2EVMOffRamp.sol";
import {LockReleaseTokenPool} from "../../pools/LockReleaseTokenPool.sol";
import {TokenPool} from "../../pools/TokenPool.sol";
import {EVM2EVMOffRampHelper} from "../helpers/EVM2EVMOffRampHelper.sol";
import {MaybeRevertingBurnMintTokenPool} from "../helpers/MaybeRevertingBurnMintTokenPool.sol";
import {ConformingReceiver} from "../helpers/receivers/ConformingReceiver.sol";
import {MaybeRevertMessageReceiver} from "../helpers/receivers/MaybeRevertMessageReceiver.sol";
import {MaybeRevertMessageReceiverNo165} from "../helpers/receivers/MaybeRevertMessageReceiverNo165.sol";
import {ReentrancyAbuser} from "../helpers/receivers/ReentrancyAbuser.sol";
import {MockCommitStore} from "../mocks/MockCommitStore.sol";
import {OCR2Base} from "../ocr/OCR2Base.t.sol";
import {OCR2BaseNoChecks} from "../ocr/OCR2BaseNoChecks.t.sol";
import {EVM2EVMOffRampSetup} from "./EVM2EVMOffRampSetup.t.sol";

import {IERC20} from "../../../vendor/openzeppelin-solidity/v4.8.3/contracts/token/ERC20/IERC20.sol";

contract EVM2EVMOffRamp_constructor is EVM2EVMOffRampSetup {
  event ConfigSet(EVM2EVMOffRamp.StaticConfig staticConfig, EVM2EVMOffRamp.DynamicConfig dynamicConfig);

  function test_Constructor_Success() public {
    EVM2EVMOffRamp.StaticConfig memory staticConfig = EVM2EVMOffRamp.StaticConfig({
      commitStore: address(s_mockCommitStore),
      chainSelector: DEST_CHAIN_SELECTOR,
      sourceChainSelector: SOURCE_CHAIN_SELECTOR,
      onRamp: ON_RAMP_ADDRESS,
      prevOffRamp: address(0),
      armProxy: address(s_mockARM)
    });
    EVM2EVMOffRamp.DynamicConfig memory dynamicConfig =
      generateDynamicOffRampConfig(address(s_destRouter), address(s_priceRegistry));

    s_offRamp = new EVM2EVMOffRampHelper(staticConfig, getInboundRateLimiterConfig());

    s_offRamp.setOCR2Config(
      s_valid_signers, s_valid_transmitters, s_f, abi.encode(dynamicConfig), s_offchainConfigVersion, abi.encode("")
    );

    // Static config
    EVM2EVMOffRamp.StaticConfig memory gotStaticConfig = s_offRamp.getStaticConfig();
    assertEq(staticConfig.commitStore, gotStaticConfig.commitStore);
    assertEq(staticConfig.sourceChainSelector, gotStaticConfig.sourceChainSelector);
    assertEq(staticConfig.chainSelector, gotStaticConfig.chainSelector);
    assertEq(staticConfig.onRamp, gotStaticConfig.onRamp);
    assertEq(staticConfig.prevOffRamp, gotStaticConfig.prevOffRamp);

    // Dynamic config
    EVM2EVMOffRamp.DynamicConfig memory gotDynamicConfig = s_offRamp.getDynamicConfig();
    _assertSameConfig(dynamicConfig, gotDynamicConfig);

    (uint32 configCount, uint32 blockNumber,) = s_offRamp.latestConfigDetails();
    assertEq(1, configCount);
    assertEq(block.number, blockNumber);

    // OffRamp initial values
    assertEq("EVM2EVMOffRamp 1.5.0-dev", s_offRamp.typeAndVersion());
    assertEq(OWNER, s_offRamp.owner());
  }

  // Revert
  function test_ZeroOnRampAddress_Revert() public {
    vm.expectRevert(EVM2EVMOffRamp.ZeroAddressNotAllowed.selector);

    s_offRamp = new EVM2EVMOffRampHelper(
      EVM2EVMOffRamp.StaticConfig({
        commitStore: address(s_mockCommitStore),
        chainSelector: DEST_CHAIN_SELECTOR,
        sourceChainSelector: SOURCE_CHAIN_SELECTOR,
        onRamp: ZERO_ADDRESS,
        prevOffRamp: address(0),
        armProxy: address(s_mockARM)
      }),
      RateLimiter.Config({isEnabled: true, rate: 1e20, capacity: 1e20})
    );
  }

  function test_CommitStoreAlreadyInUse_Revert() public {
    s_mockCommitStore.setExpectedNextSequenceNumber(2);

    vm.expectRevert(EVM2EVMOffRamp.CommitStoreAlreadyInUse.selector);

    s_offRamp = new EVM2EVMOffRampHelper(
      EVM2EVMOffRamp.StaticConfig({
        commitStore: address(s_mockCommitStore),
        chainSelector: DEST_CHAIN_SELECTOR,
        sourceChainSelector: SOURCE_CHAIN_SELECTOR,
        onRamp: ON_RAMP_ADDRESS,
        prevOffRamp: address(0),
        armProxy: address(s_mockARM)
      }),
      getInboundRateLimiterConfig()
    );
  }
}

contract EVM2EVMOffRamp_setDynamicConfig is EVM2EVMOffRampSetup {
  // OffRamp event
  event ConfigSet(EVM2EVMOffRamp.StaticConfig staticConfig, EVM2EVMOffRamp.DynamicConfig dynamicConfig);

  function test_SetDynamicConfig_Success() public {
    EVM2EVMOffRamp.StaticConfig memory staticConfig = s_offRamp.getStaticConfig();
    EVM2EVMOffRamp.DynamicConfig memory dynamicConfig = generateDynamicOffRampConfig(USER_3, address(s_priceRegistry));
    bytes memory onchainConfig = abi.encode(dynamicConfig);

    vm.expectEmit();
    emit ConfigSet(staticConfig, dynamicConfig);

    vm.expectEmit();
    uint32 configCount = 1;
    emit ConfigSet(
      uint32(block.number),
      getBasicConfigDigest(address(s_offRamp), s_f, configCount, onchainConfig),
      configCount + 1,
      s_valid_signers,
      s_valid_transmitters,
      s_f,
      onchainConfig,
      s_offchainConfigVersion,
      abi.encode("")
    );

    s_offRamp.setOCR2Config(
      s_valid_signers, s_valid_transmitters, s_f, onchainConfig, s_offchainConfigVersion, abi.encode("")
    );

    EVM2EVMOffRamp.DynamicConfig memory newConfig = s_offRamp.getDynamicConfig();
    _assertSameConfig(dynamicConfig, newConfig);
  }

  function test_NonOwner_Revert() public {
    vm.startPrank(STRANGER);
    EVM2EVMOffRamp.DynamicConfig memory dynamicConfig = generateDynamicOffRampConfig(USER_3, address(s_priceRegistry));

    vm.expectRevert("Only callable by owner");

    s_offRamp.setOCR2Config(
      s_valid_signers, s_valid_transmitters, s_f, abi.encode(dynamicConfig), s_offchainConfigVersion, abi.encode("")
    );
  }

  function test_RouterZeroAddress_Revert() public {
    EVM2EVMOffRamp.DynamicConfig memory dynamicConfig = generateDynamicOffRampConfig(ZERO_ADDRESS, ZERO_ADDRESS);

    vm.expectRevert(EVM2EVMOffRamp.ZeroAddressNotAllowed.selector);

    s_offRamp.setOCR2Config(
      s_valid_signers, s_valid_transmitters, s_f, abi.encode(dynamicConfig), s_offchainConfigVersion, abi.encode("")
    );
  }
}

contract EVM2EVMOffRamp_metadataHash is EVM2EVMOffRampSetup {
  function test_MetadataHash_Success() public view {
    bytes32 h = s_offRamp.metadataHash();
    assertEq(
      h,
      keccak256(
        abi.encode(Internal.EVM_2_EVM_MESSAGE_HASH, SOURCE_CHAIN_SELECTOR, DEST_CHAIN_SELECTOR, ON_RAMP_ADDRESS)
      )
    );
  }
}

contract EVM2EVMOffRamp_ccipReceive is EVM2EVMOffRampSetup {
  // Reverts

  function test_Reverts() public {
    Client.Any2EVMMessage memory message = _convertToGeneralMessage(_generateAny2EVMMessageNoTokens(1));
    vm.expectRevert();
    s_offRamp.ccipReceive(message);
  }
}

contract EVM2EVMOffRamp_execute is EVM2EVMOffRampSetup {
  error PausedError();

  function test_SingleMessageNoTokens_Success() public {
    Internal.EVM2EVMMessage[] memory messages = _generateBasicMessages();
    vm.expectEmit();
    emit ExecutionStateChanged(
      messages[0].sequenceNumber, messages[0].messageId, Internal.MessageExecutionState.SUCCESS, ""
    );

    s_offRamp.execute(_generateReportFromMessages(messages), new uint256[](0));

    messages[0].nonce++;
    messages[0].sequenceNumber++;
    messages[0].messageId = Internal._hash(messages[0], s_offRamp.metadataHash());

    vm.expectEmit();
    emit ExecutionStateChanged(
      messages[0].sequenceNumber, messages[0].messageId, Internal.MessageExecutionState.SUCCESS, ""
    );

    uint64 nonceBefore = s_offRamp.getSenderNonce(messages[0].sender);
    s_offRamp.execute(_generateReportFromMessages(messages), new uint256[](0));
    assertGt(s_offRamp.getSenderNonce(messages[0].sender), nonceBefore);
  }

  function test_ReceiverError_Success() public {
    Internal.EVM2EVMMessage[] memory messages = _generateBasicMessages();

    bytes memory realError1 = new bytes(2);
    realError1[0] = 0xbe;
    realError1[1] = 0xef;
    s_reverting_receiver.setErr(realError1);

    messages[0].receiver = address(s_reverting_receiver);
    messages[0].messageId = Internal._hash(messages[0], s_offRamp.metadataHash());

    vm.expectEmit();
    emit ExecutionStateChanged(
      messages[0].sequenceNumber,
      messages[0].messageId,
      Internal.MessageExecutionState.FAILURE,
      abi.encodeWithSelector(
        EVM2EVMOffRamp.ReceiverError.selector,
        abi.encodeWithSelector(MaybeRevertMessageReceiver.CustomError.selector, realError1)
      )
    );
    // Nonce should increment on non-strict
    assertEq(uint64(0), s_offRamp.getSenderNonce(address(OWNER)));
    s_offRamp.execute(_generateReportFromMessages(messages), new uint256[](0));
    assertEq(uint64(1), s_offRamp.getSenderNonce(address(OWNER)));
  }

  function test_StrictUntouchedToSuccess_Success() public {
    Internal.EVM2EVMMessage[] memory messages = _generateBasicMessages();

    messages[0].strict = true;
    messages[0].receiver = address(s_receiver);
    messages[0].messageId = Internal._hash(messages[0], s_offRamp.metadataHash());

    vm.expectEmit();
    emit ExecutionStateChanged(
      messages[0].sequenceNumber, messages[0].messageId, Internal.MessageExecutionState.SUCCESS, ""
    );
    // Nonce should increment on a strict untouched -> success.
    assertEq(uint64(0), s_offRamp.getSenderNonce(address(OWNER)));
    s_offRamp.execute(_generateReportFromMessages(messages), new uint256[](0));
    assertEq(uint64(1), s_offRamp.getSenderNonce(address(OWNER)));
  }

  function test_SkippedIncorrectNonce_Success() public {
    Internal.EVM2EVMMessage[] memory messages = _generateBasicMessages();

    messages[0].nonce++;
    messages[0].messageId = Internal._hash(messages[0], s_offRamp.metadataHash());

    vm.expectEmit();
    emit SkippedIncorrectNonce(messages[0].nonce, messages[0].sender);

    s_offRamp.execute(_generateReportFromMessages(messages), new uint256[](0));
  }

  function test_SkippedIncorrectNonceStillExecutes_Success() public {
    Internal.EVM2EVMMessage[] memory messages = _generateMessagesWithTokens();

    messages[1].nonce++;
    messages[1].messageId = Internal._hash(messages[1], s_offRamp.metadataHash());

    vm.expectEmit();
    emit ExecutionStateChanged(
      messages[0].sequenceNumber, messages[0].messageId, Internal.MessageExecutionState.SUCCESS, ""
    );

    vm.expectEmit();
    emit SkippedIncorrectNonce(messages[1].nonce, messages[1].sender);

    s_offRamp.execute(_generateReportFromMessages(messages), new uint256[](0));
  }

  // Send a message to a contract that does not implement the CCIPReceiver interface
  // This should execute successfully.
  function test_SingleMessageToNonCCIPReceiver_Success() public {
    Internal.EVM2EVMMessage[] memory messages = _generateBasicMessages();
    MaybeRevertMessageReceiverNo165 newReceiver = new MaybeRevertMessageReceiverNo165(true);
    messages[0].receiver = address(newReceiver);
    messages[0].messageId = Internal._hash(messages[0], s_offRamp.metadataHash());

    vm.expectEmit();
    emit ExecutionStateChanged(
      messages[0].sequenceNumber, messages[0].messageId, Internal.MessageExecutionState.SUCCESS, ""
    );

    s_offRamp.execute(_generateReportFromMessages(messages), new uint256[](0));
  }

  function test_SingleMessagesNoTokensSuccess_gas() public {
    vm.pauseGasMetering();
    Internal.EVM2EVMMessage[] memory messages = _generateBasicMessages();

    vm.expectEmit();
    emit ExecutionStateChanged(
      messages[0].sequenceNumber, messages[0].messageId, Internal.MessageExecutionState.SUCCESS, ""
    );

    Internal.ExecutionReport memory report = _generateReportFromMessages(messages);

    vm.resumeGasMetering();
    s_offRamp.execute(report, new uint256[](0));
  }

  function test_TwoMessagesWithTokensSuccess_gas() public {
    vm.pauseGasMetering();
    Internal.EVM2EVMMessage[] memory messages = _generateMessagesWithTokens();
    // Set message 1 to use another receiver to simulate more fair gas costs
    messages[1].receiver = address(s_secondary_receiver);
    messages[1].messageId = Internal._hash(messages[1], s_offRamp.metadataHash());

    vm.expectEmit();
    emit ExecutionStateChanged(
      messages[0].sequenceNumber, messages[0].messageId, Internal.MessageExecutionState.SUCCESS, ""
    );

    vm.expectEmit();
    emit ExecutionStateChanged(
      messages[1].sequenceNumber, messages[1].messageId, Internal.MessageExecutionState.SUCCESS, ""
    );

    Internal.ExecutionReport memory report = _generateReportFromMessages(messages);

    vm.resumeGasMetering();
    s_offRamp.execute(report, new uint256[](0));
  }

  function test_TwoMessagesWithTokensAndGE_Success() public {
    Internal.EVM2EVMMessage[] memory messages = _generateMessagesWithTokens();
    // Set message 1 to use another receiver to simulate more fair gas costs
    messages[1].receiver = address(s_secondary_receiver);
    messages[1].messageId = Internal._hash(messages[1], s_offRamp.metadataHash());

    vm.expectEmit();
    emit ExecutionStateChanged(
      messages[0].sequenceNumber, messages[0].messageId, Internal.MessageExecutionState.SUCCESS, ""
    );

    vm.expectEmit();
    emit ExecutionStateChanged(
      messages[1].sequenceNumber, messages[1].messageId, Internal.MessageExecutionState.SUCCESS, ""
    );

    assertEq(uint64(0), s_offRamp.getSenderNonce(OWNER));
    s_offRamp.execute(_generateReportFromMessages(messages), _getGasLimitsFromMessages(messages));
    assertEq(uint64(2), s_offRamp.getSenderNonce(OWNER));
  }

  function test_InvalidSourcePoolAddress_Success() public {
    address fakePoolAddress = address(0x0000000000333333);

    Internal.EVM2EVMMessage[] memory messages = _generateMessagesWithTokens();
    messages[0].sourceTokenData[0] = abi.encode(
      IPool.SourceTokenData({
        sourcePoolAddress: abi.encode(fakePoolAddress),
        destPoolAddress: abi.encode(s_destPoolBySourceToken[messages[0].tokenAmounts[0].token]),
        extraData: ""
      })
    );

    messages[0].messageId = Internal._hash(messages[0], s_offRamp.metadataHash());
    messages[1].messageId = Internal._hash(messages[1], s_offRamp.metadataHash());

    vm.expectEmit();
    emit ExecutionStateChanged(
      messages[0].sequenceNumber,
      messages[0].messageId,
      Internal.MessageExecutionState.FAILURE,
      abi.encodeWithSelector(
        EVM2EVMOffRamp.TokenHandlingError.selector,
        abi.encodeWithSelector(TokenPool.InvalidSourcePoolAddress.selector, abi.encode(fakePoolAddress))
      )
    );

    s_offRamp.execute(_generateReportFromMessages(messages), new uint256[](0));
  }

  // Reverts

  // TODO add test for "token pool isn't even a contract"

  function test_InvalidMessageId_Revert() public {
    Internal.EVM2EVMMessage[] memory messages = _generateBasicMessages();
    messages[0].nonce++;
    // MessageID no longer matches hash.
    Internal.ExecutionReport memory executionReport = _generateReportFromMessages(messages);
    vm.expectRevert(EVM2EVMOffRamp.InvalidMessageId.selector);
    s_offRamp.execute(executionReport, new uint256[](0));
  }

  function test_Paused_Revert() public {
    s_mockCommitStore.pause();
    vm.expectRevert(PausedError.selector);
    s_offRamp.execute(_generateReportFromMessages(_generateMessagesWithTokens()), new uint256[](0));
  }

  function test_Unhealthy_Revert() public {
    s_mockARM.voteToCurse(0xffffffffffffffffffffffffffffffffffffffffffffffffffffffffffffffff);
    vm.expectRevert(EVM2EVMOffRamp.BadARMSignal.selector);
    s_offRamp.execute(_generateReportFromMessages(_generateMessagesWithTokens()), new uint256[](0));
    // Uncurse should succeed
    ARM.UnvoteToCurseRecord[] memory records = new ARM.UnvoteToCurseRecord[](1);
    records[0] = ARM.UnvoteToCurseRecord({curseVoteAddr: OWNER, cursesHash: bytes32(uint256(0)), forceUnvote: true});
    s_mockARM.ownerUnvoteToCurse(records);
    s_offRamp.execute(_generateReportFromMessages(_generateMessagesWithTokens()), new uint256[](0));
  }

  function test_UnexpectedTokenData_Revert() public {
    Internal.ExecutionReport memory report = _generateReportFromMessages(_generateBasicMessages());
    report.offchainTokenData = new bytes[][](report.messages.length + 1);

    vm.expectRevert(EVM2EVMOffRamp.UnexpectedTokenData.selector);

    s_offRamp.execute(report, new uint256[](0));
  }

  function test_EmptyReport_Revert() public {
    vm.expectRevert(EVM2EVMOffRamp.EmptyReport.selector);
    s_offRamp.execute(
      Internal.ExecutionReport({
        proofs: new bytes32[](0),
        proofFlagBits: 0,
        messages: new Internal.EVM2EVMMessage[](0),
        offchainTokenData: new bytes[][](0)
      }),
      new uint256[](0)
    );
  }

  function test_RootNotCommitted_Revert() public {
    vm.mockCall(address(s_mockCommitStore), abi.encodeWithSelector(ICommitStore.verify.selector), abi.encode(0));
    vm.expectRevert(EVM2EVMOffRamp.RootNotCommitted.selector);

    Internal.EVM2EVMMessage[] memory messages = _generateBasicMessages();
    s_offRamp.execute(_generateReportFromMessages(messages), _getGasLimitsFromMessages(messages));
    vm.clearMockedCalls();
  }

  function test_ManualExecutionNotYetEnabled_Revert() public {
    vm.mockCall(
      address(s_mockCommitStore), abi.encodeWithSelector(ICommitStore.verify.selector), abi.encode(BLOCK_TIME)
    );
    vm.expectRevert(EVM2EVMOffRamp.ManualExecutionNotYetEnabled.selector);

    Internal.EVM2EVMMessage[] memory messages = _generateBasicMessages();
    s_offRamp.execute(_generateReportFromMessages(messages), _getGasLimitsFromMessages(messages));
    vm.clearMockedCalls();
  }

  function test_AlreadyExecuted_Revert() public {
    Internal.EVM2EVMMessage[] memory messages = _generateBasicMessages();
    Internal.ExecutionReport memory executionReport = _generateReportFromMessages(messages);
    s_offRamp.execute(executionReport, new uint256[](0));
    vm.expectRevert(abi.encodeWithSelector(EVM2EVMOffRamp.AlreadyExecuted.selector, messages[0].sequenceNumber));
    s_offRamp.execute(executionReport, new uint256[](0));
  }

  function test_InvalidSourceChain_Revert() public {
    Internal.EVM2EVMMessage[] memory messages = _generateBasicMessages();
    messages[0].sourceChainSelector = SOURCE_CHAIN_SELECTOR + 1;
    messages[0].messageId = Internal._hash(messages[0], s_offRamp.metadataHash());

    vm.expectRevert(abi.encodeWithSelector(EVM2EVMOffRamp.InvalidSourceChain.selector, SOURCE_CHAIN_SELECTOR + 1));
    s_offRamp.execute(_generateReportFromMessages(messages), new uint256[](0));
  }

  function test_UnsupportedNumberOfTokens_Revert() public {
    Internal.EVM2EVMMessage[] memory messages = _generateBasicMessages();
    Client.EVMTokenAmount[] memory newTokens = new Client.EVMTokenAmount[](MAX_TOKENS_LENGTH + 1);
    messages[0].tokenAmounts = newTokens;
    messages[0].messageId = Internal._hash(messages[0], s_offRamp.metadataHash());
    Internal.ExecutionReport memory report = _generateReportFromMessages(messages);

    vm.expectRevert(
      abi.encodeWithSelector(EVM2EVMOffRamp.UnsupportedNumberOfTokens.selector, messages[0].sequenceNumber)
    );
    s_offRamp.execute(report, new uint256[](0));
  }

  function test_TokenDataMismatch_Revert() public {
    Internal.EVM2EVMMessage[] memory messages = _generateBasicMessages();
    Internal.ExecutionReport memory report = _generateReportFromMessages(messages);

    report.offchainTokenData[0] = new bytes[](messages[0].tokenAmounts.length + 1);

    vm.expectRevert(abi.encodeWithSelector(EVM2EVMOffRamp.TokenDataMismatch.selector, messages[0].sequenceNumber));
    s_offRamp.execute(report, new uint256[](0));
  }

  function test_MessageTooLarge_Revert() public {
    Internal.EVM2EVMMessage[] memory messages = _generateBasicMessages();
    messages[0].data = new bytes(MAX_DATA_SIZE + 1);
    messages[0].messageId = Internal._hash(messages[0], s_offRamp.metadataHash());

    Internal.ExecutionReport memory executionReport = _generateReportFromMessages(messages);
    vm.expectRevert(
      abi.encodeWithSelector(EVM2EVMOffRamp.MessageTooLarge.selector, MAX_DATA_SIZE, messages[0].data.length)
    );
    s_offRamp.execute(executionReport, new uint256[](0));
  }

  function test_RouterYULCall_Revert() public {
    Internal.EVM2EVMMessage[] memory messages = _generateBasicMessages();

    // gas limit too high, Router's external call should revert
    messages[0].gasLimit = 1e36;
    messages[0].receiver = address(new ConformingReceiver(address(s_destRouter), s_destFeeToken));
    messages[0].messageId = Internal._hash(messages[0], s_offRamp.metadataHash());

    Internal.ExecutionReport memory executionReport = _generateReportFromMessages(messages);

    vm.expectRevert(
      abi.encodeWithSelector(
        EVM2EVMOffRamp.ExecutionError.selector, abi.encodeWithSelector(CallWithExactGas.NotEnoughGasForCall.selector)
      )
    );
    s_offRamp.execute(executionReport, new uint256[](0));
  }
}

contract EVM2EVMOffRamp_execute_upgrade is EVM2EVMOffRampSetup {
  event SkippedSenderWithPreviousRampMessageInflight(uint64 indexed nonce, address indexed sender);

  EVM2EVMOffRampHelper internal s_prevOffRamp;

  function setUp() public virtual override {
    EVM2EVMOffRampSetup.setUp();

    s_prevOffRamp = s_offRamp;

    deployOffRamp(s_mockCommitStore, s_destRouter, address(s_prevOffRamp));
  }

  function test_V2_Success() public {
    Internal.EVM2EVMMessage[] memory messages = _generateBasicMessages();
    vm.expectEmit();
    emit ExecutionStateChanged(
      messages[0].sequenceNumber, messages[0].messageId, Internal.MessageExecutionState.SUCCESS, ""
    );

    s_offRamp.execute(_generateReportFromMessages(messages), new uint256[](0));
  }

  function test_V2SenderNoncesReadsPreviousRamp_Success() public {
    Internal.EVM2EVMMessage[] memory messages = _generateBasicMessages();
    uint64 startNonce = s_offRamp.getSenderNonce(messages[0].sender);

    for (uint64 i = 1; i < 4; ++i) {
      s_prevOffRamp.execute(_generateReportFromMessages(messages), new uint256[](0));

      messages[0].nonce++;
      messages[0].sequenceNumber++;
      messages[0].messageId = Internal._hash(messages[0], s_offRamp.metadataHash());

      assertEq(startNonce + i, s_offRamp.getSenderNonce(messages[0].sender));
    }
  }

  function test_V2NonceStartsAtV1Nonce_Success() public {
    Internal.EVM2EVMMessage[] memory messages = _generateBasicMessages();
    vm.expectEmit();
    emit ExecutionStateChanged(
      messages[0].sequenceNumber, messages[0].messageId, Internal.MessageExecutionState.SUCCESS, ""
    );

    uint64 startNonce = s_offRamp.getSenderNonce(messages[0].sender);

    s_prevOffRamp.execute(_generateReportFromMessages(messages), new uint256[](0));

    assertEq(startNonce + 1, s_offRamp.getSenderNonce(messages[0].sender));

    messages[0].nonce++;
    messages[0].messageId = Internal._hash(messages[0], s_offRamp.metadataHash());

    vm.expectEmit();
    emit ExecutionStateChanged(
      messages[0].sequenceNumber, messages[0].messageId, Internal.MessageExecutionState.SUCCESS, ""
    );

    s_offRamp.execute(_generateReportFromMessages(messages), new uint256[](0));
    assertEq(startNonce + 2, s_offRamp.getSenderNonce(messages[0].sender));

    messages[0].nonce++;
    messages[0].sequenceNumber++;
    messages[0].messageId = Internal._hash(messages[0], s_offRamp.metadataHash());

    vm.expectEmit();
    emit ExecutionStateChanged(
      messages[0].sequenceNumber, messages[0].messageId, Internal.MessageExecutionState.SUCCESS, ""
    );

    s_offRamp.execute(_generateReportFromMessages(messages), new uint256[](0));
    assertEq(startNonce + 3, s_offRamp.getSenderNonce(messages[0].sender));
  }

  function test_V2NonceNewSenderStartsAtZero_Success() public {
    Internal.EVM2EVMMessage[] memory messages = _generateBasicMessages();
    vm.expectEmit();
    emit ExecutionStateChanged(
      messages[0].sequenceNumber, messages[0].messageId, Internal.MessageExecutionState.SUCCESS, ""
    );

    s_prevOffRamp.execute(_generateReportFromMessages(messages), new uint256[](0));

    address newSender = address(1234567);
    messages[0].sender = newSender;
    messages[0].messageId = Internal._hash(messages[0], s_offRamp.metadataHash());

    vm.expectEmit();
    emit ExecutionStateChanged(
      messages[0].sequenceNumber, messages[0].messageId, Internal.MessageExecutionState.SUCCESS, ""
    );

    // new sender nonce in new offramp should go from 0 -> 1
    assertEq(s_offRamp.getSenderNonce(newSender), 0);
    s_offRamp.execute(_generateReportFromMessages(messages), new uint256[](0));
    assertEq(s_offRamp.getSenderNonce(newSender), 1);
  }

  function test_V2OffRampNonceSkipsIfMsgInFlight_Success() public {
    Internal.EVM2EVMMessage[] memory messages = _generateBasicMessages();

    address newSender = address(1234567);
    messages[0].sender = newSender;
    messages[0].nonce = 2;
    messages[0].messageId = Internal._hash(messages[0], s_offRamp.metadataHash());

    uint64 startNonce = s_offRamp.getSenderNonce(messages[0].sender);

    // new offramp sees msg nonce higher than senderNonce
    // it waits for previous offramp to execute
    vm.expectEmit();
    emit SkippedSenderWithPreviousRampMessageInflight(messages[0].nonce, newSender);
    s_offRamp.execute(_generateReportFromMessages(messages), new uint256[](0));
    assertEq(startNonce, s_offRamp.getSenderNonce(messages[0].sender));

    messages[0].nonce = 1;
    messages[0].messageId = Internal._hash(messages[0], s_offRamp.metadataHash());

    // previous offramp executes msg and increases nonce
    vm.expectEmit();
    emit ExecutionStateChanged(
      messages[0].sequenceNumber, messages[0].messageId, Internal.MessageExecutionState.SUCCESS, ""
    );
    s_prevOffRamp.execute(_generateReportFromMessages(messages), new uint256[](0));
    assertEq(startNonce + 1, s_offRamp.getSenderNonce(messages[0].sender));

    messages[0].nonce = 2;
    messages[0].messageId = Internal._hash(messages[0], s_offRamp.metadataHash());

    // new offramp is able to execute
    vm.expectEmit();
    emit ExecutionStateChanged(
      messages[0].sequenceNumber, messages[0].messageId, Internal.MessageExecutionState.SUCCESS, ""
    );

    s_offRamp.execute(_generateReportFromMessages(messages), new uint256[](0));
    assertEq(startNonce + 2, s_offRamp.getSenderNonce(messages[0].sender));
  }
}

contract EVM2EVMOffRamp_executeSingleMessage is EVM2EVMOffRampSetup {
  event MessageReceived();
  event Released(address indexed sender, address indexed recipient, uint256 amount);
  event Minted(address indexed sender, address indexed recipient, uint256 amount);

  function setUp() public virtual override {
    EVM2EVMOffRampSetup.setUp();
    vm.startPrank(address(s_offRamp));
  }

  function test_executeSingleMessage_NoTokens_Success() public {
    Internal.EVM2EVMMessage memory message = _generateAny2EVMMessageNoTokens(1);
    s_offRamp.executeSingleMessage(message, new bytes[](message.tokenAmounts.length));
  }

  function test_executeSingleMessage_WithTokens_Success() public {
    Internal.EVM2EVMMessage memory message = _generateMessagesWithTokens()[0];
    bytes[] memory offchainTokenData = new bytes[](message.tokenAmounts.length);
    vm.expectCall(
      s_destPoolByToken[s_destTokens[0]],
      abi.encodeWithSelector(
        LockReleaseTokenPool.releaseOrMint.selector,
        abi.encode(message.sender),
        message.receiver,
        message.tokenAmounts[0].amount,
        SOURCE_CHAIN_SELECTOR,
        abi.decode(message.sourceTokenData[0], (IPool.SourceTokenData)),
        offchainTokenData[0]
      )
    );

    s_offRamp.executeSingleMessage(message, offchainTokenData);
  }

  function test_NonContract_Success() public {
    Internal.EVM2EVMMessage memory message = _generateAny2EVMMessageNoTokens(1);
    message.receiver = STRANGER;
    s_offRamp.executeSingleMessage(message, new bytes[](message.tokenAmounts.length));
  }

  function test_NonContractWithTokens_Success() public {
    uint256[] memory amounts = new uint256[](2);
    amounts[0] = 1000;
    amounts[1] = 50;
    vm.expectEmit();
    emit Released(address(s_offRamp), STRANGER, amounts[0]);
    vm.expectEmit();
    emit Minted(address(s_offRamp), STRANGER, amounts[1]);
    Internal.EVM2EVMMessage memory message = _generateAny2EVMMessageWithTokens(1, amounts);
    message.receiver = STRANGER;
    s_offRamp.executeSingleMessage(message, new bytes[](message.tokenAmounts.length));
  }

  // Reverts

  function test_TokenHandlingError_Revert() public {
    uint256[] memory amounts = new uint256[](2);
    amounts[0] = 1000;
    amounts[1] = 50;

    bytes memory errorMessage = "Random token pool issue";

    Internal.EVM2EVMMessage memory message = _generateAny2EVMMessageWithTokens(1, amounts);
    s_maybeRevertingPool.setShouldRevert(errorMessage);

    vm.expectRevert(abi.encodeWithSelector(EVM2EVMOffRamp.TokenHandlingError.selector, errorMessage));

    s_offRamp.executeSingleMessage(message, new bytes[](message.tokenAmounts.length));
  }

  function test_ZeroGasDONExecution_Revert() public {
    Internal.EVM2EVMMessage memory message = _generateAny2EVMMessageNoTokens(1);
    message.gasLimit = 0;

    vm.expectRevert(abi.encodeWithSelector(EVM2EVMOffRamp.ReceiverError.selector, ""));

    s_offRamp.executeSingleMessage(message, new bytes[](message.tokenAmounts.length));
  }

  function test_MessageSender_Revert() public {
    vm.stopPrank();
    Internal.EVM2EVMMessage memory message = _generateAny2EVMMessageNoTokens(1);
    vm.expectRevert(EVM2EVMOffRamp.CanOnlySelfCall.selector);
    s_offRamp.executeSingleMessage(message, new bytes[](message.tokenAmounts.length));
  }
}

contract EVM2EVMOffRamp__report is EVM2EVMOffRampSetup {
  // Asserts that execute completes
  function test_Report_Success() public {
    Internal.EVM2EVMMessage[] memory messages = _generateBasicMessages();
    Internal.ExecutionReport memory report = _generateReportFromMessages(messages);

    vm.expectEmit();
    emit ExecutionStateChanged(
      messages[0].sequenceNumber, messages[0].messageId, Internal.MessageExecutionState.SUCCESS, ""
    );
    s_offRamp.report(abi.encode(report));
  }
}

contract EVM2EVMOffRamp_manuallyExecute is EVM2EVMOffRampSetup {
  event ReentrancySucceeded();

  function test_ManualExec_Success() public {
    Internal.EVM2EVMMessage[] memory messages = _generateBasicMessages();
    messages[0].receiver = address(s_reverting_receiver);
    messages[0].messageId = Internal._hash(messages[0], s_offRamp.metadataHash());
    s_offRamp.execute(_generateReportFromMessages(messages), new uint256[](0));

    s_reverting_receiver.setRevert(false);

    vm.expectEmit();
    emit ExecutionStateChanged(
      messages[0].sequenceNumber, messages[0].messageId, Internal.MessageExecutionState.SUCCESS, ""
    );
    s_offRamp.manuallyExecute(_generateReportFromMessages(messages), new uint256[](messages.length));
  }

  function test_ManualExecWithGasOverride_Success() public {
    Internal.EVM2EVMMessage[] memory messages = _generateBasicMessages();
    messages[0].receiver = address(s_reverting_receiver);
    messages[0].messageId = Internal._hash(messages[0], s_offRamp.metadataHash());
    s_offRamp.execute(_generateReportFromMessages(messages), new uint256[](0));

    s_reverting_receiver.setRevert(false);

    vm.expectEmit();
    emit ExecutionStateChanged(
      messages[0].sequenceNumber, messages[0].messageId, Internal.MessageExecutionState.SUCCESS, ""
    );

    uint256[] memory gasLimitOverrides = _getGasLimitsFromMessages(messages);
    gasLimitOverrides[0] += 1;

    s_offRamp.manuallyExecute(_generateReportFromMessages(messages), gasLimitOverrides);
  }

  event MessageReceived();

  function test_LowGasLimitManualExec_Success() public {
    Internal.EVM2EVMMessage[] memory messages = _generateBasicMessages();
    messages[0].gasLimit = 1;
    messages[0].receiver = address(new ConformingReceiver(address(s_destRouter), s_destFeeToken));
    messages[0].messageId = Internal._hash(messages[0], s_offRamp.metadataHash());

    vm.expectEmit();
    emit ExecutionStateChanged(
      messages[0].sequenceNumber,
      messages[0].messageId,
      Internal.MessageExecutionState.FAILURE,
      abi.encodeWithSelector(EVM2EVMOffRamp.ReceiverError.selector, "")
    );
    s_offRamp.execute(_generateReportFromMessages(messages), new uint256[](0));

    uint256[] memory gasLimitOverrides = new uint256[](1);
    gasLimitOverrides[0] = 100_000;

    vm.expectEmit();
    emit MessageReceived();

    vm.expectEmit();
    emit ExecutionStateChanged(
      messages[0].sequenceNumber, messages[0].messageId, Internal.MessageExecutionState.SUCCESS, ""
    );
    s_offRamp.manuallyExecute(_generateReportFromMessages(messages), gasLimitOverrides);
  }

  function test_ManualExecForkedChain_Revert() public {
    Internal.EVM2EVMMessage[] memory messages = _generateBasicMessages();

    Internal.ExecutionReport memory report = _generateReportFromMessages(messages);
    uint256 chain1 = block.chainid;
    uint256 chain2 = chain1 + 1;
    vm.chainId(chain2);
    vm.expectRevert(abi.encodeWithSelector(OCR2BaseNoChecks.ForkedChain.selector, chain1, chain2));

    s_offRamp.manuallyExecute(report, _getGasLimitsFromMessages(messages));
  }

  function test_ManualExecGasLimitMismatch_Revert() public {
    Internal.EVM2EVMMessage[] memory messages = _generateBasicMessages();

    vm.expectRevert(EVM2EVMOffRamp.ManualExecutionGasLimitMismatch.selector);
    s_offRamp.manuallyExecute(_generateReportFromMessages(messages), new uint256[](0));

    vm.expectRevert(EVM2EVMOffRamp.ManualExecutionGasLimitMismatch.selector);
    s_offRamp.manuallyExecute(_generateReportFromMessages(messages), new uint256[](messages.length - 1));

    vm.expectRevert(EVM2EVMOffRamp.ManualExecutionGasLimitMismatch.selector);
    s_offRamp.manuallyExecute(_generateReportFromMessages(messages), new uint256[](messages.length + 1));
  }

  function test_ManualExecInvalidGasLimit_Revert() public {
    Internal.EVM2EVMMessage[] memory messages = _generateBasicMessages();

    uint256[] memory gasLimits = _getGasLimitsFromMessages(messages);
    gasLimits[0]--;

    vm.expectRevert(abi.encodeWithSelector(EVM2EVMOffRamp.InvalidManualExecutionGasLimit.selector, 0, gasLimits[0]));
    s_offRamp.manuallyExecute(_generateReportFromMessages(messages), gasLimits);
  }

  function test_ManualExecFailedTx_Revert() public {
    Internal.EVM2EVMMessage[] memory messages = _generateBasicMessages();

    messages[0].receiver = address(s_reverting_receiver);
    messages[0].messageId = Internal._hash(messages[0], s_offRamp.metadataHash());

    s_offRamp.execute(_generateReportFromMessages(messages), new uint256[](0));

    s_reverting_receiver.setRevert(true);

    vm.expectRevert(
      abi.encodeWithSelector(
        EVM2EVMOffRamp.ExecutionError.selector,
        abi.encodeWithSelector(
          EVM2EVMOffRamp.ReceiverError.selector,
          abi.encodeWithSelector(MaybeRevertMessageReceiver.CustomError.selector, bytes(""))
        )
      )
    );
    s_offRamp.manuallyExecute(_generateReportFromMessages(messages), _getGasLimitsFromMessages(messages));
  }

  function test_ReentrancyManualExecuteFails() public {
    uint256 tokenAmount = 1e9;
    IERC20 tokenToAbuse = IERC20(s_destFeeToken);

    // This needs to be deployed before the source chain message is sent
    // because we need the address for the receiver.
    ReentrancyAbuser receiver = new ReentrancyAbuser(address(s_destRouter), s_offRamp);
    uint256 balancePre = tokenToAbuse.balanceOf(address(receiver));

    // For this test any message will be flagged as correct by the
    // commitStore. In a real scenario the abuser would have to actually
    // send the message that they want to replay.
    Internal.EVM2EVMMessage[] memory messages = _generateBasicMessages();
    messages[0].tokenAmounts = new Client.EVMTokenAmount[](1);
    messages[0].tokenAmounts[0] = Client.EVMTokenAmount({token: s_sourceFeeToken, amount: tokenAmount});
    messages[0].receiver = address(receiver);
    messages[0].sourceTokenData = new bytes[](1);
    messages[0].sourceTokenData[0] = abi.encode(
      IPool.SourceTokenData({
        sourcePoolAddress: abi.encode(s_sourcePoolByToken[s_sourceFeeToken]),
        destPoolAddress: abi.encode(s_destPoolBySourceToken[s_sourceFeeToken]),
        extraData: ""
      })
    );

    messages[0].messageId = Internal._hash(messages[0], s_offRamp.metadataHash());

    Internal.ExecutionReport memory report = _generateReportFromMessages(messages);

    // sets the report to be repeated on the ReentrancyAbuser to be able to replay
    receiver.setPayload(report);

    // The first entry should be fine and triggers the second entry. This one fails
    // but since it's an inner tx of the first one it is caught in the try-catch.
    // Since this is manual exec, the entire tx fails on any failure.
    vm.expectRevert(
      abi.encodeWithSelector(
        EVM2EVMOffRamp.ExecutionError.selector,
        abi.encodeWithSelector(
          EVM2EVMOffRamp.ReceiverError.selector,
          abi.encodeWithSelector(EVM2EVMOffRamp.AlreadyExecuted.selector, messages[0].sequenceNumber)
        )
      )
    );

    s_offRamp.manuallyExecute(report, _getGasLimitsFromMessages(messages));

    // Since the tx failed we don't release the tokens
    assertEq(tokenToAbuse.balanceOf(address(receiver)), balancePre);
  }
}

contract EVM2EVMOffRamp_getExecutionState is EVM2EVMOffRampSetup {
  mapping(uint64 seqNum => Internal.MessageExecutionState state) internal s_differentialExecutionState;

  /// forge-config: default.fuzz.runs = 32
  /// forge-config: ccip.fuzz.runs = 32
  function test_Fuzz_Differential_Success(uint16[500] memory seqNums, uint8[500] memory values) public {
    for (uint256 i = 0; i < seqNums.length; ++i) {
      // Only use the first three slots. This makes sure existing slots get overwritten
      // as the tests uses 500 sequence numbers.
      uint16 seqNum = seqNums[i] % 386;
      Internal.MessageExecutionState state = Internal.MessageExecutionState(values[i] % 4);
      s_differentialExecutionState[seqNum] = state;
      s_offRamp.setExecutionStateHelper(seqNum, state);
      assertEq(uint256(state), uint256(s_offRamp.getExecutionState(seqNum)));
    }

    for (uint256 i = 0; i < seqNums.length; ++i) {
      uint16 seqNum = seqNums[i] % 386;
      Internal.MessageExecutionState expectedState = s_differentialExecutionState[seqNum];
      assertEq(uint256(expectedState), uint256(s_offRamp.getExecutionState(seqNum)));
    }
  }

  function test_GetExecutionState_Success() public {
    s_offRamp.setExecutionStateHelper(0, Internal.MessageExecutionState.FAILURE);
    assertEq(s_offRamp.getExecutionStateBitMap(0), 3);

    s_offRamp.setExecutionStateHelper(1, Internal.MessageExecutionState.FAILURE);
    assertEq(s_offRamp.getExecutionStateBitMap(0), 3 + (3 << 2));

    s_offRamp.setExecutionStateHelper(1, Internal.MessageExecutionState.IN_PROGRESS);
    assertEq(s_offRamp.getExecutionStateBitMap(0), 3 + (1 << 2));

    s_offRamp.setExecutionStateHelper(2, Internal.MessageExecutionState.FAILURE);
    assertEq(s_offRamp.getExecutionStateBitMap(0), 3 + (1 << 2) + (3 << 4));

    s_offRamp.setExecutionStateHelper(127, Internal.MessageExecutionState.IN_PROGRESS);
    assertEq(s_offRamp.getExecutionStateBitMap(0), 3 + (1 << 2) + (3 << 4) + (1 << 254));

    s_offRamp.setExecutionStateHelper(128, Internal.MessageExecutionState.SUCCESS);
    assertEq(s_offRamp.getExecutionStateBitMap(0), 3 + (1 << 2) + (3 << 4) + (1 << 254));
    assertEq(s_offRamp.getExecutionStateBitMap(1), 2);

    assertEq(uint256(Internal.MessageExecutionState.FAILURE), uint256(s_offRamp.getExecutionState(0)));
    assertEq(uint256(Internal.MessageExecutionState.IN_PROGRESS), uint256(s_offRamp.getExecutionState(1)));
    assertEq(uint256(Internal.MessageExecutionState.FAILURE), uint256(s_offRamp.getExecutionState(2)));
    assertEq(uint256(Internal.MessageExecutionState.IN_PROGRESS), uint256(s_offRamp.getExecutionState(127)));
    assertEq(uint256(Internal.MessageExecutionState.SUCCESS), uint256(s_offRamp.getExecutionState(128)));
  }

<<<<<<< HEAD
  // function testFillExecutionStateSuccess() public {
  //   for (uint64 i = 0; i < 384; ++i) {
  //     s_offRamp.setExecutionStateHelper(i, Internal.MessageExecutionState.FAILURE);
  //   }
=======
  function test_FillExecutionState_Success() public {
    for (uint64 i = 0; i < 384; ++i) {
      s_offRamp.setExecutionStateHelper(i, Internal.MessageExecutionState.FAILURE);
    }
>>>>>>> b4e6b475

  //   for (uint64 i = 0; i < 384; ++i) {
  //     assertEq(uint256(Internal.MessageExecutionState.FAILURE), uint256(s_offRamp.getExecutionState(i)));
  //   }

  //   for (uint64 i = 0; i < 3; ++i) {
  //     assertEq(type(uint256).max, s_offRamp.getExecutionStateBitMap(i));
  //   }

  //   for (uint64 i = 0; i < 384; ++i) {
  //     s_offRamp.setExecutionStateHelper(i, Internal.MessageExecutionState.IN_PROGRESS);
  //   }

  //   for (uint64 i = 0; i < 384; ++i) {
  //     assertEq(uint256(Internal.MessageExecutionState.IN_PROGRESS), uint256(s_offRamp.getExecutionState(i)));
  //   }

  //   for (uint64 i = 0; i < 3; ++i) {
  //     // 0x555... == 0b101010101010.....
  //     assertEq(0x5555555555555555555555555555555555555555555555555555555555555555, s_offRamp.getExecutionStateBitMap(i));
  //   }
  // }
}

contract EVM2EVMOffRamp__trialExecute is EVM2EVMOffRampSetup {
  function test_trialExecute_Success() public {
    uint256[] memory amounts = new uint256[](2);
    amounts[0] = 1000;
    amounts[1] = 50;

    Internal.EVM2EVMMessage memory message = _generateAny2EVMMessageWithTokens(1, amounts);
    IERC20 dstToken0 = IERC20(s_destTokens[0]);
    uint256 startingBalance = dstToken0.balanceOf(message.receiver);

    (Internal.MessageExecutionState newState, bytes memory err) =
      s_offRamp.trialExecute(message, new bytes[](message.tokenAmounts.length));
    assertEq(uint256(Internal.MessageExecutionState.SUCCESS), uint256(newState));
    assertEq("", err);

    // Check that the tokens were transferred
    assertEq(startingBalance + amounts[0], dstToken0.balanceOf(message.receiver));
  }

  function test_TokenHandlingErrorIsCaught_Success() public {
    uint256[] memory amounts = new uint256[](2);
    amounts[0] = 1000;
    amounts[1] = 50;

    IERC20 dstToken0 = IERC20(s_destTokens[0]);
    uint256 startingBalance = dstToken0.balanceOf(OWNER);

    bytes memory errorMessage = "Random token pool issue";

    Internal.EVM2EVMMessage memory message = _generateAny2EVMMessageWithTokens(1, amounts);
    s_maybeRevertingPool.setShouldRevert(errorMessage);

    (Internal.MessageExecutionState newState, bytes memory err) =
      s_offRamp.trialExecute(message, new bytes[](message.tokenAmounts.length));
    assertEq(uint256(Internal.MessageExecutionState.FAILURE), uint256(newState));
    assertEq(abi.encodeWithSelector(EVM2EVMOffRamp.TokenHandlingError.selector, errorMessage), err);

    // Expect the balance to remain the same
    assertEq(startingBalance, dstToken0.balanceOf(OWNER));
  }

  function test_RateLimitError_Success() public {
    uint256[] memory amounts = new uint256[](2);
    amounts[0] = 1000;
    amounts[1] = 50;

    bytes memory errorMessage = abi.encodeWithSelector(RateLimiter.BucketOverfilled.selector);

    Internal.EVM2EVMMessage memory message = _generateAny2EVMMessageWithTokens(1, amounts);
    s_maybeRevertingPool.setShouldRevert(errorMessage);

    (Internal.MessageExecutionState newState, bytes memory err) =
      s_offRamp.trialExecute(message, new bytes[](message.tokenAmounts.length));
    assertEq(uint256(Internal.MessageExecutionState.FAILURE), uint256(newState));
    assertEq(abi.encodeWithSelector(EVM2EVMOffRamp.TokenHandlingError.selector, errorMessage), err);
  }
}

contract EVM2EVMOffRamp__releaseOrMintTokens is EVM2EVMOffRampSetup {
  function test_releaseOrMintTokens_Success() public {
    Client.EVMTokenAmount[] memory srcTokenAmounts = getCastedSourceEVMTokenAmountsWithZeroAmounts();
    IERC20 dstToken1 = IERC20(s_destFeeToken);
    uint256 startingBalance = dstToken1.balanceOf(OWNER);
    uint256 amount1 = 100;
    srcTokenAmounts[0].amount = amount1;

    bytes memory originalSender = abi.encode(OWNER);

    bytes[] memory offchainTokenData = new bytes[](srcTokenAmounts.length);
    offchainTokenData[0] = abi.encode(0x12345678);

    bytes[] memory sourceTokenData = _getDefaultSourceTokenData(srcTokenAmounts);

    vm.expectCall(
      s_destPoolBySourceToken[srcTokenAmounts[0].token],
      abi.encodeWithSelector(
        LockReleaseTokenPool.releaseOrMint.selector,
        originalSender,
        OWNER,
        srcTokenAmounts[0].amount,
        SOURCE_CHAIN_SELECTOR,
        abi.decode(sourceTokenData[0], (IPool.SourceTokenData)),
        offchainTokenData[0]
      )
    );

    s_offRamp.releaseOrMintTokens(srcTokenAmounts, originalSender, OWNER, sourceTokenData, offchainTokenData);

    assertEq(startingBalance + amount1, dstToken1.balanceOf(OWNER));
  }

  function test_OverValueWithARLOff_Success() public {
    // Set a high price to trip the ARL
    uint224 tokenPrice = 3 ** 128;
    Internal.PriceUpdates memory priceUpdates = getSingleTokenPriceUpdateStruct(s_destFeeToken, tokenPrice);
    s_priceRegistry.updatePrices(priceUpdates);

    Client.EVMTokenAmount[] memory srcTokenAmounts = getCastedSourceEVMTokenAmountsWithZeroAmounts();
    IERC20 dstToken1 = IERC20(s_destFeeToken);
    uint256 startingBalance = dstToken1.balanceOf(OWNER);
    uint256 amount1 = 100;
    srcTokenAmounts[0].amount = amount1;

    bytes memory originalSender = abi.encode(OWNER);

    bytes[] memory offchainTokenData = new bytes[](srcTokenAmounts.length);
    offchainTokenData[0] = abi.encode(0x12345678);

    bytes[] memory sourceTokenData = _getDefaultSourceTokenData(srcTokenAmounts);

    vm.expectRevert(
      abi.encodeWithSelector(
        RateLimiter.AggregateValueMaxCapacityExceeded.selector,
        getInboundRateLimiterConfig().capacity,
        (amount1 * tokenPrice) / 1e18
      )
    );

    // // Expect to fail from ARL
    s_offRamp.releaseOrMintTokens(srcTokenAmounts, originalSender, OWNER, sourceTokenData, offchainTokenData);

    // Configure ARL off for token
    EVM2EVMOffRamp.RateLimitToken[] memory removes = new EVM2EVMOffRamp.RateLimitToken[](1);
    removes[0] = EVM2EVMOffRamp.RateLimitToken({sourceToken: s_sourceFeeToken, destToken: s_destFeeToken});
    s_offRamp.updateRateLimitTokens(removes, new EVM2EVMOffRamp.RateLimitToken[](0));

    // Expect the call now succeeds
    s_offRamp.releaseOrMintTokens(srcTokenAmounts, originalSender, OWNER, sourceTokenData, offchainTokenData);
  }

  // Revert

  function test_TokenHandlingError_Reverts() public {
    Client.EVMTokenAmount[] memory srcTokenAmounts = getCastedSourceEVMTokenAmountsWithZeroAmounts();

    bytes memory unknownError = bytes("unknown error");
    s_maybeRevertingPool.setShouldRevert(unknownError);

    vm.expectRevert(abi.encodeWithSelector(EVM2EVMOffRamp.TokenHandlingError.selector, unknownError));

    s_offRamp.releaseOrMintTokens(
      srcTokenAmounts,
      abi.encode(OWNER),
      OWNER,
      _getDefaultSourceTokenData(srcTokenAmounts),
      new bytes[](srcTokenAmounts.length)
    );
  }

  function test_RateLimitErrors_Reverts() public {
    Client.EVMTokenAmount[] memory srcTokenAmounts = getCastedSourceEVMTokenAmountsWithZeroAmounts();

    bytes[] memory rateLimitErrors = new bytes[](5);
    rateLimitErrors[0] = abi.encodeWithSelector(RateLimiter.BucketOverfilled.selector);
    rateLimitErrors[1] =
      abi.encodeWithSelector(RateLimiter.AggregateValueMaxCapacityExceeded.selector, uint256(100), uint256(1000));
    rateLimitErrors[2] =
      abi.encodeWithSelector(RateLimiter.AggregateValueRateLimitReached.selector, uint256(42), 1, s_sourceTokens[0]);
    rateLimitErrors[3] = abi.encodeWithSelector(
      RateLimiter.TokenMaxCapacityExceeded.selector, uint256(100), uint256(1000), s_sourceTokens[0]
    );
    rateLimitErrors[4] =
      abi.encodeWithSelector(RateLimiter.TokenRateLimitReached.selector, uint256(42), 1, s_sourceTokens[0]);

    for (uint256 i = 0; i < rateLimitErrors.length; ++i) {
      s_maybeRevertingPool.setShouldRevert(rateLimitErrors[i]);

      vm.expectRevert(abi.encodeWithSelector(EVM2EVMOffRamp.TokenHandlingError.selector, rateLimitErrors[i]));

      s_offRamp.releaseOrMintTokens(
        srcTokenAmounts,
        abi.encode(OWNER),
        OWNER,
        _getDefaultSourceTokenData(srcTokenAmounts),
        new bytes[](srcTokenAmounts.length)
      );
    }
  }

  function test__releaseOrMintTokens_PoolIsNotAPool_Reverts() public {
    address fakePoolAddress = makeAddr("Doesn't exist");

    bytes[] memory sourceTokenData = new bytes[](1);
    sourceTokenData[0] = abi.encode(
      IPool.SourceTokenData({
        sourcePoolAddress: abi.encode(fakePoolAddress),
        destPoolAddress: abi.encode(s_offRamp),
        extraData: ""
      })
    );

    vm.expectRevert(abi.encodeWithSelector(EVM2EVMOffRamp.TokenHandlingError.selector, bytes("")));
    s_offRamp.releaseOrMintTokens(
      new Client.EVMTokenAmount[](1), abi.encode(makeAddr("original_sender")), OWNER, sourceTokenData, new bytes[](1)
    );
  }

  function test__releaseOrMintTokens_PoolIsNotAContract_Reverts() public {
    address fakePoolAddress = makeAddr("Doesn't exist");

    bytes[] memory sourceTokenData = new bytes[](1);
    sourceTokenData[0] = abi.encode(
      IPool.SourceTokenData({
        sourcePoolAddress: abi.encode(fakePoolAddress),
        destPoolAddress: abi.encode(fakePoolAddress),
        extraData: ""
      })
    );

    vm.expectRevert(abi.encodeWithSelector(EVM2EVMOffRamp.InvalidAddress.selector, abi.encode(fakePoolAddress)));
    s_offRamp.releaseOrMintTokens(
      new Client.EVMTokenAmount[](1), abi.encode(makeAddr("original_sender")), OWNER, sourceTokenData, new bytes[](1)
    );
  }

  function testPriceNotFoundForTokenReverts() public {
    // Set token price to 0
    s_priceRegistry.updatePrices(getSingleTokenPriceUpdateStruct(s_destFeeToken, 0));

    Client.EVMTokenAmount[] memory srcTokenAmounts = getCastedSourceEVMTokenAmountsWithZeroAmounts();
    IERC20 dstToken1 = IERC20(s_destFeeToken);
    uint256 startingBalance = dstToken1.balanceOf(OWNER);
    uint256 amount1 = 100;
    srcTokenAmounts[0].amount = amount1;

    bytes memory originalSender = abi.encode(OWNER);

    bytes[] memory offchainTokenData = new bytes[](srcTokenAmounts.length);
    offchainTokenData[0] = abi.encode(0x12345678);

    bytes[] memory sourceTokenData = _getDefaultSourceTokenData(srcTokenAmounts);

    vm.expectRevert(abi.encodeWithSelector(AggregateRateLimiter.PriceNotFoundForToken.selector, s_destFeeToken));

    s_offRamp.releaseOrMintTokens(srcTokenAmounts, originalSender, OWNER, sourceTokenData, offchainTokenData);
  }

  /// forge-config: default.fuzz.runs = 32
  /// forge-config: ccip.fuzz.runs = 10024
  function test_fuzz__releaseOrMintTokens_AnyRevertIsCaught_Success(uint256 destPool) public {
    // TODO handle 447301751254033913445893214690834296930546521452, which is 4E59B44847B379578588920CA78FBF26C0B4956C
    // which triggers some Create2Deployer and causes it to fail
    vm.assume(destPool != 447301751254033913445893214690834296930546521452);
    bytes memory unusedVar = abi.encode(makeAddr("unused"));
    // Uint256 gives a good range of values to test, both inside and outside of the eth address space.
    bytes memory destPoolAddress = abi.encode(destPool);
    bytes[] memory sourceTokenData = new bytes[](1);
    sourceTokenData[0] = abi.encode(
      IPool.SourceTokenData({sourcePoolAddress: unusedVar, destPoolAddress: destPoolAddress, extraData: unusedVar})
    );

    try s_offRamp.releaseOrMintTokens(new Client.EVMTokenAmount[](1), unusedVar, OWNER, sourceTokenData, new bytes[](1))
    {} catch (bytes memory reason) {
      // Any revert should be a TokenHandlingError or InvalidAddress as those are caught by the offramp
      assertTrue(
        bytes4(reason) == EVM2EVMOffRamp.TokenHandlingError.selector
          || bytes4(reason) == EVM2EVMOffRamp.InvalidAddress.selector,
        "Expected TokenHandlingError or InvalidAddress"
      );

      if (destPool > type(uint160).max) {
        // If the destPool is not a valid eth address, the inner error should be PoolDoesNotExist
        assertEq(reason, abi.encodeWithSelector(EVM2EVMOffRamp.InvalidAddress.selector, destPoolAddress));
      }
    }
  }
}

contract EVM2EVMOffRamp__updateRateLimitTokens is EVM2EVMOffRampSetup {
  event TokenAggregateRateLimitAdded(address sourceToken, address destToken);
  event TokenAggregateRateLimitRemoved(address sourceToken, address destToken);

  function setUp() public virtual override {
    EVM2EVMOffRampSetup.setUp();
    // Clear rate limit tokens state
    EVM2EVMOffRamp.RateLimitToken[] memory remove = new EVM2EVMOffRamp.RateLimitToken[](s_sourceTokens.length);
    for (uint256 i = 0; i < s_sourceTokens.length; ++i) {
      remove[i] = EVM2EVMOffRamp.RateLimitToken({sourceToken: s_sourceTokens[i], destToken: s_destTokens[i]});
    }
    s_offRamp.updateRateLimitTokens(remove, new EVM2EVMOffRamp.RateLimitToken[](0));
  }

  function test_updateRateLimitTokens_Success() public {
    EVM2EVMOffRamp.RateLimitToken[] memory adds = new EVM2EVMOffRamp.RateLimitToken[](2);
    adds[0] = EVM2EVMOffRamp.RateLimitToken({sourceToken: s_sourceTokens[0], destToken: s_destTokens[0]});
    adds[1] = EVM2EVMOffRamp.RateLimitToken({sourceToken: s_sourceTokens[1], destToken: s_destTokens[1]});

    for (uint256 i = 0; i < adds.length; ++i) {
      vm.expectEmit();
      emit TokenAggregateRateLimitAdded(adds[i].sourceToken, adds[i].destToken);
    }

    s_offRamp.updateRateLimitTokens(new EVM2EVMOffRamp.RateLimitToken[](0), adds);

    (address[] memory sourceTokens, address[] memory destTokens) = s_offRamp.getAllRateLimitTokens();

    for (uint256 i = 0; i < adds.length; ++i) {
      assertEq(adds[i].sourceToken, sourceTokens[i]);
      assertEq(adds[i].destToken, destTokens[i]);
    }
  }

  function test_updateRateLimitTokens_AddsAndRemoves_Success() public {
    EVM2EVMOffRamp.RateLimitToken[] memory adds = new EVM2EVMOffRamp.RateLimitToken[](2);
    adds[0] = EVM2EVMOffRamp.RateLimitToken({sourceToken: s_sourceTokens[0], destToken: s_destTokens[0]});
    adds[1] = EVM2EVMOffRamp.RateLimitToken({sourceToken: s_sourceTokens[1], destToken: s_destTokens[1]});

    EVM2EVMOffRamp.RateLimitToken[] memory removes = new EVM2EVMOffRamp.RateLimitToken[](1);
    removes[0] = adds[0];

    for (uint256 i = 0; i < adds.length; ++i) {
      vm.expectEmit();
      emit TokenAggregateRateLimitAdded(adds[i].sourceToken, adds[i].destToken);
    }

    s_offRamp.updateRateLimitTokens(removes, adds);

    for (uint256 i = 0; i < removes.length; ++i) {
      vm.expectEmit();
      emit TokenAggregateRateLimitRemoved(removes[i].sourceToken, removes[i].destToken);
    }

    s_offRamp.updateRateLimitTokens(removes, new EVM2EVMOffRamp.RateLimitToken[](0));

    (address[] memory sourceTokens, address[] memory destTokens) = s_offRamp.getAllRateLimitTokens();

    assertEq(1, sourceTokens.length);
    assertEq(adds[1].sourceToken, sourceTokens[0]);

    assertEq(1, destTokens.length);
    assertEq(adds[1].destToken, destTokens[0]);
  }

  // Reverts

  function test_NonOwner_Revert() public {
    EVM2EVMOffRamp.RateLimitToken[] memory addsAndRemoves = new EVM2EVMOffRamp.RateLimitToken[](4);

    vm.startPrank(STRANGER);

    vm.expectRevert("Only callable by owner");

    s_offRamp.updateRateLimitTokens(addsAndRemoves, addsAndRemoves);
  }
}<|MERGE_RESOLUTION|>--- conflicted
+++ resolved
@@ -998,17 +998,10 @@
     assertEq(uint256(Internal.MessageExecutionState.SUCCESS), uint256(s_offRamp.getExecutionState(128)));
   }
 
-<<<<<<< HEAD
-  // function testFillExecutionStateSuccess() public {
+  // function test_FillExecutionState_Success() public {
   //   for (uint64 i = 0; i < 384; ++i) {
   //     s_offRamp.setExecutionStateHelper(i, Internal.MessageExecutionState.FAILURE);
   //   }
-=======
-  function test_FillExecutionState_Success() public {
-    for (uint64 i = 0; i < 384; ++i) {
-      s_offRamp.setExecutionStateHelper(i, Internal.MessageExecutionState.FAILURE);
-    }
->>>>>>> b4e6b475
 
   //   for (uint64 i = 0; i < 384; ++i) {
   //     assertEq(uint256(Internal.MessageExecutionState.FAILURE), uint256(s_offRamp.getExecutionState(i)));
