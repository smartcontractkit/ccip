--- conflicted
+++ resolved
@@ -787,15 +787,12 @@
 }
 
 contract EVM2EVMOffRamp_executeSingleMessage is EVM2EVMOffRampSetup {
-<<<<<<< HEAD
   event MessageReceived();
   event Released(address indexed sender, address indexed recipient, uint256 amount);
   event Minted(address indexed sender, address indexed recipient, uint256 amount);
 
   GenericReceiver private s_genericReceiver = new GenericReceiver(false);
 
-=======
->>>>>>> 0b21a203
   function setUp() public virtual override {
     EVM2EVMOffRampSetup.setUp();
     vm.startPrank(address(s_offRamp));
