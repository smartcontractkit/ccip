// SPDX-License-Identifier: BUSL-1.1
pragma solidity 0.8.19;

import {ICommitStore} from "../../interfaces/ICommitStore.sol";
import {IPool} from "../../interfaces/pools/IPool.sol";

import {CallWithExactGas} from "../../../shared/call/CallWithExactGas.sol";
import {ARM} from "../../ARM.sol";
import {Router} from "../../Router.sol";
import {Client} from "../../libraries/Client.sol";
import {Internal} from "../../libraries/Internal.sol";
import {RateLimiter} from "../../libraries/RateLimiter.sol";
import {EVM2EVMOffRamp} from "../../offRamp/EVM2EVMOffRamp.sol";
import {LockReleaseTokenPool} from "../../pools/LockReleaseTokenPool.sol";
<<<<<<< HEAD
import {MockCommitStore} from "../mocks/MockCommitStore.sol";
import {CallWithExactGas} from "../../../shared/call/CallWithExactGas.sol";
=======
import {EVM2EVMOffRampHelper} from "../helpers/EVM2EVMOffRampHelper.sol";
import {MaybeRevertingBurnMintTokenPool} from "../helpers/MaybeRevertingBurnMintTokenPool.sol";
>>>>>>> 4335d94b
import {ConformingReceiver} from "../helpers/receivers/ConformingReceiver.sol";
import {MaybeRevertMessageReceiver} from "../helpers/receivers/MaybeRevertMessageReceiver.sol";
import {MaybeRevertMessageReceiverNo165} from "../helpers/receivers/MaybeRevertMessageReceiverNo165.sol";
import {ReentrancyAbuser} from "../helpers/receivers/ReentrancyAbuser.sol";
import {MockCommitStore} from "../mocks/MockCommitStore.sol";
import {OCR2Base} from "../ocr/OCR2Base.t.sol";
import {OCR2BaseNoChecks} from "../ocr/OCR2BaseNoChecks.t.sol";
import {EVM2EVMOffRampSetup} from "./EVM2EVMOffRampSetup.t.sol";

import {IERC20} from "../../../vendor/openzeppelin-solidity/v4.8.3/contracts/token/ERC20/IERC20.sol";

contract EVM2EVMOffRamp_constructor is EVM2EVMOffRampSetup {
  event ConfigSet(EVM2EVMOffRamp.StaticConfig staticConfig, EVM2EVMOffRamp.DynamicConfig dynamicConfig);
  event PoolAdded(address token, address pool);

  function testConstructorSuccess() public {
    EVM2EVMOffRamp.StaticConfig memory staticConfig = EVM2EVMOffRamp.StaticConfig({
      commitStore: address(s_mockCommitStore),
      chainSelector: DEST_CHAIN_SELECTOR,
      sourceChainSelector: SOURCE_CHAIN_SELECTOR,
      onRamp: ON_RAMP_ADDRESS,
      prevOffRamp: address(0),
      armProxy: address(s_mockARM)
    });
<<<<<<< HEAD
    EVM2EVMOffRamp.DynamicConfig memory dynamicConfig = generateDynamicOffRampConfig(
      address(s_destRouter),
      address(s_priceRegistry)
    );
=======
    EVM2EVMOffRamp.DynamicConfig memory dynamicConfig =
      generateDynamicOffRampConfig(address(s_destRouter), address(s_priceRegistry));
    IERC20[] memory sourceTokens = getCastedSourceTokens();
    IPool[] memory castedPools = getCastedDestinationPools();

    for (uint256 i = 0; i < sourceTokens.length; ++i) {
      vm.expectEmit();
      emit PoolAdded(address(sourceTokens[i]), address(castedPools[i]));
    }
>>>>>>> 4335d94b

    s_offRamp = new EVM2EVMOffRampHelper(staticConfig, getInboundRateLimiterConfig());

    s_offRamp.setOCR2Config(
      s_valid_signers, s_valid_transmitters, s_f, abi.encode(dynamicConfig), s_offchainConfigVersion, abi.encode("")
    );

    // Static config
    EVM2EVMOffRamp.StaticConfig memory gotStaticConfig = s_offRamp.getStaticConfig();
    assertEq(staticConfig.commitStore, gotStaticConfig.commitStore);
    assertEq(staticConfig.sourceChainSelector, gotStaticConfig.sourceChainSelector);
    assertEq(staticConfig.chainSelector, gotStaticConfig.chainSelector);
    assertEq(staticConfig.onRamp, gotStaticConfig.onRamp);
    assertEq(staticConfig.prevOffRamp, gotStaticConfig.prevOffRamp);

    // Dynamic config
    EVM2EVMOffRamp.DynamicConfig memory gotDynamicConfig = s_offRamp.getDynamicConfig();
    _assertSameConfig(dynamicConfig, gotDynamicConfig);

<<<<<<< HEAD
    (uint32 configCount, uint32 blockNumber, ) = s_offRamp.latestConfigDetails();
=======
    // Pools & tokens
    IERC20[] memory pools = s_offRamp.getSupportedTokens();
    assertEq(pools.length, s_sourceTokens.length);
    assertTrue(address(pools[0]) == address(s_sourceTokens[0]));
    assertTrue(address(pools[1]) == address(s_sourceTokens[1]));
    assertEq(address(s_offRamp.getPoolByDestToken(IERC20(s_destTokens[0]))), address(s_destPools[0]));

    (uint32 configCount, uint32 blockNumber,) = s_offRamp.latestConfigDetails();
>>>>>>> 4335d94b
    assertEq(1, configCount);
    assertEq(block.number, blockNumber);

    // OffRamp initial values
    assertEq("EVM2EVMOffRamp 1.5.0-dev", s_offRamp.typeAndVersion());
    assertEq(OWNER, s_offRamp.owner());
  }

  // Revert
  function testZeroOnRampAddressReverts() public {
<<<<<<< HEAD
=======
    IPool[] memory pools = new IPool[](2);
    pools[0] = IPool(s_sourcePools[0]);
    pools[1] = new LockReleaseTokenPool(
      IERC20(s_sourceTokens[1]), new address[](0), address(s_mockARM), true, address(s_destRouter)
    );

>>>>>>> 4335d94b
    vm.expectRevert(EVM2EVMOffRamp.ZeroAddressNotAllowed.selector);

    s_offRamp = new EVM2EVMOffRampHelper(
      EVM2EVMOffRamp.StaticConfig({
        commitStore: address(s_mockCommitStore),
        chainSelector: DEST_CHAIN_SELECTOR,
        sourceChainSelector: SOURCE_CHAIN_SELECTOR,
        onRamp: ZERO_ADDRESS,
        prevOffRamp: address(0),
        armProxy: address(s_mockARM)
      }),
      RateLimiter.Config({isEnabled: true, rate: 1e20, capacity: 1e20})
    );
  }

  function testCommitStoreAlreadyInUseReverts() public {
    s_mockCommitStore.setExpectedNextSequenceNumber(2);

    vm.expectRevert(EVM2EVMOffRamp.CommitStoreAlreadyInUse.selector);

    s_offRamp = new EVM2EVMOffRampHelper(
      EVM2EVMOffRamp.StaticConfig({
        commitStore: address(s_mockCommitStore),
        chainSelector: DEST_CHAIN_SELECTOR,
        sourceChainSelector: SOURCE_CHAIN_SELECTOR,
        onRamp: ON_RAMP_ADDRESS,
        prevOffRamp: address(0),
        armProxy: address(s_mockARM)
      }),
      getInboundRateLimiterConfig()
    );
  }
}

contract EVM2EVMOffRamp_setDynamicConfig is EVM2EVMOffRampSetup {
  // OffRamp event
  event ConfigSet(EVM2EVMOffRamp.StaticConfig staticConfig, EVM2EVMOffRamp.DynamicConfig dynamicConfig);

  function testSetDynamicConfigSuccess() public {
    EVM2EVMOffRamp.StaticConfig memory staticConfig = s_offRamp.getStaticConfig();
    EVM2EVMOffRamp.DynamicConfig memory dynamicConfig = generateDynamicOffRampConfig(USER_3, address(s_priceRegistry));
    bytes memory onchainConfig = abi.encode(dynamicConfig);

    vm.expectEmit();
    emit ConfigSet(staticConfig, dynamicConfig);

    vm.expectEmit();
    uint32 configCount = 1;
    emit ConfigSet(
      uint32(block.number),
      getBasicConfigDigest(address(s_offRamp), s_f, configCount, onchainConfig),
      configCount + 1,
      s_valid_signers,
      s_valid_transmitters,
      s_f,
      onchainConfig,
      s_offchainConfigVersion,
      abi.encode("")
    );

    s_offRamp.setOCR2Config(
      s_valid_signers, s_valid_transmitters, s_f, onchainConfig, s_offchainConfigVersion, abi.encode("")
    );

    EVM2EVMOffRamp.DynamicConfig memory newConfig = s_offRamp.getDynamicConfig();
    _assertSameConfig(dynamicConfig, newConfig);
  }

  function testNonOwnerReverts() public {
    vm.startPrank(STRANGER);
    EVM2EVMOffRamp.DynamicConfig memory dynamicConfig = generateDynamicOffRampConfig(USER_3, address(s_priceRegistry));

    vm.expectRevert("Only callable by owner");

    s_offRamp.setOCR2Config(
      s_valid_signers, s_valid_transmitters, s_f, abi.encode(dynamicConfig), s_offchainConfigVersion, abi.encode("")
    );
  }

  function testRouterZeroAddressReverts() public {
    EVM2EVMOffRamp.DynamicConfig memory dynamicConfig = generateDynamicOffRampConfig(ZERO_ADDRESS, ZERO_ADDRESS);

    vm.expectRevert(EVM2EVMOffRamp.ZeroAddressNotAllowed.selector);

    s_offRamp.setOCR2Config(
      s_valid_signers, s_valid_transmitters, s_f, abi.encode(dynamicConfig), s_offchainConfigVersion, abi.encode("")
    );
  }
}

contract EVM2EVMOffRamp_metadataHash is EVM2EVMOffRampSetup {
  function testMetadataHashSuccess() public {
    bytes32 h = s_offRamp.metadataHash();
    assertEq(
      h,
      keccak256(
        abi.encode(Internal.EVM_2_EVM_MESSAGE_HASH, SOURCE_CHAIN_SELECTOR, DEST_CHAIN_SELECTOR, ON_RAMP_ADDRESS)
      )
    );
  }
}

contract EVM2EVMOffRamp_ccipReceive is EVM2EVMOffRampSetup {
  // Reverts

  function testReverts() public {
    Client.Any2EVMMessage memory message = _convertToGeneralMessage(_generateAny2EVMMessageNoTokens(1));
    vm.expectRevert();
    s_offRamp.ccipReceive(message);
  }
}

contract EVM2EVMOffRamp_execute is EVM2EVMOffRampSetup {
  error PausedError();

  function testSingleMessageNoTokensSuccess() public {
    Internal.EVM2EVMMessage[] memory messages = _generateBasicMessages();
    vm.expectEmit();
    emit ExecutionStateChanged(
      messages[0].sequenceNumber, messages[0].messageId, Internal.MessageExecutionState.SUCCESS, ""
    );

    s_offRamp.execute(_generateReportFromMessages(messages), new uint256[](0));

    messages[0].nonce++;
    messages[0].sequenceNumber++;
    messages[0].messageId = Internal._hash(messages[0], s_offRamp.metadataHash());

    vm.expectEmit();
    emit ExecutionStateChanged(
      messages[0].sequenceNumber, messages[0].messageId, Internal.MessageExecutionState.SUCCESS, ""
    );

    uint64 nonceBefore = s_offRamp.getSenderNonce(messages[0].sender);
    s_offRamp.execute(_generateReportFromMessages(messages), new uint256[](0));
    assertGt(s_offRamp.getSenderNonce(messages[0].sender), nonceBefore);
  }

  function testReceiverErrorSuccess() public {
    Internal.EVM2EVMMessage[] memory messages = _generateBasicMessages();

    bytes memory realError1 = new bytes(2);
    realError1[0] = 0xbe;
    realError1[1] = 0xef;
    s_reverting_receiver.setErr(realError1);

    messages[0].receiver = address(s_reverting_receiver);
    messages[0].messageId = Internal._hash(messages[0], s_offRamp.metadataHash());

    vm.expectEmit();
    emit ExecutionStateChanged(
      messages[0].sequenceNumber,
      messages[0].messageId,
      Internal.MessageExecutionState.FAILURE,
      abi.encodeWithSelector(
        EVM2EVMOffRamp.ReceiverError.selector,
        abi.encodeWithSelector(MaybeRevertMessageReceiver.CustomError.selector, realError1)
      )
    );
    // Nonce should increment on non-strict
    assertEq(uint64(0), s_offRamp.getSenderNonce(address(OWNER)));
    s_offRamp.execute(_generateReportFromMessages(messages), new uint256[](0));
    assertEq(uint64(1), s_offRamp.getSenderNonce(address(OWNER)));
  }

  function testStrictUntouchedToSuccessSuccess() public {
    Internal.EVM2EVMMessage[] memory messages = _generateBasicMessages();

    messages[0].strict = true;
    messages[0].receiver = address(s_receiver);
    messages[0].messageId = Internal._hash(messages[0], s_offRamp.metadataHash());

    vm.expectEmit();
    emit ExecutionStateChanged(
      messages[0].sequenceNumber, messages[0].messageId, Internal.MessageExecutionState.SUCCESS, ""
    );
    // Nonce should increment on a strict untouched -> success.
    assertEq(uint64(0), s_offRamp.getSenderNonce(address(OWNER)));
    s_offRamp.execute(_generateReportFromMessages(messages), new uint256[](0));
    assertEq(uint64(1), s_offRamp.getSenderNonce(address(OWNER)));
  }

  function testSkippedIncorrectNonceSuccess() public {
    Internal.EVM2EVMMessage[] memory messages = _generateBasicMessages();

    messages[0].nonce++;
    messages[0].messageId = Internal._hash(messages[0], s_offRamp.metadataHash());

    vm.expectEmit();
    emit SkippedIncorrectNonce(messages[0].nonce, messages[0].sender);

    s_offRamp.execute(_generateReportFromMessages(messages), new uint256[](0));
  }

  function testSkippedIncorrectNonceStillExecutesSuccess() public {
    Internal.EVM2EVMMessage[] memory messages = _generateMessagesWithTokens();

    messages[1].nonce++;
    messages[1].messageId = Internal._hash(messages[1], s_offRamp.metadataHash());

    vm.expectEmit();
    emit ExecutionStateChanged(
      messages[0].sequenceNumber, messages[0].messageId, Internal.MessageExecutionState.SUCCESS, ""
    );

    vm.expectEmit();
    emit SkippedIncorrectNonce(messages[1].nonce, messages[1].sender);

    s_offRamp.execute(_generateReportFromMessages(messages), new uint256[](0));
  }

  // Send a message to a contract that does not implement the CCIPReceiver interface
  // This should execute successfully.
  function testSingleMessageToNonCCIPReceiverSuccess() public {
    Internal.EVM2EVMMessage[] memory messages = _generateBasicMessages();
    MaybeRevertMessageReceiverNo165 newReceiver = new MaybeRevertMessageReceiverNo165(true);
    messages[0].receiver = address(newReceiver);
    messages[0].messageId = Internal._hash(messages[0], s_offRamp.metadataHash());

    vm.expectEmit();
    emit ExecutionStateChanged(
      messages[0].sequenceNumber, messages[0].messageId, Internal.MessageExecutionState.SUCCESS, ""
    );

    s_offRamp.execute(_generateReportFromMessages(messages), new uint256[](0));
  }

  function testSingleMessagesNoTokensSuccess_gas() public {
    vm.pauseGasMetering();
    Internal.EVM2EVMMessage[] memory messages = _generateBasicMessages();

    vm.expectEmit();
    emit ExecutionStateChanged(
      messages[0].sequenceNumber, messages[0].messageId, Internal.MessageExecutionState.SUCCESS, ""
    );

    Internal.ExecutionReport memory report = _generateReportFromMessages(messages);

    vm.resumeGasMetering();
    s_offRamp.execute(report, new uint256[](0));
  }

  function testTwoMessagesWithTokensSuccess_gas() public {
    vm.pauseGasMetering();
    Internal.EVM2EVMMessage[] memory messages = _generateMessagesWithTokens();
    // Set message 1 to use another receiver to simulate more fair gas costs
    messages[1].receiver = address(s_secondary_receiver);
    messages[1].messageId = Internal._hash(messages[1], s_offRamp.metadataHash());

    vm.expectEmit();
    emit ExecutionStateChanged(
      messages[0].sequenceNumber, messages[0].messageId, Internal.MessageExecutionState.SUCCESS, ""
    );

    vm.expectEmit();
    emit ExecutionStateChanged(
      messages[1].sequenceNumber, messages[1].messageId, Internal.MessageExecutionState.SUCCESS, ""
    );

    Internal.ExecutionReport memory report = _generateReportFromMessages(messages);

    vm.resumeGasMetering();
    s_offRamp.execute(report, new uint256[](0));
  }

  function testTwoMessagesWithTokensAndGESuccess() public {
    Internal.EVM2EVMMessage[] memory messages = _generateMessagesWithTokens();
    // Set message 1 to use another receiver to simulate more fair gas costs
    messages[1].receiver = address(s_secondary_receiver);
    messages[1].messageId = Internal._hash(messages[1], s_offRamp.metadataHash());

    vm.expectEmit();
    emit ExecutionStateChanged(
      messages[0].sequenceNumber, messages[0].messageId, Internal.MessageExecutionState.SUCCESS, ""
    );

    vm.expectEmit();
    emit ExecutionStateChanged(
      messages[1].sequenceNumber, messages[1].messageId, Internal.MessageExecutionState.SUCCESS, ""
    );

    assertEq(uint64(0), s_offRamp.getSenderNonce(OWNER));
    s_offRamp.execute(_generateReportFromMessages(messages), _getGasLimitsFromMessages(messages));
    assertEq(uint64(2), s_offRamp.getSenderNonce(OWNER));
  }

  // Reverts

  function testInvalidMessageIdReverts() public {
    Internal.EVM2EVMMessage[] memory messages = _generateBasicMessages();
    messages[0].nonce++;
    // MessageID no longer matches hash.
    Internal.ExecutionReport memory executionReport = _generateReportFromMessages(messages);
    vm.expectRevert(EVM2EVMOffRamp.InvalidMessageId.selector);
    s_offRamp.execute(executionReport, new uint256[](0));
  }

  function testPausedReverts() public {
    s_mockCommitStore.pause();
    vm.expectRevert(PausedError.selector);
    s_offRamp.execute(_generateReportFromMessages(_generateMessagesWithTokens()), new uint256[](0));
  }

  function testUnhealthyReverts() public {
    s_mockARM.voteToCurse(0xffffffffffffffffffffffffffffffffffffffffffffffffffffffffffffffff);
    vm.expectRevert(EVM2EVMOffRamp.BadARMSignal.selector);
    s_offRamp.execute(_generateReportFromMessages(_generateMessagesWithTokens()), new uint256[](0));
    // Uncurse should succeed
    ARM.UnvoteToCurseRecord[] memory records = new ARM.UnvoteToCurseRecord[](1);
    records[0] = ARM.UnvoteToCurseRecord({curseVoteAddr: OWNER, cursesHash: bytes32(uint256(0)), forceUnvote: true});
    s_mockARM.ownerUnvoteToCurse(records);
    s_offRamp.execute(_generateReportFromMessages(_generateMessagesWithTokens()), new uint256[](0));
  }

  function testUnexpectedTokenDataReverts() public {
    Internal.ExecutionReport memory report = _generateReportFromMessages(_generateBasicMessages());
    report.offchainTokenData = new bytes[][](report.messages.length + 1);

    vm.expectRevert(EVM2EVMOffRamp.UnexpectedTokenData.selector);

    s_offRamp.execute(report, new uint256[](0));
  }

  function testEmptyReportReverts() public {
    vm.expectRevert(EVM2EVMOffRamp.EmptyReport.selector);
    s_offRamp.execute(
      Internal.ExecutionReport({
        proofs: new bytes32[](0),
        proofFlagBits: 0,
        messages: new Internal.EVM2EVMMessage[](0),
        offchainTokenData: new bytes[][](0)
      }),
      new uint256[](0)
    );
  }

  function testRootNotCommittedReverts() public {
    vm.mockCall(address(s_mockCommitStore), abi.encodeWithSelector(ICommitStore.verify.selector), abi.encode(0));
    vm.expectRevert(EVM2EVMOffRamp.RootNotCommitted.selector);

    Internal.EVM2EVMMessage[] memory messages = _generateBasicMessages();
    s_offRamp.execute(_generateReportFromMessages(messages), _getGasLimitsFromMessages(messages));
    vm.clearMockedCalls();
  }

  function testManualExecutionNotYetEnabledReverts() public {
    vm.mockCall(
      address(s_mockCommitStore), abi.encodeWithSelector(ICommitStore.verify.selector), abi.encode(BLOCK_TIME)
    );
    vm.expectRevert(EVM2EVMOffRamp.ManualExecutionNotYetEnabled.selector);

    Internal.EVM2EVMMessage[] memory messages = _generateBasicMessages();
    s_offRamp.execute(_generateReportFromMessages(messages), _getGasLimitsFromMessages(messages));
    vm.clearMockedCalls();
  }

  function testAlreadyExecutedReverts() public {
    Internal.EVM2EVMMessage[] memory messages = _generateBasicMessages();
    Internal.ExecutionReport memory executionReport = _generateReportFromMessages(messages);
    s_offRamp.execute(executionReport, new uint256[](0));
    vm.expectRevert(abi.encodeWithSelector(EVM2EVMOffRamp.AlreadyExecuted.selector, messages[0].sequenceNumber));
    s_offRamp.execute(executionReport, new uint256[](0));
  }

  function testInvalidSourceChainReverts() public {
    Internal.EVM2EVMMessage[] memory messages = _generateBasicMessages();
    messages[0].sourceChainSelector = SOURCE_CHAIN_SELECTOR + 1;
    messages[0].messageId = Internal._hash(messages[0], s_offRamp.metadataHash());

    vm.expectRevert(abi.encodeWithSelector(EVM2EVMOffRamp.InvalidSourceChain.selector, SOURCE_CHAIN_SELECTOR + 1));
    s_offRamp.execute(_generateReportFromMessages(messages), new uint256[](0));
  }

  function testUnsupportedNumberOfTokensReverts() public {
    Internal.EVM2EVMMessage[] memory messages = _generateBasicMessages();
    Client.EVMTokenAmount[] memory newTokens = new Client.EVMTokenAmount[](MAX_TOKENS_LENGTH + 1);
    messages[0].tokenAmounts = newTokens;
    messages[0].messageId = Internal._hash(messages[0], s_offRamp.metadataHash());
    Internal.ExecutionReport memory report = _generateReportFromMessages(messages);

    vm.expectRevert(
      abi.encodeWithSelector(EVM2EVMOffRamp.UnsupportedNumberOfTokens.selector, messages[0].sequenceNumber)
    );
    s_offRamp.execute(report, new uint256[](0));
  }

  function testTokenDataMismatchReverts() public {
    Internal.EVM2EVMMessage[] memory messages = _generateBasicMessages();
    Internal.ExecutionReport memory report = _generateReportFromMessages(messages);

    report.offchainTokenData[0] = new bytes[](messages[0].tokenAmounts.length + 1);

    vm.expectRevert(abi.encodeWithSelector(EVM2EVMOffRamp.TokenDataMismatch.selector, messages[0].sequenceNumber));
    s_offRamp.execute(report, new uint256[](0));
  }

  function testMessageTooLargeReverts() public {
    Internal.EVM2EVMMessage[] memory messages = _generateBasicMessages();
    messages[0].data = new bytes(MAX_DATA_SIZE + 1);
    messages[0].messageId = Internal._hash(messages[0], s_offRamp.metadataHash());

    Internal.ExecutionReport memory executionReport = _generateReportFromMessages(messages);
    vm.expectRevert(
      abi.encodeWithSelector(EVM2EVMOffRamp.MessageTooLarge.selector, MAX_DATA_SIZE, messages[0].data.length)
    );
    s_offRamp.execute(executionReport, new uint256[](0));
  }

  function testUnsupportedTokenReverts() public {
    Internal.EVM2EVMMessage[] memory messages = _generateMessagesWithTokens();
    messages[0].tokenAmounts[0].token = s_destTokens[0];
    messages[0].feeToken = messages[0].tokenAmounts[0].token;
    messages[0].messageId = Internal._hash(messages[0], s_offRamp.metadataHash());
    messages[1].messageId = Internal._hash(messages[1], s_offRamp.metadataHash());
    vm.expectRevert(
      abi.encodeWithSelector(
        EVM2EVMOffRamp.ExecutionError.selector,
        abi.encodeWithSelector(EVM2EVMOffRamp.UnsupportedToken.selector, s_destTokens[0])
      )
    );
    s_offRamp.execute(_generateReportFromMessages(messages), new uint256[](0));
  }

  function testRouterYULCallReverts() public {
    Internal.EVM2EVMMessage[] memory messages = _generateBasicMessages();

    // gas limit too high, Router's external call should revert
    messages[0].gasLimit = 1e36;
    messages[0].receiver = address(new ConformingReceiver(address(s_destRouter), s_destFeeToken));
    messages[0].messageId = Internal._hash(messages[0], s_offRamp.metadataHash());

    Internal.ExecutionReport memory executionReport = _generateReportFromMessages(messages);

    vm.expectRevert(
      abi.encodeWithSelector(
        EVM2EVMOffRamp.ExecutionError.selector, abi.encodeWithSelector(CallWithExactGas.NotEnoughGasForCall.selector)
      )
    );
    s_offRamp.execute(executionReport, new uint256[](0));
  }
}

contract EVM2EVMOffRamp_execute_upgrade is EVM2EVMOffRampSetup {
  event SkippedSenderWithPreviousRampMessageInflight(uint64 indexed nonce, address indexed sender);

  EVM2EVMOffRampHelper internal s_prevOffRamp;

  function setUp() public virtual override {
    EVM2EVMOffRampSetup.setUp();

    s_prevOffRamp = s_offRamp;

    deployOffRamp(s_mockCommitStore, s_destRouter, address(s_prevOffRamp));
  }

  function testV2Success() public {
    Internal.EVM2EVMMessage[] memory messages = _generateBasicMessages();
    vm.expectEmit();
    emit ExecutionStateChanged(
      messages[0].sequenceNumber, messages[0].messageId, Internal.MessageExecutionState.SUCCESS, ""
    );

    s_offRamp.execute(_generateReportFromMessages(messages), new uint256[](0));
  }

  function testV2SenderNoncesReadsPreviousRampSuccess() public {
    Internal.EVM2EVMMessage[] memory messages = _generateBasicMessages();
    uint64 startNonce = s_offRamp.getSenderNonce(messages[0].sender);

    for (uint64 i = 1; i < 4; ++i) {
      s_prevOffRamp.execute(_generateReportFromMessages(messages), new uint256[](0));

      messages[0].nonce++;
      messages[0].sequenceNumber++;
      messages[0].messageId = Internal._hash(messages[0], s_offRamp.metadataHash());

      assertEq(startNonce + i, s_offRamp.getSenderNonce(messages[0].sender));
    }
  }

  function testV2NonceStartsAtV1NonceSuccess() public {
    Internal.EVM2EVMMessage[] memory messages = _generateBasicMessages();
    vm.expectEmit();
    emit ExecutionStateChanged(
      messages[0].sequenceNumber, messages[0].messageId, Internal.MessageExecutionState.SUCCESS, ""
    );

    uint64 startNonce = s_offRamp.getSenderNonce(messages[0].sender);

    s_prevOffRamp.execute(_generateReportFromMessages(messages), new uint256[](0));

    assertEq(startNonce + 1, s_offRamp.getSenderNonce(messages[0].sender));

    messages[0].nonce++;
    messages[0].messageId = Internal._hash(messages[0], s_offRamp.metadataHash());

    vm.expectEmit();
    emit ExecutionStateChanged(
      messages[0].sequenceNumber, messages[0].messageId, Internal.MessageExecutionState.SUCCESS, ""
    );

    s_offRamp.execute(_generateReportFromMessages(messages), new uint256[](0));
    assertEq(startNonce + 2, s_offRamp.getSenderNonce(messages[0].sender));

    messages[0].nonce++;
    messages[0].sequenceNumber++;
    messages[0].messageId = Internal._hash(messages[0], s_offRamp.metadataHash());

    vm.expectEmit();
    emit ExecutionStateChanged(
      messages[0].sequenceNumber, messages[0].messageId, Internal.MessageExecutionState.SUCCESS, ""
    );

    s_offRamp.execute(_generateReportFromMessages(messages), new uint256[](0));
    assertEq(startNonce + 3, s_offRamp.getSenderNonce(messages[0].sender));
  }

  function testV2NonceNewSenderStartsAtZeroSuccess() public {
    Internal.EVM2EVMMessage[] memory messages = _generateBasicMessages();
    vm.expectEmit();
    emit ExecutionStateChanged(
      messages[0].sequenceNumber, messages[0].messageId, Internal.MessageExecutionState.SUCCESS, ""
    );

    s_prevOffRamp.execute(_generateReportFromMessages(messages), new uint256[](0));

    address newSender = address(1234567);
    messages[0].sender = newSender;
    messages[0].messageId = Internal._hash(messages[0], s_offRamp.metadataHash());

    vm.expectEmit();
    emit ExecutionStateChanged(
      messages[0].sequenceNumber, messages[0].messageId, Internal.MessageExecutionState.SUCCESS, ""
    );

    // new sender nonce in new offramp should go from 0 -> 1
    assertEq(s_offRamp.getSenderNonce(newSender), 0);
    s_offRamp.execute(_generateReportFromMessages(messages), new uint256[](0));
    assertEq(s_offRamp.getSenderNonce(newSender), 1);
  }

  function testV2OffRampNonceSkipsIfMsgInFlightSuccess() public {
    Internal.EVM2EVMMessage[] memory messages = _generateBasicMessages();

    address newSender = address(1234567);
    messages[0].sender = newSender;
    messages[0].nonce = 2;
    messages[0].messageId = Internal._hash(messages[0], s_offRamp.metadataHash());

    uint64 startNonce = s_offRamp.getSenderNonce(messages[0].sender);

    // new offramp sees msg nonce higher than senderNonce
    // it waits for previous offramp to execute
    vm.expectEmit();
    emit SkippedSenderWithPreviousRampMessageInflight(messages[0].nonce, newSender);
    s_offRamp.execute(_generateReportFromMessages(messages), new uint256[](0));
    assertEq(startNonce, s_offRamp.getSenderNonce(messages[0].sender));

    messages[0].nonce = 1;
    messages[0].messageId = Internal._hash(messages[0], s_offRamp.metadataHash());

    // previous offramp executes msg and increases nonce
    vm.expectEmit();
    emit ExecutionStateChanged(
      messages[0].sequenceNumber, messages[0].messageId, Internal.MessageExecutionState.SUCCESS, ""
    );
    s_prevOffRamp.execute(_generateReportFromMessages(messages), new uint256[](0));
    assertEq(startNonce + 1, s_offRamp.getSenderNonce(messages[0].sender));

    messages[0].nonce = 2;
    messages[0].messageId = Internal._hash(messages[0], s_offRamp.metadataHash());

    // new offramp is able to execute
    vm.expectEmit();
    emit ExecutionStateChanged(
      messages[0].sequenceNumber, messages[0].messageId, Internal.MessageExecutionState.SUCCESS, ""
    );

    s_offRamp.execute(_generateReportFromMessages(messages), new uint256[](0));
    assertEq(startNonce + 2, s_offRamp.getSenderNonce(messages[0].sender));
  }
}

contract EVM2EVMOffRamp_executeSingleMessage is EVM2EVMOffRampSetup {
  event MessageReceived();
  event Released(address indexed sender, address indexed recipient, uint256 amount);
  event Minted(address indexed sender, address indexed recipient, uint256 amount);

  function setUp() public virtual override {
    EVM2EVMOffRampSetup.setUp();
    vm.startPrank(address(s_offRamp));
  }

  function testNoTokensSuccess() public {
    Internal.EVM2EVMMessage memory message = _generateAny2EVMMessageNoTokens(1);
    s_offRamp.executeSingleMessage(message, new bytes[](message.tokenAmounts.length));
  }

  function testTokensSuccess() public {
    Internal.EVM2EVMMessage memory message = _generateMessagesWithTokens()[0];
    bytes[] memory offchainTokenData = new bytes[](message.tokenAmounts.length);
    vm.expectCall(
      s_destPoolByToken[s_destTokens[0]],
      abi.encodeWithSelector(
        LockReleaseTokenPool.releaseOrMint.selector,
        abi.encode(message.sender),
        message.receiver,
        message.tokenAmounts[0].amount,
        SOURCE_CHAIN_SELECTOR,
        abi.encode(message.sourceTokenData[0], offchainTokenData[0])
      )
    );

    s_offRamp.executeSingleMessage(message, offchainTokenData);
  }

  function testNonContractSuccess() public {
    Internal.EVM2EVMMessage memory message = _generateAny2EVMMessageNoTokens(1);
    message.receiver = STRANGER;
    s_offRamp.executeSingleMessage(message, new bytes[](message.tokenAmounts.length));
  }

  function testNonContractWithTokensSuccess() public {
    uint256[] memory amounts = new uint256[](2);
    amounts[0] = 1000;
    amounts[1] = 50;
    vm.expectEmit();
    emit Released(address(s_offRamp), STRANGER, amounts[0]);
    vm.expectEmit();
    emit Minted(address(s_offRamp), STRANGER, amounts[1]);
    Internal.EVM2EVMMessage memory message = _generateAny2EVMMessageWithTokens(1, amounts);
    message.receiver = STRANGER;
    s_offRamp.executeSingleMessage(message, new bytes[](message.tokenAmounts.length));
  }

  // Reverts

  function testTokenHandlingErrorReverts() public {
    uint256[] memory amounts = new uint256[](2);
    amounts[0] = 1000;
    amounts[1] = 50;

    bytes memory errorMessage = "Random token pool issue";

    Internal.EVM2EVMMessage memory message = _generateAny2EVMMessageWithTokens(1, amounts);
    s_maybeRevertingPool.setShouldRevert(errorMessage);

    vm.expectRevert(abi.encodeWithSelector(EVM2EVMOffRamp.TokenHandlingError.selector, errorMessage));

    s_offRamp.executeSingleMessage(message, new bytes[](message.tokenAmounts.length));
  }

  function testZeroGasDONExecutionReverts() public {
    Internal.EVM2EVMMessage memory message = _generateAny2EVMMessageNoTokens(1);
    message.gasLimit = 0;

    vm.expectRevert(abi.encodeWithSelector(EVM2EVMOffRamp.ReceiverError.selector, ""));

    s_offRamp.executeSingleMessage(message, new bytes[](message.tokenAmounts.length));
  }

  function testMessageSenderReverts() public {
    vm.stopPrank();
    Internal.EVM2EVMMessage memory message = _generateAny2EVMMessageNoTokens(1);
    vm.expectRevert(EVM2EVMOffRamp.CanOnlySelfCall.selector);
    s_offRamp.executeSingleMessage(message, new bytes[](message.tokenAmounts.length));
  }
}

contract EVM2EVMOffRamp__report is EVM2EVMOffRampSetup {
  // Asserts that execute completes
  function testReportSuccess() public {
    Internal.EVM2EVMMessage[] memory messages = _generateBasicMessages();
    Internal.ExecutionReport memory report = _generateReportFromMessages(messages);

    vm.expectEmit();
    emit ExecutionStateChanged(
      messages[0].sequenceNumber, messages[0].messageId, Internal.MessageExecutionState.SUCCESS, ""
    );
    s_offRamp.report(abi.encode(report));
  }
}

contract EVM2EVMOffRamp_manuallyExecute is EVM2EVMOffRampSetup {
  event ReentrancySucceeded();

  function testManualExecSuccess() public {
    Internal.EVM2EVMMessage[] memory messages = _generateBasicMessages();
    messages[0].receiver = address(s_reverting_receiver);
    messages[0].messageId = Internal._hash(messages[0], s_offRamp.metadataHash());
    s_offRamp.execute(_generateReportFromMessages(messages), new uint256[](0));

    s_reverting_receiver.setRevert(false);

    vm.expectEmit();
    emit ExecutionStateChanged(
      messages[0].sequenceNumber, messages[0].messageId, Internal.MessageExecutionState.SUCCESS, ""
    );
    s_offRamp.manuallyExecute(_generateReportFromMessages(messages), new uint256[](messages.length));
  }

  function testManualExecWithGasOverrideSuccess() public {
    Internal.EVM2EVMMessage[] memory messages = _generateBasicMessages();
    messages[0].receiver = address(s_reverting_receiver);
    messages[0].messageId = Internal._hash(messages[0], s_offRamp.metadataHash());
    s_offRamp.execute(_generateReportFromMessages(messages), new uint256[](0));

    s_reverting_receiver.setRevert(false);

    vm.expectEmit();
    emit ExecutionStateChanged(
      messages[0].sequenceNumber, messages[0].messageId, Internal.MessageExecutionState.SUCCESS, ""
    );

    uint256[] memory gasLimitOverrides = _getGasLimitsFromMessages(messages);
    gasLimitOverrides[0] += 1;

    s_offRamp.manuallyExecute(_generateReportFromMessages(messages), gasLimitOverrides);
  }

  event MessageReceived();

  function testLowGasLimitManualExecSuccess() public {
    Internal.EVM2EVMMessage[] memory messages = _generateBasicMessages();
    messages[0].gasLimit = 1;
    messages[0].receiver = address(new ConformingReceiver(address(s_destRouter), s_destFeeToken));
    messages[0].messageId = Internal._hash(messages[0], s_offRamp.metadataHash());

    vm.expectEmit();
    emit ExecutionStateChanged(
      messages[0].sequenceNumber,
      messages[0].messageId,
      Internal.MessageExecutionState.FAILURE,
      abi.encodeWithSelector(EVM2EVMOffRamp.ReceiverError.selector, "")
    );
    s_offRamp.execute(_generateReportFromMessages(messages), new uint256[](0));

    uint256[] memory gasLimitOverrides = new uint256[](1);
    gasLimitOverrides[0] = 100_000;

    vm.expectEmit();
    emit MessageReceived();

    vm.expectEmit();
    emit ExecutionStateChanged(
      messages[0].sequenceNumber, messages[0].messageId, Internal.MessageExecutionState.SUCCESS, ""
    );
    s_offRamp.manuallyExecute(_generateReportFromMessages(messages), gasLimitOverrides);
  }

  function testManualExecForkedChainReverts() public {
    Internal.EVM2EVMMessage[] memory messages = _generateBasicMessages();

    Internal.ExecutionReport memory report = _generateReportFromMessages(messages);
    uint256 chain1 = block.chainid;
    uint256 chain2 = chain1 + 1;
    vm.chainId(chain2);
    vm.expectRevert(abi.encodeWithSelector(OCR2BaseNoChecks.ForkedChain.selector, chain1, chain2));

    s_offRamp.manuallyExecute(report, _getGasLimitsFromMessages(messages));
  }

  function testManualExecGasLimitMismatchReverts() public {
    Internal.EVM2EVMMessage[] memory messages = _generateBasicMessages();

    vm.expectRevert(EVM2EVMOffRamp.ManualExecutionGasLimitMismatch.selector);
    s_offRamp.manuallyExecute(_generateReportFromMessages(messages), new uint256[](0));

    vm.expectRevert(EVM2EVMOffRamp.ManualExecutionGasLimitMismatch.selector);
    s_offRamp.manuallyExecute(_generateReportFromMessages(messages), new uint256[](messages.length - 1));

    vm.expectRevert(EVM2EVMOffRamp.ManualExecutionGasLimitMismatch.selector);
    s_offRamp.manuallyExecute(_generateReportFromMessages(messages), new uint256[](messages.length + 1));
  }

  function testManualExecInvalidGasLimitReverts() public {
    Internal.EVM2EVMMessage[] memory messages = _generateBasicMessages();

    uint256[] memory gasLimits = _getGasLimitsFromMessages(messages);
    gasLimits[0]--;

    vm.expectRevert(abi.encodeWithSelector(EVM2EVMOffRamp.InvalidManualExecutionGasLimit.selector, 0, gasLimits[0]));
    s_offRamp.manuallyExecute(_generateReportFromMessages(messages), gasLimits);
  }

  function testManualExecFailedTxReverts() public {
    Internal.EVM2EVMMessage[] memory messages = _generateBasicMessages();

    messages[0].receiver = address(s_reverting_receiver);
    messages[0].messageId = Internal._hash(messages[0], s_offRamp.metadataHash());

    s_offRamp.execute(_generateReportFromMessages(messages), new uint256[](0));

    s_reverting_receiver.setRevert(true);

    vm.expectRevert(
      abi.encodeWithSelector(
        EVM2EVMOffRamp.ExecutionError.selector,
        abi.encodeWithSelector(
          EVM2EVMOffRamp.ReceiverError.selector,
          abi.encodeWithSelector(MaybeRevertMessageReceiver.CustomError.selector, bytes(""))
        )
      )
    );
    s_offRamp.manuallyExecute(_generateReportFromMessages(messages), _getGasLimitsFromMessages(messages));
  }

  function testReentrancyManualExecuteFAILS() public {
    uint256 tokenAmount = 1e9;
    IERC20 tokenToAbuse = IERC20(s_destFeeToken);

    // This needs to be deployed before the source chain message is sent
    // because we need the address for the receiver.
    ReentrancyAbuser receiver = new ReentrancyAbuser(address(s_destRouter), s_offRamp);
    uint256 balancePre = tokenToAbuse.balanceOf(address(receiver));

    // For this test any message will be flagged as correct by the
    // commitStore. In a real scenario the abuser would have to actually
    // send the message that they want to replay.
    Internal.EVM2EVMMessage[] memory messages = _generateBasicMessages();
    messages[0].tokenAmounts = new Client.EVMTokenAmount[](1);
    messages[0].tokenAmounts[0] = Client.EVMTokenAmount({token: s_sourceFeeToken, amount: tokenAmount});
    messages[0].sourceTokenData = new bytes[](1);
    messages[0].receiver = address(receiver);
    messages[0].messageId = Internal._hash(messages[0], s_offRamp.metadataHash());

    Internal.ExecutionReport memory report = _generateReportFromMessages(messages);

    // sets the report to be repeated on the ReentrancyAbuser to be able to replay
    receiver.setPayload(report);

    // The first entry should be fine and triggers the second entry. This one fails
    // but since it's an inner tx of the first one it is caught in the try-catch.
    // Since this is manual exec, the entire tx fails on any failure.
    vm.expectRevert(
      abi.encodeWithSelector(
        EVM2EVMOffRamp.ExecutionError.selector,
        abi.encodeWithSelector(
          EVM2EVMOffRamp.ReceiverError.selector,
          abi.encodeWithSelector(EVM2EVMOffRamp.AlreadyExecuted.selector, messages[0].sequenceNumber)
        )
      )
    );

    s_offRamp.manuallyExecute(report, _getGasLimitsFromMessages(messages));

    // Since the tx failed we don't release the tokens
    assertEq(tokenToAbuse.balanceOf(address(receiver)), balancePre);
  }
}

contract EVM2EVMOffRamp_getExecutionState is EVM2EVMOffRampSetup {
  mapping(uint64 seqNum => Internal.MessageExecutionState state) internal s_differentialExecutionState;

  /// forge-config: default.fuzz.runs = 32
  /// forge-config: ccip.fuzz.runs = 32
  function testFuzz_DifferentialSuccess(uint16[500] memory seqNums, uint8[500] memory values) public {
    for (uint256 i = 0; i < seqNums.length; ++i) {
      // Only use the first three slots. This makes sure existing slots get overwritten
      // as the tests uses 500 sequence numbers.
      uint16 seqNum = seqNums[i] % 386;
      Internal.MessageExecutionState state = Internal.MessageExecutionState(values[i] % 4);
      s_differentialExecutionState[seqNum] = state;
      s_offRamp.setExecutionStateHelper(seqNum, state);
      assertEq(uint256(state), uint256(s_offRamp.getExecutionState(seqNum)));
    }

    for (uint256 i = 0; i < seqNums.length; ++i) {
      uint16 seqNum = seqNums[i] % 386;
      Internal.MessageExecutionState expectedState = s_differentialExecutionState[seqNum];
      assertEq(uint256(expectedState), uint256(s_offRamp.getExecutionState(seqNum)));
    }
  }

  function test_GetExecutionStateSuccess() public {
    s_offRamp.setExecutionStateHelper(0, Internal.MessageExecutionState.FAILURE);
    assertEq(s_offRamp.getExecutionStateBitMap(0), 3);

    s_offRamp.setExecutionStateHelper(1, Internal.MessageExecutionState.FAILURE);
    assertEq(s_offRamp.getExecutionStateBitMap(0), 3 + (3 << 2));

    s_offRamp.setExecutionStateHelper(1, Internal.MessageExecutionState.IN_PROGRESS);
    assertEq(s_offRamp.getExecutionStateBitMap(0), 3 + (1 << 2));

    s_offRamp.setExecutionStateHelper(2, Internal.MessageExecutionState.FAILURE);
    assertEq(s_offRamp.getExecutionStateBitMap(0), 3 + (1 << 2) + (3 << 4));

    s_offRamp.setExecutionStateHelper(127, Internal.MessageExecutionState.IN_PROGRESS);
    assertEq(s_offRamp.getExecutionStateBitMap(0), 3 + (1 << 2) + (3 << 4) + (1 << 254));

    s_offRamp.setExecutionStateHelper(128, Internal.MessageExecutionState.SUCCESS);
    assertEq(s_offRamp.getExecutionStateBitMap(0), 3 + (1 << 2) + (3 << 4) + (1 << 254));
    assertEq(s_offRamp.getExecutionStateBitMap(1), 2);

    assertEq(uint256(Internal.MessageExecutionState.FAILURE), uint256(s_offRamp.getExecutionState(0)));
    assertEq(uint256(Internal.MessageExecutionState.IN_PROGRESS), uint256(s_offRamp.getExecutionState(1)));
    assertEq(uint256(Internal.MessageExecutionState.FAILURE), uint256(s_offRamp.getExecutionState(2)));
    assertEq(uint256(Internal.MessageExecutionState.IN_PROGRESS), uint256(s_offRamp.getExecutionState(127)));
    assertEq(uint256(Internal.MessageExecutionState.SUCCESS), uint256(s_offRamp.getExecutionState(128)));
  }

  function testFillExecutionStateSuccess() public {
    for (uint64 i = 0; i < 384; ++i) {
      s_offRamp.setExecutionStateHelper(i, Internal.MessageExecutionState.FAILURE);
    }

    for (uint64 i = 0; i < 384; ++i) {
      assertEq(uint256(Internal.MessageExecutionState.FAILURE), uint256(s_offRamp.getExecutionState(i)));
    }

    for (uint64 i = 0; i < 3; ++i) {
      assertEq(type(uint256).max, s_offRamp.getExecutionStateBitMap(i));
    }

    for (uint64 i = 0; i < 384; ++i) {
      s_offRamp.setExecutionStateHelper(i, Internal.MessageExecutionState.IN_PROGRESS);
    }

    for (uint64 i = 0; i < 384; ++i) {
      assertEq(uint256(Internal.MessageExecutionState.IN_PROGRESS), uint256(s_offRamp.getExecutionState(i)));
    }

    for (uint64 i = 0; i < 3; ++i) {
      // 0x555... == 0b101010101010.....
      assertEq(0x5555555555555555555555555555555555555555555555555555555555555555, s_offRamp.getExecutionStateBitMap(i));
    }
  }
}

contract EVM2EVMOffRamp__trialExecute is EVM2EVMOffRampSetup {
  function test_trialExecuteSuccess() public {
    uint256[] memory amounts = new uint256[](2);
    amounts[0] = 1000;
    amounts[1] = 50;

    Internal.EVM2EVMMessage memory message = _generateAny2EVMMessageWithTokens(1, amounts);
    IERC20 dstToken0 = IERC20(s_destTokens[0]);
    uint256 startingBalance = dstToken0.balanceOf(message.receiver);

    (Internal.MessageExecutionState newState, bytes memory err) =
      s_offRamp.trialExecute(message, new bytes[](message.tokenAmounts.length));
    assertEq(uint256(Internal.MessageExecutionState.SUCCESS), uint256(newState));
    assertEq("", err);

    // Check that the tokens were transferred
    assertEq(startingBalance + amounts[0], dstToken0.balanceOf(message.receiver));
  }

  function testTokenHandlingErrorIsCaughtSuccess() public {
    uint256[] memory amounts = new uint256[](2);
    amounts[0] = 1000;
    amounts[1] = 50;

    IERC20 dstToken0 = IERC20(s_destTokens[0]);
    uint256 startingBalance = dstToken0.balanceOf(OWNER);

    bytes memory errorMessage = "Random token pool issue";

    Internal.EVM2EVMMessage memory message = _generateAny2EVMMessageWithTokens(1, amounts);
    s_maybeRevertingPool.setShouldRevert(errorMessage);

    (Internal.MessageExecutionState newState, bytes memory err) =
      s_offRamp.trialExecute(message, new bytes[](message.tokenAmounts.length));
    assertEq(uint256(Internal.MessageExecutionState.FAILURE), uint256(newState));
    assertEq(abi.encodeWithSelector(EVM2EVMOffRamp.TokenHandlingError.selector, errorMessage), err);

    // Expect the balance to remain the same
    assertEq(startingBalance, dstToken0.balanceOf(OWNER));
  }

  function testRateLimitErrorSuccess() public {
    uint256[] memory amounts = new uint256[](2);
    amounts[0] = 1000;
    amounts[1] = 50;

    bytes memory errorMessage = abi.encodeWithSelector(RateLimiter.BucketOverfilled.selector);

    Internal.EVM2EVMMessage memory message = _generateAny2EVMMessageWithTokens(1, amounts);
    s_maybeRevertingPool.setShouldRevert(errorMessage);

    (Internal.MessageExecutionState newState, bytes memory err) =
      s_offRamp.trialExecute(message, new bytes[](message.tokenAmounts.length));
    assertEq(uint256(Internal.MessageExecutionState.FAILURE), uint256(newState));
    assertEq(abi.encodeWithSelector(EVM2EVMOffRamp.TokenHandlingError.selector, errorMessage), err);
  }
}

contract EVM2EVMOffRamp__releaseOrMintTokens is EVM2EVMOffRampSetup {
  function test_releaseOrMintTokensSuccess() public {
    Client.EVMTokenAmount[] memory srcTokenAmounts = getCastedSourceEVMTokenAmountsWithZeroAmounts();
    IERC20 dstToken1 = IERC20(s_destFeeToken);
    uint256 startingBalance = dstToken1.balanceOf(OWNER);
    uint256 amount1 = 100;
    srcTokenAmounts[0].amount = amount1;

    bytes memory originalSender = abi.encode(OWNER);

    bytes[] memory offchainTokenData = new bytes[](srcTokenAmounts.length);
    offchainTokenData[0] = abi.encode(0x12345678);

    bytes[] memory sourceTokenData = new bytes[](srcTokenAmounts.length);
    sourceTokenData[0] = abi.encode(0x87654321);

    vm.expectCall(
      s_destFeeToken,
      abi.encodeWithSelector(
        LockReleaseTokenPool.releaseOrMint.selector,
        originalSender,
        OWNER,
        srcTokenAmounts[0].amount,
        SOURCE_CHAIN_SELECTOR,
        abi.encode(sourceTokenData[0], offchainTokenData[0])
      )
    );

    s_offRamp.releaseOrMintTokens(srcTokenAmounts, originalSender, OWNER, sourceTokenData, offchainTokenData);

    assertEq(startingBalance + amount1, dstToken1.balanceOf(OWNER));
  }

  // Revert

  function testTokenHandlingErrorReverts() public {
    Client.EVMTokenAmount[] memory srcTokenAmounts = getCastedSourceEVMTokenAmountsWithZeroAmounts();

    bytes memory unknownError = bytes("unknown error");
    s_maybeRevertingPool.setShouldRevert(unknownError);

    vm.expectRevert(abi.encodeWithSelector(EVM2EVMOffRamp.TokenHandlingError.selector, unknownError));

    s_offRamp.releaseOrMintTokens(
      srcTokenAmounts,
      abi.encode(OWNER),
      OWNER,
      new bytes[](srcTokenAmounts.length),
      new bytes[](srcTokenAmounts.length)
    );
  }

  function testRateLimitErrorsReverts() public {
    Client.EVMTokenAmount[] memory srcTokenAmounts = getCastedSourceEVMTokenAmountsWithZeroAmounts();

    bytes[] memory rateLimitErrors = new bytes[](5);
    rateLimitErrors[0] = abi.encodeWithSelector(RateLimiter.BucketOverfilled.selector);
    rateLimitErrors[1] =
      abi.encodeWithSelector(RateLimiter.AggregateValueMaxCapacityExceeded.selector, uint256(100), uint256(1000));
    rateLimitErrors[2] =
      abi.encodeWithSelector(RateLimiter.AggregateValueRateLimitReached.selector, uint256(42), 1, s_sourceTokens[0]);
    rateLimitErrors[3] = abi.encodeWithSelector(
      RateLimiter.TokenMaxCapacityExceeded.selector, uint256(100), uint256(1000), s_sourceTokens[0]
    );
    rateLimitErrors[4] =
      abi.encodeWithSelector(RateLimiter.TokenRateLimitReached.selector, uint256(42), 1, s_sourceTokens[0]);

    for (uint256 i = 0; i < rateLimitErrors.length; ++i) {
      s_maybeRevertingPool.setShouldRevert(rateLimitErrors[i]);

      vm.expectRevert(abi.encodeWithSelector(EVM2EVMOffRamp.TokenHandlingError.selector, rateLimitErrors[i]));

      s_offRamp.releaseOrMintTokens(
        srcTokenAmounts,
        abi.encode(OWNER),
        OWNER,
        new bytes[](srcTokenAmounts.length),
        new bytes[](srcTokenAmounts.length)
      );
    }
  }

  function testUnsupportedTokenReverts() public {
    Client.EVMTokenAmount[] memory tokenAmounts = new Client.EVMTokenAmount[](1);

    vm.expectRevert(abi.encodeWithSelector(EVM2EVMOffRamp.UnsupportedToken.selector, address(0)));
    s_offRamp.releaseOrMintTokens(tokenAmounts, bytes(""), OWNER, new bytes[](0), new bytes[](0));
  }
<<<<<<< HEAD
=======
}

contract EVM2EVMOffRamp_applyPoolUpdates is EVM2EVMOffRampSetup {
  event PoolAdded(address token, address pool);
  event PoolRemoved(address token, address pool);

  function testApplyPoolUpdatesSuccess() public {
    Internal.PoolUpdate[] memory adds = new Internal.PoolUpdate[](1);
    adds[0] = Internal.PoolUpdate({
      token: address(1),
      pool: address(
        new LockReleaseTokenPool(IERC20(address(1)), new address[](0), address(s_mockARM), true, address(s_destRouter))
        )
    });

    vm.expectEmit();
    emit PoolAdded(adds[0].token, adds[0].pool);

    s_offRamp.applyPoolUpdates(new Internal.PoolUpdate[](0), adds);

    assertEq(adds[0].pool, address(s_offRamp.getPoolBySourceToken(IERC20(adds[0].token))));

    vm.expectEmit();
    emit PoolRemoved(adds[0].token, adds[0].pool);

    s_offRamp.applyPoolUpdates(adds, new Internal.PoolUpdate[](0));

    vm.expectRevert(abi.encodeWithSelector(EVM2EVMOffRamp.UnsupportedToken.selector, adds[0].token));
    s_offRamp.getPoolBySourceToken(IERC20(adds[0].token));
  }

  // Reverts
  function testOnlyCallableByOwnerReverts() public {
    vm.startPrank(STRANGER);

    vm.expectRevert("Only callable by owner");

    s_offRamp.applyPoolUpdates(new Internal.PoolUpdate[](0), new Internal.PoolUpdate[](0));
  }

  function testPoolAlreadyExistsReverts() public {
    Internal.PoolUpdate[] memory adds = new Internal.PoolUpdate[](2);
    adds[0] = Internal.PoolUpdate({
      token: address(1),
      pool: address(
        new LockReleaseTokenPool(IERC20(address(1)), new address[](0), address(s_mockARM), true, address(s_destRouter))
        )
    });
    adds[1] = Internal.PoolUpdate({
      token: address(1),
      pool: address(
        new LockReleaseTokenPool(IERC20(address(1)), new address[](0), address(s_mockARM), true, address(s_destRouter))
        )
    });

    vm.expectRevert(EVM2EVMOffRamp.PoolAlreadyAdded.selector);

    s_offRamp.applyPoolUpdates(new Internal.PoolUpdate[](0), adds);
  }

  function testInvalidTokenPoolConfigReverts() public {
    Internal.PoolUpdate[] memory adds = new Internal.PoolUpdate[](1);
    adds[0] = Internal.PoolUpdate({token: address(0), pool: address(2)});

    vm.expectRevert(EVM2EVMOffRamp.InvalidTokenPoolConfig.selector);

    s_offRamp.applyPoolUpdates(new Internal.PoolUpdate[](0), adds);

    adds[0] = Internal.PoolUpdate({token: address(1), pool: address(0)});

    vm.expectRevert(EVM2EVMOffRamp.InvalidTokenPoolConfig.selector);

    s_offRamp.applyPoolUpdates(new Internal.PoolUpdate[](0), adds);
  }

  function testPoolDoesNotExistReverts() public {
    Internal.PoolUpdate[] memory removes = new Internal.PoolUpdate[](1);
    removes[0] = Internal.PoolUpdate({
      token: address(1),
      pool: address(
        new LockReleaseTokenPool(IERC20(address(1)), new address[](0), address(s_mockARM), true, address(s_destRouter))
        )
    });

    vm.expectRevert(EVM2EVMOffRamp.PoolDoesNotExist.selector);

    s_offRamp.applyPoolUpdates(removes, new Internal.PoolUpdate[](0));
  }

  function testTokenPoolMismatchReverts() public {
    Internal.PoolUpdate[] memory adds = new Internal.PoolUpdate[](1);
    adds[0] = Internal.PoolUpdate({
      token: address(1),
      pool: address(
        new LockReleaseTokenPool(IERC20(address(1)), new address[](0), address(s_mockARM), true, address(s_destRouter))
        )
    });
    s_offRamp.applyPoolUpdates(new Internal.PoolUpdate[](0), adds);

    Internal.PoolUpdate[] memory removes = new Internal.PoolUpdate[](1);
    removes[0] = Internal.PoolUpdate({
      token: address(1),
      pool: address(
        new LockReleaseTokenPool(IERC20(address(1000)), new address[](0), address(s_mockARM), true, address(s_destRouter))
        )
    });

    vm.expectRevert(EVM2EVMOffRamp.TokenPoolMismatch.selector);

    s_offRamp.applyPoolUpdates(removes, adds);
  }
}

contract EVM2EVMOffRamp_getDestinationToken is EVM2EVMOffRampSetup {
  function testGetDestinationTokenSuccess() public {
    address expectedToken = address(IPool(s_destPools[0]).getToken());
    address actualToken = address(s_offRamp.getDestinationToken(IERC20(s_sourceTokens[0])));

    assertEq(expectedToken, actualToken);

    expectedToken = address(IPool(s_destPools[1]).getToken());
    actualToken = address(s_offRamp.getDestinationToken(IERC20(s_sourceTokens[1])));

    assertEq(expectedToken, actualToken);
  }

  function testUnsupportedTokenReverts() public {
    vm.expectRevert(abi.encodeWithSelector(EVM2EVMOffRamp.UnsupportedToken.selector, DUMMY_CONTRACT_ADDRESS));
    s_offRamp.getDestinationToken(IERC20(DUMMY_CONTRACT_ADDRESS));
  }
}

contract EVM2EVMOffRamp_getDestinationTokens is EVM2EVMOffRampSetup {
  function testGetDestinationTokensSuccess() public {
    IERC20[] memory actualTokens = s_offRamp.getDestinationTokens();

    for (uint256 i = 0; i < actualTokens.length; ++i) {
      assertEq(address(s_destTokens[i]), address(actualTokens[i]));
    }
  }
>>>>>>> 4335d94b
}<|MERGE_RESOLUTION|>--- conflicted
+++ resolved
@@ -12,13 +12,8 @@
 import {RateLimiter} from "../../libraries/RateLimiter.sol";
 import {EVM2EVMOffRamp} from "../../offRamp/EVM2EVMOffRamp.sol";
 import {LockReleaseTokenPool} from "../../pools/LockReleaseTokenPool.sol";
-<<<<<<< HEAD
-import {MockCommitStore} from "../mocks/MockCommitStore.sol";
-import {CallWithExactGas} from "../../../shared/call/CallWithExactGas.sol";
-=======
 import {EVM2EVMOffRampHelper} from "../helpers/EVM2EVMOffRampHelper.sol";
 import {MaybeRevertingBurnMintTokenPool} from "../helpers/MaybeRevertingBurnMintTokenPool.sol";
->>>>>>> 4335d94b
 import {ConformingReceiver} from "../helpers/receivers/ConformingReceiver.sol";
 import {MaybeRevertMessageReceiver} from "../helpers/receivers/MaybeRevertMessageReceiver.sol";
 import {MaybeRevertMessageReceiverNo165} from "../helpers/receivers/MaybeRevertMessageReceiverNo165.sol";
@@ -43,22 +38,8 @@
       prevOffRamp: address(0),
       armProxy: address(s_mockARM)
     });
-<<<<<<< HEAD
-    EVM2EVMOffRamp.DynamicConfig memory dynamicConfig = generateDynamicOffRampConfig(
-      address(s_destRouter),
-      address(s_priceRegistry)
-    );
-=======
     EVM2EVMOffRamp.DynamicConfig memory dynamicConfig =
       generateDynamicOffRampConfig(address(s_destRouter), address(s_priceRegistry));
-    IERC20[] memory sourceTokens = getCastedSourceTokens();
-    IPool[] memory castedPools = getCastedDestinationPools();
-
-    for (uint256 i = 0; i < sourceTokens.length; ++i) {
-      vm.expectEmit();
-      emit PoolAdded(address(sourceTokens[i]), address(castedPools[i]));
-    }
->>>>>>> 4335d94b
 
     s_offRamp = new EVM2EVMOffRampHelper(staticConfig, getInboundRateLimiterConfig());
 
@@ -78,18 +59,7 @@
     EVM2EVMOffRamp.DynamicConfig memory gotDynamicConfig = s_offRamp.getDynamicConfig();
     _assertSameConfig(dynamicConfig, gotDynamicConfig);
 
-<<<<<<< HEAD
-    (uint32 configCount, uint32 blockNumber, ) = s_offRamp.latestConfigDetails();
-=======
-    // Pools & tokens
-    IERC20[] memory pools = s_offRamp.getSupportedTokens();
-    assertEq(pools.length, s_sourceTokens.length);
-    assertTrue(address(pools[0]) == address(s_sourceTokens[0]));
-    assertTrue(address(pools[1]) == address(s_sourceTokens[1]));
-    assertEq(address(s_offRamp.getPoolByDestToken(IERC20(s_destTokens[0]))), address(s_destPools[0]));
-
     (uint32 configCount, uint32 blockNumber,) = s_offRamp.latestConfigDetails();
->>>>>>> 4335d94b
     assertEq(1, configCount);
     assertEq(block.number, blockNumber);
 
@@ -100,15 +70,6 @@
 
   // Revert
   function testZeroOnRampAddressReverts() public {
-<<<<<<< HEAD
-=======
-    IPool[] memory pools = new IPool[](2);
-    pools[0] = IPool(s_sourcePools[0]);
-    pools[1] = new LockReleaseTokenPool(
-      IERC20(s_sourceTokens[1]), new address[](0), address(s_mockARM), true, address(s_destRouter)
-    );
-
->>>>>>> 4335d94b
     vm.expectRevert(EVM2EVMOffRamp.ZeroAddressNotAllowed.selector);
 
     s_offRamp = new EVM2EVMOffRampHelper(
@@ -1184,147 +1145,4 @@
     vm.expectRevert(abi.encodeWithSelector(EVM2EVMOffRamp.UnsupportedToken.selector, address(0)));
     s_offRamp.releaseOrMintTokens(tokenAmounts, bytes(""), OWNER, new bytes[](0), new bytes[](0));
   }
-<<<<<<< HEAD
-=======
-}
-
-contract EVM2EVMOffRamp_applyPoolUpdates is EVM2EVMOffRampSetup {
-  event PoolAdded(address token, address pool);
-  event PoolRemoved(address token, address pool);
-
-  function testApplyPoolUpdatesSuccess() public {
-    Internal.PoolUpdate[] memory adds = new Internal.PoolUpdate[](1);
-    adds[0] = Internal.PoolUpdate({
-      token: address(1),
-      pool: address(
-        new LockReleaseTokenPool(IERC20(address(1)), new address[](0), address(s_mockARM), true, address(s_destRouter))
-        )
-    });
-
-    vm.expectEmit();
-    emit PoolAdded(adds[0].token, adds[0].pool);
-
-    s_offRamp.applyPoolUpdates(new Internal.PoolUpdate[](0), adds);
-
-    assertEq(adds[0].pool, address(s_offRamp.getPoolBySourceToken(IERC20(adds[0].token))));
-
-    vm.expectEmit();
-    emit PoolRemoved(adds[0].token, adds[0].pool);
-
-    s_offRamp.applyPoolUpdates(adds, new Internal.PoolUpdate[](0));
-
-    vm.expectRevert(abi.encodeWithSelector(EVM2EVMOffRamp.UnsupportedToken.selector, adds[0].token));
-    s_offRamp.getPoolBySourceToken(IERC20(adds[0].token));
-  }
-
-  // Reverts
-  function testOnlyCallableByOwnerReverts() public {
-    vm.startPrank(STRANGER);
-
-    vm.expectRevert("Only callable by owner");
-
-    s_offRamp.applyPoolUpdates(new Internal.PoolUpdate[](0), new Internal.PoolUpdate[](0));
-  }
-
-  function testPoolAlreadyExistsReverts() public {
-    Internal.PoolUpdate[] memory adds = new Internal.PoolUpdate[](2);
-    adds[0] = Internal.PoolUpdate({
-      token: address(1),
-      pool: address(
-        new LockReleaseTokenPool(IERC20(address(1)), new address[](0), address(s_mockARM), true, address(s_destRouter))
-        )
-    });
-    adds[1] = Internal.PoolUpdate({
-      token: address(1),
-      pool: address(
-        new LockReleaseTokenPool(IERC20(address(1)), new address[](0), address(s_mockARM), true, address(s_destRouter))
-        )
-    });
-
-    vm.expectRevert(EVM2EVMOffRamp.PoolAlreadyAdded.selector);
-
-    s_offRamp.applyPoolUpdates(new Internal.PoolUpdate[](0), adds);
-  }
-
-  function testInvalidTokenPoolConfigReverts() public {
-    Internal.PoolUpdate[] memory adds = new Internal.PoolUpdate[](1);
-    adds[0] = Internal.PoolUpdate({token: address(0), pool: address(2)});
-
-    vm.expectRevert(EVM2EVMOffRamp.InvalidTokenPoolConfig.selector);
-
-    s_offRamp.applyPoolUpdates(new Internal.PoolUpdate[](0), adds);
-
-    adds[0] = Internal.PoolUpdate({token: address(1), pool: address(0)});
-
-    vm.expectRevert(EVM2EVMOffRamp.InvalidTokenPoolConfig.selector);
-
-    s_offRamp.applyPoolUpdates(new Internal.PoolUpdate[](0), adds);
-  }
-
-  function testPoolDoesNotExistReverts() public {
-    Internal.PoolUpdate[] memory removes = new Internal.PoolUpdate[](1);
-    removes[0] = Internal.PoolUpdate({
-      token: address(1),
-      pool: address(
-        new LockReleaseTokenPool(IERC20(address(1)), new address[](0), address(s_mockARM), true, address(s_destRouter))
-        )
-    });
-
-    vm.expectRevert(EVM2EVMOffRamp.PoolDoesNotExist.selector);
-
-    s_offRamp.applyPoolUpdates(removes, new Internal.PoolUpdate[](0));
-  }
-
-  function testTokenPoolMismatchReverts() public {
-    Internal.PoolUpdate[] memory adds = new Internal.PoolUpdate[](1);
-    adds[0] = Internal.PoolUpdate({
-      token: address(1),
-      pool: address(
-        new LockReleaseTokenPool(IERC20(address(1)), new address[](0), address(s_mockARM), true, address(s_destRouter))
-        )
-    });
-    s_offRamp.applyPoolUpdates(new Internal.PoolUpdate[](0), adds);
-
-    Internal.PoolUpdate[] memory removes = new Internal.PoolUpdate[](1);
-    removes[0] = Internal.PoolUpdate({
-      token: address(1),
-      pool: address(
-        new LockReleaseTokenPool(IERC20(address(1000)), new address[](0), address(s_mockARM), true, address(s_destRouter))
-        )
-    });
-
-    vm.expectRevert(EVM2EVMOffRamp.TokenPoolMismatch.selector);
-
-    s_offRamp.applyPoolUpdates(removes, adds);
-  }
-}
-
-contract EVM2EVMOffRamp_getDestinationToken is EVM2EVMOffRampSetup {
-  function testGetDestinationTokenSuccess() public {
-    address expectedToken = address(IPool(s_destPools[0]).getToken());
-    address actualToken = address(s_offRamp.getDestinationToken(IERC20(s_sourceTokens[0])));
-
-    assertEq(expectedToken, actualToken);
-
-    expectedToken = address(IPool(s_destPools[1]).getToken());
-    actualToken = address(s_offRamp.getDestinationToken(IERC20(s_sourceTokens[1])));
-
-    assertEq(expectedToken, actualToken);
-  }
-
-  function testUnsupportedTokenReverts() public {
-    vm.expectRevert(abi.encodeWithSelector(EVM2EVMOffRamp.UnsupportedToken.selector, DUMMY_CONTRACT_ADDRESS));
-    s_offRamp.getDestinationToken(IERC20(DUMMY_CONTRACT_ADDRESS));
-  }
-}
-
-contract EVM2EVMOffRamp_getDestinationTokens is EVM2EVMOffRampSetup {
-  function testGetDestinationTokensSuccess() public {
-    IERC20[] memory actualTokens = s_offRamp.getDestinationTokens();
-
-    for (uint256 i = 0; i < actualTokens.length; ++i) {
-      assertEq(address(s_destTokens[i]), address(actualTokens[i]));
-    }
-  }
->>>>>>> 4335d94b
 }