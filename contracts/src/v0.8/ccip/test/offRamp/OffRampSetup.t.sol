--- conflicted
+++ resolved
@@ -227,15 +227,8 @@
   function _generateDynamicOffRampConfig(address feeQuoter) internal pure returns (OffRamp.DynamicConfig memory) {
     return OffRamp.DynamicConfig({
       permissionLessExecutionThresholdSeconds: PERMISSION_LESS_EXECUTION_THRESHOLD_SECONDS,
-<<<<<<< HEAD
-      priceRegistry: priceRegistry,
+      feeQuoter: feeQuoter,
       messageValidator: address(0)
-=======
-      feeQuoter: feeQuoter,
-      messageValidator: address(0),
-      maxPoolReleaseOrMintGas: MAX_TOKEN_POOL_RELEASE_OR_MINT_GAS,
-      maxTokenTransferGas: MAX_TOKEN_POOL_TRANSFER_GAS
->>>>>>> fd63fe3f
     });
   }
 
