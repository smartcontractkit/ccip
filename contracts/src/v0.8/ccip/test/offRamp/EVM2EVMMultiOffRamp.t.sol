--- conflicted
+++ resolved
@@ -37,19 +37,10 @@
 
 contract EVM2EVMMultiOffRamp_constructor is EVM2EVMMultiOffRampSetup {
   function test_Constructor_Success() public {
-<<<<<<< HEAD
     EVM2EVMMultiOffRamp.StaticConfig memory staticConfig =
       EVM2EVMMultiOffRamp.StaticConfig({chainSelector: DEST_CHAIN_SELECTOR, rmnProxy: address(s_mockRMN)});
     EVM2EVMMultiOffRamp.DynamicConfig memory dynamicConfig =
-      generateDynamicMultiOffRampConfig(address(s_destRouter), address(s_priceRegistry));
-=======
-    EVM2EVMMultiOffRamp.StaticConfig memory staticConfig = EVM2EVMMultiOffRamp.StaticConfig({
-      commitStore: address(s_mockCommitStore),
-      chainSelector: DEST_CHAIN_SELECTOR,
-      rmnProxy: address(s_mockRMN)
-    });
-    EVM2EVMMultiOffRamp.DynamicConfig memory dynamicConfig = _generateDynamicMultiOffRampConfig(address(s_destRouter));
->>>>>>> 3bd3558f
+      _generateDynamicMultiOffRampConfig(address(s_destRouter), address(s_priceRegistry));
 
     EVM2EVMMultiOffRamp.SourceChainConfigArgs[] memory sourceChainConfigs =
       new EVM2EVMMultiOffRamp.SourceChainConfigArgs[](2);
@@ -224,12 +215,8 @@
 contract EVM2EVMMultiOffRamp_setDynamicConfig is EVM2EVMMultiOffRampSetup {
   function test_SetDynamicConfig_Success() public {
     EVM2EVMMultiOffRamp.StaticConfig memory staticConfig = s_offRamp.getStaticConfig();
-<<<<<<< HEAD
     EVM2EVMMultiOffRamp.DynamicConfig memory dynamicConfig =
-      generateDynamicMultiOffRampConfig(USER_3, address(s_priceRegistry));
-=======
-    EVM2EVMMultiOffRamp.DynamicConfig memory dynamicConfig = _generateDynamicMultiOffRampConfig(USER_3);
->>>>>>> 3bd3558f
+      _generateDynamicMultiOffRampConfig(USER_3, address(s_priceRegistry));
 
     vm.expectEmit();
     emit EVM2EVMMultiOffRamp.ConfigSet(staticConfig, dynamicConfig);
@@ -242,12 +229,8 @@
 
   function test_SetDynamicConfigWithValidator_Success() public {
     EVM2EVMMultiOffRamp.StaticConfig memory staticConfig = s_offRamp.getStaticConfig();
-<<<<<<< HEAD
     EVM2EVMMultiOffRamp.DynamicConfig memory dynamicConfig =
-      generateDynamicMultiOffRampConfig(USER_3, address(s_priceRegistry));
-=======
-    EVM2EVMMultiOffRamp.DynamicConfig memory dynamicConfig = _generateDynamicMultiOffRampConfig(USER_3);
->>>>>>> 3bd3558f
+      _generateDynamicMultiOffRampConfig(USER_3, address(s_priceRegistry));
     dynamicConfig.messageValidator = address(s_messageValidator);
 
     vm.expectEmit();
@@ -263,12 +246,8 @@
 
   function test_NonOwner_Revert() public {
     vm.startPrank(STRANGER);
-<<<<<<< HEAD
     EVM2EVMMultiOffRamp.DynamicConfig memory dynamicConfig =
-      generateDynamicMultiOffRampConfig(USER_3, address(s_priceRegistry));
-=======
-    EVM2EVMMultiOffRamp.DynamicConfig memory dynamicConfig = _generateDynamicMultiOffRampConfig(USER_3);
->>>>>>> 3bd3558f
+      _generateDynamicMultiOffRampConfig(USER_3, address(s_priceRegistry));
 
     vm.expectRevert("Only callable by owner");
 
@@ -276,9 +255,8 @@
   }
 
   function test_RouterZeroAddress_Revert() public {
-<<<<<<< HEAD
     EVM2EVMMultiOffRamp.DynamicConfig memory dynamicConfig =
-      generateDynamicMultiOffRampConfig(ZERO_ADDRESS, address(s_priceRegistry));
+      _generateDynamicMultiOffRampConfig(ZERO_ADDRESS, address(s_priceRegistry));
 
     vm.expectRevert(EVM2EVMMultiOffRamp.ZeroAddressNotAllowed.selector);
 
@@ -286,10 +264,7 @@
   }
 
   function test_PriceRegistryZeroAddress_Revert() public {
-    EVM2EVMMultiOffRamp.DynamicConfig memory dynamicConfig = generateDynamicMultiOffRampConfig(USER_3, ZERO_ADDRESS);
-=======
-    EVM2EVMMultiOffRamp.DynamicConfig memory dynamicConfig = _generateDynamicMultiOffRampConfig(ZERO_ADDRESS);
->>>>>>> 3bd3558f
+    EVM2EVMMultiOffRamp.DynamicConfig memory dynamicConfig = _generateDynamicMultiOffRampConfig(USER_3, ZERO_ADDRESS);
 
     vm.expectRevert(EVM2EVMMultiOffRamp.ZeroAddressNotAllowed.selector);
 
@@ -1159,11 +1134,7 @@
     s_offRamp.executeSingleReport(_generateReportFromMessages(SOURCE_CHAIN_SELECTOR_1, messages), new uint256[](0));
 
     address prevOffRamp = address(s_offRamp);
-<<<<<<< HEAD
-    deployOffRamp(s_destRouter, s_mockRMN);
-=======
-    _deployOffRamp(s_mockCommitStore, s_destRouter);
->>>>>>> 3bd3558f
+    _deployOffRamp(s_destRouter, s_mockRMN);
 
     EVM2EVMMultiOffRamp.SourceChainConfigArgs[] memory sourceChainConfigs =
       new EVM2EVMMultiOffRamp.SourceChainConfigArgs[](1);
@@ -2148,7 +2119,6 @@
   }
 
   function test_NoConfig_Revert() public {
-<<<<<<< HEAD
     _redeployOffRampWithNoOCRConfigs();
     s_offRamp.setVerifyOverrideResult(SOURCE_CHAIN_SELECTOR_1, 1);
 
@@ -2178,9 +2148,6 @@
       transmitters: s_validTransmitters
     });
     s_offRamp.setOCR3Configs(ocrConfigs);
-=======
-    _re_deployOffRampWithNoOCRConfigs();
->>>>>>> 3bd3558f
 
     bytes32[3] memory reportContext = [bytes32(""), s_configDigestExec, s_configDigestExec];
 
@@ -2194,12 +2161,8 @@
   }
 
   function test_WrongConfigWithSigners_Revert() public {
-<<<<<<< HEAD
     _redeployOffRampWithNoOCRConfigs();
     s_offRamp.setVerifyOverrideResult(SOURCE_CHAIN_SELECTOR_1, 1);
-=======
-    _re_deployOffRampWithNoOCRConfigs();
->>>>>>> 3bd3558f
 
     s_configDigestExec = _getBasicConfigDigest(1, s_validSigners, s_validTransmitters);
 
@@ -2223,25 +2186,7 @@
 
     vm.startPrank(s_validTransmitters[0]);
     vm.expectRevert();
-<<<<<<< HEAD
     s_offRamp.execute(reportContext, abi.encode(reports));
-=======
-    s_offRamp.transmitExec(reportContext, abi.encode(reports));
-  }
-
-  function _re_deployOffRampWithNoOCRConfigs() internal {
-    s_offRamp = new EVM2EVMMultiOffRampHelper(
-      EVM2EVMMultiOffRamp.StaticConfig({
-        commitStore: address(s_mockCommitStore),
-        chainSelector: DEST_CHAIN_SELECTOR,
-        rmnProxy: address(s_mockRMN)
-      }),
-      new EVM2EVMMultiOffRamp.SourceChainConfigArgs[](0)
-    );
-
-    s_offRamp.setDynamicConfig(_generateDynamicMultiOffRampConfig(address(s_destRouter)));
-    _setupMultipleOffRamps();
->>>>>>> 3bd3558f
   }
 }
 
@@ -3178,7 +3123,6 @@
       merkleRoot: root
     });
 
-<<<<<<< HEAD
     EVM2EVMMultiOffRamp.CommitReport memory report =
       EVM2EVMMultiOffRamp.CommitReport({priceUpdates: getEmptyPriceUpdates(), merkleRoots: roots});
 
@@ -3249,11 +3193,6 @@
     assertEq(s_latestEpochAndRound, s_offRamp.getLatestPriceEpochAndRound());
     assertEq(
       tokenStartPrice, IPriceRegistry(s_offRamp.getDynamicConfig().priceRegistry).getTokenPrice(s_sourceFeeToken).value
-=======
-    s_mockCommitStore.setSourceChainConfig(
-      SOURCE_CHAIN_SELECTOR_1,
-      IMultiCommitStore.SourceChainConfig({isEnabled: true, minSeqNr: 2, onRamp: ON_RAMP_ADDRESS_1})
->>>>>>> 3bd3558f
     );
   }
 
@@ -3572,7 +3511,7 @@
   function setUp() public virtual override {
     super.setUp();
     _setupRealRMN();
-    deployOffRamp(s_destRouter, s_realRMN);
+    _deployOffRamp(s_destRouter, s_realRMN);
     _setupMultipleOffRamps();
   }
 
@@ -3638,7 +3577,7 @@
   function setUp() public virtual override {
     super.setUp();
     _setupRealRMN();
-    deployOffRamp(s_destRouter, s_realRMN);
+    _deployOffRamp(s_destRouter, s_realRMN);
     _setupMultipleOffRamps();
   }
 
