--- conflicted
+++ resolved
@@ -2,12 +2,7 @@
 pragma solidity 0.8.24;
 
 import {ICommitStore} from "../../interfaces/ICommitStore.sol";
-<<<<<<< HEAD
-import {IPool} from "../../interfaces/IPool.sol";
-=======
-
-import {IPoolV1} from "../../interfaces/IPool.sol";
->>>>>>> 050b3c00
+
 import {IPriceRegistry} from "../../interfaces/IPriceRegistry.sol";
 import {IRMN} from "../../interfaces/IRMN.sol";
 import {ITokenAdminRegistry} from "../../interfaces/ITokenAdminRegistry.sol";
@@ -832,25 +827,6 @@
     s_offRamp.executeSingleReport(_generateReportFromMessages(SOURCE_CHAIN_SELECTOR_2, messages), new uint256[](0));
   }
 
-<<<<<<< HEAD
-=======
-  function test_UnsupportedNumberOfTokens_Revert() public {
-    Internal.EVM2EVMMessage[] memory messages = _generateSingleBasicMessage(SOURCE_CHAIN_SELECTOR_1, ON_RAMP_ADDRESS_1);
-    Client.EVMTokenAmount[] memory newTokens = new Client.EVMTokenAmount[](MAX_TOKENS_LENGTH + 1);
-    messages[0].tokenAmounts = newTokens;
-    messages[0].messageId =
-      Internal._hash(messages[0], s_offRamp.metadataHash(SOURCE_CHAIN_SELECTOR_1, ON_RAMP_ADDRESS_1));
-    Internal.ExecutionReportSingleChain memory report = _generateReportFromMessages(SOURCE_CHAIN_SELECTOR_1, messages);
-
-    vm.expectRevert(
-      abi.encodeWithSelector(
-        EVM2EVMMultiOffRamp.UnsupportedNumberOfTokens.selector, SOURCE_CHAIN_SELECTOR_1, messages[0].sequenceNumber
-      )
-    );
-    s_offRamp.executeSingleReport(report, new uint256[](0));
-  }
-
->>>>>>> 050b3c00
   function test_TokenDataMismatch_Revert() public {
     Internal.EVM2EVMMessage[] memory messages = _generateSingleBasicMessage(SOURCE_CHAIN_SELECTOR_1, ON_RAMP_ADDRESS_1);
     Internal.ExecutionReportSingleChain memory report = _generateReportFromMessages(SOURCE_CHAIN_SELECTOR_1, messages);
@@ -865,25 +841,6 @@
     s_offRamp.executeSingleReport(report, new uint256[](0));
   }
 
-<<<<<<< HEAD
-=======
-  function test_MessageTooLarge_Revert() public {
-    Internal.EVM2EVMMessage[] memory messages = _generateSingleBasicMessage(SOURCE_CHAIN_SELECTOR_1, ON_RAMP_ADDRESS_1);
-    messages[0].data = new bytes(MAX_DATA_SIZE + 1);
-    messages[0].messageId =
-      Internal._hash(messages[0], s_offRamp.metadataHash(SOURCE_CHAIN_SELECTOR_1, ON_RAMP_ADDRESS_1));
-
-    Internal.ExecutionReportSingleChain memory executionReport =
-      _generateReportFromMessages(SOURCE_CHAIN_SELECTOR_1, messages);
-    vm.expectRevert(
-      abi.encodeWithSelector(
-        EVM2EVMMultiOffRamp.MessageTooLarge.selector, messages[0].messageId, MAX_DATA_SIZE, messages[0].data.length
-      )
-    );
-    s_offRamp.executeSingleReport(executionReport, new uint256[](0));
-  }
-
->>>>>>> 050b3c00
   function test_RouterYULCall_Revert() public {
     Internal.EVM2EVMMessage[] memory messages = _generateSingleBasicMessage(SOURCE_CHAIN_SELECTOR_1, ON_RAMP_ADDRESS_1);
 
@@ -2143,79 +2100,23 @@
       )
     );
 
-<<<<<<< HEAD
-=======
-    s_offRamp.reportExec(abi.encode(reports));
+    vm.expectEmit();
+    emit MultiOCR3Base.Transmitted(
+      uint8(Internal.OCRPluginType.Execution), s_configDigestExec, uint64(uint256(s_configDigestExec))
+    );
+
+    _execute(reports);
   }
 
   // Reverts
 
-  function test_ZeroReports_Revert() public {
-    Internal.ExecutionReportSingleChain[] memory reports = new Internal.ExecutionReportSingleChain[](0);
-
-    vm.expectRevert(EVM2EVMMultiOffRamp.EmptyReport.selector);
-    s_offRamp.reportExec(abi.encode(reports));
-  }
-
-  function test_IncorrectArrayType_Revert() public {
-    uint256[] memory wrongData = new uint256[](1);
-    wrongData[0] = 1;
-
-    vm.expectRevert();
-    s_offRamp.reportExec(abi.encode(wrongData));
-  }
-
-  function test_NonArray_Revert() public {
-    Internal.EVM2EVMMessage[] memory messages = _generateSingleBasicMessage(SOURCE_CHAIN_SELECTOR_1, ON_RAMP_ADDRESS_1);
-    Internal.ExecutionReportSingleChain memory report = _generateReportFromMessages(SOURCE_CHAIN_SELECTOR_1, messages);
-
-    vm.expectRevert();
-    s_offRamp.reportExec(abi.encode(report));
-  }
-}
-
-contract EVM2EVMMultiOffRamp_execute is EVM2EVMMultiOffRampSetup {
-  function setUp() public virtual override {
-    super.setUp();
-    _setupMultipleOffRamps();
-    s_offRamp.setVerifyOverrideResult(SOURCE_CHAIN_SELECTOR_1, 1);
-  }
-
-  // Asserts that execute completes
-  function test_SingleReport_Success() public {
+  function test_UnauthorizedTransmitter_Revert() public {
     bytes32[3] memory reportContext = [s_configDigestExec, s_configDigestExec, s_configDigestExec];
 
     Internal.EVM2EVMMessage[] memory messages = _generateSingleBasicMessage(SOURCE_CHAIN_SELECTOR_1, ON_RAMP_ADDRESS_1);
     Internal.ExecutionReportSingleChain[] memory reports =
       _generateBatchReportFromMessages(SOURCE_CHAIN_SELECTOR_1, messages);
 
-    vm.expectEmit();
-    emit EVM2EVMMultiOffRamp.ExecutionStateChanged(
-      SOURCE_CHAIN_SELECTOR_1,
-      messages[0].sequenceNumber,
-      messages[0].messageId,
-      Internal.MessageExecutionState.SUCCESS,
-      ""
-    );
-
->>>>>>> 050b3c00
-    vm.expectEmit();
-    emit MultiOCR3Base.Transmitted(
-      uint8(Internal.OCRPluginType.Execution), s_configDigestExec, uint64(uint256(s_configDigestExec))
-    );
-
-    _execute(reports);
-  }
-
-  // Reverts
-
-  function test_UnauthorizedTransmitter_Revert() public {
-    bytes32[3] memory reportContext = [s_configDigestExec, s_configDigestExec, s_configDigestExec];
-
-    Internal.EVM2EVMMessage[] memory messages = _generateSingleBasicMessage(SOURCE_CHAIN_SELECTOR_1, ON_RAMP_ADDRESS_1);
-    Internal.ExecutionReportSingleChain[] memory reports =
-      _generateBatchReportFromMessages(SOURCE_CHAIN_SELECTOR_1, messages);
-
     vm.expectRevert(MultiOCR3Base.UnauthorizedTransmitter.selector);
     s_offRamp.execute(reportContext, abi.encode(reports));
   }
@@ -2224,13 +2125,7 @@
     _redeployOffRampWithNoOCRConfigs();
     s_offRamp.setVerifyOverrideResult(SOURCE_CHAIN_SELECTOR_1, 1);
 
-<<<<<<< HEAD
-    Internal.EVM2EVMMessage[] memory messages = _generateBasicMessages(SOURCE_CHAIN_SELECTOR_1, ON_RAMP_ADDRESS_1);
-=======
-    bytes32[3] memory reportContext = [bytes32(""), s_configDigestExec, s_configDigestExec];
-
     Internal.EVM2EVMMessage[] memory messages = _generateSingleBasicMessage(SOURCE_CHAIN_SELECTOR_1, ON_RAMP_ADDRESS_1);
->>>>>>> 050b3c00
     Internal.ExecutionReportSingleChain[] memory reports =
       _generateBatchReportFromMessages(SOURCE_CHAIN_SELECTOR_1, messages);
 
@@ -2256,13 +2151,7 @@
     });
     s_offRamp.setOCR3Configs(ocrConfigs);
 
-<<<<<<< HEAD
-    Internal.EVM2EVMMessage[] memory messages = _generateBasicMessages(SOURCE_CHAIN_SELECTOR_1, ON_RAMP_ADDRESS_1);
-=======
-    bytes32[3] memory reportContext = [bytes32(""), s_configDigestExec, s_configDigestExec];
-
     Internal.EVM2EVMMessage[] memory messages = _generateSingleBasicMessage(SOURCE_CHAIN_SELECTOR_1, ON_RAMP_ADDRESS_1);
->>>>>>> 050b3c00
     Internal.ExecutionReportSingleChain[] memory reports =
       _generateBatchReportFromMessages(SOURCE_CHAIN_SELECTOR_1, messages);
 
@@ -2290,13 +2179,7 @@
     });
     s_offRamp.setOCR3Configs(ocrConfigs);
 
-<<<<<<< HEAD
-    Internal.EVM2EVMMessage[] memory messages = _generateBasicMessages(SOURCE_CHAIN_SELECTOR_1, ON_RAMP_ADDRESS_1);
-=======
-    bytes32[3] memory reportContext = [s_configDigestExec, s_configDigestExec, s_configDigestExec];
-
     Internal.EVM2EVMMessage[] memory messages = _generateSingleBasicMessage(SOURCE_CHAIN_SELECTOR_1, ON_RAMP_ADDRESS_1);
->>>>>>> 050b3c00
     Internal.ExecutionReportSingleChain[] memory reports =
       _generateBatchReportFromMessages(SOURCE_CHAIN_SELECTOR_1, messages);
 
@@ -2325,7 +2208,7 @@
   function test_NonArray_Revert() public {
     bytes32[3] memory reportContext = [s_configDigestExec, s_configDigestExec, s_configDigestExec];
 
-    Internal.EVM2EVMMessage[] memory messages = _generateBasicMessages(SOURCE_CHAIN_SELECTOR_1, ON_RAMP_ADDRESS_1);
+    Internal.EVM2EVMMessage[] memory messages = _generateSingleBasicMessage(SOURCE_CHAIN_SELECTOR_1, ON_RAMP_ADDRESS_1);
     Internal.ExecutionReportSingleChain memory report = _generateReportFromMessages(SOURCE_CHAIN_SELECTOR_1, messages);
 
     vm.startPrank(s_validTransmitters[0]);
@@ -3250,49 +3133,17 @@
   }
 }
 
-<<<<<<< HEAD
 contract EVM2EVMMultiOffRamp_setLatestPriceSequenceNumber is EVM2EVMMultiOffRampSetup {
   function test_setLatestPriceSequenceNumber_Success() public {
     uint64 latestSequenceNumber = 1782155;
+
+    vm.expectEmit();
+    emit EVM2EVMMultiOffRamp.LatestPriceSequenceNumberSet(
+      s_offRamp.getLatestPriceSequenceNumber(), latestSequenceNumber
+    );
+
     s_offRamp.setLatestPriceSequenceNumber(latestSequenceNumber);
     assertEq(s_offRamp.getLatestPriceSequenceNumber(), latestSequenceNumber);
-=======
-contract EVM2EVMMultiOffRamp_isUnpausedAndRMNHealthy is EVM2EVMMultiOffRampSetup {
-  function test_RMN_Success() public {
-    // Test pausing
-    assertFalse(s_offRamp.paused());
-    assertTrue(s_offRamp.isUnpausedAndNotCursed(SOURCE_CHAIN_SELECTOR));
-    s_offRamp.pause();
-    assertTrue(s_offRamp.paused());
-    assertFalse(s_offRamp.isUnpausedAndNotCursed(SOURCE_CHAIN_SELECTOR));
-    s_offRamp.unpause();
-    assertFalse(s_offRamp.paused());
-    assertTrue(s_offRamp.isUnpausedAndNotCursed(SOURCE_CHAIN_SELECTOR));
-    // Test rmn
-    s_mockRMN.voteToCurse(0xffffffffffffffffffffffffffffffffffffffffffffffffffffffffffffffff);
-    assertFalse(s_offRamp.isUnpausedAndNotCursed(SOURCE_CHAIN_SELECTOR));
-    RMN.UnvoteToCurseRecord[] memory records = new RMN.UnvoteToCurseRecord[](1);
-    records[0] = RMN.UnvoteToCurseRecord({curseVoteAddr: OWNER, cursesHash: bytes32(uint256(0)), forceUnvote: true});
-    s_mockRMN.ownerUnvoteToCurse(records);
-    assertTrue(s_offRamp.isUnpausedAndNotCursed(SOURCE_CHAIN_SELECTOR));
-    s_mockRMN.voteToCurse(0xffffffffffffffffffffffffffffffffffffffffffffffffffffffffffffffff);
-    s_offRamp.pause();
-    assertFalse(s_offRamp.isUnpausedAndNotCursed(SOURCE_CHAIN_SELECTOR));
-  }
-}
-
-contract EVM2EVMMultiOffRamp_setLatestPriceEpochAndRound is EVM2EVMMultiOffRampSetup {
-  function test_SetLatestPriceEpochAndRound_Success() public {
-    uint40 latestRoundAndEpoch = 1782155;
-
-    vm.expectEmit();
-    emit EVM2EVMMultiOffRamp.LatestPriceEpochAndRoundSet(
-      uint40(s_offRamp.getLatestPriceEpochAndRound()), latestRoundAndEpoch
-    );
-
-    s_offRamp.setLatestPriceEpochAndRound(latestRoundAndEpoch);
-    assertEq(s_offRamp.getLatestPriceEpochAndRound(), latestRoundAndEpoch);
->>>>>>> 050b3c00
   }
 
   function test_PriceEpochCleared_Success() public {
@@ -3521,7 +3372,7 @@
       [s_configDigestCommit, bytes32(uint256(s_latestSequenceNumber)), s_configDigestCommit];
 
     (bytes32[] memory rs, bytes32[] memory ss,, bytes32 rawVs) =
-      _getSignaturesForDigest(s_validSignerKeys, s_configDigestCommit, abi.encode(commitReport), reportContext, s_F + 1);
+      _getSignaturesForDigest(s_validSignerKeys, abi.encode(commitReport), reportContext, s_F + 1);
 
     vm.expectRevert(MultiOCR3Base.UnauthorizedTransmitter.selector);
     s_offRamp.commit(reportContext, abi.encode(commitReport), rs, ss, rawVs);
@@ -3534,7 +3385,7 @@
 
     bytes32[3] memory reportContext = [bytes32(""), s_configDigestCommit, s_configDigestCommit];
     (bytes32[] memory rs, bytes32[] memory ss,, bytes32 rawVs) =
-      _getSignaturesForDigest(s_validSignerKeys, s_configDigestCommit, abi.encode(commitReport), reportContext, s_F + 1);
+      _getSignaturesForDigest(s_validSignerKeys, abi.encode(commitReport), reportContext, s_F + 1);
 
     vm.startPrank(s_validTransmitters[0]);
     vm.expectRevert();
@@ -3559,7 +3410,7 @@
 
     bytes32[3] memory reportContext = [bytes32(""), s_configDigestCommit, s_configDigestCommit];
     (bytes32[] memory rs, bytes32[] memory ss,, bytes32 rawVs) =
-      _getSignaturesForDigest(s_validSignerKeys, s_configDigestCommit, abi.encode(commitReport), reportContext, s_F + 1);
+      _getSignaturesForDigest(s_validSignerKeys, abi.encode(commitReport), reportContext, s_F + 1);
 
     vm.startPrank(s_validTransmitters[0]);
     vm.expectRevert();
