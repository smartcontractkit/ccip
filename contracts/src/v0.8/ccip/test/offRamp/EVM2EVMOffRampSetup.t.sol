// SPDX-License-Identifier: BUSL-1.1
pragma solidity 0.8.19;

import {IAny2EVMMessageReceiver} from "../../interfaces/IAny2EVMMessageReceiver.sol";
import {ICommitStore} from "../../interfaces/ICommitStore.sol";
import {IPool} from "../../interfaces/pools/IPool.sol";

import {Router} from "../../Router.sol";
import {Client} from "../../libraries/Client.sol";
import {Internal} from "../../libraries/Internal.sol";
import {EVM2EVMOffRamp} from "../../offRamp/EVM2EVMOffRamp.sol";
<<<<<<< HEAD
import {EVM2EVMOffRampHelper} from "../helpers/EVM2EVMOffRampHelper.sol";
import {TokenSetup} from "../TokenSetup.t.sol";
import {MaybeRevertMessageReceiver} from "../helpers/receivers/MaybeRevertMessageReceiver.sol";
import {MaybeRevertingBurnMintTokenPool} from "../helpers/MaybeRevertingBurnMintTokenPool.sol";
=======
>>>>>>> 4335d94b
import {LockReleaseTokenPool} from "../../pools/LockReleaseTokenPool.sol";
import {TokenPool} from "../../pools/TokenPool.sol";
import {TokenSetup} from "../TokenSetup.t.sol";
import {EVM2EVMOffRampHelper} from "../helpers/EVM2EVMOffRampHelper.sol";
import {MaybeRevertMessageReceiver} from "../helpers/receivers/MaybeRevertMessageReceiver.sol";
import {MockCommitStore} from "../mocks/MockCommitStore.sol";
import {OCR2BaseSetup} from "../ocr/OCR2Base.t.sol";
import {PriceRegistrySetup} from "../priceRegistry/PriceRegistry.t.sol";

import {IERC20} from "../../../vendor/openzeppelin-solidity/v4.8.3/contracts/token/ERC20/IERC20.sol";

contract EVM2EVMOffRampSetup is TokenSetup, PriceRegistrySetup, OCR2BaseSetup {
  MockCommitStore internal s_mockCommitStore;
  IAny2EVMMessageReceiver internal s_receiver;
  IAny2EVMMessageReceiver internal s_secondary_receiver;
  MaybeRevertMessageReceiver internal s_reverting_receiver;

  MaybeRevertingBurnMintTokenPool internal s_maybeRevertingPool;

  EVM2EVMOffRampHelper internal s_offRamp;
  address internal s_sourceTokenPool = makeAddr("sourceTokenPool");

  event ExecutionStateChanged(
    uint64 indexed sequenceNumber, bytes32 indexed messageId, Internal.MessageExecutionState state, bytes returnData
  );
  event SkippedIncorrectNonce(uint64 indexed nonce, address indexed sender);

  function setUp() public virtual override(TokenSetup, PriceRegistrySetup, OCR2BaseSetup) {
    TokenSetup.setUp();
    PriceRegistrySetup.setUp();
    OCR2BaseSetup.setUp();

    s_mockCommitStore = new MockCommitStore();
    s_receiver = new MaybeRevertMessageReceiver(false);
    s_secondary_receiver = new MaybeRevertMessageReceiver(false);
    s_reverting_receiver = new MaybeRevertMessageReceiver(true);

    s_maybeRevertingPool = MaybeRevertingBurnMintTokenPool(s_destPoolByToken[s_destTokens[1]]);

    deployOffRamp(s_mockCommitStore, s_destRouter, address(0));
  }

  function deployOffRamp(ICommitStore commitStore, Router router, address prevOffRamp) internal {
    s_offRamp = new EVM2EVMOffRampHelper(
      EVM2EVMOffRamp.StaticConfig({
        commitStore: address(commitStore),
        chainSelector: DEST_CHAIN_SELECTOR,
        sourceChainSelector: SOURCE_CHAIN_SELECTOR,
        onRamp: ON_RAMP_ADDRESS,
        prevOffRamp: prevOffRamp,
        armProxy: address(s_mockARM)
      }),
      getInboundRateLimiterConfig()
    );
    s_offRamp.setOCR2Config(
      s_valid_signers,
      s_valid_transmitters,
      s_f,
      abi.encode(generateDynamicOffRampConfig(address(router), address(s_priceRegistry))),
      s_offchainConfigVersion,
      abi.encode("")
    );

    Router.OnRamp[] memory onRampUpdates = new Router.OnRamp[](0);
    Router.OffRamp[] memory offRampUpdates = new Router.OffRamp[](2);
    offRampUpdates[0] = Router.OffRamp({sourceChainSelector: SOURCE_CHAIN_SELECTOR, offRamp: address(s_offRamp)});
    offRampUpdates[1] = Router.OffRamp({sourceChainSelector: SOURCE_CHAIN_SELECTOR, offRamp: address(prevOffRamp)});
    s_destRouter.applyRampUpdates(onRampUpdates, new Router.OffRamp[](0), offRampUpdates);
  }

  function _convertToGeneralMessage(Internal.EVM2EVMMessage memory original)
    internal
    view
    returns (Client.Any2EVMMessage memory message)
  {
    uint256 numberOfTokens = original.tokenAmounts.length;
    Client.EVMTokenAmount[] memory destTokenAmounts = new Client.EVMTokenAmount[](numberOfTokens);

    for (uint256 i = 0; i < numberOfTokens; ++i) {
      Internal.TokenDataPayload memory extraTokenData = abi.decode(
        original.sourceTokenData[i],
        (Internal.TokenDataPayload)
      );
      IPool pool = IPool(extraTokenData.destPoolAddress);
      destTokenAmounts[i].token = address(pool.getToken());
      destTokenAmounts[i].amount = original.tokenAmounts[i].amount;
    }

    return Client.Any2EVMMessage({
      messageId: original.messageId,
      sourceChainSelector: original.sourceChainSelector,
      sender: abi.encode(original.sender),
      data: original.data,
      destTokenAmounts: destTokenAmounts
    });
  }

  function _generateAny2EVMMessageNoTokens(uint64 sequenceNumber)
    internal
    view
    returns (Internal.EVM2EVMMessage memory)
  {
    return _generateAny2EVMMessage(sequenceNumber, new Client.EVMTokenAmount[](0));
  }

  function _generateAny2EVMMessageWithTokens(
    uint64 sequenceNumber,
    uint256[] memory amounts
  ) internal view returns (Internal.EVM2EVMMessage memory) {
    Client.EVMTokenAmount[] memory tokenAmounts = getCastedSourceEVMTokenAmountsWithZeroAmounts();
    for (uint256 i = 0; i < tokenAmounts.length; ++i) {
      tokenAmounts[i].amount = amounts[i];
    }
    return _generateAny2EVMMessage(sequenceNumber, tokenAmounts);
  }

  function _generateAny2EVMMessage(
    uint64 sequenceNumber,
    Client.EVMTokenAmount[] memory tokenAmounts
  ) internal view returns (Internal.EVM2EVMMessage memory) {
    bytes memory data = abi.encode(0);
    Internal.EVM2EVMMessage memory message = Internal.EVM2EVMMessage({
      sequenceNumber: sequenceNumber,
      sender: OWNER,
      nonce: sequenceNumber,
      gasLimit: GAS_LIMIT,
      strict: false,
      sourceChainSelector: SOURCE_CHAIN_SELECTOR,
      receiver: address(s_receiver),
      data: data,
      tokenAmounts: tokenAmounts,
      sourceTokenData: new bytes[](tokenAmounts.length),
      feeToken: s_destFeeToken,
      feeTokenAmount: uint256(0),
      messageId: ""
    });

    // Correctly set the TokenDataPayload for each token. Tokens have to be set up in the TokenSetup.
    for (uint256 i = 0; i < tokenAmounts.length; ++i) {
      message.sourceTokenData[i] = abi.encode(
        Internal.TokenDataPayload({
          sourcePoolAddress: s_sourcePoolByToken[tokenAmounts[i].token],
          destPoolAddress: s_destPoolBySourceToken[tokenAmounts[i].token],
          extraData: ""
        })
      );
    }

    message.messageId = Internal._hash(
      message,
      keccak256(
        abi.encode(Internal.EVM_2_EVM_MESSAGE_HASH, SOURCE_CHAIN_SELECTOR, DEST_CHAIN_SELECTOR, ON_RAMP_ADDRESS)
      )
    );

    return message;
  }

  function _generateBasicMessages() internal view returns (Internal.EVM2EVMMessage[] memory) {
    Internal.EVM2EVMMessage[] memory messages = new Internal.EVM2EVMMessage[](1);
    messages[0] = _generateAny2EVMMessageNoTokens(1);
    return messages;
  }

  function _generateMessagesWithTokens() internal view returns (Internal.EVM2EVMMessage[] memory) {
    Internal.EVM2EVMMessage[] memory messages = new Internal.EVM2EVMMessage[](2);
    Client.EVMTokenAmount[] memory tokenAmounts = getCastedSourceEVMTokenAmountsWithZeroAmounts();
    tokenAmounts[0].amount = 1e18;
    tokenAmounts[1].amount = 5e18;
    messages[0] = _generateAny2EVMMessage(1, tokenAmounts);
    messages[1] = _generateAny2EVMMessage(2, tokenAmounts);
    return messages;
  }

  function _generateReportFromMessages(Internal.EVM2EVMMessage[] memory messages)
    internal
    pure
    returns (Internal.ExecutionReport memory)
  {
    bytes[][] memory offchainTokenData = new bytes[][](messages.length);

    for (uint256 i = 0; i < messages.length; ++i) {
      offchainTokenData[i] = new bytes[](messages[i].tokenAmounts.length);
    }

    return Internal.ExecutionReport({
      proofs: new bytes32[](0),
      proofFlagBits: 2 ** 256 - 1,
      messages: messages,
      offchainTokenData: offchainTokenData
    });
  }

  function _getGasLimitsFromMessages(Internal.EVM2EVMMessage[] memory messages)
    internal
    pure
    returns (uint256[] memory)
  {
    uint256[] memory gasLimits = new uint256[](messages.length);
    for (uint256 i = 0; i < messages.length; ++i) {
      gasLimits[i] = messages[i].gasLimit;
    }

    return gasLimits;
  }

  function _assertSameConfig(EVM2EVMOffRamp.DynamicConfig memory a, EVM2EVMOffRamp.DynamicConfig memory b) public {
    assertEq(a.permissionLessExecutionThresholdSeconds, b.permissionLessExecutionThresholdSeconds);
    assertEq(a.router, b.router);
    assertEq(a.priceRegistry, b.priceRegistry);
    assertEq(a.maxNumberOfTokensPerMsg, b.maxNumberOfTokensPerMsg);
    assertEq(a.maxDataBytes, b.maxDataBytes);
    assertEq(a.maxPoolReleaseOrMintGas, b.maxPoolReleaseOrMintGas);
  }
}<|MERGE_RESOLUTION|>--- conflicted
+++ resolved
@@ -9,17 +9,11 @@
 import {Client} from "../../libraries/Client.sol";
 import {Internal} from "../../libraries/Internal.sol";
 import {EVM2EVMOffRamp} from "../../offRamp/EVM2EVMOffRamp.sol";
-<<<<<<< HEAD
-import {EVM2EVMOffRampHelper} from "../helpers/EVM2EVMOffRampHelper.sol";
-import {TokenSetup} from "../TokenSetup.t.sol";
-import {MaybeRevertMessageReceiver} from "../helpers/receivers/MaybeRevertMessageReceiver.sol";
-import {MaybeRevertingBurnMintTokenPool} from "../helpers/MaybeRevertingBurnMintTokenPool.sol";
-=======
->>>>>>> 4335d94b
 import {LockReleaseTokenPool} from "../../pools/LockReleaseTokenPool.sol";
 import {TokenPool} from "../../pools/TokenPool.sol";
 import {TokenSetup} from "../TokenSetup.t.sol";
 import {EVM2EVMOffRampHelper} from "../helpers/EVM2EVMOffRampHelper.sol";
+import {MaybeRevertingBurnMintTokenPool} from "../helpers/MaybeRevertingBurnMintTokenPool.sol";
 import {MaybeRevertMessageReceiver} from "../helpers/receivers/MaybeRevertMessageReceiver.sol";
 import {MockCommitStore} from "../mocks/MockCommitStore.sol";
 import {OCR2BaseSetup} from "../ocr/OCR2Base.t.sol";
@@ -95,10 +89,8 @@
     Client.EVMTokenAmount[] memory destTokenAmounts = new Client.EVMTokenAmount[](numberOfTokens);
 
     for (uint256 i = 0; i < numberOfTokens; ++i) {
-      Internal.TokenDataPayload memory extraTokenData = abi.decode(
-        original.sourceTokenData[i],
-        (Internal.TokenDataPayload)
-      );
+      Internal.TokenDataPayload memory extraTokenData =
+        abi.decode(original.sourceTokenData[i], (Internal.TokenDataPayload));
       IPool pool = IPool(extraTokenData.destPoolAddress);
       destTokenAmounts[i].token = address(pool.getToken());
       destTokenAmounts[i].amount = original.tokenAmounts[i].amount;
