--- conflicted
+++ resolved
@@ -79,16 +79,11 @@
       new EVM2EVMMultiOffRamp.SourceChainConfigArgs[](0);
 
     s_offRamp = new EVM2EVMMultiOffRampHelper(
-<<<<<<< HEAD
-      EVM2EVMMultiOffRamp.StaticConfig({chainSelector: DEST_CHAIN_SELECTOR, rmnProxy: address(rmnProxy)}),
-=======
       EVM2EVMMultiOffRamp.StaticConfig({
-        commitStore: address(commitStore),
         chainSelector: DEST_CHAIN_SELECTOR,
-        rmnProxy: address(s_mockRMN),
+        rmnProxy: address(rmnProxy),
         tokenAdminRegistry: address(s_tokenAdminRegistry)
       }),
->>>>>>> dd7abaad
       sourceChainConfigs
     );
 
