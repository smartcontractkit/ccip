--- conflicted
+++ resolved
@@ -52,14 +52,8 @@
   RMN internal s_realRMN;
   address internal s_sourceTokenPool = makeAddr("sourceTokenPool");
 
-<<<<<<< HEAD
   bytes32 internal s_configDigestExec;
   bytes32 internal s_configDigestCommit;
-  // Used for single-lane offramp
-  uint64 internal constant s_offchainConfigVersion = 3;
-=======
-  bytes32 internal s_configDigest;
->>>>>>> 3bd3558f
   uint8 internal constant s_F = 1;
 
   uint40 internal s_latestEpochAndRound;
@@ -76,17 +70,10 @@
 
     s_maybeRevertingPool = MaybeRevertingBurnMintTokenPool(s_destPoolByToken[s_destTokens[1]]);
 
-<<<<<<< HEAD
-    deployOffRamp(s_destRouter, s_mockRMN);
-  }
-
-  function deployOffRamp(Router router, IRMN rmnProxy) internal {
-=======
-    _deployOffRamp(s_mockCommitStore, s_destRouter);
-  }
-
-  function _deployOffRamp(IMultiCommitStore commitStore, Router router) internal {
->>>>>>> 3bd3558f
+    _deployOffRamp(s_destRouter, s_mockRMN);
+  }
+
+  function _deployOffRamp(Router router, IRMN rmnProxy) internal {
     EVM2EVMMultiOffRamp.SourceChainConfigArgs[] memory sourceChainConfigs =
       new EVM2EVMMultiOffRamp.SourceChainConfigArgs[](0);
 
@@ -118,11 +105,7 @@
       transmitters: s_validTransmitters
     });
 
-<<<<<<< HEAD
-    s_offRamp.setDynamicConfig(generateDynamicMultiOffRampConfig(address(router), address(s_priceRegistry)));
-=======
-    s_offRamp.setDynamicConfig(_generateDynamicMultiOffRampConfig(address(router)));
->>>>>>> 3bd3558f
+    s_offRamp.setDynamicConfig(_generateDynamicMultiOffRampConfig(address(router), address(s_priceRegistry)));
     s_offRamp.setOCR3Configs(ocrConfigs);
 
     address[] memory priceUpdaters = new address[](1);
@@ -217,24 +200,7 @@
     s_destRouter.applyRampUpdates(onRampUpdates, new Router.OffRamp[](0), offRampUpdates);
   }
 
-<<<<<<< HEAD
-  function generateDynamicOffRampConfig(
-=======
-  function _setupMultiCommitStoreFromOffRampConfigs(
-    EVM2EVMMultiOffRamp.SourceChainConfigArgs[] memory sourceChainConfigs
-  ) internal {
-    for (uint256 i; i < sourceChainConfigs.length; ++i) {
-      EVM2EVMMultiOffRamp.SourceChainConfigArgs memory sourceChainConfig = sourceChainConfigs[i];
-      s_mockCommitStore.setSourceChainConfig(
-        sourceChainConfig.sourceChainSelector,
-        IMultiCommitStore.SourceChainConfig({isEnabled: true, minSeqNr: 1, onRamp: sourceChainConfig.onRamp})
-      );
-      s_mockCommitStore.setVerifyResult(sourceChainConfig.sourceChainSelector, true);
-    }
-  }
-
   function _generateDynamicOffRampConfig(
->>>>>>> 3bd3558f
     address router,
     address priceRegistry
   ) internal pure returns (EVM2EVMOffRamp.DynamicConfig memory) {
@@ -249,18 +215,10 @@
     });
   }
 
-<<<<<<< HEAD
-  function generateDynamicMultiOffRampConfig(
+  function _generateDynamicMultiOffRampConfig(
     address router,
     address priceRegistry
   ) internal pure returns (EVM2EVMMultiOffRamp.DynamicConfig memory) {
-=======
-  function _generateDynamicMultiOffRampConfig(address router)
-    internal
-    pure
-    returns (EVM2EVMMultiOffRamp.DynamicConfig memory)
-  {
->>>>>>> 3bd3558f
     return EVM2EVMMultiOffRamp.DynamicConfig({
       permissionLessExecutionThresholdSeconds: PERMISSION_LESS_EXECUTION_THRESHOLD_SECONDS,
       router: router,
@@ -496,7 +454,7 @@
       new EVM2EVMMultiOffRamp.SourceChainConfigArgs[](0)
     );
 
-    s_offRamp.setDynamicConfig(generateDynamicMultiOffRampConfig(address(s_destRouter), address(s_priceRegistry)));
+    s_offRamp.setDynamicConfig(_generateDynamicMultiOffRampConfig(address(s_destRouter), address(s_priceRegistry)));
     _setupMultipleOffRamps();
 
     address[] memory priceUpdaters = new address[](1);
