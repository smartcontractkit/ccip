--- conflicted
+++ resolved
@@ -36,12 +36,8 @@
     // Can send data tokens
     address sourceToken = s_sourceTokens[1];
     assertEq(
-<<<<<<< HEAD
       address(s_onRamp.getPoolBySourceToken(DEST_CHAIN_SELECTOR, IERC20(sourceToken))),
       address(s_sourcePoolByToken[sourceToken])
-=======
-      address(s_onRamp.getPoolBySourceToken(DEST_CHAIN_SELECTOR, IERC20(s_sourceTokens[1]))), address(s_sourcePools[1])
->>>>>>> 4335d94b
     );
     deal(sourceToken, OWNER, 100 ether);
     IERC20(sourceToken).approve(address(exampleContract), 1 ether);
