--- conflicted
+++ resolved
@@ -148,13 +148,8 @@
       merkleRoot: merkleRoots[1]
     });
 
-<<<<<<< HEAD
     OffRamp.CommitReport memory report =
-      OffRamp.CommitReport({priceUpdates: getEmptyPriceUpdates(), merkleRoots: roots});
-=======
-    EVM2EVMMultiOffRamp.CommitReport memory report =
-      EVM2EVMMultiOffRamp.CommitReport({priceUpdates: _getEmptyPriceUpdates(), merkleRoots: roots});
->>>>>>> d2f26aeb
+      OffRamp.CommitReport({priceUpdates: _getEmptyPriceUpdates(), merkleRoots: roots});
 
     vm.resumeGasMetering();
     _commit(report, ++s_latestSequenceNumber);
