// SPDX-License-Identifier: BUSL-1.1
pragma solidity 0.8.24;

import {AuthorizedCallers} from "../../../shared/access/AuthorizedCallers.sol";
import {NonceManager} from "../../NonceManager.sol";
import {LockReleaseTokenPool} from "../../pools/LockReleaseTokenPool.sol";
import {TokenAdminRegistry} from "../../tokenAdminRegistry/TokenAdminRegistry.sol";
import "../helpers/MerkleHelper.sol";
import "../offRamp/OffRampSetup.t.sol";
import "../onRamp/OnRampSetup.t.sol";

/// @notice This E2E test implements the following scenario:
/// 1. Send multiple messages from multiple source chains to a single destination chain (2 messages from source chain 1 and 1 from
/// source chain 2).
/// 2. Commit multiple merkle roots (1 for each source chain).
/// 3. Batch execute all the committed messages.
contract MultiRampsE2E is OnRampSetup, OffRampSetup {
  using Internal for Internal.Any2EVMRampMessage;

  Router internal s_sourceRouter2;
  OnRampHelper internal s_onRamp2;
  TokenAdminRegistry internal s_tokenAdminRegistry2;
  NonceManager internal s_nonceManager2;

  bytes32 internal s_metadataHash2;

  mapping(address destPool => address sourcePool) internal s_sourcePoolByDestPool;

  function setUp() public virtual override(OnRampSetup, OffRampSetup) {
    OnRampSetup.setUp();
    OffRampSetup.setUp();

    // Deploy new source router for the new source chain
    s_sourceRouter2 = new Router(s_sourceRouter.getWrappedNative(), address(s_mockRMN));

    // Deploy new TokenAdminRegistry for the new source chain
    s_tokenAdminRegistry2 = new TokenAdminRegistry();

    // Deploy new token pools and set them on the new TokenAdminRegistry
    for (uint256 i = 0; i < s_sourceTokens.length; ++i) {
      address token = s_sourceTokens[i];
      address pool = address(
        new LockReleaseTokenPool(IERC20(token), new address[](0), address(s_mockRMN), true, address(s_sourceRouter2))
      );

      s_sourcePoolByDestPool[s_destPoolBySourceToken[token]] = pool;

      _setPool(
        s_tokenAdminRegistry2, token, pool, DEST_CHAIN_SELECTOR, s_destPoolByToken[s_destTokens[i]], s_destTokens[i]
      );
    }

    for (uint256 i = 0; i < s_destTokens.length; ++i) {
      address token = s_destTokens[i];
      address pool = s_destPoolByToken[token];

      _setPool(
        s_tokenAdminRegistry2, token, pool, SOURCE_CHAIN_SELECTOR + 1, s_sourcePoolByDestPool[pool], s_sourceTokens[i]
      );
    }

    s_nonceManager2 = new NonceManager(new address[](0));

    (
      // Deploy the new source chain onramp
      // Outsource to shared helper function with OnRampSetup
      s_onRamp2,
      s_metadataHash2
    ) = _deployOnRamp(
      SOURCE_CHAIN_SELECTOR + 1, s_sourceRouter2, address(s_nonceManager2), address(s_tokenAdminRegistry2)
    );

    address[] memory authorizedCallers = new address[](1);
    authorizedCallers[0] = address(s_onRamp2);
    s_nonceManager2.applyAuthorizedCallerUpdates(
      AuthorizedCallers.AuthorizedCallerArgs({addedCallers: authorizedCallers, removedCallers: new address[](0)})
    );

    // Enable destination chain on new source chain router
    Router.OnRamp[] memory onRampUpdates = new Router.OnRamp[](1);
    onRampUpdates[0] = Router.OnRamp({destChainSelector: DEST_CHAIN_SELECTOR, onRamp: address(s_onRamp2)});
    s_sourceRouter2.applyRampUpdates(onRampUpdates, new Router.OffRamp[](0), new Router.OffRamp[](0));

    // Deploy offramp
    _deployOffRamp(s_mockRMN, s_inboundNonceManager);

    // Enable source chains on offramp
    OffRamp.SourceChainConfigArgs[] memory sourceChainConfigs = new OffRamp.SourceChainConfigArgs[](2);
    sourceChainConfigs[0] = OffRamp.SourceChainConfigArgs({
      router: s_destRouter,
      sourceChainSelector: SOURCE_CHAIN_SELECTOR,
      isEnabled: true,
      // Must match OnRamp address
      onRamp: abi.encode(address(s_onRamp))
    });
    sourceChainConfigs[1] = OffRamp.SourceChainConfigArgs({
      router: s_destRouter,
      sourceChainSelector: SOURCE_CHAIN_SELECTOR + 1,
      isEnabled: true,
      onRamp: abi.encode(address(s_onRamp2))
    });

    _setupMultipleOffRampsFromConfigs(sourceChainConfigs);
  }

  function test_E2E_3MessagesMMultiOffRampSuccess_gas() public {
    vm.pauseGasMetering();

    Internal.Any2EVMRampMessage[] memory messages1 = new Internal.Any2EVMRampMessage[](2);
    Internal.Any2EVMRampMessage[] memory messages2 = new Internal.Any2EVMRampMessage[](1);

    // Scoped to sending to reduce stack pressure
    {
      IERC20 token0 = IERC20(s_sourceTokens[0]);
      IERC20 token1 = IERC20(s_sourceTokens[1]);

      uint256 balance0Pre = token0.balanceOf(OWNER);
      uint256 balance1Pre = token1.balanceOf(OWNER);

      // Send messages
      messages1[0] = _sendRequest(1, SOURCE_CHAIN_SELECTOR, 1, s_metadataHash, s_sourceRouter, s_tokenAdminRegistry);
      messages1[1] = _sendRequest(2, SOURCE_CHAIN_SELECTOR, 2, s_metadataHash, s_sourceRouter, s_tokenAdminRegistry);
      messages2[0] =
        _sendRequest(1, SOURCE_CHAIN_SELECTOR + 1, 1, s_metadataHash2, s_sourceRouter2, s_tokenAdminRegistry2);

      uint256 expectedFee = s_sourceRouter.getFee(DEST_CHAIN_SELECTOR, _generateTokenMessage());
      // Asserts that the tokens have been sent and the fee has been paid.
      assertEq(
        balance0Pre - (messages1.length + messages2.length) * (i_tokenAmount0 + expectedFee), token0.balanceOf(OWNER)
      );
      assertEq(balance1Pre - (messages1.length + messages2.length) * i_tokenAmount1, token1.balanceOf(OWNER));
    }

    // Commit

    bytes32[] memory merkleRoots = new bytes32[](2);

    // Scoped to commit to reduce stack pressure
    {
      bytes32[] memory hashedMessages1 = new bytes32[](2);
      hashedMessages1[0] = messages1[0]._hash(abi.encode(address(s_onRamp)));
      hashedMessages1[1] = messages1[1]._hash(abi.encode(address(s_onRamp)));
      bytes32[] memory hashedMessages2 = new bytes32[](1);
      hashedMessages2[0] = messages2[0]._hash(abi.encode(address(s_onRamp2)));

      merkleRoots[0] = MerkleHelper.getMerkleRoot(hashedMessages1);
      merkleRoots[1] = MerkleHelper.getMerkleRoot(hashedMessages2);

      OffRamp.MerkleRoot[] memory roots = new OffRamp.MerkleRoot[](2);
      roots[0] = OffRamp.MerkleRoot({
        sourceChainSelector: SOURCE_CHAIN_SELECTOR,
        interval: OffRamp.Interval(messages1[0].header.sequenceNumber, messages1[1].header.sequenceNumber),
        merkleRoot: merkleRoots[0]
      });
      roots[1] = OffRamp.MerkleRoot({
        sourceChainSelector: SOURCE_CHAIN_SELECTOR + 1,
        interval: OffRamp.Interval(messages2[0].header.sequenceNumber, messages2[0].header.sequenceNumber),
        merkleRoot: merkleRoots[1]
      });

      OffRamp.CommitReport memory report =
        OffRamp.CommitReport({priceUpdates: _getEmptyPriceUpdates(), merkleRoots: roots});

      vm.resumeGasMetering();
      _commit(report, ++s_latestSequenceNumber);
      vm.pauseGasMetering();
    }

    // Scoped to RMN and verify to reduce stack pressure
    {
      s_mockRMN.setTaggedRootBlessed(IRMN.TaggedRoot({commitStore: address(s_offRamp), root: merkleRoots[0]}), true);
      s_mockRMN.setTaggedRootBlessed(IRMN.TaggedRoot({commitStore: address(s_offRamp), root: merkleRoots[1]}), true);

      bytes32[] memory proofs = new bytes32[](0);
      bytes32[] memory hashedLeaves = new bytes32[](1);
      hashedLeaves[0] = merkleRoots[0];

      uint256 timestamp = s_offRamp.verify(SOURCE_CHAIN_SELECTOR, hashedLeaves, proofs, 2 ** 2 - 1);
      assertEq(BLOCK_TIME, timestamp);
      hashedLeaves[0] = merkleRoots[1];
      timestamp = s_offRamp.verify(SOURCE_CHAIN_SELECTOR + 1, hashedLeaves, proofs, 2 ** 2 - 1);
      assertEq(BLOCK_TIME, timestamp);

      // We change the block time so when execute would e.g. use the current
      // block time instead of the committed block time the value would be
      // incorrect in the checks below.
      vm.warp(BLOCK_TIME + 2000);
    }

    // Execute

    Internal.ExecutionReportSingleChain[] memory reports = new Internal.ExecutionReportSingleChain[](2);
    reports[0] = _generateReportFromMessages(SOURCE_CHAIN_SELECTOR, messages1);
    reports[1] = _generateReportFromMessages(SOURCE_CHAIN_SELECTOR + 1, messages2);

    vm.resumeGasMetering();
    vm.recordLogs();
    _execute(reports);

    assertExecutionStateChangedEventLogs(
      SOURCE_CHAIN_SELECTOR,
      messages1[0].header.sequenceNumber,
      messages1[0].header.messageId,
      messages1[0]._hash(abi.encode(address(s_onRamp))),
      Internal.MessageExecutionState.SUCCESS,
      ""
    );

    assertExecutionStateChangedEventLogs(
      SOURCE_CHAIN_SELECTOR,
      messages1[1].header.sequenceNumber,
      messages1[1].header.messageId,
      messages1[1]._hash(abi.encode(address(s_onRamp))),
      Internal.MessageExecutionState.SUCCESS,
      ""
    );

    assertExecutionStateChangedEventLogs(
      SOURCE_CHAIN_SELECTOR + 1,
      messages2[0].header.sequenceNumber,
      messages2[0].header.messageId,
      messages2[0]._hash(abi.encode(address(s_onRamp2))),
      Internal.MessageExecutionState.SUCCESS,
      ""
    );
  }

  function _sendRequest(
    uint64 expectedSeqNum,
    uint64 sourceChainSelector,
    uint64 nonce,
    bytes32 metadataHash,
    Router router,
    TokenAdminRegistry tokenAdminRegistry
  ) public returns (Internal.Any2EVMRampMessage memory) {
    Client.EVM2AnyMessage memory message = _generateTokenMessage();
    IERC20(s_sourceTokens[0]).approve(address(router), i_tokenAmount0 + router.getFee(DEST_CHAIN_SELECTOR, message));
    IERC20(s_sourceTokens[1]).approve(address(router), i_tokenAmount1);

    message.receiver = abi.encode(address(s_receiver));
    Internal.EVM2AnyRampMessage memory msgEvent = _messageToEvent(
      message,
      sourceChainSelector,
      DEST_CHAIN_SELECTOR,
      expectedSeqNum,
      nonce,
      router.getFee(DEST_CHAIN_SELECTOR, message),
      OWNER,
      metadataHash,
      tokenAdminRegistry
    );

    vm.expectEmit();
    emit OnRamp.CCIPSendRequested(DEST_CHAIN_SELECTOR, msgEvent);

    vm.resumeGasMetering();
    router.ccipSend(DEST_CHAIN_SELECTOR, message);
    vm.pauseGasMetering();

<<<<<<< HEAD
    uint256 gasLimit = s_feeQuoter.parseEVMExtraArgsFromBytes(msgEvent.extraArgs, DEST_CHAIN_SELECTOR).gasLimit;
    for (uint256 i = 0; i < msgEvent.tokenAmounts.length; ++i) {
      msgEvent.tokenAmounts[i].destExecData = abi.encode(MAX_TOKEN_POOL_RELEASE_OR_MINT_GAS);
    }
=======
>>>>>>> 8d54185c
    return Internal.Any2EVMRampMessage({
      header: Internal.RampMessageHeader({
        messageId: msgEvent.header.messageId,
        sourceChainSelector: sourceChainSelector,
        destChainSelector: DEST_CHAIN_SELECTOR,
        sequenceNumber: msgEvent.header.sequenceNumber,
        nonce: msgEvent.header.nonce
      }),
      sender: abi.encode(msgEvent.sender),
      data: msgEvent.data,
      receiver: abi.decode(msgEvent.receiver, (address)),
      gasLimit: s_feeQuoter.parseEVMExtraArgsFromBytes(msgEvent.extraArgs, DEST_CHAIN_SELECTOR).gasLimit,
      tokenAmounts: msgEvent.tokenAmounts
    });
  }
}<|MERGE_RESOLUTION|>--- conflicted
+++ resolved
@@ -257,13 +257,10 @@
     router.ccipSend(DEST_CHAIN_SELECTOR, message);
     vm.pauseGasMetering();
 
-<<<<<<< HEAD
     uint256 gasLimit = s_feeQuoter.parseEVMExtraArgsFromBytes(msgEvent.extraArgs, DEST_CHAIN_SELECTOR).gasLimit;
     for (uint256 i = 0; i < msgEvent.tokenAmounts.length; ++i) {
       msgEvent.tokenAmounts[i].destExecData = abi.encode(MAX_TOKEN_POOL_RELEASE_OR_MINT_GAS);
     }
-=======
->>>>>>> 8d54185c
     return Internal.Any2EVMRampMessage({
       header: Internal.RampMessageHeader({
         messageId: msgEvent.header.messageId,
