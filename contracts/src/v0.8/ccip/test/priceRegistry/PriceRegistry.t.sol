// SPDX-License-Identifier: BUSL-1.1
pragma solidity 0.8.24;

import {AuthorizedCallers} from "../../../shared/access/AuthorizedCallers.sol";
import {MockV3Aggregator} from "../../../tests/MockV3Aggregator.sol";
import {PriceRegistry} from "../../PriceRegistry.sol";
import {Client} from "../../libraries/Client.sol";
import {Internal} from "../../libraries/Internal.sol";
import {Pool} from "../../libraries/Pool.sol";
import {USDPriceWith18Decimals} from "../../libraries/USDPriceWith18Decimals.sol";
import {PriceRegistryHelper} from "../helpers/PriceRegistryHelper.sol";
import {PriceRegistryFeeSetup, PriceRegistrySetup} from "./PriceRegistrySetup.t.sol";

import {Vm} from "forge-std/Vm.sol";
<<<<<<< HEAD
import {console} from "forge-std/console.sol";

contract PriceRegistrySetup is TokenSetup {
  uint112 internal constant USD_PER_GAS = 1e6; // 0.001 gwei
  uint112 internal constant USD_PER_DATA_AVAILABILITY_GAS = 1e9; // 1 gwei

  address internal constant CUSTOM_TOKEN = address(12345);
  uint224 internal constant CUSTOM_TOKEN_PRICE = 1e17; // $0.1 CUSTOM

  // Encode L1 gas price and L2 gas price into a packed price.
  // L1 gas price is left-shifted to the higher-order bits.
  uint224 internal constant PACKED_USD_PER_GAS =
    (uint224(USD_PER_DATA_AVAILABILITY_GAS) << Internal.GAS_PRICE_BITS) + USD_PER_GAS;

  PriceRegistryHelper internal s_priceRegistry;
  // Cheat to store the price updates in storage since struct arrays aren't supported.
  bytes internal s_encodedInitialPriceUpdates;
  address internal s_weth;

  address[] internal s_sourceFeeTokens;
  uint224[] internal s_sourceTokenPrices;
  address[] internal s_destFeeTokens;
  uint224[] internal s_destTokenPrices;

  PriceRegistry.PremiumMultiplierWeiPerEthArgs[] internal s_priceRegistryPremiumMultiplierWeiPerEthArgs;
  PriceRegistry.TokenTransferFeeConfigArgs[] internal s_priceRegistryTokenTransferFeeConfigArgs;

  mapping(address token => address dataFeedAddress) internal s_dataFeedByToken;

  function setUp() public virtual override {
    TokenSetup.setUp();

    _deployTokenPriceDataFeed(s_sourceFeeToken, 8, 1e8);

    s_weth = s_sourceRouter.getWrappedNative();
    _deployTokenPriceDataFeed(s_weth, 8, 1e11);

    address[] memory sourceFeeTokens = new address[](3);
    sourceFeeTokens[0] = s_sourceTokens[0];
    sourceFeeTokens[1] = s_sourceTokens[1];
    sourceFeeTokens[2] = s_sourceRouter.getWrappedNative();
    s_sourceFeeTokens = sourceFeeTokens;

    uint224[] memory sourceTokenPrices = new uint224[](3);
    sourceTokenPrices[0] = 5e18;
    sourceTokenPrices[1] = 2000e18;
    sourceTokenPrices[2] = 2000e18;
    s_sourceTokenPrices = sourceTokenPrices;

    address[] memory destFeeTokens = new address[](3);
    destFeeTokens[0] = s_destTokens[0];
    destFeeTokens[1] = s_destTokens[1];
    destFeeTokens[2] = s_destRouter.getWrappedNative();
    s_destFeeTokens = destFeeTokens;

    uint224[] memory destTokenPrices = new uint224[](3);
    destTokenPrices[0] = 5e18;
    destTokenPrices[1] = 2000e18;
    destTokenPrices[2] = 2000e18;
    s_destTokenPrices = destTokenPrices;

    uint256 sourceTokenCount = sourceFeeTokens.length;
    uint256 destTokenCount = destFeeTokens.length;
    address[] memory pricedTokens = new address[](sourceTokenCount + destTokenCount);
    uint224[] memory tokenPrices = new uint224[](sourceTokenCount + destTokenCount);
    for (uint256 i = 0; i < sourceTokenCount; ++i) {
      pricedTokens[i] = sourceFeeTokens[i];
      tokenPrices[i] = sourceTokenPrices[i];
    }
    for (uint256 i = 0; i < destTokenCount; ++i) {
      pricedTokens[i + sourceTokenCount] = destFeeTokens[i];
      tokenPrices[i + sourceTokenCount] = destTokenPrices[i];
    }

    Internal.PriceUpdates memory priceUpdates = getPriceUpdatesStruct(pricedTokens, tokenPrices);
    priceUpdates.gasPriceUpdates =
      getSingleGasPriceUpdateStruct(DEST_CHAIN_SELECTOR, PACKED_USD_PER_GAS).gasPriceUpdates;

    s_encodedInitialPriceUpdates = abi.encode(priceUpdates);

    address[] memory priceUpdaters = new address[](1);
    priceUpdaters[0] = OWNER;
    address[] memory feeTokens = new address[](2);
    feeTokens[0] = s_sourceTokens[0];
    feeTokens[1] = s_weth;
    PriceRegistry.TokenPriceFeedUpdate[] memory tokenPriceFeedUpdates = new PriceRegistry.TokenPriceFeedUpdate[](0);

    s_priceRegistryPremiumMultiplierWeiPerEthArgs.push(
      PriceRegistry.PremiumMultiplierWeiPerEthArgs({
        token: s_sourceFeeToken,
        premiumMultiplierWeiPerEth: 5e17 // 0.5x
      })
    );
    s_priceRegistryPremiumMultiplierWeiPerEthArgs.push(
      PriceRegistry.PremiumMultiplierWeiPerEthArgs({
        token: s_sourceRouter.getWrappedNative(),
        premiumMultiplierWeiPerEth: 2e18 // 2x
      })
    );

    s_priceRegistryTokenTransferFeeConfigArgs.push();
    s_priceRegistryTokenTransferFeeConfigArgs[0].destChainSelector = DEST_CHAIN_SELECTOR;
    s_priceRegistryTokenTransferFeeConfigArgs[0].tokenTransferFeeConfigs.push(
      PriceRegistry.TokenTransferFeeConfigSingleTokenArgs({
        token: s_sourceFeeToken,
        tokenTransferFeeConfig: PriceRegistry.TokenTransferFeeConfig({
          minFeeUSDCents: 1_00, // 1 USD
          maxFeeUSDCents: 1000_00, // 1,000 USD
          deciBps: 2_5, // 2.5 bps, or 0.025%
          destGasOverhead: 40_000,
          destBytesOverhead: 32,
          isEnabled: true
        })
      })
    );
    s_priceRegistryTokenTransferFeeConfigArgs[0].tokenTransferFeeConfigs.push(
      PriceRegistry.TokenTransferFeeConfigSingleTokenArgs({
        token: CUSTOM_TOKEN,
        tokenTransferFeeConfig: PriceRegistry.TokenTransferFeeConfig({
          minFeeUSDCents: 2_00, // 1 USD
          maxFeeUSDCents: 2000_00, // 1,000 USD
          deciBps: 10_0, // 10 bps, or 0.1%
          destGasOverhead: 1,
          destBytesOverhead: 200,
          isEnabled: true
        })
      })
    );

    s_priceRegistry = new PriceRegistryHelper(
      PriceRegistry.StaticConfig({
        linkToken: s_sourceTokens[0],
        maxFeeJuelsPerMsg: MAX_MSG_FEES_JUELS,
        stalenessThreshold: uint32(TWELVE_HOURS)
      }),
      priceUpdaters,
      feeTokens,
      tokenPriceFeedUpdates,
      s_priceRegistryTokenTransferFeeConfigArgs,
      s_priceRegistryPremiumMultiplierWeiPerEthArgs,
      _generatePriceRegistryDestChainConfigArgs()
    );
    s_priceRegistry.updatePrices(priceUpdates);
  }

  function _deployTokenPriceDataFeed(address token, uint8 decimals, int256 initialAnswer) internal returns (address) {
    MockV3Aggregator dataFeed = new MockV3Aggregator(decimals, initialAnswer);
    s_dataFeedByToken[token] = address(dataFeed);
    return address(dataFeed);
  }

  function getPriceUpdatesStruct(
    address[] memory tokens,
    uint224[] memory prices
  ) internal pure returns (Internal.PriceUpdates memory) {
    uint256 length = tokens.length;

    Internal.TokenPriceUpdate[] memory tokenPriceUpdates = new Internal.TokenPriceUpdate[](length);
    for (uint256 i = 0; i < length; ++i) {
      tokenPriceUpdates[i] = Internal.TokenPriceUpdate({sourceToken: tokens[i], usdPerToken: prices[i]});
    }
    Internal.PriceUpdates memory priceUpdates =
      Internal.PriceUpdates({tokenPriceUpdates: tokenPriceUpdates, gasPriceUpdates: new Internal.GasPriceUpdate[](0)});

    return priceUpdates;
  }

  function getEmptyPriceUpdates() internal pure returns (Internal.PriceUpdates memory priceUpdates) {
    return Internal.PriceUpdates({
      tokenPriceUpdates: new Internal.TokenPriceUpdate[](0),
      gasPriceUpdates: new Internal.GasPriceUpdate[](0)
    });
  }

  function getSingleTokenPriceFeedUpdateStruct(
    address sourceToken,
    address dataFeedAddress,
    uint8 tokenDecimals
  ) internal pure returns (PriceRegistry.TokenPriceFeedUpdate memory) {
    return PriceRegistry.TokenPriceFeedUpdate({
      sourceToken: sourceToken,
      feedConfig: IPriceRegistry.TokenPriceFeedConfig({dataFeedAddress: dataFeedAddress, tokenDecimals: tokenDecimals})
    });
  }

  function _initialiseSingleTokenPriceFeed() internal returns (address) {
    PriceRegistry.TokenPriceFeedUpdate[] memory tokenPriceFeedUpdates = new PriceRegistry.TokenPriceFeedUpdate[](1);
    tokenPriceFeedUpdates[0] =
      getSingleTokenPriceFeedUpdateStruct(s_sourceTokens[0], s_dataFeedByToken[s_sourceTokens[0]], 18);
    s_priceRegistry.updateTokenPriceFeeds(tokenPriceFeedUpdates);
    return s_sourceTokens[0];
  }

  function _generateTokenTransferFeeConfigArgs(
    uint256 destChainSelectorLength,
    uint256 tokenLength
  ) internal pure returns (PriceRegistry.TokenTransferFeeConfigArgs[] memory) {
    PriceRegistry.TokenTransferFeeConfigArgs[] memory tokenTransferFeeConfigArgs =
      new PriceRegistry.TokenTransferFeeConfigArgs[](destChainSelectorLength);
    for (uint256 i = 0; i < destChainSelectorLength; ++i) {
      tokenTransferFeeConfigArgs[i].tokenTransferFeeConfigs =
        new PriceRegistry.TokenTransferFeeConfigSingleTokenArgs[](tokenLength);
    }
    return tokenTransferFeeConfigArgs;
  }

  function _generatePriceRegistryDestChainConfigArgs()
    internal
    pure
    returns (PriceRegistry.DestChainConfigArgs[] memory)
  {
    PriceRegistry.DestChainConfigArgs[] memory destChainConfigs = new PriceRegistry.DestChainConfigArgs[](1);
    destChainConfigs[0] = PriceRegistry.DestChainConfigArgs({
      destChainSelector: DEST_CHAIN_SELECTOR,
      destChainConfig: PriceRegistry.DestChainConfig({
        isEnabled: true,
        maxNumberOfTokensPerMsg: MAX_TOKENS_LENGTH,
        destGasOverhead: DEST_GAS_OVERHEAD,
        destGasPerPayloadByte: DEST_GAS_PER_PAYLOAD_BYTE,
        destDataAvailabilityOverheadGas: DEST_DATA_AVAILABILITY_OVERHEAD_GAS,
        destGasPerDataAvailabilityByte: DEST_GAS_PER_DATA_AVAILABILITY_BYTE,
        destDataAvailabilityMultiplierBps: DEST_GAS_DATA_AVAILABILITY_MULTIPLIER_BPS,
        maxDataBytes: MAX_DATA_SIZE,
        maxPerMsgGasLimit: MAX_GAS_LIMIT,
        defaultTokenFeeUSDCents: DEFAULT_TOKEN_FEE_USD_CENTS,
        defaultTokenDestGasOverhead: DEFAULT_TOKEN_DEST_GAS_OVERHEAD,
        defaultTxGasLimit: GAS_LIMIT,
        gasMultiplierWeiPerEth: 5e17,
        networkFeeUSDCents: 1_00,
        enforceOutOfOrder: false,
        chainFamilySelector: Internal.CHAIN_FAMILY_SELECTOR_EVM
      })
    });
    return destChainConfigs;
  }

  function _assertTokenPriceFeedConfigEquality(
    IPriceRegistry.TokenPriceFeedConfig memory config1,
    IPriceRegistry.TokenPriceFeedConfig memory config2
  ) internal pure virtual {
    assertEq(config1.dataFeedAddress, config2.dataFeedAddress);
    assertEq(config1.tokenDecimals, config2.tokenDecimals);
  }

  function _assertTokenPriceFeedConfigUnconfigured(IPriceRegistry.TokenPriceFeedConfig memory config)
    internal
    pure
    virtual
  {
    _assertTokenPriceFeedConfigEquality(
      config, IPriceRegistry.TokenPriceFeedConfig({dataFeedAddress: address(0), tokenDecimals: 0})
    );
  }

  function _assertTokenTransferFeeConfigEqual(
    PriceRegistry.TokenTransferFeeConfig memory a,
    PriceRegistry.TokenTransferFeeConfig memory b
  ) internal pure {
    assertEq(a.minFeeUSDCents, b.minFeeUSDCents);
    assertEq(a.maxFeeUSDCents, b.maxFeeUSDCents);
    assertEq(a.deciBps, b.deciBps);
    assertEq(a.destGasOverhead, b.destGasOverhead);
    assertEq(a.destBytesOverhead, b.destBytesOverhead);
    assertEq(a.isEnabled, b.isEnabled);
  }

  function _assertPriceRegistryStaticConfigsEqual(
    PriceRegistry.StaticConfig memory a,
    PriceRegistry.StaticConfig memory b
  ) internal pure {
    assertEq(a.linkToken, b.linkToken);
    assertEq(a.maxFeeJuelsPerMsg, b.maxFeeJuelsPerMsg);
  }

  function _assertPriceRegistryDestChainConfigsEqual(
    PriceRegistry.DestChainConfig memory a,
    PriceRegistry.DestChainConfig memory b
  ) internal pure {
    assertEq(a.isEnabled, b.isEnabled);
    assertEq(a.maxNumberOfTokensPerMsg, b.maxNumberOfTokensPerMsg);
    assertEq(a.maxDataBytes, b.maxDataBytes);
    assertEq(a.maxPerMsgGasLimit, b.maxPerMsgGasLimit);
    assertEq(a.destGasOverhead, b.destGasOverhead);
    assertEq(a.destGasPerPayloadByte, b.destGasPerPayloadByte);
    assertEq(a.destDataAvailabilityOverheadGas, b.destDataAvailabilityOverheadGas);
    assertEq(a.destGasPerDataAvailabilityByte, b.destGasPerDataAvailabilityByte);
    assertEq(a.destDataAvailabilityMultiplierBps, b.destDataAvailabilityMultiplierBps);
    assertEq(a.defaultTokenFeeUSDCents, b.defaultTokenFeeUSDCents);
    assertEq(a.defaultTokenDestGasOverhead, b.defaultTokenDestGasOverhead);
    assertEq(a.defaultTxGasLimit, b.defaultTxGasLimit);
  }
}

contract PriceRegistryFeeSetup is PriceRegistrySetup {
  uint224 internal s_feeTokenPrice;
  uint224 internal s_wrappedTokenPrice;
  uint224 internal s_customTokenPrice;

  address internal s_selfServeTokenDefaultPricing = makeAddr("self-serve-token-default-pricing");

  address internal s_destTokenPool = makeAddr("destTokenPool");
  address internal s_destToken = makeAddr("destToken");

  function setUp() public virtual override {
    super.setUp();

    s_feeTokenPrice = s_sourceTokenPrices[0];
    s_wrappedTokenPrice = s_sourceTokenPrices[2];
    s_customTokenPrice = CUSTOM_TOKEN_PRICE;

    s_priceRegistry.updatePrices(getSingleTokenPriceUpdateStruct(CUSTOM_TOKEN, CUSTOM_TOKEN_PRICE));
  }

  function _generateEmptyMessage() public view returns (Client.EVM2AnyMessage memory) {
    return Client.EVM2AnyMessage({
      receiver: abi.encode(OWNER),
      data: "",
      tokenAmounts: new Client.EVMTokenAmount[](0),
      feeToken: s_sourceFeeToken,
      extraArgs: Client._argsToBytes(Client.EVMExtraArgsV1({gasLimit: GAS_LIMIT}))
    });
  }

  function _generateSingleTokenMessage(
    address token,
    uint256 amount
  ) public view returns (Client.EVM2AnyMessage memory) {
    Client.EVMTokenAmount[] memory tokenAmounts = new Client.EVMTokenAmount[](1);
    tokenAmounts[0] = Client.EVMTokenAmount({token: token, amount: amount});

    return Client.EVM2AnyMessage({
      receiver: abi.encode(OWNER),
      data: "",
      tokenAmounts: tokenAmounts,
      feeToken: s_sourceFeeToken,
      extraArgs: Client._argsToBytes(Client.EVMExtraArgsV1({gasLimit: GAS_LIMIT}))
    });
  }

  function _messageToEvent(
    Client.EVM2AnyMessage memory message,
    uint64 sourceChainSelector,
    uint64 destChainSelector,
    uint64 seqNum,
    uint64 nonce,
    uint256 feeTokenAmount,
    address originalSender,
    bytes32 metadataHash,
    TokenAdminRegistry tokenAdminRegistry
  ) internal view returns (Internal.EVM2AnyRampMessage memory) {
    Client.EVMExtraArgsV2 memory extraArgs =
      s_priceRegistry.parseEVMExtraArgsFromBytes(message.extraArgs, destChainSelector);

    Internal.EVM2AnyRampMessage memory messageEvent = Internal.EVM2AnyRampMessage({
      header: Internal.RampMessageHeader({
        messageId: "",
        sourceChainSelector: sourceChainSelector,
        destChainSelector: destChainSelector,
        sequenceNumber: seqNum,
        nonce: extraArgs.allowOutOfOrderExecution ? 0 : nonce
      }),
      sender: originalSender,
      data: message.data,
      receiver: message.receiver,
      extraArgs: Client._argsToBytes(extraArgs),
      feeToken: message.feeToken,
      feeTokenAmount: feeTokenAmount,
      tokenAmounts: new Internal.RampTokenAmount[](message.tokenAmounts.length)
    });

    for (uint256 i = 0; i < message.tokenAmounts.length; ++i) {
      messageEvent.tokenAmounts[i] = _getSourceTokenData(message.tokenAmounts[i], tokenAdminRegistry, destChainSelector);
    }

    messageEvent.header.messageId = Internal._hash(messageEvent, metadataHash);
    return messageEvent;
  }

  function _getSourceTokenData(
    Client.EVMTokenAmount memory tokenAmount,
    TokenAdminRegistry tokenAdminRegistry,
    uint64 destChainSelector
  ) internal view returns (Internal.RampTokenAmount memory) {
    address destToken = s_destTokenBySourceToken[tokenAmount.token];
    uint256 tokenTransferFeeConfigArgIndex;
    uint256 tokenTransferFeeConfigsIndex;

    uint32 expectedDestGasAmount;
    PriceRegistry.TokenTransferFeeConfig memory tokenTransferFeeConfig =
      PriceRegistry(s_priceRegistry).getTokenTransferFeeConfig(destChainSelector, tokenAmount.token);
    expectedDestGasAmount =
      tokenTransferFeeConfig.isEnabled ? tokenTransferFeeConfig.destGasOverhead : DEFAULT_TOKEN_DEST_GAS_OVERHEAD;

    return Internal.RampTokenAmount({
      sourcePoolAddress: abi.encode(tokenAdminRegistry.getTokenConfig(tokenAmount.token).tokenPool),
      destTokenAddress: abi.encode(destToken),
      extraData: "",
      amount: tokenAmount.amount,
      destGasAmount: expectedDestGasAmount
    });
  }

  function calcUSDValueFromTokenAmount(uint224 tokenPrice, uint256 tokenAmount) internal pure returns (uint256) {
    return (tokenPrice * tokenAmount) / 1e18;
  }

  function applyBpsRatio(uint256 tokenAmount, uint16 ratio) internal pure returns (uint256) {
    return (tokenAmount * ratio) / 1e5;
  }

  function configUSDCentToWei(uint256 usdCent) internal pure returns (uint256) {
    return usdCent * 1e16;
  }
}
=======
>>>>>>> 377f0dbe

contract PriceRegistry_constructor is PriceRegistrySetup {
  function test_Setup_Success() public virtual {
    address[] memory priceUpdaters = new address[](2);
    priceUpdaters[0] = STRANGER;
    priceUpdaters[1] = OWNER;
    address[] memory feeTokens = new address[](2);
    feeTokens[0] = s_sourceTokens[0];
    feeTokens[1] = s_sourceTokens[1];
    PriceRegistry.TokenPriceFeedUpdate[] memory tokenPriceFeedUpdates = new PriceRegistry.TokenPriceFeedUpdate[](2);
    tokenPriceFeedUpdates[0] =
      _getSingleTokenPriceFeedUpdateStruct(s_sourceTokens[0], s_dataFeedByToken[s_sourceTokens[0]], 18);
    tokenPriceFeedUpdates[1] =
      _getSingleTokenPriceFeedUpdateStruct(s_sourceTokens[1], s_dataFeedByToken[s_sourceTokens[1]], 6);

    PriceRegistry.DestChainConfigArgs[] memory destChainConfigArgs = _generatePriceRegistryDestChainConfigArgs();

    PriceRegistry.StaticConfig memory staticConfig = PriceRegistry.StaticConfig({
      linkToken: s_sourceTokens[0],
      maxFeeJuelsPerMsg: MAX_MSG_FEES_JUELS,
      stalenessThreshold: uint32(TWELVE_HOURS)
    });
    s_priceRegistry = new PriceRegistryHelper(
      staticConfig,
      priceUpdaters,
      feeTokens,
      tokenPriceFeedUpdates,
      s_priceRegistryTokenTransferFeeConfigArgs,
      s_priceRegistryPremiumMultiplierWeiPerEthArgs,
      destChainConfigArgs
    );

    _assertPriceRegistryStaticConfigsEqual(s_priceRegistry.getStaticConfig(), staticConfig);
    assertEq(feeTokens, s_priceRegistry.getFeeTokens());
    assertEq(priceUpdaters, s_priceRegistry.getAllAuthorizedCallers());
    assertEq(s_priceRegistry.typeAndVersion(), "PriceRegistry 1.6.0-dev");

    _assertTokenPriceFeedConfigEquality(
      tokenPriceFeedUpdates[0].feedConfig, s_priceRegistry.getTokenPriceFeedConfig(s_sourceTokens[0])
    );

    _assertTokenPriceFeedConfigEquality(
      tokenPriceFeedUpdates[1].feedConfig, s_priceRegistry.getTokenPriceFeedConfig(s_sourceTokens[1])
    );

    assertEq(
      s_priceRegistryPremiumMultiplierWeiPerEthArgs[0].premiumMultiplierWeiPerEth,
      s_priceRegistry.getPremiumMultiplierWeiPerEth(s_priceRegistryPremiumMultiplierWeiPerEthArgs[0].token)
    );

    assertEq(
      s_priceRegistryPremiumMultiplierWeiPerEthArgs[1].premiumMultiplierWeiPerEth,
      s_priceRegistry.getPremiumMultiplierWeiPerEth(s_priceRegistryPremiumMultiplierWeiPerEthArgs[1].token)
    );

    PriceRegistry.TokenTransferFeeConfigArgs memory tokenTransferFeeConfigArg =
      s_priceRegistryTokenTransferFeeConfigArgs[0];
    for (uint256 i = 0; i < tokenTransferFeeConfigArg.tokenTransferFeeConfigs.length; ++i) {
      PriceRegistry.TokenTransferFeeConfigSingleTokenArgs memory tokenFeeArgs =
        s_priceRegistryTokenTransferFeeConfigArgs[0].tokenTransferFeeConfigs[i];

      _assertTokenTransferFeeConfigEqual(
        tokenFeeArgs.tokenTransferFeeConfig,
        s_priceRegistry.getTokenTransferFeeConfig(tokenTransferFeeConfigArg.destChainSelector, tokenFeeArgs.token)
      );
    }

    for (uint256 i = 0; i < destChainConfigArgs.length; ++i) {
      PriceRegistry.DestChainConfig memory expectedConfig = destChainConfigArgs[i].destChainConfig;
      uint64 destChainSelector = destChainConfigArgs[i].destChainSelector;

      _assertPriceRegistryDestChainConfigsEqual(expectedConfig, s_priceRegistry.getDestChainConfig(destChainSelector));
    }
  }

  function test_InvalidStalenessThreshold_Revert() public {
    PriceRegistry.StaticConfig memory staticConfig = PriceRegistry.StaticConfig({
      linkToken: s_sourceTokens[0],
      maxFeeJuelsPerMsg: MAX_MSG_FEES_JUELS,
      stalenessThreshold: 0
    });

    vm.expectRevert(PriceRegistry.InvalidStaticConfig.selector);

    s_priceRegistry = new PriceRegistryHelper(
      staticConfig,
      new address[](0),
      new address[](0),
      new PriceRegistry.TokenPriceFeedUpdate[](0),
      s_priceRegistryTokenTransferFeeConfigArgs,
      s_priceRegistryPremiumMultiplierWeiPerEthArgs,
      new PriceRegistry.DestChainConfigArgs[](0)
    );
  }

  function test_InvalidLinkTokenEqZeroAddress_Revert() public {
    PriceRegistry.StaticConfig memory staticConfig = PriceRegistry.StaticConfig({
      linkToken: address(0),
      maxFeeJuelsPerMsg: MAX_MSG_FEES_JUELS,
      stalenessThreshold: uint32(TWELVE_HOURS)
    });

    vm.expectRevert(PriceRegistry.InvalidStaticConfig.selector);

    s_priceRegistry = new PriceRegistryHelper(
      staticConfig,
      new address[](0),
      new address[](0),
      new PriceRegistry.TokenPriceFeedUpdate[](0),
      s_priceRegistryTokenTransferFeeConfigArgs,
      s_priceRegistryPremiumMultiplierWeiPerEthArgs,
      new PriceRegistry.DestChainConfigArgs[](0)
    );
  }

  function test_InvalidMaxFeeJuelsPerMsg_Revert() public {
    PriceRegistry.StaticConfig memory staticConfig = PriceRegistry.StaticConfig({
      linkToken: s_sourceTokens[0],
      maxFeeJuelsPerMsg: 0,
      stalenessThreshold: uint32(TWELVE_HOURS)
    });

    vm.expectRevert(PriceRegistry.InvalidStaticConfig.selector);

    s_priceRegistry = new PriceRegistryHelper(
      staticConfig,
      new address[](0),
      new address[](0),
      new PriceRegistry.TokenPriceFeedUpdate[](0),
      s_priceRegistryTokenTransferFeeConfigArgs,
      s_priceRegistryPremiumMultiplierWeiPerEthArgs,
      new PriceRegistry.DestChainConfigArgs[](0)
    );
  }
}

contract PriceRegistry_getTokenPrices is PriceRegistrySetup {
  function test_GetTokenPrices_Success() public view {
    Internal.PriceUpdates memory priceUpdates = abi.decode(s_encodedInitialPriceUpdates, (Internal.PriceUpdates));

    address[] memory tokens = new address[](3);
    tokens[0] = s_sourceTokens[0];
    tokens[1] = s_sourceTokens[1];
    tokens[2] = s_weth;

    Internal.TimestampedPackedUint224[] memory tokenPrices = s_priceRegistry.getTokenPrices(tokens);

    assertEq(tokenPrices.length, 3);
    assertEq(tokenPrices[0].value, priceUpdates.tokenPriceUpdates[0].usdPerToken);
    assertEq(tokenPrices[1].value, priceUpdates.tokenPriceUpdates[1].usdPerToken);
    assertEq(tokenPrices[2].value, priceUpdates.tokenPriceUpdates[2].usdPerToken);
  }
}

contract PriceRegistry_getTokenPrice is PriceRegistrySetup {
  function test_GetTokenPriceFromFeed_Success() public {
    uint256 originalTimestampValue = block.timestamp;

    // Below staleness threshold
    vm.warp(originalTimestampValue + 1 hours);

    address sourceToken = _initialiseSingleTokenPriceFeed();
    Internal.TimestampedPackedUint224 memory tokenPriceAnswer = s_priceRegistry.getTokenPrice(sourceToken);

    // Price answer is 1e8 (18 decimal token) - unit is (1e18 * 1e18 / 1e18) -> expected 1e18
    assertEq(tokenPriceAnswer.value, uint224(1e18));
    assertEq(tokenPriceAnswer.timestamp, uint32(block.timestamp));
  }
}

contract PriceRegistry_getValidatedTokenPrice is PriceRegistrySetup {
  function test_GetValidatedTokenPrice_Success() public view {
    Internal.PriceUpdates memory priceUpdates = abi.decode(s_encodedInitialPriceUpdates, (Internal.PriceUpdates));
    address token = priceUpdates.tokenPriceUpdates[0].sourceToken;

    uint224 tokenPrice = s_priceRegistry.getValidatedTokenPrice(token);

    assertEq(priceUpdates.tokenPriceUpdates[0].usdPerToken, tokenPrice);
  }

  function test_GetValidatedTokenPriceFromFeed_Success() public {
    uint256 originalTimestampValue = block.timestamp;

    // Right below staleness threshold
    vm.warp(originalTimestampValue + TWELVE_HOURS);

    address sourceToken = _initialiseSingleTokenPriceFeed();
    uint224 tokenPriceAnswer = s_priceRegistry.getValidatedTokenPrice(sourceToken);

    // Price answer is 1e8 (18 decimal token) - unit is (1e18 * 1e18 / 1e18) -> expected 1e18
    assertEq(tokenPriceAnswer, uint224(1e18));
  }

  function test_GetValidatedTokenPriceFromFeedOverStalenessPeriod_Success() public {
    uint256 originalTimestampValue = block.timestamp;

    // Right above staleness threshold
    vm.warp(originalTimestampValue + TWELVE_HOURS + 1);

    address sourceToken = _initialiseSingleTokenPriceFeed();
    uint224 tokenPriceAnswer = s_priceRegistry.getValidatedTokenPrice(sourceToken);

    // Price answer is 1e8 (18 decimal token) - unit is (1e18 * 1e18 / 1e18) -> expected 1e18
    assertEq(tokenPriceAnswer, uint224(1e18));
  }

  function test_GetValidatedTokenPriceFromFeedMaxInt224Value_Success() public {
    address tokenAddress = _deploySourceToken("testToken", 0, 18);
    address feedAddress = _deployTokenPriceDataFeed(tokenAddress, 18, int256(uint256(type(uint224).max)));

    PriceRegistry.TokenPriceFeedUpdate[] memory tokenPriceFeedUpdates = new PriceRegistry.TokenPriceFeedUpdate[](1);
    tokenPriceFeedUpdates[0] = _getSingleTokenPriceFeedUpdateStruct(tokenAddress, feedAddress, 18);
    s_priceRegistry.updateTokenPriceFeeds(tokenPriceFeedUpdates);

    uint224 tokenPriceAnswer = s_priceRegistry.getValidatedTokenPrice(tokenAddress);

    // Price answer is: uint224.MAX_VALUE * (10 ** (36 - 18 - 18))
    assertEq(tokenPriceAnswer, uint224(type(uint224).max));
  }

  function test_GetValidatedTokenPriceFromFeedErc20Below18Decimals_Success() public {
    address tokenAddress = _deploySourceToken("testToken", 0, 6);
    address feedAddress = _deployTokenPriceDataFeed(tokenAddress, 8, 1e8);

    PriceRegistry.TokenPriceFeedUpdate[] memory tokenPriceFeedUpdates = new PriceRegistry.TokenPriceFeedUpdate[](1);
    tokenPriceFeedUpdates[0] = _getSingleTokenPriceFeedUpdateStruct(tokenAddress, feedAddress, 6);
    s_priceRegistry.updateTokenPriceFeeds(tokenPriceFeedUpdates);

    uint224 tokenPriceAnswer = s_priceRegistry.getValidatedTokenPrice(tokenAddress);

    // Price answer is 1e8 (6 decimal token) - unit is (1e18 * 1e18 / 1e6) -> expected 1e30
    assertEq(tokenPriceAnswer, uint224(1e30));
  }

  function test_GetValidatedTokenPriceFromFeedErc20Above18Decimals_Success() public {
    address tokenAddress = _deploySourceToken("testToken", 0, 24);
    address feedAddress = _deployTokenPriceDataFeed(tokenAddress, 8, 1e8);

    PriceRegistry.TokenPriceFeedUpdate[] memory tokenPriceFeedUpdates = new PriceRegistry.TokenPriceFeedUpdate[](1);
    tokenPriceFeedUpdates[0] = _getSingleTokenPriceFeedUpdateStruct(tokenAddress, feedAddress, 24);
    s_priceRegistry.updateTokenPriceFeeds(tokenPriceFeedUpdates);

    uint224 tokenPriceAnswer = s_priceRegistry.getValidatedTokenPrice(tokenAddress);

    // Price answer is 1e8 (6 decimal token) - unit is (1e18 * 1e18 / 1e24) -> expected 1e12
    assertEq(tokenPriceAnswer, uint224(1e12));
  }

  function test_GetValidatedTokenPriceFromFeedFeedAt18Decimals_Success() public {
    address tokenAddress = _deploySourceToken("testToken", 0, 18);
    address feedAddress = _deployTokenPriceDataFeed(tokenAddress, 18, 1e18);

    PriceRegistry.TokenPriceFeedUpdate[] memory tokenPriceFeedUpdates = new PriceRegistry.TokenPriceFeedUpdate[](1);
    tokenPriceFeedUpdates[0] = _getSingleTokenPriceFeedUpdateStruct(tokenAddress, feedAddress, 18);
    s_priceRegistry.updateTokenPriceFeeds(tokenPriceFeedUpdates);

    uint224 tokenPriceAnswer = s_priceRegistry.getValidatedTokenPrice(tokenAddress);

    // Price answer is 1e8 (6 decimal token) - unit is (1e18 * 1e18 / 1e18) -> expected 1e18
    assertEq(tokenPriceAnswer, uint224(1e18));
  }

  function test_GetValidatedTokenPriceFromFeedFeedAt0Decimals_Success() public {
    address tokenAddress = _deploySourceToken("testToken", 0, 0);
    address feedAddress = _deployTokenPriceDataFeed(tokenAddress, 0, 1e31);

    PriceRegistry.TokenPriceFeedUpdate[] memory tokenPriceFeedUpdates = new PriceRegistry.TokenPriceFeedUpdate[](1);
    tokenPriceFeedUpdates[0] = _getSingleTokenPriceFeedUpdateStruct(tokenAddress, feedAddress, 0);
    s_priceRegistry.updateTokenPriceFeeds(tokenPriceFeedUpdates);

    uint224 tokenPriceAnswer = s_priceRegistry.getValidatedTokenPrice(tokenAddress);

    // Price answer is 1e31 (0 decimal token) - unit is (1e18 * 1e18 / 1e0) -> expected 1e36
    assertEq(tokenPriceAnswer, uint224(1e67));
  }

  function test_GetValidatedTokenPriceFromFeedFlippedDecimals_Success() public {
    address tokenAddress = _deploySourceToken("testToken", 0, 20);
    address feedAddress = _deployTokenPriceDataFeed(tokenAddress, 20, 1e18);

    PriceRegistry.TokenPriceFeedUpdate[] memory tokenPriceFeedUpdates = new PriceRegistry.TokenPriceFeedUpdate[](1);
    tokenPriceFeedUpdates[0] = _getSingleTokenPriceFeedUpdateStruct(tokenAddress, feedAddress, 20);
    s_priceRegistry.updateTokenPriceFeeds(tokenPriceFeedUpdates);

    uint224 tokenPriceAnswer = s_priceRegistry.getValidatedTokenPrice(tokenAddress);

    // Price answer is 1e8 (6 decimal token) - unit is (1e18 * 1e18 / 1e20) -> expected 1e14
    assertEq(tokenPriceAnswer, uint224(1e14));
  }

  function test_StaleFeeToken_Success() public {
    vm.warp(block.timestamp + TWELVE_HOURS + 1);

    Internal.PriceUpdates memory priceUpdates = abi.decode(s_encodedInitialPriceUpdates, (Internal.PriceUpdates));
    address token = priceUpdates.tokenPriceUpdates[0].sourceToken;

    uint224 tokenPrice = s_priceRegistry.getValidatedTokenPrice(token);

    assertEq(priceUpdates.tokenPriceUpdates[0].usdPerToken, tokenPrice);
  }

  // Reverts

  function test_OverflowFeedPrice_Revert() public {
    address tokenAddress = _deploySourceToken("testToken", 0, 18);
    address feedAddress = _deployTokenPriceDataFeed(tokenAddress, 18, int256(uint256(type(uint224).max) + 1));

    PriceRegistry.TokenPriceFeedUpdate[] memory tokenPriceFeedUpdates = new PriceRegistry.TokenPriceFeedUpdate[](1);
    tokenPriceFeedUpdates[0] = _getSingleTokenPriceFeedUpdateStruct(tokenAddress, feedAddress, 18);
    s_priceRegistry.updateTokenPriceFeeds(tokenPriceFeedUpdates);

    vm.expectRevert(PriceRegistry.DataFeedValueOutOfUint224Range.selector);
    s_priceRegistry.getValidatedTokenPrice(tokenAddress);
  }

  function test_UnderflowFeedPrice_Revert() public {
    address tokenAddress = _deploySourceToken("testToken", 0, 18);
    address feedAddress = _deployTokenPriceDataFeed(tokenAddress, 18, -1);

    PriceRegistry.TokenPriceFeedUpdate[] memory tokenPriceFeedUpdates = new PriceRegistry.TokenPriceFeedUpdate[](1);
    tokenPriceFeedUpdates[0] = _getSingleTokenPriceFeedUpdateStruct(tokenAddress, feedAddress, 18);
    s_priceRegistry.updateTokenPriceFeeds(tokenPriceFeedUpdates);

    vm.expectRevert(PriceRegistry.DataFeedValueOutOfUint224Range.selector);
    s_priceRegistry.getValidatedTokenPrice(tokenAddress);
  }

  function test_TokenNotSupported_Revert() public {
    vm.expectRevert(abi.encodeWithSelector(PriceRegistry.TokenNotSupported.selector, DUMMY_CONTRACT_ADDRESS));
    s_priceRegistry.getValidatedTokenPrice(DUMMY_CONTRACT_ADDRESS);
  }

  function test_TokenNotSupportedFeed_Revert() public {
    address sourceToken = _initialiseSingleTokenPriceFeed();
    MockV3Aggregator(s_dataFeedByToken[sourceToken]).updateAnswer(0);

    vm.expectRevert(abi.encodeWithSelector(PriceRegistry.TokenNotSupported.selector, sourceToken));
    s_priceRegistry.getValidatedTokenPrice(sourceToken);
  }
}

contract PriceRegistry_applyFeeTokensUpdates is PriceRegistrySetup {
  function test_ApplyFeeTokensUpdates_Success() public {
    address[] memory feeTokens = new address[](1);
    feeTokens[0] = s_sourceTokens[1];

    vm.expectEmit();
    emit PriceRegistry.FeeTokenAdded(feeTokens[0]);

    s_priceRegistry.applyFeeTokensUpdates(feeTokens, new address[](0));
    assertEq(s_priceRegistry.getFeeTokens().length, 3);
    assertEq(s_priceRegistry.getFeeTokens()[2], feeTokens[0]);

    // add same feeToken is no-op
    s_priceRegistry.applyFeeTokensUpdates(feeTokens, new address[](0));
    assertEq(s_priceRegistry.getFeeTokens().length, 3);
    assertEq(s_priceRegistry.getFeeTokens()[2], feeTokens[0]);

    vm.expectEmit();
    emit PriceRegistry.FeeTokenRemoved(feeTokens[0]);

    s_priceRegistry.applyFeeTokensUpdates(new address[](0), feeTokens);
    assertEq(s_priceRegistry.getFeeTokens().length, 2);

    // removing already removed feeToken is no-op
    s_priceRegistry.applyFeeTokensUpdates(new address[](0), feeTokens);
    assertEq(s_priceRegistry.getFeeTokens().length, 2);
  }

  function test_OnlyCallableByOwner_Revert() public {
    address[] memory feeTokens = new address[](1);
    feeTokens[0] = STRANGER;
    vm.startPrank(STRANGER);
    vm.expectRevert("Only callable by owner");
    s_priceRegistry.applyFeeTokensUpdates(feeTokens, new address[](0));
  }
}

contract PriceRegistry_updatePrices is PriceRegistrySetup {
  function test_OnlyTokenPrice_Success() public {
    Internal.PriceUpdates memory update = Internal.PriceUpdates({
      tokenPriceUpdates: new Internal.TokenPriceUpdate[](1),
      gasPriceUpdates: new Internal.GasPriceUpdate[](0)
    });
    update.tokenPriceUpdates[0] = Internal.TokenPriceUpdate({sourceToken: s_sourceTokens[0], usdPerToken: 4e18});

    vm.expectEmit();
    emit PriceRegistry.UsdPerTokenUpdated(
      update.tokenPriceUpdates[0].sourceToken, update.tokenPriceUpdates[0].usdPerToken, block.timestamp
    );

    s_priceRegistry.updatePrices(update);

    assertEq(s_priceRegistry.getTokenPrice(s_sourceTokens[0]).value, update.tokenPriceUpdates[0].usdPerToken);
  }

  function test_OnlyGasPrice_Success() public {
    Internal.PriceUpdates memory update = Internal.PriceUpdates({
      tokenPriceUpdates: new Internal.TokenPriceUpdate[](0),
      gasPriceUpdates: new Internal.GasPriceUpdate[](1)
    });
    update.gasPriceUpdates[0] =
      Internal.GasPriceUpdate({destChainSelector: DEST_CHAIN_SELECTOR, usdPerUnitGas: 2000e18});

    vm.expectEmit();
    emit PriceRegistry.UsdPerUnitGasUpdated(
      update.gasPriceUpdates[0].destChainSelector, update.gasPriceUpdates[0].usdPerUnitGas, block.timestamp
    );

    s_priceRegistry.updatePrices(update);

    assertEq(
      s_priceRegistry.getDestinationChainGasPrice(DEST_CHAIN_SELECTOR).value, update.gasPriceUpdates[0].usdPerUnitGas
    );
  }

  function test_UpdateMultiplePrices_Success() public {
    Internal.TokenPriceUpdate[] memory tokenPriceUpdates = new Internal.TokenPriceUpdate[](3);
    tokenPriceUpdates[0] = Internal.TokenPriceUpdate({sourceToken: s_sourceTokens[0], usdPerToken: 4e18});
    tokenPriceUpdates[1] = Internal.TokenPriceUpdate({sourceToken: s_sourceTokens[1], usdPerToken: 1800e18});
    tokenPriceUpdates[2] = Internal.TokenPriceUpdate({sourceToken: address(12345), usdPerToken: 1e18});

    Internal.GasPriceUpdate[] memory gasPriceUpdates = new Internal.GasPriceUpdate[](3);
    gasPriceUpdates[0] = Internal.GasPriceUpdate({destChainSelector: DEST_CHAIN_SELECTOR, usdPerUnitGas: 2e6});
    gasPriceUpdates[1] = Internal.GasPriceUpdate({destChainSelector: SOURCE_CHAIN_SELECTOR, usdPerUnitGas: 2000e18});
    gasPriceUpdates[2] = Internal.GasPriceUpdate({destChainSelector: 12345, usdPerUnitGas: 1e18});

    Internal.PriceUpdates memory update =
      Internal.PriceUpdates({tokenPriceUpdates: tokenPriceUpdates, gasPriceUpdates: gasPriceUpdates});

    for (uint256 i = 0; i < tokenPriceUpdates.length; ++i) {
      vm.expectEmit();
      emit PriceRegistry.UsdPerTokenUpdated(
        update.tokenPriceUpdates[i].sourceToken, update.tokenPriceUpdates[i].usdPerToken, block.timestamp
      );
    }
    for (uint256 i = 0; i < gasPriceUpdates.length; ++i) {
      vm.expectEmit();
      emit PriceRegistry.UsdPerUnitGasUpdated(
        update.gasPriceUpdates[i].destChainSelector, update.gasPriceUpdates[i].usdPerUnitGas, block.timestamp
      );
    }

    s_priceRegistry.updatePrices(update);

    for (uint256 i = 0; i < tokenPriceUpdates.length; ++i) {
      assertEq(
        s_priceRegistry.getTokenPrice(update.tokenPriceUpdates[i].sourceToken).value, tokenPriceUpdates[i].usdPerToken
      );
    }
    for (uint256 i = 0; i < gasPriceUpdates.length; ++i) {
      assertEq(
        s_priceRegistry.getDestinationChainGasPrice(update.gasPriceUpdates[i].destChainSelector).value,
        gasPriceUpdates[i].usdPerUnitGas
      );
    }
  }

  function test_UpdatableByAuthorizedCaller_Success() public {
    Internal.PriceUpdates memory priceUpdates = Internal.PriceUpdates({
      tokenPriceUpdates: new Internal.TokenPriceUpdate[](1),
      gasPriceUpdates: new Internal.GasPriceUpdate[](0)
    });
    priceUpdates.tokenPriceUpdates[0] = Internal.TokenPriceUpdate({sourceToken: s_sourceTokens[0], usdPerToken: 4e18});

    // Revert when caller is not authorized
    vm.startPrank(STRANGER);
    vm.expectRevert(abi.encodeWithSelector(AuthorizedCallers.UnauthorizedCaller.selector, STRANGER));
    s_priceRegistry.updatePrices(priceUpdates);

    address[] memory priceUpdaters = new address[](1);
    priceUpdaters[0] = STRANGER;
    vm.startPrank(OWNER);
    s_priceRegistry.applyAuthorizedCallerUpdates(
      AuthorizedCallers.AuthorizedCallerArgs({addedCallers: priceUpdaters, removedCallers: new address[](0)})
    );

    // Stranger is now an authorized caller to update prices
    vm.expectEmit();
    emit PriceRegistry.UsdPerTokenUpdated(
      priceUpdates.tokenPriceUpdates[0].sourceToken, priceUpdates.tokenPriceUpdates[0].usdPerToken, block.timestamp
    );
    s_priceRegistry.updatePrices(priceUpdates);

    assertEq(s_priceRegistry.getTokenPrice(s_sourceTokens[0]).value, priceUpdates.tokenPriceUpdates[0].usdPerToken);

    vm.startPrank(OWNER);
    s_priceRegistry.applyAuthorizedCallerUpdates(
      AuthorizedCallers.AuthorizedCallerArgs({addedCallers: new address[](0), removedCallers: priceUpdaters})
    );

    // Revert when authorized caller is removed
    vm.startPrank(STRANGER);
    vm.expectRevert(abi.encodeWithSelector(AuthorizedCallers.UnauthorizedCaller.selector, STRANGER));
    s_priceRegistry.updatePrices(priceUpdates);
  }

  // Reverts

  function test_OnlyCallableByUpdater_Revert() public {
    Internal.PriceUpdates memory priceUpdates = Internal.PriceUpdates({
      tokenPriceUpdates: new Internal.TokenPriceUpdate[](0),
      gasPriceUpdates: new Internal.GasPriceUpdate[](0)
    });

    vm.startPrank(STRANGER);
    vm.expectRevert(abi.encodeWithSelector(AuthorizedCallers.UnauthorizedCaller.selector, STRANGER));
    s_priceRegistry.updatePrices(priceUpdates);
  }
}

contract PriceRegistry_convertTokenAmount is PriceRegistrySetup {
  function test_ConvertTokenAmount_Success() public view {
    Internal.PriceUpdates memory initialPriceUpdates = abi.decode(s_encodedInitialPriceUpdates, (Internal.PriceUpdates));
    uint256 amount = 3e16;
    uint256 conversionRate = (uint256(initialPriceUpdates.tokenPriceUpdates[2].usdPerToken) * 1e18)
      / uint256(initialPriceUpdates.tokenPriceUpdates[0].usdPerToken);
    uint256 expected = (amount * conversionRate) / 1e18;
    assertEq(s_priceRegistry.convertTokenAmount(s_weth, amount, s_sourceTokens[0]), expected);
  }

  function test_Fuzz_ConvertTokenAmount_Success(
    uint256 feeTokenAmount,
    uint224 usdPerFeeToken,
    uint160 usdPerLinkToken,
    uint224 usdPerUnitGas
  ) public {
    vm.assume(usdPerFeeToken > 0);
    vm.assume(usdPerLinkToken > 0);
    // We bound the max fees to be at most uint96.max link.
    feeTokenAmount = bound(feeTokenAmount, 0, (uint256(type(uint96).max) * usdPerLinkToken) / usdPerFeeToken);

    address feeToken = address(1);
    address linkToken = address(2);
    address[] memory feeTokens = new address[](1);
    feeTokens[0] = feeToken;
    s_priceRegistry.applyFeeTokensUpdates(feeTokens, new address[](0));

    Internal.TokenPriceUpdate[] memory tokenPriceUpdates = new Internal.TokenPriceUpdate[](2);
    tokenPriceUpdates[0] = Internal.TokenPriceUpdate({sourceToken: feeToken, usdPerToken: usdPerFeeToken});
    tokenPriceUpdates[1] = Internal.TokenPriceUpdate({sourceToken: linkToken, usdPerToken: usdPerLinkToken});

    Internal.GasPriceUpdate[] memory gasPriceUpdates = new Internal.GasPriceUpdate[](1);
    gasPriceUpdates[0] = Internal.GasPriceUpdate({destChainSelector: DEST_CHAIN_SELECTOR, usdPerUnitGas: usdPerUnitGas});

    Internal.PriceUpdates memory priceUpdates =
      Internal.PriceUpdates({tokenPriceUpdates: tokenPriceUpdates, gasPriceUpdates: gasPriceUpdates});

    s_priceRegistry.updatePrices(priceUpdates);

    uint256 linkFee = s_priceRegistry.convertTokenAmount(feeToken, feeTokenAmount, linkToken);
    assertEq(linkFee, (feeTokenAmount * usdPerFeeToken) / usdPerLinkToken);
  }

  // Reverts

  function test_LinkTokenNotSupported_Revert() public {
    vm.expectRevert(abi.encodeWithSelector(PriceRegistry.TokenNotSupported.selector, DUMMY_CONTRACT_ADDRESS));
    s_priceRegistry.convertTokenAmount(DUMMY_CONTRACT_ADDRESS, 3e16, s_sourceTokens[0]);

    vm.expectRevert(abi.encodeWithSelector(PriceRegistry.TokenNotSupported.selector, DUMMY_CONTRACT_ADDRESS));
    s_priceRegistry.convertTokenAmount(s_sourceTokens[0], 3e16, DUMMY_CONTRACT_ADDRESS);
  }
}

contract PriceRegistry_getTokenAndGasPrices is PriceRegistrySetup {
  function test_GetFeeTokenAndGasPrices_Success() public view {
    (uint224 feeTokenPrice, uint224 gasPrice) =
      s_priceRegistry.getTokenAndGasPrices(s_sourceFeeToken, DEST_CHAIN_SELECTOR);

    Internal.PriceUpdates memory priceUpdates = abi.decode(s_encodedInitialPriceUpdates, (Internal.PriceUpdates));

    assertEq(feeTokenPrice, s_sourceTokenPrices[0]);
    assertEq(gasPrice, priceUpdates.gasPriceUpdates[0].usdPerUnitGas);
  }

  function test_ZeroGasPrice_Success() public {
    uint64 zeroGasDestChainSelector = 345678;
    Internal.GasPriceUpdate[] memory gasPriceUpdates = new Internal.GasPriceUpdate[](1);
    gasPriceUpdates[0] = Internal.GasPriceUpdate({destChainSelector: zeroGasDestChainSelector, usdPerUnitGas: 0});

    Internal.PriceUpdates memory priceUpdates =
      Internal.PriceUpdates({tokenPriceUpdates: new Internal.TokenPriceUpdate[](0), gasPriceUpdates: gasPriceUpdates});
    s_priceRegistry.updatePrices(priceUpdates);

    (, uint224 gasPrice) = s_priceRegistry.getTokenAndGasPrices(s_sourceFeeToken, zeroGasDestChainSelector);

    assertEq(gasPrice, priceUpdates.gasPriceUpdates[0].usdPerUnitGas);
  }

  function test_UnsupportedChain_Revert() public {
    vm.expectRevert(abi.encodeWithSelector(PriceRegistry.ChainNotSupported.selector, DEST_CHAIN_SELECTOR + 1));
    s_priceRegistry.getTokenAndGasPrices(s_sourceTokens[0], DEST_CHAIN_SELECTOR + 1);
  }

  function test_StaleGasPrice_Revert() public {
    uint256 diff = TWELVE_HOURS + 1;
    vm.warp(block.timestamp + diff);
    vm.expectRevert(
      abi.encodeWithSelector(PriceRegistry.StaleGasPrice.selector, DEST_CHAIN_SELECTOR, TWELVE_HOURS, diff)
    );
    s_priceRegistry.getTokenAndGasPrices(s_sourceTokens[0], DEST_CHAIN_SELECTOR);
  }
}

contract PriceRegistry_updateTokenPriceFeeds is PriceRegistrySetup {
  function test_ZeroFeeds_Success() public {
    Vm.Log[] memory logEntries = vm.getRecordedLogs();

    PriceRegistry.TokenPriceFeedUpdate[] memory tokenPriceFeedUpdates = new PriceRegistry.TokenPriceFeedUpdate[](0);
    vm.recordLogs();
    s_priceRegistry.updateTokenPriceFeeds(tokenPriceFeedUpdates);

    // Verify no log emissions
    assertEq(logEntries.length, 0);
  }

  function test_SingleFeedUpdate_Success() public {
    PriceRegistry.TokenPriceFeedUpdate[] memory tokenPriceFeedUpdates = new PriceRegistry.TokenPriceFeedUpdate[](1);
    tokenPriceFeedUpdates[0] =
      _getSingleTokenPriceFeedUpdateStruct(s_sourceTokens[0], s_dataFeedByToken[s_sourceTokens[0]], 18);

    _assertTokenPriceFeedConfigUnconfigured(
      s_priceRegistry.getTokenPriceFeedConfig(tokenPriceFeedUpdates[0].sourceToken)
    );

    vm.expectEmit();
    emit PriceRegistry.PriceFeedPerTokenUpdated(
      tokenPriceFeedUpdates[0].sourceToken, tokenPriceFeedUpdates[0].feedConfig
    );

    s_priceRegistry.updateTokenPriceFeeds(tokenPriceFeedUpdates);

    _assertTokenPriceFeedConfigEquality(
      s_priceRegistry.getTokenPriceFeedConfig(tokenPriceFeedUpdates[0].sourceToken), tokenPriceFeedUpdates[0].feedConfig
    );
  }

  function test_MultipleFeedUpdate_Success() public {
    PriceRegistry.TokenPriceFeedUpdate[] memory tokenPriceFeedUpdates = new PriceRegistry.TokenPriceFeedUpdate[](2);

    for (uint256 i = 0; i < 2; ++i) {
      tokenPriceFeedUpdates[i] =
        _getSingleTokenPriceFeedUpdateStruct(s_sourceTokens[i], s_dataFeedByToken[s_sourceTokens[i]], 18);

      _assertTokenPriceFeedConfigUnconfigured(
        s_priceRegistry.getTokenPriceFeedConfig(tokenPriceFeedUpdates[i].sourceToken)
      );

      vm.expectEmit();
      emit PriceRegistry.PriceFeedPerTokenUpdated(
        tokenPriceFeedUpdates[i].sourceToken, tokenPriceFeedUpdates[i].feedConfig
      );
    }

    s_priceRegistry.updateTokenPriceFeeds(tokenPriceFeedUpdates);

    _assertTokenPriceFeedConfigEquality(
      s_priceRegistry.getTokenPriceFeedConfig(tokenPriceFeedUpdates[0].sourceToken), tokenPriceFeedUpdates[0].feedConfig
    );
    _assertTokenPriceFeedConfigEquality(
      s_priceRegistry.getTokenPriceFeedConfig(tokenPriceFeedUpdates[1].sourceToken), tokenPriceFeedUpdates[1].feedConfig
    );
  }

  function test_FeedUnset_Success() public {
    Internal.TimestampedPackedUint224 memory priceQueryInitial = s_priceRegistry.getTokenPrice(s_sourceTokens[0]);
    assertFalse(priceQueryInitial.value == 0);
    assertFalse(priceQueryInitial.timestamp == 0);

    PriceRegistry.TokenPriceFeedUpdate[] memory tokenPriceFeedUpdates = new PriceRegistry.TokenPriceFeedUpdate[](1);
    tokenPriceFeedUpdates[0] =
      _getSingleTokenPriceFeedUpdateStruct(s_sourceTokens[0], s_dataFeedByToken[s_sourceTokens[0]], 18);

    s_priceRegistry.updateTokenPriceFeeds(tokenPriceFeedUpdates);
    _assertTokenPriceFeedConfigEquality(
      s_priceRegistry.getTokenPriceFeedConfig(tokenPriceFeedUpdates[0].sourceToken), tokenPriceFeedUpdates[0].feedConfig
    );

    tokenPriceFeedUpdates[0].feedConfig.dataFeedAddress = address(0);
    vm.expectEmit();
    emit PriceRegistry.PriceFeedPerTokenUpdated(
      tokenPriceFeedUpdates[0].sourceToken, tokenPriceFeedUpdates[0].feedConfig
    );

    s_priceRegistry.updateTokenPriceFeeds(tokenPriceFeedUpdates);
    _assertTokenPriceFeedConfigEquality(
      s_priceRegistry.getTokenPriceFeedConfig(tokenPriceFeedUpdates[0].sourceToken), tokenPriceFeedUpdates[0].feedConfig
    );

    // Price data should remain after a feed has been set->unset
    Internal.TimestampedPackedUint224 memory priceQueryPostUnsetFeed = s_priceRegistry.getTokenPrice(s_sourceTokens[0]);
    assertEq(priceQueryPostUnsetFeed.value, priceQueryInitial.value);
    assertEq(priceQueryPostUnsetFeed.timestamp, priceQueryInitial.timestamp);
  }

  function test_FeedNotUpdated() public {
    PriceRegistry.TokenPriceFeedUpdate[] memory tokenPriceFeedUpdates = new PriceRegistry.TokenPriceFeedUpdate[](1);
    tokenPriceFeedUpdates[0] =
      _getSingleTokenPriceFeedUpdateStruct(s_sourceTokens[0], s_dataFeedByToken[s_sourceTokens[0]], 18);

    s_priceRegistry.updateTokenPriceFeeds(tokenPriceFeedUpdates);
    s_priceRegistry.updateTokenPriceFeeds(tokenPriceFeedUpdates);

    _assertTokenPriceFeedConfigEquality(
      s_priceRegistry.getTokenPriceFeedConfig(tokenPriceFeedUpdates[0].sourceToken), tokenPriceFeedUpdates[0].feedConfig
    );
  }

  // Reverts

  function test_FeedUpdatedByNonOwner_Revert() public {
    PriceRegistry.TokenPriceFeedUpdate[] memory tokenPriceFeedUpdates = new PriceRegistry.TokenPriceFeedUpdate[](1);
    tokenPriceFeedUpdates[0] =
      _getSingleTokenPriceFeedUpdateStruct(s_sourceTokens[0], s_dataFeedByToken[s_sourceTokens[0]], 18);

    vm.startPrank(STRANGER);
    vm.expectRevert("Only callable by owner");

    s_priceRegistry.updateTokenPriceFeeds(tokenPriceFeedUpdates);
  }
}

contract PriceRegistry_applyDestChainConfigUpdates is PriceRegistrySetup {
  function test_Fuzz_applyDestChainConfigUpdates_Success(PriceRegistry.DestChainConfigArgs memory destChainConfigArgs)
    public
  {
    vm.assume(destChainConfigArgs.destChainSelector != 0);
    vm.assume(destChainConfigArgs.destChainConfig.maxPerMsgGasLimit != 0);
    destChainConfigArgs.destChainConfig.defaultTxGasLimit = uint32(
      bound(
        destChainConfigArgs.destChainConfig.defaultTxGasLimit, 1, destChainConfigArgs.destChainConfig.maxPerMsgGasLimit
      )
    );
    destChainConfigArgs.destChainConfig.chainFamilySelector = Internal.CHAIN_FAMILY_SELECTOR_EVM;

    bool isNewChain = destChainConfigArgs.destChainSelector != DEST_CHAIN_SELECTOR;

    PriceRegistry.DestChainConfigArgs[] memory newDestChainConfigArgs = new PriceRegistry.DestChainConfigArgs[](1);
    newDestChainConfigArgs[0] = destChainConfigArgs;

    if (isNewChain) {
      vm.expectEmit();
      emit PriceRegistry.DestChainAdded(destChainConfigArgs.destChainSelector, destChainConfigArgs.destChainConfig);
    } else {
      vm.expectEmit();
      emit PriceRegistry.DestChainConfigUpdated(
        destChainConfigArgs.destChainSelector, destChainConfigArgs.destChainConfig
      );
    }

    s_priceRegistry.applyDestChainConfigUpdates(newDestChainConfigArgs);

    _assertPriceRegistryDestChainConfigsEqual(
      destChainConfigArgs.destChainConfig, s_priceRegistry.getDestChainConfig(destChainConfigArgs.destChainSelector)
    );
  }

  function test_applyDestChainConfigUpdates_Success() public {
    PriceRegistry.DestChainConfigArgs[] memory destChainConfigArgs = new PriceRegistry.DestChainConfigArgs[](2);
    destChainConfigArgs[0] = _generatePriceRegistryDestChainConfigArgs()[0];
    destChainConfigArgs[0].destChainConfig.isEnabled = false;
    destChainConfigArgs[1] = _generatePriceRegistryDestChainConfigArgs()[0];
    destChainConfigArgs[1].destChainSelector = DEST_CHAIN_SELECTOR + 1;

    vm.expectEmit();
    emit PriceRegistry.DestChainConfigUpdated(DEST_CHAIN_SELECTOR, destChainConfigArgs[0].destChainConfig);
    vm.expectEmit();
    emit PriceRegistry.DestChainAdded(DEST_CHAIN_SELECTOR + 1, destChainConfigArgs[1].destChainConfig);

    vm.recordLogs();
    s_priceRegistry.applyDestChainConfigUpdates(destChainConfigArgs);

    PriceRegistry.DestChainConfig memory gotDestChainConfig0 = s_priceRegistry.getDestChainConfig(DEST_CHAIN_SELECTOR);
    PriceRegistry.DestChainConfig memory gotDestChainConfig1 =
      s_priceRegistry.getDestChainConfig(DEST_CHAIN_SELECTOR + 1);

    assertEq(vm.getRecordedLogs().length, 2);
    _assertPriceRegistryDestChainConfigsEqual(destChainConfigArgs[0].destChainConfig, gotDestChainConfig0);
    _assertPriceRegistryDestChainConfigsEqual(destChainConfigArgs[1].destChainConfig, gotDestChainConfig1);
  }

  function test_applyDestChainConfigUpdatesZeroIntput_Success() public {
    PriceRegistry.DestChainConfigArgs[] memory destChainConfigArgs = new PriceRegistry.DestChainConfigArgs[](0);

    vm.recordLogs();
    s_priceRegistry.applyDestChainConfigUpdates(destChainConfigArgs);

    assertEq(vm.getRecordedLogs().length, 0);
  }

  // Reverts

  function test_applyDestChainConfigUpdatesDefaultTxGasLimitEqZero_Revert() public {
    PriceRegistry.DestChainConfigArgs[] memory destChainConfigArgs = _generatePriceRegistryDestChainConfigArgs();
    PriceRegistry.DestChainConfigArgs memory destChainConfigArg = destChainConfigArgs[0];

    destChainConfigArg.destChainConfig.defaultTxGasLimit = 0;
    vm.expectRevert(
      abi.encodeWithSelector(PriceRegistry.InvalidDestChainConfig.selector, destChainConfigArg.destChainSelector)
    );
    s_priceRegistry.applyDestChainConfigUpdates(destChainConfigArgs);
  }

  function test_applyDestChainConfigUpdatesDefaultTxGasLimitGtMaxPerMessageGasLimit_Revert() public {
    PriceRegistry.DestChainConfigArgs[] memory destChainConfigArgs = _generatePriceRegistryDestChainConfigArgs();
    PriceRegistry.DestChainConfigArgs memory destChainConfigArg = destChainConfigArgs[0];

    // Allow setting to the max value
    destChainConfigArg.destChainConfig.defaultTxGasLimit = destChainConfigArg.destChainConfig.maxPerMsgGasLimit;
    s_priceRegistry.applyDestChainConfigUpdates(destChainConfigArgs);

    // Revert when exceeding max value
    destChainConfigArg.destChainConfig.defaultTxGasLimit = destChainConfigArg.destChainConfig.maxPerMsgGasLimit + 1;
    vm.expectRevert(
      abi.encodeWithSelector(PriceRegistry.InvalidDestChainConfig.selector, destChainConfigArg.destChainSelector)
    );
    s_priceRegistry.applyDestChainConfigUpdates(destChainConfigArgs);
  }

  function test_InvalidDestChainConfigDestChainSelectorEqZero_Revert() public {
    PriceRegistry.DestChainConfigArgs[] memory destChainConfigArgs = _generatePriceRegistryDestChainConfigArgs();
    PriceRegistry.DestChainConfigArgs memory destChainConfigArg = destChainConfigArgs[0];

    destChainConfigArg.destChainSelector = 0;
    vm.expectRevert(
      abi.encodeWithSelector(PriceRegistry.InvalidDestChainConfig.selector, destChainConfigArg.destChainSelector)
    );
    s_priceRegistry.applyDestChainConfigUpdates(destChainConfigArgs);
  }

  function test_InvalidChainFamilySelector_Revert() public {
    PriceRegistry.DestChainConfigArgs[] memory destChainConfigArgs = _generatePriceRegistryDestChainConfigArgs();
    PriceRegistry.DestChainConfigArgs memory destChainConfigArg = destChainConfigArgs[0];

    destChainConfigArg.destChainConfig.chainFamilySelector = bytes4(uint32(1));

    vm.expectRevert(
      abi.encodeWithSelector(PriceRegistry.InvalidDestChainConfig.selector, destChainConfigArg.destChainSelector)
    );
    s_priceRegistry.applyDestChainConfigUpdates(destChainConfigArgs);
  }
}

contract PriceRegistry_getDataAvailabilityCost is PriceRegistrySetup {
  function test_EmptyMessageCalculatesDataAvailabilityCost_Success() public {
    uint256 dataAvailabilityCostUSD =
      s_priceRegistry.getDataAvailabilityCost(DEST_CHAIN_SELECTOR, USD_PER_DATA_AVAILABILITY_GAS, 0, 0, 0);

    PriceRegistry.DestChainConfig memory destChainConfig = s_priceRegistry.getDestChainConfig(DEST_CHAIN_SELECTOR);

    uint256 dataAvailabilityGas = destChainConfig.destDataAvailabilityOverheadGas
      + destChainConfig.destGasPerDataAvailabilityByte * Internal.ANY_2_EVM_MESSAGE_FIXED_BYTES;
    uint256 expectedDataAvailabilityCostUSD =
      USD_PER_DATA_AVAILABILITY_GAS * dataAvailabilityGas * destChainConfig.destDataAvailabilityMultiplierBps * 1e14;

    assertEq(expectedDataAvailabilityCostUSD, dataAvailabilityCostUSD);

    // Test that the cost is destnation chain specific
    PriceRegistry.DestChainConfigArgs[] memory destChainConfigArgs = _generatePriceRegistryDestChainConfigArgs();
    destChainConfigArgs[0].destChainSelector = DEST_CHAIN_SELECTOR + 1;
    destChainConfigArgs[0].destChainConfig.destDataAvailabilityOverheadGas =
      destChainConfig.destDataAvailabilityOverheadGas * 2;
    destChainConfigArgs[0].destChainConfig.destGasPerDataAvailabilityByte =
      destChainConfig.destGasPerDataAvailabilityByte * 2;
    destChainConfigArgs[0].destChainConfig.destDataAvailabilityMultiplierBps =
      destChainConfig.destDataAvailabilityMultiplierBps * 2;
    s_priceRegistry.applyDestChainConfigUpdates(destChainConfigArgs);

    destChainConfig = s_priceRegistry.getDestChainConfig(DEST_CHAIN_SELECTOR + 1);
    uint256 dataAvailabilityCostUSD2 =
      s_priceRegistry.getDataAvailabilityCost(DEST_CHAIN_SELECTOR + 1, USD_PER_DATA_AVAILABILITY_GAS, 0, 0, 0);
    dataAvailabilityGas = destChainConfig.destDataAvailabilityOverheadGas
      + destChainConfig.destGasPerDataAvailabilityByte * Internal.ANY_2_EVM_MESSAGE_FIXED_BYTES;
    expectedDataAvailabilityCostUSD =
      USD_PER_DATA_AVAILABILITY_GAS * dataAvailabilityGas * destChainConfig.destDataAvailabilityMultiplierBps * 1e14;

    assertEq(expectedDataAvailabilityCostUSD, dataAvailabilityCostUSD2);
    assertFalse(dataAvailabilityCostUSD == dataAvailabilityCostUSD2);
  }

  function test_SimpleMessageCalculatesDataAvailabilityCost_Success() public view {
    uint256 dataAvailabilityCostUSD =
      s_priceRegistry.getDataAvailabilityCost(DEST_CHAIN_SELECTOR, USD_PER_DATA_AVAILABILITY_GAS, 100, 5, 50);

    PriceRegistry.DestChainConfig memory destChainConfig = s_priceRegistry.getDestChainConfig(DEST_CHAIN_SELECTOR);

    uint256 dataAvailabilityLengthBytes =
      Internal.ANY_2_EVM_MESSAGE_FIXED_BYTES + 100 + (5 * Internal.ANY_2_EVM_MESSAGE_FIXED_BYTES_PER_TOKEN) + 50;
    uint256 dataAvailabilityGas = destChainConfig.destDataAvailabilityOverheadGas
      + destChainConfig.destGasPerDataAvailabilityByte * dataAvailabilityLengthBytes;
    uint256 expectedDataAvailabilityCostUSD =
      USD_PER_DATA_AVAILABILITY_GAS * dataAvailabilityGas * destChainConfig.destDataAvailabilityMultiplierBps * 1e14;

    assertEq(expectedDataAvailabilityCostUSD, dataAvailabilityCostUSD);
  }

  function test_SimpleMessageCalculatesDataAvailabilityCostUnsupportedDestChainSelector_Success() public view {
    uint256 dataAvailabilityCostUSD =
      s_priceRegistry.getDataAvailabilityCost(0, USD_PER_DATA_AVAILABILITY_GAS, 100, 5, 50);

    assertEq(dataAvailabilityCostUSD, 0);
  }

  function test_Fuzz_ZeroDataAvailabilityGasPriceAlwaysCalculatesZeroDataAvailabilityCost_Success(
    uint64 messageDataLength,
    uint32 numberOfTokens,
    uint32 tokenTransferBytesOverhead
  ) public view {
    uint256 dataAvailabilityCostUSD = s_priceRegistry.getDataAvailabilityCost(
      DEST_CHAIN_SELECTOR, 0, messageDataLength, numberOfTokens, tokenTransferBytesOverhead
    );

    assertEq(0, dataAvailabilityCostUSD);
  }

  function test_Fuzz_CalculateDataAvailabilityCost_Success(
    uint64 destChainSelector,
    uint32 destDataAvailabilityOverheadGas,
    uint16 destGasPerDataAvailabilityByte,
    uint16 destDataAvailabilityMultiplierBps,
    uint112 dataAvailabilityGasPrice,
    uint64 messageDataLength,
    uint32 numberOfTokens,
    uint32 tokenTransferBytesOverhead
  ) public {
    vm.assume(destChainSelector != 0);
    PriceRegistry.DestChainConfigArgs[] memory destChainConfigArgs = new PriceRegistry.DestChainConfigArgs[](1);
    PriceRegistry.DestChainConfig memory destChainConfig = s_priceRegistry.getDestChainConfig(destChainSelector);
    destChainConfigArgs[0] =
      PriceRegistry.DestChainConfigArgs({destChainSelector: destChainSelector, destChainConfig: destChainConfig});
    destChainConfigArgs[0].destChainConfig.destDataAvailabilityOverheadGas = destDataAvailabilityOverheadGas;
    destChainConfigArgs[0].destChainConfig.destGasPerDataAvailabilityByte = destGasPerDataAvailabilityByte;
    destChainConfigArgs[0].destChainConfig.destDataAvailabilityMultiplierBps = destDataAvailabilityMultiplierBps;
    destChainConfigArgs[0].destChainConfig.defaultTxGasLimit = GAS_LIMIT;
    destChainConfigArgs[0].destChainConfig.maxPerMsgGasLimit = GAS_LIMIT;
    destChainConfigArgs[0].destChainConfig.chainFamilySelector = Internal.CHAIN_FAMILY_SELECTOR_EVM;
    s_priceRegistry.applyDestChainConfigUpdates(destChainConfigArgs);

    uint256 dataAvailabilityCostUSD = s_priceRegistry.getDataAvailabilityCost(
      destChainConfigArgs[0].destChainSelector,
      dataAvailabilityGasPrice,
      messageDataLength,
      numberOfTokens,
      tokenTransferBytesOverhead
    );

    uint256 dataAvailabilityLengthBytes = Internal.ANY_2_EVM_MESSAGE_FIXED_BYTES + messageDataLength
      + (numberOfTokens * Internal.ANY_2_EVM_MESSAGE_FIXED_BYTES_PER_TOKEN) + tokenTransferBytesOverhead;

    uint256 dataAvailabilityGas =
      destDataAvailabilityOverheadGas + destGasPerDataAvailabilityByte * dataAvailabilityLengthBytes;
    uint256 expectedDataAvailabilityCostUSD =
      dataAvailabilityGasPrice * dataAvailabilityGas * destDataAvailabilityMultiplierBps * 1e14;

    assertEq(expectedDataAvailabilityCostUSD, dataAvailabilityCostUSD);
  }
}

contract PriceRegistry_applyPremiumMultiplierWeiPerEthUpdates is PriceRegistrySetup {
  function test_Fuzz_applyPremiumMultiplierWeiPerEthUpdates_Success(
    PriceRegistry.PremiumMultiplierWeiPerEthArgs memory premiumMultiplierWeiPerEthArg
  ) public {
    PriceRegistry.PremiumMultiplierWeiPerEthArgs[] memory premiumMultiplierWeiPerEthArgs =
      new PriceRegistry.PremiumMultiplierWeiPerEthArgs[](1);
    premiumMultiplierWeiPerEthArgs[0] = premiumMultiplierWeiPerEthArg;

    vm.expectEmit();
    emit PriceRegistry.PremiumMultiplierWeiPerEthUpdated(
      premiumMultiplierWeiPerEthArg.token, premiumMultiplierWeiPerEthArg.premiumMultiplierWeiPerEth
    );

    s_priceRegistry.applyPremiumMultiplierWeiPerEthUpdates(premiumMultiplierWeiPerEthArgs);

    assertEq(
      premiumMultiplierWeiPerEthArg.premiumMultiplierWeiPerEth,
      s_priceRegistry.getPremiumMultiplierWeiPerEth(premiumMultiplierWeiPerEthArg.token)
    );
  }

  function test_applyPremiumMultiplierWeiPerEthUpdatesSingleToken_Success() public {
    PriceRegistry.PremiumMultiplierWeiPerEthArgs[] memory premiumMultiplierWeiPerEthArgs =
      new PriceRegistry.PremiumMultiplierWeiPerEthArgs[](1);
    premiumMultiplierWeiPerEthArgs[0] = s_priceRegistryPremiumMultiplierWeiPerEthArgs[0];
    premiumMultiplierWeiPerEthArgs[0].token = vm.addr(1);

    vm.expectEmit();
    emit PriceRegistry.PremiumMultiplierWeiPerEthUpdated(
      vm.addr(1), premiumMultiplierWeiPerEthArgs[0].premiumMultiplierWeiPerEth
    );

    s_priceRegistry.applyPremiumMultiplierWeiPerEthUpdates(premiumMultiplierWeiPerEthArgs);

    assertEq(
      s_priceRegistryPremiumMultiplierWeiPerEthArgs[0].premiumMultiplierWeiPerEth,
      s_priceRegistry.getPremiumMultiplierWeiPerEth(vm.addr(1))
    );
  }

  function test_applyPremiumMultiplierWeiPerEthUpdatesMultipleTokens_Success() public {
    PriceRegistry.PremiumMultiplierWeiPerEthArgs[] memory premiumMultiplierWeiPerEthArgs =
      new PriceRegistry.PremiumMultiplierWeiPerEthArgs[](2);
    premiumMultiplierWeiPerEthArgs[0] = s_priceRegistryPremiumMultiplierWeiPerEthArgs[0];
    premiumMultiplierWeiPerEthArgs[0].token = vm.addr(1);
    premiumMultiplierWeiPerEthArgs[1].token = vm.addr(2);

    vm.expectEmit();
    emit PriceRegistry.PremiumMultiplierWeiPerEthUpdated(
      vm.addr(1), premiumMultiplierWeiPerEthArgs[0].premiumMultiplierWeiPerEth
    );
    vm.expectEmit();
    emit PriceRegistry.PremiumMultiplierWeiPerEthUpdated(
      vm.addr(2), premiumMultiplierWeiPerEthArgs[1].premiumMultiplierWeiPerEth
    );

    s_priceRegistry.applyPremiumMultiplierWeiPerEthUpdates(premiumMultiplierWeiPerEthArgs);

    assertEq(
      premiumMultiplierWeiPerEthArgs[0].premiumMultiplierWeiPerEth,
      s_priceRegistry.getPremiumMultiplierWeiPerEth(vm.addr(1))
    );
    assertEq(
      premiumMultiplierWeiPerEthArgs[1].premiumMultiplierWeiPerEth,
      s_priceRegistry.getPremiumMultiplierWeiPerEth(vm.addr(2))
    );
  }

  function test_applyPremiumMultiplierWeiPerEthUpdatesZeroInput() public {
    vm.recordLogs();
    s_priceRegistry.applyPremiumMultiplierWeiPerEthUpdates(new PriceRegistry.PremiumMultiplierWeiPerEthArgs[](0));

    assertEq(vm.getRecordedLogs().length, 0);
  }

  // Reverts

  function test_OnlyCallableByOwnerOrAdmin_Revert() public {
    PriceRegistry.PremiumMultiplierWeiPerEthArgs[] memory premiumMultiplierWeiPerEthArgs;
    vm.startPrank(STRANGER);

    vm.expectRevert("Only callable by owner");

    s_priceRegistry.applyPremiumMultiplierWeiPerEthUpdates(premiumMultiplierWeiPerEthArgs);
  }
}

contract PriceRegistry_applyTokenTransferFeeConfigUpdates is PriceRegistrySetup {
  function test_Fuzz_ApplyTokenTransferFeeConfig_Success(
    PriceRegistry.TokenTransferFeeConfig[2] memory tokenTransferFeeConfigs
  ) public {
    PriceRegistry.TokenTransferFeeConfigArgs[] memory tokenTransferFeeConfigArgs =
      _generateTokenTransferFeeConfigArgs(2, 2);
    tokenTransferFeeConfigArgs[0].destChainSelector = DEST_CHAIN_SELECTOR;
    tokenTransferFeeConfigArgs[1].destChainSelector = DEST_CHAIN_SELECTOR + 1;

    for (uint256 i = 0; i < tokenTransferFeeConfigArgs.length; ++i) {
      for (uint256 j = 0; j < tokenTransferFeeConfigs.length; ++j) {
        tokenTransferFeeConfigs[j].destBytesOverhead = uint32(
          bound(tokenTransferFeeConfigs[j].destBytesOverhead, Pool.CCIP_LOCK_OR_BURN_V1_RET_BYTES, type(uint32).max)
        );
        address feeToken = s_sourceTokens[j];
        tokenTransferFeeConfigArgs[i].tokenTransferFeeConfigs[j].token = feeToken;
        tokenTransferFeeConfigArgs[i].tokenTransferFeeConfigs[j].tokenTransferFeeConfig = tokenTransferFeeConfigs[j];

        vm.expectEmit();
        emit PriceRegistry.TokenTransferFeeConfigUpdated(
          tokenTransferFeeConfigArgs[i].destChainSelector, feeToken, tokenTransferFeeConfigs[j]
        );
      }
    }

    s_priceRegistry.applyTokenTransferFeeConfigUpdates(
      tokenTransferFeeConfigArgs, new PriceRegistry.TokenTransferFeeConfigRemoveArgs[](0)
    );

    for (uint256 i = 0; i < tokenTransferFeeConfigs.length; ++i) {
      _assertTokenTransferFeeConfigEqual(
        tokenTransferFeeConfigs[i],
        s_priceRegistry.getTokenTransferFeeConfig(
          tokenTransferFeeConfigArgs[0].destChainSelector,
          tokenTransferFeeConfigArgs[0].tokenTransferFeeConfigs[i].token
        )
      );
    }
  }

  function test_ApplyTokenTransferFeeConfig_Success() public {
    PriceRegistry.TokenTransferFeeConfigArgs[] memory tokenTransferFeeConfigArgs =
      _generateTokenTransferFeeConfigArgs(1, 2);
    tokenTransferFeeConfigArgs[0].destChainSelector = DEST_CHAIN_SELECTOR;
    tokenTransferFeeConfigArgs[0].tokenTransferFeeConfigs[0].token = address(5);
    tokenTransferFeeConfigArgs[0].tokenTransferFeeConfigs[0].tokenTransferFeeConfig = PriceRegistry
      .TokenTransferFeeConfig({
      minFeeUSDCents: 6,
      maxFeeUSDCents: 7,
      deciBps: 8,
      destGasOverhead: 9,
      destBytesOverhead: 312,
      isEnabled: true
    });
    tokenTransferFeeConfigArgs[0].tokenTransferFeeConfigs[1].token = address(11);
    tokenTransferFeeConfigArgs[0].tokenTransferFeeConfigs[1].tokenTransferFeeConfig = PriceRegistry
      .TokenTransferFeeConfig({
      minFeeUSDCents: 12,
      maxFeeUSDCents: 13,
      deciBps: 14,
      destGasOverhead: 15,
      destBytesOverhead: 394,
      isEnabled: true
    });

    vm.expectEmit();
    emit PriceRegistry.TokenTransferFeeConfigUpdated(
      tokenTransferFeeConfigArgs[0].destChainSelector,
      tokenTransferFeeConfigArgs[0].tokenTransferFeeConfigs[0].token,
      tokenTransferFeeConfigArgs[0].tokenTransferFeeConfigs[0].tokenTransferFeeConfig
    );
    vm.expectEmit();
    emit PriceRegistry.TokenTransferFeeConfigUpdated(
      tokenTransferFeeConfigArgs[0].destChainSelector,
      tokenTransferFeeConfigArgs[0].tokenTransferFeeConfigs[1].token,
      tokenTransferFeeConfigArgs[0].tokenTransferFeeConfigs[1].tokenTransferFeeConfig
    );

    PriceRegistry.TokenTransferFeeConfigRemoveArgs[] memory tokensToRemove =
      new PriceRegistry.TokenTransferFeeConfigRemoveArgs[](0);
    s_priceRegistry.applyTokenTransferFeeConfigUpdates(tokenTransferFeeConfigArgs, tokensToRemove);

    PriceRegistry.TokenTransferFeeConfig memory config0 = s_priceRegistry.getTokenTransferFeeConfig(
      tokenTransferFeeConfigArgs[0].destChainSelector, tokenTransferFeeConfigArgs[0].tokenTransferFeeConfigs[0].token
    );
    PriceRegistry.TokenTransferFeeConfig memory config1 = s_priceRegistry.getTokenTransferFeeConfig(
      tokenTransferFeeConfigArgs[0].destChainSelector, tokenTransferFeeConfigArgs[0].tokenTransferFeeConfigs[1].token
    );

    _assertTokenTransferFeeConfigEqual(
      tokenTransferFeeConfigArgs[0].tokenTransferFeeConfigs[0].tokenTransferFeeConfig, config0
    );
    _assertTokenTransferFeeConfigEqual(
      tokenTransferFeeConfigArgs[0].tokenTransferFeeConfigs[1].tokenTransferFeeConfig, config1
    );

    // Remove only the first token and validate only the first token is removed
    tokensToRemove = new PriceRegistry.TokenTransferFeeConfigRemoveArgs[](1);
    tokensToRemove[0] = PriceRegistry.TokenTransferFeeConfigRemoveArgs({
      destChainSelector: tokenTransferFeeConfigArgs[0].destChainSelector,
      token: tokenTransferFeeConfigArgs[0].tokenTransferFeeConfigs[0].token
    });

    vm.expectEmit();
    emit PriceRegistry.TokenTransferFeeConfigDeleted(
      tokenTransferFeeConfigArgs[0].destChainSelector, tokenTransferFeeConfigArgs[0].tokenTransferFeeConfigs[0].token
    );

    s_priceRegistry.applyTokenTransferFeeConfigUpdates(
      new PriceRegistry.TokenTransferFeeConfigArgs[](0), tokensToRemove
    );

    config0 = s_priceRegistry.getTokenTransferFeeConfig(
      tokenTransferFeeConfigArgs[0].destChainSelector, tokenTransferFeeConfigArgs[0].tokenTransferFeeConfigs[0].token
    );
    config1 = s_priceRegistry.getTokenTransferFeeConfig(
      tokenTransferFeeConfigArgs[0].destChainSelector, tokenTransferFeeConfigArgs[0].tokenTransferFeeConfigs[1].token
    );

    PriceRegistry.TokenTransferFeeConfig memory emptyConfig;

    _assertTokenTransferFeeConfigEqual(emptyConfig, config0);
    _assertTokenTransferFeeConfigEqual(
      tokenTransferFeeConfigArgs[0].tokenTransferFeeConfigs[1].tokenTransferFeeConfig, config1
    );
  }

  function test_ApplyTokenTransferFeeZeroInput() public {
    vm.recordLogs();
    s_priceRegistry.applyTokenTransferFeeConfigUpdates(
      new PriceRegistry.TokenTransferFeeConfigArgs[](0), new PriceRegistry.TokenTransferFeeConfigRemoveArgs[](0)
    );

    assertEq(vm.getRecordedLogs().length, 0);
  }

  // Reverts

  function test_OnlyCallableByOwnerOrAdmin_Revert() public {
    vm.startPrank(STRANGER);
    PriceRegistry.TokenTransferFeeConfigArgs[] memory tokenTransferFeeConfigArgs;

    vm.expectRevert("Only callable by owner");

    s_priceRegistry.applyTokenTransferFeeConfigUpdates(
      tokenTransferFeeConfigArgs, new PriceRegistry.TokenTransferFeeConfigRemoveArgs[](0)
    );
  }

  function test_InvalidDestBytesOverhead_Revert() public {
    PriceRegistry.TokenTransferFeeConfigArgs[] memory tokenTransferFeeConfigArgs =
      _generateTokenTransferFeeConfigArgs(1, 1);
    tokenTransferFeeConfigArgs[0].destChainSelector = DEST_CHAIN_SELECTOR;
    tokenTransferFeeConfigArgs[0].tokenTransferFeeConfigs[0].token = address(5);
    tokenTransferFeeConfigArgs[0].tokenTransferFeeConfigs[0].tokenTransferFeeConfig = PriceRegistry
      .TokenTransferFeeConfig({
      minFeeUSDCents: 6,
      maxFeeUSDCents: 7,
      deciBps: 8,
      destGasOverhead: 9,
      destBytesOverhead: uint32(Pool.CCIP_LOCK_OR_BURN_V1_RET_BYTES - 1),
      isEnabled: true
    });

    vm.expectRevert(
      abi.encodeWithSelector(
        PriceRegistry.InvalidDestBytesOverhead.selector,
        tokenTransferFeeConfigArgs[0].tokenTransferFeeConfigs[0].token,
        tokenTransferFeeConfigArgs[0].tokenTransferFeeConfigs[0].tokenTransferFeeConfig.destBytesOverhead
      )
    );

    s_priceRegistry.applyTokenTransferFeeConfigUpdates(
      tokenTransferFeeConfigArgs, new PriceRegistry.TokenTransferFeeConfigRemoveArgs[](0)
    );
  }
}

contract PriceRegistry_getTokenTransferCost is PriceRegistryFeeSetup {
  using USDPriceWith18Decimals for uint224;

  function test_NoTokenTransferChargesZeroFee_Success() public view {
    Client.EVM2AnyMessage memory message = _generateEmptyMessage();
    (uint256 feeUSDWei, uint32 destGasOverhead, uint32 destBytesOverhead) =
      s_priceRegistry.getTokenTransferCost(DEST_CHAIN_SELECTOR, message.feeToken, s_feeTokenPrice, message.tokenAmounts);

    assertEq(0, feeUSDWei);
    assertEq(0, destGasOverhead);
    assertEq(0, destBytesOverhead);
  }

  function test_getTokenTransferCost_selfServeUsesDefaults_Success() public view {
    Client.EVM2AnyMessage memory message = _generateSingleTokenMessage(s_selfServeTokenDefaultPricing, 1000);

    // Get config to assert it isn't set
    PriceRegistry.TokenTransferFeeConfig memory transferFeeConfig =
      s_priceRegistry.getTokenTransferFeeConfig(DEST_CHAIN_SELECTOR, message.tokenAmounts[0].token);

    assertFalse(transferFeeConfig.isEnabled);

    (uint256 feeUSDWei, uint32 destGasOverhead, uint32 destBytesOverhead) =
      s_priceRegistry.getTokenTransferCost(DEST_CHAIN_SELECTOR, message.feeToken, s_feeTokenPrice, message.tokenAmounts);

    // Assert that the default values are used
    assertEq(uint256(DEFAULT_TOKEN_FEE_USD_CENTS) * 1e16, feeUSDWei);
    assertEq(DEFAULT_TOKEN_DEST_GAS_OVERHEAD, destGasOverhead);
    assertEq(DEFAULT_TOKEN_BYTES_OVERHEAD, destBytesOverhead);
  }

  function test_SmallTokenTransferChargesMinFeeAndGas_Success() public view {
    Client.EVM2AnyMessage memory message = _generateSingleTokenMessage(s_sourceFeeToken, 1000);
    PriceRegistry.TokenTransferFeeConfig memory transferFeeConfig =
      s_priceRegistry.getTokenTransferFeeConfig(DEST_CHAIN_SELECTOR, message.tokenAmounts[0].token);

    (uint256 feeUSDWei, uint32 destGasOverhead, uint32 destBytesOverhead) =
      s_priceRegistry.getTokenTransferCost(DEST_CHAIN_SELECTOR, message.feeToken, s_feeTokenPrice, message.tokenAmounts);

    assertEq(_configUSDCentToWei(transferFeeConfig.minFeeUSDCents), feeUSDWei);
    assertEq(transferFeeConfig.destGasOverhead, destGasOverhead);
    assertEq(transferFeeConfig.destBytesOverhead, destBytesOverhead);
  }

  function test_ZeroAmountTokenTransferChargesMinFeeAndGas_Success() public view {
    Client.EVM2AnyMessage memory message = _generateSingleTokenMessage(s_sourceFeeToken, 0);
    PriceRegistry.TokenTransferFeeConfig memory transferFeeConfig =
      s_priceRegistry.getTokenTransferFeeConfig(DEST_CHAIN_SELECTOR, message.tokenAmounts[0].token);

    (uint256 feeUSDWei, uint32 destGasOverhead, uint32 destBytesOverhead) =
      s_priceRegistry.getTokenTransferCost(DEST_CHAIN_SELECTOR, message.feeToken, s_feeTokenPrice, message.tokenAmounts);

    assertEq(_configUSDCentToWei(transferFeeConfig.minFeeUSDCents), feeUSDWei);
    assertEq(transferFeeConfig.destGasOverhead, destGasOverhead);
    assertEq(transferFeeConfig.destBytesOverhead, destBytesOverhead);
  }

  function test_LargeTokenTransferChargesMaxFeeAndGas_Success() public view {
    Client.EVM2AnyMessage memory message = _generateSingleTokenMessage(s_sourceFeeToken, 1e36);
    PriceRegistry.TokenTransferFeeConfig memory transferFeeConfig =
      s_priceRegistry.getTokenTransferFeeConfig(DEST_CHAIN_SELECTOR, message.tokenAmounts[0].token);

    (uint256 feeUSDWei, uint32 destGasOverhead, uint32 destBytesOverhead) =
      s_priceRegistry.getTokenTransferCost(DEST_CHAIN_SELECTOR, message.feeToken, s_feeTokenPrice, message.tokenAmounts);

    assertEq(_configUSDCentToWei(transferFeeConfig.maxFeeUSDCents), feeUSDWei);
    assertEq(transferFeeConfig.destGasOverhead, destGasOverhead);
    assertEq(transferFeeConfig.destBytesOverhead, destBytesOverhead);
  }

  function test_FeeTokenBpsFee_Success() public view {
    uint256 tokenAmount = 10000e18;

    Client.EVM2AnyMessage memory message = _generateSingleTokenMessage(s_sourceFeeToken, tokenAmount);
    PriceRegistry.TokenTransferFeeConfig memory transferFeeConfig =
      s_priceRegistry.getTokenTransferFeeConfig(DEST_CHAIN_SELECTOR, message.tokenAmounts[0].token);

    (uint256 feeUSDWei, uint32 destGasOverhead, uint32 destBytesOverhead) =
      s_priceRegistry.getTokenTransferCost(DEST_CHAIN_SELECTOR, message.feeToken, s_feeTokenPrice, message.tokenAmounts);

    uint256 usdWei = _calcUSDValueFromTokenAmount(s_feeTokenPrice, tokenAmount);
    uint256 bpsUSDWei = _applyBpsRatio(
      usdWei, s_priceRegistryTokenTransferFeeConfigArgs[0].tokenTransferFeeConfigs[0].tokenTransferFeeConfig.deciBps
    );

    assertEq(bpsUSDWei, feeUSDWei);
    assertEq(transferFeeConfig.destGasOverhead, destGasOverhead);
    assertEq(transferFeeConfig.destBytesOverhead, destBytesOverhead);
  }

  function test_CustomTokenBpsFee_Success() public view {
    uint256 tokenAmount = 200000e18;

    Client.EVM2AnyMessage memory message = Client.EVM2AnyMessage({
      receiver: abi.encode(OWNER),
      data: "",
      tokenAmounts: new Client.EVMTokenAmount[](1),
      feeToken: s_sourceFeeToken,
      extraArgs: Client._argsToBytes(Client.EVMExtraArgsV1({gasLimit: GAS_LIMIT}))
    });
    message.tokenAmounts[0] = Client.EVMTokenAmount({token: CUSTOM_TOKEN, amount: tokenAmount});

    PriceRegistry.TokenTransferFeeConfig memory transferFeeConfig =
      s_priceRegistry.getTokenTransferFeeConfig(DEST_CHAIN_SELECTOR, message.tokenAmounts[0].token);

    (uint256 feeUSDWei, uint32 destGasOverhead, uint32 destBytesOverhead) =
      s_priceRegistry.getTokenTransferCost(DEST_CHAIN_SELECTOR, message.feeToken, s_feeTokenPrice, message.tokenAmounts);

    uint256 usdWei = _calcUSDValueFromTokenAmount(s_customTokenPrice, tokenAmount);
    uint256 bpsUSDWei = _applyBpsRatio(
      usdWei, s_priceRegistryTokenTransferFeeConfigArgs[0].tokenTransferFeeConfigs[1].tokenTransferFeeConfig.deciBps
    );

    assertEq(bpsUSDWei, feeUSDWei);
    assertEq(transferFeeConfig.destGasOverhead, destGasOverhead);
    assertEq(transferFeeConfig.destBytesOverhead, destBytesOverhead);
  }

  function test_ZeroFeeConfigChargesMinFee_Success() public {
    PriceRegistry.TokenTransferFeeConfigArgs[] memory tokenTransferFeeConfigArgs =
      _generateTokenTransferFeeConfigArgs(1, 1);
    tokenTransferFeeConfigArgs[0].destChainSelector = DEST_CHAIN_SELECTOR;
    tokenTransferFeeConfigArgs[0].tokenTransferFeeConfigs[0].token = s_sourceFeeToken;
    tokenTransferFeeConfigArgs[0].tokenTransferFeeConfigs[0].tokenTransferFeeConfig = PriceRegistry
      .TokenTransferFeeConfig({
      minFeeUSDCents: 1,
      maxFeeUSDCents: 0,
      deciBps: 0,
      destGasOverhead: 0,
      destBytesOverhead: uint32(Pool.CCIP_LOCK_OR_BURN_V1_RET_BYTES),
      isEnabled: true
    });
    s_priceRegistry.applyTokenTransferFeeConfigUpdates(
      tokenTransferFeeConfigArgs, new PriceRegistry.TokenTransferFeeConfigRemoveArgs[](0)
    );

    Client.EVM2AnyMessage memory message = _generateSingleTokenMessage(s_sourceFeeToken, 1e36);
    (uint256 feeUSDWei, uint32 destGasOverhead, uint32 destBytesOverhead) =
      s_priceRegistry.getTokenTransferCost(DEST_CHAIN_SELECTOR, message.feeToken, s_feeTokenPrice, message.tokenAmounts);

    // if token charges 0 bps, it should cost minFee to transfer
    assertEq(
      _configUSDCentToWei(
        tokenTransferFeeConfigArgs[0].tokenTransferFeeConfigs[0].tokenTransferFeeConfig.minFeeUSDCents
      ),
      feeUSDWei
    );
    assertEq(0, destGasOverhead);
    assertEq(Pool.CCIP_LOCK_OR_BURN_V1_RET_BYTES, destBytesOverhead);
  }

  function test_Fuzz_TokenTransferFeeDuplicateTokens_Success(uint256 transfers, uint256 amount) public view {
    // It shouldn't be possible to pay materially lower fees by splitting up the transfers.
    // Note it is possible to pay higher fees since the minimum fees are added.
    PriceRegistry.DestChainConfig memory destChainConfig = s_priceRegistry.getDestChainConfig(DEST_CHAIN_SELECTOR);
    transfers = bound(transfers, 1, destChainConfig.maxNumberOfTokensPerMsg);
    // Cap amount to avoid overflow
    amount = bound(amount, 0, 1e36);
    Client.EVMTokenAmount[] memory multiple = new Client.EVMTokenAmount[](transfers);
    for (uint256 i = 0; i < transfers; ++i) {
      multiple[i] = Client.EVMTokenAmount({token: s_sourceTokens[0], amount: amount});
    }
    Client.EVMTokenAmount[] memory single = new Client.EVMTokenAmount[](1);
    single[0] = Client.EVMTokenAmount({token: s_sourceTokens[0], amount: amount * transfers});

    address feeToken = s_sourceRouter.getWrappedNative();

    (uint256 feeSingleUSDWei, uint32 gasOverheadSingle, uint32 bytesOverheadSingle) =
      s_priceRegistry.getTokenTransferCost(DEST_CHAIN_SELECTOR, feeToken, s_wrappedTokenPrice, single);
    (uint256 feeMultipleUSDWei, uint32 gasOverheadMultiple, uint32 bytesOverheadMultiple) =
      s_priceRegistry.getTokenTransferCost(DEST_CHAIN_SELECTOR, feeToken, s_wrappedTokenPrice, multiple);

    // Note that there can be a rounding error once per split.
    assertGe(feeMultipleUSDWei, (feeSingleUSDWei - destChainConfig.maxNumberOfTokensPerMsg));
    assertEq(gasOverheadMultiple, gasOverheadSingle * transfers);
    assertEq(bytesOverheadMultiple, bytesOverheadSingle * transfers);
  }

  function test_MixedTokenTransferFee_Success() public view {
    address[3] memory testTokens = [s_sourceFeeToken, s_sourceRouter.getWrappedNative(), CUSTOM_TOKEN];
    uint224[3] memory tokenPrices = [s_feeTokenPrice, s_wrappedTokenPrice, s_customTokenPrice];
    PriceRegistry.TokenTransferFeeConfig[3] memory tokenTransferFeeConfigs = [
      s_priceRegistry.getTokenTransferFeeConfig(DEST_CHAIN_SELECTOR, testTokens[0]),
      s_priceRegistry.getTokenTransferFeeConfig(DEST_CHAIN_SELECTOR, testTokens[1]),
      s_priceRegistry.getTokenTransferFeeConfig(DEST_CHAIN_SELECTOR, testTokens[2])
    ];

    Client.EVM2AnyMessage memory message = Client.EVM2AnyMessage({
      receiver: abi.encode(OWNER),
      data: "",
      tokenAmounts: new Client.EVMTokenAmount[](3),
      feeToken: s_sourceRouter.getWrappedNative(),
      extraArgs: Client._argsToBytes(Client.EVMExtraArgsV1({gasLimit: GAS_LIMIT}))
    });
    uint256 expectedTotalGas = 0;
    uint256 expectedTotalBytes = 0;

    // Start with small token transfers, total bps fee is lower than min token transfer fee
    for (uint256 i = 0; i < testTokens.length; ++i) {
      message.tokenAmounts[i] = Client.EVMTokenAmount({token: testTokens[i], amount: 1e14});
      PriceRegistry.TokenTransferFeeConfig memory tokenTransferFeeConfig =
        s_priceRegistry.getTokenTransferFeeConfig(DEST_CHAIN_SELECTOR, testTokens[i]);

      expectedTotalGas += tokenTransferFeeConfig.destGasOverhead == 0
        ? DEFAULT_TOKEN_DEST_GAS_OVERHEAD
        : tokenTransferFeeConfig.destGasOverhead;
      expectedTotalBytes += tokenTransferFeeConfig.destBytesOverhead == 0
        ? DEFAULT_TOKEN_BYTES_OVERHEAD
        : tokenTransferFeeConfig.destBytesOverhead;
    }
    (uint256 feeUSDWei, uint32 destGasOverhead, uint32 destBytesOverhead) = s_priceRegistry.getTokenTransferCost(
      DEST_CHAIN_SELECTOR, message.feeToken, s_wrappedTokenPrice, message.tokenAmounts
    );

    uint256 expectedFeeUSDWei = 0;
    for (uint256 i = 0; i < testTokens.length; ++i) {
      expectedFeeUSDWei += _configUSDCentToWei(
        tokenTransferFeeConfigs[i].minFeeUSDCents == 0
          ? DEFAULT_TOKEN_FEE_USD_CENTS
          : tokenTransferFeeConfigs[i].minFeeUSDCents
      );
    }

    assertEq(expectedFeeUSDWei, feeUSDWei, "wrong feeUSDWei 1");
    assertEq(expectedTotalGas, destGasOverhead, "wrong destGasOverhead 1");
    assertEq(expectedTotalBytes, destBytesOverhead, "wrong destBytesOverhead 1");

    // Set 1st token transfer to a meaningful amount so its bps fee is now between min and max fee
    message.tokenAmounts[0] = Client.EVMTokenAmount({token: testTokens[0], amount: 10000e18});

    uint256 token0USDWei = _applyBpsRatio(
      _calcUSDValueFromTokenAmount(tokenPrices[0], message.tokenAmounts[0].amount), tokenTransferFeeConfigs[0].deciBps
    );
    uint256 token1USDWei = _configUSDCentToWei(DEFAULT_TOKEN_FEE_USD_CENTS);

    (feeUSDWei, destGasOverhead, destBytesOverhead) = s_priceRegistry.getTokenTransferCost(
      DEST_CHAIN_SELECTOR, message.feeToken, s_wrappedTokenPrice, message.tokenAmounts
    );
    expectedFeeUSDWei = token0USDWei + token1USDWei + _configUSDCentToWei(tokenTransferFeeConfigs[2].minFeeUSDCents);

    assertEq(expectedFeeUSDWei, feeUSDWei, "wrong feeUSDWei 2");
    assertEq(expectedTotalGas, destGasOverhead, "wrong destGasOverhead 2");
    assertEq(expectedTotalBytes, destBytesOverhead, "wrong destBytesOverhead 2");

    // Set 2nd token transfer to a large amount that is higher than maxFeeUSD
    message.tokenAmounts[2] = Client.EVMTokenAmount({token: testTokens[2], amount: 1e36});

    (feeUSDWei, destGasOverhead, destBytesOverhead) = s_priceRegistry.getTokenTransferCost(
      DEST_CHAIN_SELECTOR, message.feeToken, s_wrappedTokenPrice, message.tokenAmounts
    );
    expectedFeeUSDWei = token0USDWei + token1USDWei + _configUSDCentToWei(tokenTransferFeeConfigs[2].maxFeeUSDCents);

    assertEq(expectedFeeUSDWei, feeUSDWei, "wrong feeUSDWei 3");
    assertEq(expectedTotalGas, destGasOverhead, "wrong destGasOverhead 3");
    assertEq(expectedTotalBytes, destBytesOverhead, "wrong destBytesOverhead 3");
  }
}

contract PriceRegistry_getValidatedFee is PriceRegistryFeeSetup {
  using USDPriceWith18Decimals for uint224;

  function test_EmptyMessage_Success() public view {
    address[2] memory testTokens = [s_sourceFeeToken, s_sourceRouter.getWrappedNative()];
    uint224[2] memory feeTokenPrices = [s_feeTokenPrice, s_wrappedTokenPrice];

    for (uint256 i = 0; i < feeTokenPrices.length; ++i) {
      Client.EVM2AnyMessage memory message = _generateEmptyMessage();
      message.feeToken = testTokens[i];
      uint64 premiumMultiplierWeiPerEth = s_priceRegistry.getPremiumMultiplierWeiPerEth(message.feeToken);
      PriceRegistry.DestChainConfig memory destChainConfig = s_priceRegistry.getDestChainConfig(DEST_CHAIN_SELECTOR);

      uint256 feeAmount = s_priceRegistry.getValidatedFee(DEST_CHAIN_SELECTOR, message);

      uint256 gasUsed = GAS_LIMIT + DEST_GAS_OVERHEAD;
      uint256 gasFeeUSD = (gasUsed * destChainConfig.gasMultiplierWeiPerEth * USD_PER_GAS);
      uint256 messageFeeUSD = (_configUSDCentToWei(destChainConfig.networkFeeUSDCents) * premiumMultiplierWeiPerEth);
      uint256 dataAvailabilityFeeUSD = s_priceRegistry.getDataAvailabilityCost(
        DEST_CHAIN_SELECTOR, USD_PER_DATA_AVAILABILITY_GAS, message.data.length, message.tokenAmounts.length, 0
      );

      uint256 totalPriceInFeeToken = (gasFeeUSD + messageFeeUSD + dataAvailabilityFeeUSD) / feeTokenPrices[i];
      assertEq(totalPriceInFeeToken, feeAmount);
    }
  }

  function test_ZeroDataAvailabilityMultiplier_Success() public {
    PriceRegistry.DestChainConfigArgs[] memory destChainConfigArgs = new PriceRegistry.DestChainConfigArgs[](1);
    PriceRegistry.DestChainConfig memory destChainConfig = s_priceRegistry.getDestChainConfig(DEST_CHAIN_SELECTOR);
    destChainConfigArgs[0] =
      PriceRegistry.DestChainConfigArgs({destChainSelector: DEST_CHAIN_SELECTOR, destChainConfig: destChainConfig});
    destChainConfigArgs[0].destChainConfig.destDataAvailabilityMultiplierBps = 0;
    s_priceRegistry.applyDestChainConfigUpdates(destChainConfigArgs);

    Client.EVM2AnyMessage memory message = _generateEmptyMessage();
    uint64 premiumMultiplierWeiPerEth = s_priceRegistry.getPremiumMultiplierWeiPerEth(message.feeToken);

    uint256 feeAmount = s_priceRegistry.getValidatedFee(DEST_CHAIN_SELECTOR, message);

    uint256 gasUsed = GAS_LIMIT + DEST_GAS_OVERHEAD;
    uint256 gasFeeUSD = (gasUsed * destChainConfig.gasMultiplierWeiPerEth * USD_PER_GAS);
    uint256 messageFeeUSD = (_configUSDCentToWei(destChainConfig.networkFeeUSDCents) * premiumMultiplierWeiPerEth);

    uint256 totalPriceInFeeToken = (gasFeeUSD + messageFeeUSD) / s_feeTokenPrice;
    assertEq(totalPriceInFeeToken, feeAmount);
  }

  function test_HighGasMessage_Success() public view {
    address[2] memory testTokens = [s_sourceFeeToken, s_sourceRouter.getWrappedNative()];
    uint224[2] memory feeTokenPrices = [s_feeTokenPrice, s_wrappedTokenPrice];

    uint256 customGasLimit = MAX_GAS_LIMIT;
    uint256 customDataSize = MAX_DATA_SIZE;
    for (uint256 i = 0; i < feeTokenPrices.length; ++i) {
      Client.EVM2AnyMessage memory message = Client.EVM2AnyMessage({
        receiver: abi.encode(OWNER),
        data: new bytes(customDataSize),
        tokenAmounts: new Client.EVMTokenAmount[](0),
        feeToken: testTokens[i],
        extraArgs: Client._argsToBytes(Client.EVMExtraArgsV1({gasLimit: customGasLimit}))
      });

      uint64 premiumMultiplierWeiPerEth = s_priceRegistry.getPremiumMultiplierWeiPerEth(message.feeToken);
      PriceRegistry.DestChainConfig memory destChainConfig = s_priceRegistry.getDestChainConfig(DEST_CHAIN_SELECTOR);

      uint256 feeAmount = s_priceRegistry.getValidatedFee(DEST_CHAIN_SELECTOR, message);
      uint256 gasUsed = customGasLimit + DEST_GAS_OVERHEAD + customDataSize * DEST_GAS_PER_PAYLOAD_BYTE;
      uint256 gasFeeUSD = (gasUsed * destChainConfig.gasMultiplierWeiPerEth * USD_PER_GAS);
      uint256 messageFeeUSD = (_configUSDCentToWei(destChainConfig.networkFeeUSDCents) * premiumMultiplierWeiPerEth);
      uint256 dataAvailabilityFeeUSD = s_priceRegistry.getDataAvailabilityCost(
        DEST_CHAIN_SELECTOR, USD_PER_DATA_AVAILABILITY_GAS, message.data.length, message.tokenAmounts.length, 0
      );

      uint256 totalPriceInFeeToken = (gasFeeUSD + messageFeeUSD + dataAvailabilityFeeUSD) / feeTokenPrices[i];
      assertEq(totalPriceInFeeToken, feeAmount);
    }
  }

  function test_SingleTokenMessage_Success() public view {
    address[2] memory testTokens = [s_sourceFeeToken, s_sourceRouter.getWrappedNative()];
    uint224[2] memory feeTokenPrices = [s_feeTokenPrice, s_wrappedTokenPrice];

    uint256 tokenAmount = 10000e18;
    for (uint256 i = 0; i < feeTokenPrices.length; ++i) {
      Client.EVM2AnyMessage memory message = _generateSingleTokenMessage(s_sourceFeeToken, tokenAmount);
      message.feeToken = testTokens[i];
      PriceRegistry.DestChainConfig memory destChainConfig = s_priceRegistry.getDestChainConfig(DEST_CHAIN_SELECTOR);
      uint32 destBytesOverhead =
        s_priceRegistry.getTokenTransferFeeConfig(DEST_CHAIN_SELECTOR, message.tokenAmounts[0].token).destBytesOverhead;
      uint32 tokenBytesOverhead =
        destBytesOverhead == 0 ? uint32(Pool.CCIP_LOCK_OR_BURN_V1_RET_BYTES) : destBytesOverhead;

      uint256 feeAmount = s_priceRegistry.getValidatedFee(DEST_CHAIN_SELECTOR, message);

      uint256 gasUsed = GAS_LIMIT + DEST_GAS_OVERHEAD
        + s_priceRegistry.getTokenTransferFeeConfig(DEST_CHAIN_SELECTOR, message.tokenAmounts[0].token).destGasOverhead;
      uint256 gasFeeUSD = (gasUsed * destChainConfig.gasMultiplierWeiPerEth * USD_PER_GAS);
      (uint256 transferFeeUSD,,) = s_priceRegistry.getTokenTransferCost(
        DEST_CHAIN_SELECTOR, message.feeToken, feeTokenPrices[i], message.tokenAmounts
      );
      uint256 messageFeeUSD = (transferFeeUSD * s_priceRegistry.getPremiumMultiplierWeiPerEth(message.feeToken));
      uint256 dataAvailabilityFeeUSD = s_priceRegistry.getDataAvailabilityCost(
        DEST_CHAIN_SELECTOR,
        USD_PER_DATA_AVAILABILITY_GAS,
        message.data.length,
        message.tokenAmounts.length,
        tokenBytesOverhead
      );

      uint256 totalPriceInFeeToken = (gasFeeUSD + messageFeeUSD + dataAvailabilityFeeUSD) / feeTokenPrices[i];
      assertEq(totalPriceInFeeToken, feeAmount);
    }
  }

  function test_MessageWithDataAndTokenTransfer_Success() public view {
    address[2] memory testTokens = [s_sourceFeeToken, s_sourceRouter.getWrappedNative()];
    uint224[2] memory feeTokenPrices = [s_feeTokenPrice, s_wrappedTokenPrice];

    uint256 customGasLimit = 1_000_000;
    for (uint256 i = 0; i < feeTokenPrices.length; ++i) {
      Client.EVM2AnyMessage memory message = Client.EVM2AnyMessage({
        receiver: abi.encode(OWNER),
        data: "",
        tokenAmounts: new Client.EVMTokenAmount[](2),
        feeToken: testTokens[i],
        extraArgs: Client._argsToBytes(Client.EVMExtraArgsV1({gasLimit: customGasLimit}))
      });
      uint64 premiumMultiplierWeiPerEth = s_priceRegistry.getPremiumMultiplierWeiPerEth(message.feeToken);
      PriceRegistry.DestChainConfig memory destChainConfig = s_priceRegistry.getDestChainConfig(DEST_CHAIN_SELECTOR);

      message.tokenAmounts[0] = Client.EVMTokenAmount({token: s_sourceFeeToken, amount: 10000e18}); // feeTokenAmount
      message.tokenAmounts[1] = Client.EVMTokenAmount({token: CUSTOM_TOKEN, amount: 200000e18}); // customTokenAmount
      message.data = "random bits and bytes that should be factored into the cost of the message";

      uint32 tokenGasOverhead = 0;
      uint32 tokenBytesOverhead = 0;
      for (uint256 j = 0; j < message.tokenAmounts.length; ++j) {
        tokenGasOverhead +=
          s_priceRegistry.getTokenTransferFeeConfig(DEST_CHAIN_SELECTOR, message.tokenAmounts[j].token).destGasOverhead;
        uint32 destBytesOverhead = s_priceRegistry.getTokenTransferFeeConfig(
          DEST_CHAIN_SELECTOR, message.tokenAmounts[j].token
        ).destBytesOverhead;
        tokenBytesOverhead += destBytesOverhead == 0 ? uint32(Pool.CCIP_LOCK_OR_BURN_V1_RET_BYTES) : destBytesOverhead;
      }

      uint256 gasUsed =
        customGasLimit + DEST_GAS_OVERHEAD + message.data.length * DEST_GAS_PER_PAYLOAD_BYTE + tokenGasOverhead;
      uint256 gasFeeUSD = (gasUsed * destChainConfig.gasMultiplierWeiPerEth * USD_PER_GAS);
      (uint256 transferFeeUSD,,) = s_priceRegistry.getTokenTransferCost(
        DEST_CHAIN_SELECTOR, message.feeToken, feeTokenPrices[i], message.tokenAmounts
      );
      uint256 messageFeeUSD = (transferFeeUSD * premiumMultiplierWeiPerEth);
      uint256 dataAvailabilityFeeUSD = s_priceRegistry.getDataAvailabilityCost(
        DEST_CHAIN_SELECTOR,
        USD_PER_DATA_AVAILABILITY_GAS,
        message.data.length,
        message.tokenAmounts.length,
        tokenBytesOverhead
      );

      uint256 totalPriceInFeeToken = (gasFeeUSD + messageFeeUSD + dataAvailabilityFeeUSD) / feeTokenPrices[i];
      assertEq(totalPriceInFeeToken, s_priceRegistry.getValidatedFee(DEST_CHAIN_SELECTOR, message));
    }
  }

  function test_Fuzz_EnforceOutOfOrder(bool enforce, bool allowOutOfOrderExecution) public {
    // Update config to enforce allowOutOfOrderExecution = defaultVal.
    vm.stopPrank();
    vm.startPrank(OWNER);

    PriceRegistry.DestChainConfigArgs[] memory destChainConfigArgs = _generatePriceRegistryDestChainConfigArgs();
    destChainConfigArgs[0].destChainConfig.enforceOutOfOrder = enforce;
    s_priceRegistry.applyDestChainConfigUpdates(destChainConfigArgs);

    Client.EVM2AnyMessage memory message = _generateEmptyMessage();
    message.extraArgs = abi.encodeWithSelector(
      Client.EVM_EXTRA_ARGS_V2_TAG,
      Client.EVMExtraArgsV2({gasLimit: GAS_LIMIT * 2, allowOutOfOrderExecution: allowOutOfOrderExecution})
    );

    // If enforcement is on, only true should be allowed.
    if (enforce && !allowOutOfOrderExecution) {
      vm.expectRevert(PriceRegistry.ExtraArgOutOfOrderExecutionMustBeTrue.selector);
    }
    s_priceRegistry.getValidatedFee(DEST_CHAIN_SELECTOR, message);
  }

  // Reverts

  function test_DestinationChainNotEnabled_Revert() public {
    vm.expectRevert(abi.encodeWithSelector(PriceRegistry.DestinationChainNotEnabled.selector, DEST_CHAIN_SELECTOR + 1));
    s_priceRegistry.getValidatedFee(DEST_CHAIN_SELECTOR + 1, _generateEmptyMessage());
  }

  function test_EnforceOutOfOrder_Revert() public {
    // Update config to enforce allowOutOfOrderExecution = true.
    vm.stopPrank();
    vm.startPrank(OWNER);

    PriceRegistry.DestChainConfigArgs[] memory destChainConfigArgs = _generatePriceRegistryDestChainConfigArgs();
    destChainConfigArgs[0].destChainConfig.enforceOutOfOrder = true;
    s_priceRegistry.applyDestChainConfigUpdates(destChainConfigArgs);
    vm.stopPrank();

    Client.EVM2AnyMessage memory message = _generateEmptyMessage();
    // Empty extraArgs to should revert since it enforceOutOfOrder is true.
    message.extraArgs = "";

    vm.expectRevert(PriceRegistry.ExtraArgOutOfOrderExecutionMustBeTrue.selector);
    s_priceRegistry.getValidatedFee(DEST_CHAIN_SELECTOR, message);
  }

  function test_MessageTooLarge_Revert() public {
    Client.EVM2AnyMessage memory message = _generateEmptyMessage();
    message.data = new bytes(MAX_DATA_SIZE + 1);
    vm.expectRevert(abi.encodeWithSelector(PriceRegistry.MessageTooLarge.selector, MAX_DATA_SIZE, message.data.length));

    s_priceRegistry.getValidatedFee(DEST_CHAIN_SELECTOR, message);
  }

  function test_TooManyTokens_Revert() public {
    Client.EVM2AnyMessage memory message = _generateEmptyMessage();
    uint256 tooMany = MAX_TOKENS_LENGTH + 1;
    message.tokenAmounts = new Client.EVMTokenAmount[](tooMany);
    vm.expectRevert(PriceRegistry.UnsupportedNumberOfTokens.selector);
    s_priceRegistry.getValidatedFee(DEST_CHAIN_SELECTOR, message);
  }

  // Asserts gasLimit must be <=maxGasLimit
  function test_MessageGasLimitTooHigh_Revert() public {
    Client.EVM2AnyMessage memory message = _generateEmptyMessage();
    message.extraArgs = Client._argsToBytes(Client.EVMExtraArgsV1({gasLimit: MAX_GAS_LIMIT + 1}));
    vm.expectRevert(abi.encodeWithSelector(PriceRegistry.MessageGasLimitTooHigh.selector));
    s_priceRegistry.getValidatedFee(DEST_CHAIN_SELECTOR, message);
  }

  function test_NotAFeeToken_Revert() public {
    address notAFeeToken = address(0x111111);
    Client.EVM2AnyMessage memory message = _generateSingleTokenMessage(notAFeeToken, 1);
    message.feeToken = notAFeeToken;

    vm.expectRevert(abi.encodeWithSelector(PriceRegistry.TokenNotSupported.selector, notAFeeToken));

    s_priceRegistry.getValidatedFee(DEST_CHAIN_SELECTOR, message);
  }

  function test_InvalidEVMAddress_Revert() public {
    Client.EVM2AnyMessage memory message = _generateEmptyMessage();
    message.receiver = abi.encode(type(uint208).max);

    vm.expectRevert(abi.encodeWithSelector(Internal.InvalidEVMAddress.selector, message.receiver));

    s_priceRegistry.getValidatedFee(DEST_CHAIN_SELECTOR, message);
  }
}

contract PriceRegistry_processMessageArgs is PriceRegistryFeeSetup {
  using USDPriceWith18Decimals for uint224;

  function setUp() public virtual override {
    super.setUp();
  }

  function test_WithLinkTokenAmount_Success() public view {
    (
      uint256 msgFeeJuels,
      /* bool isOutOfOrderExecution */
      ,
      /* bytes memory convertedExtraArgs */
    ) = s_priceRegistry.processMessageArgs(
      DEST_CHAIN_SELECTOR,
      // LINK
      s_sourceTokens[0],
      MAX_MSG_FEES_JUELS,
      ""
    );

    assertEq(msgFeeJuels, MAX_MSG_FEES_JUELS);
  }

  function test_WithConvertedTokenAmount_Success() public view {
    address feeToken = s_sourceTokens[1];
    uint256 feeTokenAmount = 10_000 gwei;
    uint256 expectedConvertedAmount = s_priceRegistry.convertTokenAmount(feeToken, feeTokenAmount, s_sourceTokens[0]);

    (
      uint256 msgFeeJuels,
      /* bool isOutOfOrderExecution */
      ,
      /* bytes memory convertedExtraArgs */
    ) = s_priceRegistry.processMessageArgs(DEST_CHAIN_SELECTOR, feeToken, feeTokenAmount, "");

    assertEq(msgFeeJuels, expectedConvertedAmount);
  }

  function test_WithEmptyEVMExtraArgs_Success() public view {
    (
      /* uint256 msgFeeJuels */
      ,
      bool isOutOfOrderExecution,
      bytes memory convertedExtraArgs
    ) = s_priceRegistry.processMessageArgs(DEST_CHAIN_SELECTOR, s_sourceTokens[0], 0, "");

    assertEq(isOutOfOrderExecution, false);
    assertEq(
      convertedExtraArgs, Client._argsToBytes(s_priceRegistry.parseEVMExtraArgsFromBytes("", DEST_CHAIN_SELECTOR))
    );
  }

  function test_WithEVMExtraArgsV1_Success() public view {
    bytes memory extraArgs = Client._argsToBytes(Client.EVMExtraArgsV1({gasLimit: 1000}));

    (
      /* uint256 msgFeeJuels */
      ,
      bool isOutOfOrderExecution,
      bytes memory convertedExtraArgs
    ) = s_priceRegistry.processMessageArgs(DEST_CHAIN_SELECTOR, s_sourceTokens[0], 0, extraArgs);

    assertEq(isOutOfOrderExecution, false);
    assertEq(
      convertedExtraArgs,
      Client._argsToBytes(s_priceRegistry.parseEVMExtraArgsFromBytes(extraArgs, DEST_CHAIN_SELECTOR))
    );
  }

  function test_WitEVMExtraArgsV2_Success() public view {
    bytes memory extraArgs = Client._argsToBytes(Client.EVMExtraArgsV2({gasLimit: 0, allowOutOfOrderExecution: true}));

    (
      /* uint256 msgFeeJuels */
      ,
      bool isOutOfOrderExecution,
      bytes memory convertedExtraArgs
    ) = s_priceRegistry.processMessageArgs(DEST_CHAIN_SELECTOR, s_sourceTokens[0], 0, extraArgs);

    assertEq(isOutOfOrderExecution, true);
    assertEq(
      convertedExtraArgs,
      Client._argsToBytes(s_priceRegistry.parseEVMExtraArgsFromBytes(extraArgs, DEST_CHAIN_SELECTOR))
    );
  }

  // Reverts

  function test_MessageFeeTooHigh_Revert() public {
    vm.expectRevert(
      abi.encodeWithSelector(PriceRegistry.MessageFeeTooHigh.selector, MAX_MSG_FEES_JUELS + 1, MAX_MSG_FEES_JUELS)
    );

    s_priceRegistry.processMessageArgs(DEST_CHAIN_SELECTOR, s_sourceTokens[0], MAX_MSG_FEES_JUELS + 1, "");
  }

  function test_InvalidExtraArgs_Revert() public {
    vm.expectRevert(PriceRegistry.InvalidExtraArgsTag.selector);

    s_priceRegistry.processMessageArgs(DEST_CHAIN_SELECTOR, s_sourceTokens[0], 0, "abcde");
  }

  function test_MalformedEVMExtraArgs_Revert() public {
    // abi.decode error
    vm.expectRevert();

    s_priceRegistry.processMessageArgs(
      DEST_CHAIN_SELECTOR,
      s_sourceTokens[0],
      0,
      abi.encodeWithSelector(Client.EVM_EXTRA_ARGS_V2_TAG, Client.EVMExtraArgsV1({gasLimit: 100}))
    );
  }
}

contract PriceRegistry_validatePoolReturnData is PriceRegistryFeeSetup {
  function test_WithSingleToken_Success() public view {
    Client.EVMTokenAmount[] memory sourceTokenAmounts = new Client.EVMTokenAmount[](1);
    sourceTokenAmounts[0].amount = 1e18;
    sourceTokenAmounts[0].token = s_sourceTokens[0];

    Internal.RampTokenAmount[] memory rampTokenAmounts = new Internal.RampTokenAmount[](1);
    rampTokenAmounts[0] = _getSourceTokenData(sourceTokenAmounts[0], s_tokenAdminRegistry, DEST_CHAIN_SELECTOR);

    // No revert - successful
    s_priceRegistry.validatePoolReturnData(DEST_CHAIN_SELECTOR, rampTokenAmounts, sourceTokenAmounts);
  }

  function test_TokenAmountArraysMismatching_Revert() public {
    Client.EVMTokenAmount[] memory sourceTokenAmounts = new Client.EVMTokenAmount[](1);
    sourceTokenAmounts[0].amount = 1e18;
    sourceTokenAmounts[0].token = s_sourceTokens[0];

    Internal.RampTokenAmount[] memory rampTokenAmounts = new Internal.RampTokenAmount[](1);
    rampTokenAmounts[0] = _getSourceTokenData(sourceTokenAmounts[0], s_tokenAdminRegistry, DEST_CHAIN_SELECTOR);

    // Revert due to index out of bounds access
    vm.expectRevert();

    s_priceRegistry.validatePoolReturnData(
      DEST_CHAIN_SELECTOR, new Internal.RampTokenAmount[](1), new Client.EVMTokenAmount[](0)
    );
  }

  function test_SourceTokenDataTooLarge_Revert() public {
    address sourceETH = s_sourceTokens[1];

    Client.EVMTokenAmount[] memory sourceTokenAmounts = new Client.EVMTokenAmount[](1);
    sourceTokenAmounts[0].amount = 1000;
    sourceTokenAmounts[0].token = sourceETH;

    Internal.RampTokenAmount[] memory rampTokenAmounts = new Internal.RampTokenAmount[](1);
    rampTokenAmounts[0] = _getSourceTokenData(sourceTokenAmounts[0], s_tokenAdminRegistry, DEST_CHAIN_SELECTOR);

    // No data set, should succeed
    s_priceRegistry.validatePoolReturnData(DEST_CHAIN_SELECTOR, rampTokenAmounts, sourceTokenAmounts);

    // Set max data length, should succeed
    rampTokenAmounts[0].extraData = new bytes(Pool.CCIP_LOCK_OR_BURN_V1_RET_BYTES);
    s_priceRegistry.validatePoolReturnData(DEST_CHAIN_SELECTOR, rampTokenAmounts, sourceTokenAmounts);

    // Set data to max length +1, should revert
    rampTokenAmounts[0].extraData = new bytes(Pool.CCIP_LOCK_OR_BURN_V1_RET_BYTES + 1);
    vm.expectRevert(abi.encodeWithSelector(PriceRegistry.SourceTokenDataTooLarge.selector, sourceETH));
    s_priceRegistry.validatePoolReturnData(DEST_CHAIN_SELECTOR, rampTokenAmounts, sourceTokenAmounts);

    // Set token config to allow larger data
    PriceRegistry.TokenTransferFeeConfigArgs[] memory tokenTransferFeeConfigArgs =
      _generateTokenTransferFeeConfigArgs(1, 1);
    tokenTransferFeeConfigArgs[0].destChainSelector = DEST_CHAIN_SELECTOR;
    tokenTransferFeeConfigArgs[0].tokenTransferFeeConfigs[0].token = sourceETH;
    tokenTransferFeeConfigArgs[0].tokenTransferFeeConfigs[0].tokenTransferFeeConfig = PriceRegistry
      .TokenTransferFeeConfig({
      minFeeUSDCents: 1,
      maxFeeUSDCents: 0,
      deciBps: 0,
      destGasOverhead: 0,
      destBytesOverhead: uint32(Pool.CCIP_LOCK_OR_BURN_V1_RET_BYTES) + 32,
      isEnabled: true
    });
    s_priceRegistry.applyTokenTransferFeeConfigUpdates(
      tokenTransferFeeConfigArgs, new PriceRegistry.TokenTransferFeeConfigRemoveArgs[](0)
    );

    s_priceRegistry.validatePoolReturnData(DEST_CHAIN_SELECTOR, rampTokenAmounts, sourceTokenAmounts);

    // Set the token data larger than the configured token data, should revert
    rampTokenAmounts[0].extraData = new bytes(Pool.CCIP_LOCK_OR_BURN_V1_RET_BYTES + 32 + 1);

    vm.expectRevert(abi.encodeWithSelector(PriceRegistry.SourceTokenDataTooLarge.selector, sourceETH));
    s_priceRegistry.validatePoolReturnData(DEST_CHAIN_SELECTOR, rampTokenAmounts, sourceTokenAmounts);
  }

  function test_InvalidEVMAddressDestToken_Revert() public {
    bytes memory nonEvmAddress = abi.encode(type(uint208).max);

    Client.EVMTokenAmount[] memory sourceTokenAmounts = new Client.EVMTokenAmount[](1);
    sourceTokenAmounts[0].amount = 1e18;
    sourceTokenAmounts[0].token = s_sourceTokens[0];

    Internal.RampTokenAmount[] memory rampTokenAmounts = new Internal.RampTokenAmount[](1);
    rampTokenAmounts[0] = _getSourceTokenData(sourceTokenAmounts[0], s_tokenAdminRegistry, DEST_CHAIN_SELECTOR);
    rampTokenAmounts[0].destTokenAddress = nonEvmAddress;

    vm.expectRevert(abi.encodeWithSelector(Internal.InvalidEVMAddress.selector, nonEvmAddress));
    s_priceRegistry.validatePoolReturnData(DEST_CHAIN_SELECTOR, rampTokenAmounts, sourceTokenAmounts);
  }
}

contract PriceRegistry_validateDestFamilyAddress is PriceRegistrySetup {
  function test_ValidEVMAddress_Success() public view {
    bytes memory encodedAddress = abi.encode(address(10000));
    s_priceRegistry.validateDestFamilyAddress(Internal.CHAIN_FAMILY_SELECTOR_EVM, encodedAddress);
  }

  function test_ValidNonEVMAddress_Success() public view {
    s_priceRegistry.validateDestFamilyAddress(bytes4(uint32(1)), abi.encode(type(uint208).max));
  }

  // Reverts

  function test_InvalidEVMAddress_Revert() public {
    bytes memory invalidAddress = abi.encode(type(uint208).max);
    vm.expectRevert(abi.encodeWithSelector(Internal.InvalidEVMAddress.selector, invalidAddress));
    s_priceRegistry.validateDestFamilyAddress(Internal.CHAIN_FAMILY_SELECTOR_EVM, invalidAddress);
  }

  function test_InvalidEVMAddressEncodePacked_Revert() public {
    bytes memory invalidAddress = abi.encodePacked(address(234));
    vm.expectRevert(abi.encodeWithSelector(Internal.InvalidEVMAddress.selector, invalidAddress));
    s_priceRegistry.validateDestFamilyAddress(Internal.CHAIN_FAMILY_SELECTOR_EVM, invalidAddress);
  }

  function test_InvalidEVMAddressPrecompiles_Revert() public {
    for (uint160 i = 0; i < Internal.PRECOMPILE_SPACE; ++i) {
      bytes memory invalidAddress = abi.encode(address(i));
      vm.expectRevert(abi.encodeWithSelector(Internal.InvalidEVMAddress.selector, invalidAddress));
      s_priceRegistry.validateDestFamilyAddress(Internal.CHAIN_FAMILY_SELECTOR_EVM, invalidAddress);
    }

    s_priceRegistry.validateDestFamilyAddress(
      Internal.CHAIN_FAMILY_SELECTOR_EVM, abi.encode(address(uint160(Internal.PRECOMPILE_SPACE)))
    );
  }
}

contract PriceRegistry_parseEVMExtraArgsFromBytes is PriceRegistrySetup {
  PriceRegistry.DestChainConfig private s_destChainConfig;

  function setUp() public virtual override {
    super.setUp();
    s_destChainConfig = _generatePriceRegistryDestChainConfigArgs()[0].destChainConfig;
  }

  function test_EVMExtraArgsV1_Success() public view {
    Client.EVMExtraArgsV1 memory inputArgs = Client.EVMExtraArgsV1({gasLimit: GAS_LIMIT});
    bytes memory inputExtraArgs = Client._argsToBytes(inputArgs);
    Client.EVMExtraArgsV2 memory expectedOutputArgs =
      Client.EVMExtraArgsV2({gasLimit: GAS_LIMIT, allowOutOfOrderExecution: false});

    vm.assertEq(
      abi.encode(s_priceRegistry.parseEVMExtraArgsFromBytes(inputExtraArgs, s_destChainConfig)),
      abi.encode(expectedOutputArgs)
    );
  }

  function test_EVMExtraArgsV2_Success() public view {
    Client.EVMExtraArgsV2 memory inputArgs =
      Client.EVMExtraArgsV2({gasLimit: GAS_LIMIT, allowOutOfOrderExecution: true});
    bytes memory inputExtraArgs = Client._argsToBytes(inputArgs);

    vm.assertEq(
      abi.encode(s_priceRegistry.parseEVMExtraArgsFromBytes(inputExtraArgs, s_destChainConfig)), abi.encode(inputArgs)
    );
  }

  function test_EVMExtraArgsDefault_Success() public view {
    Client.EVMExtraArgsV2 memory expectedOutputArgs =
      Client.EVMExtraArgsV2({gasLimit: s_destChainConfig.defaultTxGasLimit, allowOutOfOrderExecution: false});

    vm.assertEq(
      abi.encode(s_priceRegistry.parseEVMExtraArgsFromBytes("", s_destChainConfig)), abi.encode(expectedOutputArgs)
    );
  }

  // Reverts

  function test_EVMExtraArgsInvalidExtraArgsTag_Revert() public {
    Client.EVMExtraArgsV2 memory inputArgs =
      Client.EVMExtraArgsV2({gasLimit: GAS_LIMIT, allowOutOfOrderExecution: true});
    bytes memory inputExtraArgs = Client._argsToBytes(inputArgs);
    // Invalidate selector
    inputExtraArgs[0] = bytes1(uint8(0));

    vm.expectRevert(PriceRegistry.InvalidExtraArgsTag.selector);
    s_priceRegistry.parseEVMExtraArgsFromBytes(inputExtraArgs, s_destChainConfig);
  }

  function test_EVMExtraArgsEnforceOutOfOrder_Revert() public {
    Client.EVMExtraArgsV2 memory inputArgs =
      Client.EVMExtraArgsV2({gasLimit: GAS_LIMIT, allowOutOfOrderExecution: false});
    bytes memory inputExtraArgs = Client._argsToBytes(inputArgs);
    s_destChainConfig.enforceOutOfOrder = true;

    vm.expectRevert(PriceRegistry.ExtraArgOutOfOrderExecutionMustBeTrue.selector);
    s_priceRegistry.parseEVMExtraArgsFromBytes(inputExtraArgs, s_destChainConfig);
  }

  function test_EVMExtraArgsGasLimitTooHigh_Revert() public {
    Client.EVMExtraArgsV2 memory inputArgs =
      Client.EVMExtraArgsV2({gasLimit: s_destChainConfig.maxPerMsgGasLimit + 1, allowOutOfOrderExecution: true});
    bytes memory inputExtraArgs = Client._argsToBytes(inputArgs);

    vm.expectRevert(PriceRegistry.MessageGasLimitTooHigh.selector);
    s_priceRegistry.parseEVMExtraArgsFromBytes(inputExtraArgs, s_destChainConfig);
  }
}<|MERGE_RESOLUTION|>--- conflicted
+++ resolved
@@ -12,423 +12,6 @@
 import {PriceRegistryFeeSetup, PriceRegistrySetup} from "./PriceRegistrySetup.t.sol";
 
 import {Vm} from "forge-std/Vm.sol";
-<<<<<<< HEAD
-import {console} from "forge-std/console.sol";
-
-contract PriceRegistrySetup is TokenSetup {
-  uint112 internal constant USD_PER_GAS = 1e6; // 0.001 gwei
-  uint112 internal constant USD_PER_DATA_AVAILABILITY_GAS = 1e9; // 1 gwei
-
-  address internal constant CUSTOM_TOKEN = address(12345);
-  uint224 internal constant CUSTOM_TOKEN_PRICE = 1e17; // $0.1 CUSTOM
-
-  // Encode L1 gas price and L2 gas price into a packed price.
-  // L1 gas price is left-shifted to the higher-order bits.
-  uint224 internal constant PACKED_USD_PER_GAS =
-    (uint224(USD_PER_DATA_AVAILABILITY_GAS) << Internal.GAS_PRICE_BITS) + USD_PER_GAS;
-
-  PriceRegistryHelper internal s_priceRegistry;
-  // Cheat to store the price updates in storage since struct arrays aren't supported.
-  bytes internal s_encodedInitialPriceUpdates;
-  address internal s_weth;
-
-  address[] internal s_sourceFeeTokens;
-  uint224[] internal s_sourceTokenPrices;
-  address[] internal s_destFeeTokens;
-  uint224[] internal s_destTokenPrices;
-
-  PriceRegistry.PremiumMultiplierWeiPerEthArgs[] internal s_priceRegistryPremiumMultiplierWeiPerEthArgs;
-  PriceRegistry.TokenTransferFeeConfigArgs[] internal s_priceRegistryTokenTransferFeeConfigArgs;
-
-  mapping(address token => address dataFeedAddress) internal s_dataFeedByToken;
-
-  function setUp() public virtual override {
-    TokenSetup.setUp();
-
-    _deployTokenPriceDataFeed(s_sourceFeeToken, 8, 1e8);
-
-    s_weth = s_sourceRouter.getWrappedNative();
-    _deployTokenPriceDataFeed(s_weth, 8, 1e11);
-
-    address[] memory sourceFeeTokens = new address[](3);
-    sourceFeeTokens[0] = s_sourceTokens[0];
-    sourceFeeTokens[1] = s_sourceTokens[1];
-    sourceFeeTokens[2] = s_sourceRouter.getWrappedNative();
-    s_sourceFeeTokens = sourceFeeTokens;
-
-    uint224[] memory sourceTokenPrices = new uint224[](3);
-    sourceTokenPrices[0] = 5e18;
-    sourceTokenPrices[1] = 2000e18;
-    sourceTokenPrices[2] = 2000e18;
-    s_sourceTokenPrices = sourceTokenPrices;
-
-    address[] memory destFeeTokens = new address[](3);
-    destFeeTokens[0] = s_destTokens[0];
-    destFeeTokens[1] = s_destTokens[1];
-    destFeeTokens[2] = s_destRouter.getWrappedNative();
-    s_destFeeTokens = destFeeTokens;
-
-    uint224[] memory destTokenPrices = new uint224[](3);
-    destTokenPrices[0] = 5e18;
-    destTokenPrices[1] = 2000e18;
-    destTokenPrices[2] = 2000e18;
-    s_destTokenPrices = destTokenPrices;
-
-    uint256 sourceTokenCount = sourceFeeTokens.length;
-    uint256 destTokenCount = destFeeTokens.length;
-    address[] memory pricedTokens = new address[](sourceTokenCount + destTokenCount);
-    uint224[] memory tokenPrices = new uint224[](sourceTokenCount + destTokenCount);
-    for (uint256 i = 0; i < sourceTokenCount; ++i) {
-      pricedTokens[i] = sourceFeeTokens[i];
-      tokenPrices[i] = sourceTokenPrices[i];
-    }
-    for (uint256 i = 0; i < destTokenCount; ++i) {
-      pricedTokens[i + sourceTokenCount] = destFeeTokens[i];
-      tokenPrices[i + sourceTokenCount] = destTokenPrices[i];
-    }
-
-    Internal.PriceUpdates memory priceUpdates = getPriceUpdatesStruct(pricedTokens, tokenPrices);
-    priceUpdates.gasPriceUpdates =
-      getSingleGasPriceUpdateStruct(DEST_CHAIN_SELECTOR, PACKED_USD_PER_GAS).gasPriceUpdates;
-
-    s_encodedInitialPriceUpdates = abi.encode(priceUpdates);
-
-    address[] memory priceUpdaters = new address[](1);
-    priceUpdaters[0] = OWNER;
-    address[] memory feeTokens = new address[](2);
-    feeTokens[0] = s_sourceTokens[0];
-    feeTokens[1] = s_weth;
-    PriceRegistry.TokenPriceFeedUpdate[] memory tokenPriceFeedUpdates = new PriceRegistry.TokenPriceFeedUpdate[](0);
-
-    s_priceRegistryPremiumMultiplierWeiPerEthArgs.push(
-      PriceRegistry.PremiumMultiplierWeiPerEthArgs({
-        token: s_sourceFeeToken,
-        premiumMultiplierWeiPerEth: 5e17 // 0.5x
-      })
-    );
-    s_priceRegistryPremiumMultiplierWeiPerEthArgs.push(
-      PriceRegistry.PremiumMultiplierWeiPerEthArgs({
-        token: s_sourceRouter.getWrappedNative(),
-        premiumMultiplierWeiPerEth: 2e18 // 2x
-      })
-    );
-
-    s_priceRegistryTokenTransferFeeConfigArgs.push();
-    s_priceRegistryTokenTransferFeeConfigArgs[0].destChainSelector = DEST_CHAIN_SELECTOR;
-    s_priceRegistryTokenTransferFeeConfigArgs[0].tokenTransferFeeConfigs.push(
-      PriceRegistry.TokenTransferFeeConfigSingleTokenArgs({
-        token: s_sourceFeeToken,
-        tokenTransferFeeConfig: PriceRegistry.TokenTransferFeeConfig({
-          minFeeUSDCents: 1_00, // 1 USD
-          maxFeeUSDCents: 1000_00, // 1,000 USD
-          deciBps: 2_5, // 2.5 bps, or 0.025%
-          destGasOverhead: 40_000,
-          destBytesOverhead: 32,
-          isEnabled: true
-        })
-      })
-    );
-    s_priceRegistryTokenTransferFeeConfigArgs[0].tokenTransferFeeConfigs.push(
-      PriceRegistry.TokenTransferFeeConfigSingleTokenArgs({
-        token: CUSTOM_TOKEN,
-        tokenTransferFeeConfig: PriceRegistry.TokenTransferFeeConfig({
-          minFeeUSDCents: 2_00, // 1 USD
-          maxFeeUSDCents: 2000_00, // 1,000 USD
-          deciBps: 10_0, // 10 bps, or 0.1%
-          destGasOverhead: 1,
-          destBytesOverhead: 200,
-          isEnabled: true
-        })
-      })
-    );
-
-    s_priceRegistry = new PriceRegistryHelper(
-      PriceRegistry.StaticConfig({
-        linkToken: s_sourceTokens[0],
-        maxFeeJuelsPerMsg: MAX_MSG_FEES_JUELS,
-        stalenessThreshold: uint32(TWELVE_HOURS)
-      }),
-      priceUpdaters,
-      feeTokens,
-      tokenPriceFeedUpdates,
-      s_priceRegistryTokenTransferFeeConfigArgs,
-      s_priceRegistryPremiumMultiplierWeiPerEthArgs,
-      _generatePriceRegistryDestChainConfigArgs()
-    );
-    s_priceRegistry.updatePrices(priceUpdates);
-  }
-
-  function _deployTokenPriceDataFeed(address token, uint8 decimals, int256 initialAnswer) internal returns (address) {
-    MockV3Aggregator dataFeed = new MockV3Aggregator(decimals, initialAnswer);
-    s_dataFeedByToken[token] = address(dataFeed);
-    return address(dataFeed);
-  }
-
-  function getPriceUpdatesStruct(
-    address[] memory tokens,
-    uint224[] memory prices
-  ) internal pure returns (Internal.PriceUpdates memory) {
-    uint256 length = tokens.length;
-
-    Internal.TokenPriceUpdate[] memory tokenPriceUpdates = new Internal.TokenPriceUpdate[](length);
-    for (uint256 i = 0; i < length; ++i) {
-      tokenPriceUpdates[i] = Internal.TokenPriceUpdate({sourceToken: tokens[i], usdPerToken: prices[i]});
-    }
-    Internal.PriceUpdates memory priceUpdates =
-      Internal.PriceUpdates({tokenPriceUpdates: tokenPriceUpdates, gasPriceUpdates: new Internal.GasPriceUpdate[](0)});
-
-    return priceUpdates;
-  }
-
-  function getEmptyPriceUpdates() internal pure returns (Internal.PriceUpdates memory priceUpdates) {
-    return Internal.PriceUpdates({
-      tokenPriceUpdates: new Internal.TokenPriceUpdate[](0),
-      gasPriceUpdates: new Internal.GasPriceUpdate[](0)
-    });
-  }
-
-  function getSingleTokenPriceFeedUpdateStruct(
-    address sourceToken,
-    address dataFeedAddress,
-    uint8 tokenDecimals
-  ) internal pure returns (PriceRegistry.TokenPriceFeedUpdate memory) {
-    return PriceRegistry.TokenPriceFeedUpdate({
-      sourceToken: sourceToken,
-      feedConfig: IPriceRegistry.TokenPriceFeedConfig({dataFeedAddress: dataFeedAddress, tokenDecimals: tokenDecimals})
-    });
-  }
-
-  function _initialiseSingleTokenPriceFeed() internal returns (address) {
-    PriceRegistry.TokenPriceFeedUpdate[] memory tokenPriceFeedUpdates = new PriceRegistry.TokenPriceFeedUpdate[](1);
-    tokenPriceFeedUpdates[0] =
-      getSingleTokenPriceFeedUpdateStruct(s_sourceTokens[0], s_dataFeedByToken[s_sourceTokens[0]], 18);
-    s_priceRegistry.updateTokenPriceFeeds(tokenPriceFeedUpdates);
-    return s_sourceTokens[0];
-  }
-
-  function _generateTokenTransferFeeConfigArgs(
-    uint256 destChainSelectorLength,
-    uint256 tokenLength
-  ) internal pure returns (PriceRegistry.TokenTransferFeeConfigArgs[] memory) {
-    PriceRegistry.TokenTransferFeeConfigArgs[] memory tokenTransferFeeConfigArgs =
-      new PriceRegistry.TokenTransferFeeConfigArgs[](destChainSelectorLength);
-    for (uint256 i = 0; i < destChainSelectorLength; ++i) {
-      tokenTransferFeeConfigArgs[i].tokenTransferFeeConfigs =
-        new PriceRegistry.TokenTransferFeeConfigSingleTokenArgs[](tokenLength);
-    }
-    return tokenTransferFeeConfigArgs;
-  }
-
-  function _generatePriceRegistryDestChainConfigArgs()
-    internal
-    pure
-    returns (PriceRegistry.DestChainConfigArgs[] memory)
-  {
-    PriceRegistry.DestChainConfigArgs[] memory destChainConfigs = new PriceRegistry.DestChainConfigArgs[](1);
-    destChainConfigs[0] = PriceRegistry.DestChainConfigArgs({
-      destChainSelector: DEST_CHAIN_SELECTOR,
-      destChainConfig: PriceRegistry.DestChainConfig({
-        isEnabled: true,
-        maxNumberOfTokensPerMsg: MAX_TOKENS_LENGTH,
-        destGasOverhead: DEST_GAS_OVERHEAD,
-        destGasPerPayloadByte: DEST_GAS_PER_PAYLOAD_BYTE,
-        destDataAvailabilityOverheadGas: DEST_DATA_AVAILABILITY_OVERHEAD_GAS,
-        destGasPerDataAvailabilityByte: DEST_GAS_PER_DATA_AVAILABILITY_BYTE,
-        destDataAvailabilityMultiplierBps: DEST_GAS_DATA_AVAILABILITY_MULTIPLIER_BPS,
-        maxDataBytes: MAX_DATA_SIZE,
-        maxPerMsgGasLimit: MAX_GAS_LIMIT,
-        defaultTokenFeeUSDCents: DEFAULT_TOKEN_FEE_USD_CENTS,
-        defaultTokenDestGasOverhead: DEFAULT_TOKEN_DEST_GAS_OVERHEAD,
-        defaultTxGasLimit: GAS_LIMIT,
-        gasMultiplierWeiPerEth: 5e17,
-        networkFeeUSDCents: 1_00,
-        enforceOutOfOrder: false,
-        chainFamilySelector: Internal.CHAIN_FAMILY_SELECTOR_EVM
-      })
-    });
-    return destChainConfigs;
-  }
-
-  function _assertTokenPriceFeedConfigEquality(
-    IPriceRegistry.TokenPriceFeedConfig memory config1,
-    IPriceRegistry.TokenPriceFeedConfig memory config2
-  ) internal pure virtual {
-    assertEq(config1.dataFeedAddress, config2.dataFeedAddress);
-    assertEq(config1.tokenDecimals, config2.tokenDecimals);
-  }
-
-  function _assertTokenPriceFeedConfigUnconfigured(IPriceRegistry.TokenPriceFeedConfig memory config)
-    internal
-    pure
-    virtual
-  {
-    _assertTokenPriceFeedConfigEquality(
-      config, IPriceRegistry.TokenPriceFeedConfig({dataFeedAddress: address(0), tokenDecimals: 0})
-    );
-  }
-
-  function _assertTokenTransferFeeConfigEqual(
-    PriceRegistry.TokenTransferFeeConfig memory a,
-    PriceRegistry.TokenTransferFeeConfig memory b
-  ) internal pure {
-    assertEq(a.minFeeUSDCents, b.minFeeUSDCents);
-    assertEq(a.maxFeeUSDCents, b.maxFeeUSDCents);
-    assertEq(a.deciBps, b.deciBps);
-    assertEq(a.destGasOverhead, b.destGasOverhead);
-    assertEq(a.destBytesOverhead, b.destBytesOverhead);
-    assertEq(a.isEnabled, b.isEnabled);
-  }
-
-  function _assertPriceRegistryStaticConfigsEqual(
-    PriceRegistry.StaticConfig memory a,
-    PriceRegistry.StaticConfig memory b
-  ) internal pure {
-    assertEq(a.linkToken, b.linkToken);
-    assertEq(a.maxFeeJuelsPerMsg, b.maxFeeJuelsPerMsg);
-  }
-
-  function _assertPriceRegistryDestChainConfigsEqual(
-    PriceRegistry.DestChainConfig memory a,
-    PriceRegistry.DestChainConfig memory b
-  ) internal pure {
-    assertEq(a.isEnabled, b.isEnabled);
-    assertEq(a.maxNumberOfTokensPerMsg, b.maxNumberOfTokensPerMsg);
-    assertEq(a.maxDataBytes, b.maxDataBytes);
-    assertEq(a.maxPerMsgGasLimit, b.maxPerMsgGasLimit);
-    assertEq(a.destGasOverhead, b.destGasOverhead);
-    assertEq(a.destGasPerPayloadByte, b.destGasPerPayloadByte);
-    assertEq(a.destDataAvailabilityOverheadGas, b.destDataAvailabilityOverheadGas);
-    assertEq(a.destGasPerDataAvailabilityByte, b.destGasPerDataAvailabilityByte);
-    assertEq(a.destDataAvailabilityMultiplierBps, b.destDataAvailabilityMultiplierBps);
-    assertEq(a.defaultTokenFeeUSDCents, b.defaultTokenFeeUSDCents);
-    assertEq(a.defaultTokenDestGasOverhead, b.defaultTokenDestGasOverhead);
-    assertEq(a.defaultTxGasLimit, b.defaultTxGasLimit);
-  }
-}
-
-contract PriceRegistryFeeSetup is PriceRegistrySetup {
-  uint224 internal s_feeTokenPrice;
-  uint224 internal s_wrappedTokenPrice;
-  uint224 internal s_customTokenPrice;
-
-  address internal s_selfServeTokenDefaultPricing = makeAddr("self-serve-token-default-pricing");
-
-  address internal s_destTokenPool = makeAddr("destTokenPool");
-  address internal s_destToken = makeAddr("destToken");
-
-  function setUp() public virtual override {
-    super.setUp();
-
-    s_feeTokenPrice = s_sourceTokenPrices[0];
-    s_wrappedTokenPrice = s_sourceTokenPrices[2];
-    s_customTokenPrice = CUSTOM_TOKEN_PRICE;
-
-    s_priceRegistry.updatePrices(getSingleTokenPriceUpdateStruct(CUSTOM_TOKEN, CUSTOM_TOKEN_PRICE));
-  }
-
-  function _generateEmptyMessage() public view returns (Client.EVM2AnyMessage memory) {
-    return Client.EVM2AnyMessage({
-      receiver: abi.encode(OWNER),
-      data: "",
-      tokenAmounts: new Client.EVMTokenAmount[](0),
-      feeToken: s_sourceFeeToken,
-      extraArgs: Client._argsToBytes(Client.EVMExtraArgsV1({gasLimit: GAS_LIMIT}))
-    });
-  }
-
-  function _generateSingleTokenMessage(
-    address token,
-    uint256 amount
-  ) public view returns (Client.EVM2AnyMessage memory) {
-    Client.EVMTokenAmount[] memory tokenAmounts = new Client.EVMTokenAmount[](1);
-    tokenAmounts[0] = Client.EVMTokenAmount({token: token, amount: amount});
-
-    return Client.EVM2AnyMessage({
-      receiver: abi.encode(OWNER),
-      data: "",
-      tokenAmounts: tokenAmounts,
-      feeToken: s_sourceFeeToken,
-      extraArgs: Client._argsToBytes(Client.EVMExtraArgsV1({gasLimit: GAS_LIMIT}))
-    });
-  }
-
-  function _messageToEvent(
-    Client.EVM2AnyMessage memory message,
-    uint64 sourceChainSelector,
-    uint64 destChainSelector,
-    uint64 seqNum,
-    uint64 nonce,
-    uint256 feeTokenAmount,
-    address originalSender,
-    bytes32 metadataHash,
-    TokenAdminRegistry tokenAdminRegistry
-  ) internal view returns (Internal.EVM2AnyRampMessage memory) {
-    Client.EVMExtraArgsV2 memory extraArgs =
-      s_priceRegistry.parseEVMExtraArgsFromBytes(message.extraArgs, destChainSelector);
-
-    Internal.EVM2AnyRampMessage memory messageEvent = Internal.EVM2AnyRampMessage({
-      header: Internal.RampMessageHeader({
-        messageId: "",
-        sourceChainSelector: sourceChainSelector,
-        destChainSelector: destChainSelector,
-        sequenceNumber: seqNum,
-        nonce: extraArgs.allowOutOfOrderExecution ? 0 : nonce
-      }),
-      sender: originalSender,
-      data: message.data,
-      receiver: message.receiver,
-      extraArgs: Client._argsToBytes(extraArgs),
-      feeToken: message.feeToken,
-      feeTokenAmount: feeTokenAmount,
-      tokenAmounts: new Internal.RampTokenAmount[](message.tokenAmounts.length)
-    });
-
-    for (uint256 i = 0; i < message.tokenAmounts.length; ++i) {
-      messageEvent.tokenAmounts[i] = _getSourceTokenData(message.tokenAmounts[i], tokenAdminRegistry, destChainSelector);
-    }
-
-    messageEvent.header.messageId = Internal._hash(messageEvent, metadataHash);
-    return messageEvent;
-  }
-
-  function _getSourceTokenData(
-    Client.EVMTokenAmount memory tokenAmount,
-    TokenAdminRegistry tokenAdminRegistry,
-    uint64 destChainSelector
-  ) internal view returns (Internal.RampTokenAmount memory) {
-    address destToken = s_destTokenBySourceToken[tokenAmount.token];
-    uint256 tokenTransferFeeConfigArgIndex;
-    uint256 tokenTransferFeeConfigsIndex;
-
-    uint32 expectedDestGasAmount;
-    PriceRegistry.TokenTransferFeeConfig memory tokenTransferFeeConfig =
-      PriceRegistry(s_priceRegistry).getTokenTransferFeeConfig(destChainSelector, tokenAmount.token);
-    expectedDestGasAmount =
-      tokenTransferFeeConfig.isEnabled ? tokenTransferFeeConfig.destGasOverhead : DEFAULT_TOKEN_DEST_GAS_OVERHEAD;
-
-    return Internal.RampTokenAmount({
-      sourcePoolAddress: abi.encode(tokenAdminRegistry.getTokenConfig(tokenAmount.token).tokenPool),
-      destTokenAddress: abi.encode(destToken),
-      extraData: "",
-      amount: tokenAmount.amount,
-      destGasAmount: expectedDestGasAmount
-    });
-  }
-
-  function calcUSDValueFromTokenAmount(uint224 tokenPrice, uint256 tokenAmount) internal pure returns (uint256) {
-    return (tokenPrice * tokenAmount) / 1e18;
-  }
-
-  function applyBpsRatio(uint256 tokenAmount, uint16 ratio) internal pure returns (uint256) {
-    return (tokenAmount * ratio) / 1e5;
-  }
-
-  function configUSDCentToWei(uint256 usdCent) internal pure returns (uint256) {
-    return usdCent * 1e16;
-  }
-}
-=======
->>>>>>> 377f0dbe
 
 contract PriceRegistry_constructor is PriceRegistrySetup {
   function test_Setup_Success() public virtual {
