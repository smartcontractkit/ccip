--- conflicted
+++ resolved
@@ -359,127 +359,32 @@
   // Reverts.
 
   function test__validateConfig_ChainSelectorNotSet_Reverts() public {
-<<<<<<< HEAD
-    (bytes32[] memory p2pIds, bytes[] memory signers, bytes[] memory transmitters) = _addChainConfig(4);
-
-    // Config is for 4 nodes, so f == 1.
-    CCIPConfigTypes.OCR3Config memory config = CCIPConfigTypes.OCR3Config({
-      pluginType: Internal.OCRPluginType.Commit,
-      offrampAddress: abi.encodePacked(keccak256(abi.encode("offramp"))),
-      chainSelector: 0, // invalid
-      p2pIds: p2pIds,
-      signers: signers,
-      transmitters: transmitters,
-      F: 1,
-      offchainConfigVersion: 30,
-      offchainConfig: bytes("offchainConfig")
-    });
-=======
     CCIPConfigTypes.OCR3Config memory config = _getCorrectOCR3Config();
     config.chainSelector = 0; // invalid
->>>>>>> 6ffa59d2
 
     vm.expectRevert(CCIPConfig.ChainSelectorNotSet.selector);
     s_ccipCC.validateConfig(config);
   }
 
   function test__validateConfig_OfframpAddressCannotBeZero_Reverts() public {
-<<<<<<< HEAD
-    (bytes32[] memory p2pIds, bytes[] memory signers, bytes[] memory transmitters) = _addChainConfig(4);
-
-    // Config is for 4 nodes, so f == 1.
-    CCIPConfigTypes.OCR3Config memory config = CCIPConfigTypes.OCR3Config({
-      pluginType: Internal.OCRPluginType.Commit,
-      offrampAddress: bytes(""), // invalid
-      chainSelector: 1,
-      p2pIds: p2pIds,
-      signers: signers,
-      transmitters: transmitters,
-      F: 1,
-      offchainConfigVersion: 30,
-      offchainConfig: bytes("offchainConfig")
-    });
-=======
     CCIPConfigTypes.OCR3Config memory config = _getCorrectOCR3Config();
     config.offrampAddress = ""; // invalid
->>>>>>> 6ffa59d2
 
     vm.expectRevert(CCIPConfig.OfframpAddressCannotBeZero.selector);
     s_ccipCC.validateConfig(config);
   }
 
-<<<<<<< HEAD
-  function test__validateConfig_ChainSelectorNotFound_Reverts() public {
-    (bytes32[] memory p2pIds, bytes[] memory signers, bytes[] memory transmitters) = _addChainConfig(4);
-
-    // Config is for 4 nodes, so f == 1.
-    CCIPConfigTypes.OCR3Config memory config = CCIPConfigTypes.OCR3Config({
-      pluginType: Internal.OCRPluginType.Commit,
-      offrampAddress: abi.encodePacked(keccak256(abi.encode("offramp"))),
-      chainSelector: 2, // not set
-      p2pIds: p2pIds,
-      signers: signers,
-      transmitters: transmitters,
-      F: 1,
-      offchainConfigVersion: 30,
-      offchainConfig: bytes("offchainConfig")
-    });
-
-    vm.expectRevert(abi.encodeWithSelector(CCIPConfig.ChainSelectorNotFound.selector, 2));
-    s_ccipCC.validateConfig(config);
-  }
-
-  function test__validateConfig_TooManySigners_Reverts() public {
-    // 32 > 31 (max num oracles)
-    (bytes32[] memory p2pIds, bytes[] memory signers, bytes[] memory transmitters) = _addChainConfig(32);
-
-    CCIPConfigTypes.OCR3Config memory config = CCIPConfigTypes.OCR3Config({
-      pluginType: Internal.OCRPluginType.Commit,
-      offrampAddress: abi.encodePacked(keccak256(abi.encode("offramp"))),
-      chainSelector: 1,
-      p2pIds: p2pIds,
-      signers: signers,
-      transmitters: transmitters,
-      F: 1,
-      offchainConfigVersion: 30,
-      offchainConfig: bytes("offchainConfig")
-    });
-=======
   function test__validateConfig_ABIEncodedAddress_OfframpAddressCannotBeZero_Reverts() public {
     CCIPConfigTypes.OCR3Config memory config = _getCorrectOCR3Config();
     config.offrampAddress = abi.encode(address(0)); // invalid
->>>>>>> 6ffa59d2
 
     vm.expectRevert(CCIPConfig.OfframpAddressCannotBeZero.selector);
     s_ccipCC.validateConfig(config);
   }
 
-<<<<<<< HEAD
-  function test__validateConfig_TooManyTransmitters_Reverts() public {
-    // 32 > 31 (max num oracles)
-    (bytes32[] memory p2pIds, bytes[] memory signers, bytes[] memory transmitters) = _addChainConfig(32);
-
-    // truncate signers but keep transmitters > 31
-    assembly {
-      mstore(signers, 30)
-    }
-
-    CCIPConfigTypes.OCR3Config memory config = CCIPConfigTypes.OCR3Config({
-      pluginType: Internal.OCRPluginType.Commit,
-      offrampAddress: abi.encodePacked(keccak256(abi.encode("offramp"))),
-      chainSelector: 1,
-      p2pIds: p2pIds,
-      signers: signers,
-      transmitters: transmitters,
-      F: 1,
-      offchainConfigVersion: 30,
-      offchainConfig: bytes("offchainConfig")
-    });
-=======
   function test__validateConfig_ChainSelectorNotFound_Reverts() public {
     CCIPConfigTypes.OCR3Config memory config = _getCorrectOCR3Config();
     config.chainSelector = 2; // not set
->>>>>>> 6ffa59d2
 
     vm.expectRevert(abi.encodeWithSelector(CCIPConfig.ChainSelectorNotFound.selector, 2));
     s_ccipCC.validateConfig(config);
@@ -498,23 +403,9 @@
       mstore(transmitters, numberOfTransmitters)
     }
 
-<<<<<<< HEAD
-    CCIPConfigTypes.OCR3Config memory config = CCIPConfigTypes.OCR3Config({
-      pluginType: Internal.OCRPluginType.Commit,
-      offrampAddress: abi.encodePacked(keccak256(abi.encode("offramp"))),
-      chainSelector: 1,
-      p2pIds: p2pIds,
-      signers: signers,
-      transmitters: transmitters,
-      F: 1,
-      offchainConfigVersion: 30,
-      offchainConfig: bytes("offchainConfig")
-    });
-=======
     config.transmitters = transmitters;
     config.p2pIds = p2pIds;
     config.signers = signers;
->>>>>>> 6ffa59d2
 
     vm.expectRevert(abi.encodeWithSelector(CCIPConfig.NotEnoughTransmitters.selector, numberOfTransmitters, 4));
     s_ccipCC.validateConfig(config);
@@ -524,20 +415,6 @@
     CCIPConfigTypes.OCR3Config memory config = _getCorrectOCR3Config();
     config.signers = new bytes[](257);
 
-<<<<<<< HEAD
-    // Config is for 4 nodes, so f == 1.
-    CCIPConfigTypes.OCR3Config memory config = CCIPConfigTypes.OCR3Config({
-      pluginType: Internal.OCRPluginType.Commit,
-      offrampAddress: abi.encodePacked(keccak256(abi.encode("offramp"))),
-      chainSelector: 1,
-      p2pIds: p2pIds,
-      signers: signers,
-      transmitters: transmitters,
-      F: 0,
-      offchainConfigVersion: 30,
-      offchainConfig: bytes("offchainConfig")
-    });
-=======
     vm.expectRevert(CCIPConfig.TooManySigners.selector);
     s_ccipCC.validateConfig(config);
   }
@@ -545,38 +422,19 @@
   function test__validateConfig_FMustBePositive_Reverts() public {
     CCIPConfigTypes.OCR3Config memory config = _getCorrectOCR3Config();
     config.F = 0; // not positive
->>>>>>> 6ffa59d2
 
     vm.expectRevert(CCIPConfig.FMustBePositive.selector);
     s_ccipCC.validateConfig(config);
   }
 
   function test__validateConfig_FTooHigh_Reverts() public {
-<<<<<<< HEAD
-    (bytes32[] memory p2pIds, bytes[] memory signers, bytes[] memory transmitters) = _addChainConfig(4);
-
-    CCIPConfigTypes.OCR3Config memory config = CCIPConfigTypes.OCR3Config({
-      pluginType: Internal.OCRPluginType.Commit,
-      offrampAddress: abi.encodePacked(keccak256(abi.encode("offramp"))),
-      chainSelector: 1,
-      p2pIds: p2pIds,
-      signers: signers,
-      transmitters: transmitters,
-      F: 2,
-      offchainConfigVersion: 30,
-      offchainConfig: bytes("offchainConfig")
-    });
-=======
     CCIPConfigTypes.OCR3Config memory config = _getCorrectOCR3Config();
     config.F = 2; // too high
->>>>>>> 6ffa59d2
 
     vm.expectRevert(CCIPConfig.FTooHigh.selector);
     s_ccipCC.validateConfig(config);
   }
 
-<<<<<<< HEAD
-=======
   function test__validateConfig_P2PIdsLengthNotMatching_Reverts() public {
     CCIPConfigTypes.OCR3Config memory config = _getCorrectOCR3Config();
 
@@ -592,15 +450,6 @@
     s_ccipCC.validateConfig(config);
   }
 
-  function test__validateConfig_TooManyBootstrapP2PIds_Reverts() public {
-    CCIPConfigTypes.OCR3Config memory config = _getCorrectOCR3Config();
-    config.bootstrapP2PIds = _makeBytes32Array(5, 0); // too many bootstrap p2pIds, 5 > 4
-
-    vm.expectRevert(CCIPConfig.TooManyBootstrapP2PIds.selector);
-    s_ccipCC.validateConfig(config);
-  }
-
->>>>>>> 6ffa59d2
   function test__validateConfig_NodeNotInRegistry_Reverts() public {
     (bytes32[] memory p2pIds,,) = _addChainConfig(4);
     bytes32 nonExistentP2PId = keccak256("notInRegistry");
@@ -621,86 +470,12 @@
         })
       )
     );
-<<<<<<< HEAD
-
-    // Config is for 4 nodes, so f == 1.
-    CCIPConfigTypes.OCR3Config memory config = CCIPConfigTypes.OCR3Config({
-      pluginType: Internal.OCRPluginType.Commit,
-      offrampAddress: abi.encodePacked(keccak256(abi.encode("offramp"))),
-      chainSelector: 1,
-      p2pIds: p2pIds,
-      signers: signers,
-      transmitters: transmitters,
-      F: 1,
-      offchainConfigVersion: 30,
-      offchainConfig: bytes("offchainConfig")
-    });
-=======
     CCIPConfigTypes.OCR3Config memory config = _getCorrectOCR3Config();
     config.p2pIds = p2pIds;
-    config.bootstrapP2PIds = _subset(p2pIds, 0, 1);
->>>>>>> 6ffa59d2
 
     vm.expectRevert(abi.encodeWithSelector(CCIPConfig.NodeNotInRegistry.selector, nonExistentP2PId));
     s_ccipCC.validateConfig(config);
   }
-<<<<<<< HEAD
-=======
-
-  function test__validateConfig_P2PIdsNotSorted_Reverts() public {
-    CCIPConfigTypes.OCR3Config memory config = _getCorrectOCR3Config();
-
-    //swapping two adjacent p2pIds to make it unsorted
-    (config.p2pIds[2], config.p2pIds[3]) = (config.p2pIds[3], config.p2pIds[2]);
-
-    vm.expectRevert(abi.encodeWithSelector(SortedSetValidationUtil.NotASortedSet.selector, config.p2pIds));
-    s_ccipCC.validateConfig(config);
-  }
-
-  function test__validateConfig_BootstrapP2PIdsNotSorted_Reverts() public {
-    CCIPConfigTypes.OCR3Config memory config = _getCorrectOCR3Config();
-    bytes32[] memory bootstrapP2PIds = _subset(config.p2pIds, 0, 2);
-
-    //swapping bootstrapP2PIds to make it unsorted
-    (bootstrapP2PIds[0], bootstrapP2PIds[1]) = (bootstrapP2PIds[1], bootstrapP2PIds[0]);
-
-    config.bootstrapP2PIds = bootstrapP2PIds;
-
-    vm.expectRevert(abi.encodeWithSelector(SortedSetValidationUtil.NotASortedSet.selector, bootstrapP2PIds));
-    s_ccipCC.validateConfig(config);
-  }
-
-  function test__validateConfig_P2PIdsHasDuplicates_Reverts() public {
-    CCIPConfigTypes.OCR3Config memory config = _getCorrectOCR3Config();
-    //forcing duplicate p2pIds
-    config.p2pIds[1] = config.p2pIds[2];
-
-    vm.expectRevert(abi.encodeWithSelector(SortedSetValidationUtil.NotASortedSet.selector, config.p2pIds));
-    s_ccipCC.validateConfig(config);
-  }
-
-  function test__validateConfig_BootstrapP2PIdsHasDuplicates_Reverts() public {
-    CCIPConfigTypes.OCR3Config memory config = _getCorrectOCR3Config();
-    //forcing duplicate bootstrapP2PIds
-    config.bootstrapP2PIds = _subset(config.p2pIds, 0, 2);
-    config.bootstrapP2PIds[1] = config.bootstrapP2PIds[0];
-
-    vm.expectRevert(abi.encodeWithSelector(SortedSetValidationUtil.NotASortedSet.selector, config.bootstrapP2PIds));
-    s_ccipCC.validateConfig(config);
-  }
-
-  function test__validateConfig_BootstrapP2PIdsNotASubsetOfP2PIds_Reverts() public {
-    CCIPConfigTypes.OCR3Config memory config = _getCorrectOCR3Config();
-    config.bootstrapP2PIds = _subset(config.p2pIds, 0, 2);
-    config.p2pIds[1] = bytes32(uint256(config.p2pIds[0]) + 100);
-
-    vm.expectRevert(
-      abi.encodeWithSelector(SortedSetValidationUtil.NotASubset.selector, config.bootstrapP2PIds, config.p2pIds)
-    );
-
-    s_ccipCC.validateConfig(config);
-  }
->>>>>>> 6ffa59d2
 }
 
 contract CCIPConfig_ConfigStateMachine is CCIPConfigSetup {
