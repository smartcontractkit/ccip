// SPDX-License-Identifier: BUSL-1.1
pragma solidity 0.8.19;

import {IBurnMintERC20} from "../../../shared/token/ERC20/IBurnMintERC20.sol";
import {IPool} from "../../interfaces/pools/IPool.sol";

import {BurnMintERC677} from "../../../shared/token/ERC677/BurnMintERC677.sol";
import {Router} from "../../Router.sol";
import {RateLimiter} from "../../libraries/RateLimiter.sol";
<<<<<<< HEAD
import {Internal} from "../../libraries/Internal.sol";
=======
import {TokenPool} from "../../pools/TokenPool.sol";
>>>>>>> 4335d94b
import {USDCTokenPool} from "../../pools/USDC/USDCTokenPool.sol";
import {BaseTest} from "../BaseTest.t.sol";
import {USDCTokenPoolHelper} from "../helpers/USDCTokenPoolHelper.sol";
import {MockUSDCTokenMessenger} from "../mocks/MockUSDCTokenMessenger.sol";
import {MockUSDCTransmitter} from "../mocks/MockUSDCTransmitter.sol";

import {IERC165} from "../../../vendor/openzeppelin-solidity/v4.8.3/contracts/utils/introspection/IERC165.sol";

contract USDCTokenPoolSetup is BaseTest {
  IBurnMintERC20 internal s_token;
  MockUSDCTokenMessenger internal s_mockUSDC;
  MockUSDCTransmitter internal s_mockUSDCTransmitter;

  struct USDCMessage {
    uint32 version;
    uint32 sourceDomain;
    uint32 destinationDomain;
    uint64 nonce;
    bytes32 sender;
    bytes32 recipient;
    bytes32 destinationCaller;
    bytes messageBody;
  }

  uint32 internal constant SOURCE_DOMAIN_IDENTIFIER = 0x02020202;
  uint32 internal constant DEST_DOMAIN_IDENTIFIER = 0;

  bytes32 internal constant SOURCE_CHAIN_TOKEN_SENDER = bytes32(uint256(uint160(0x01111111221)));
  address internal constant SOURCE_CHAIN_USDC_POOL = address(0x23789765456789);
  address internal constant DEST_CHAIN_USDC_POOL = address(0x987384873458734);

  address internal s_routerAllowedOnRamp = address(3456);
  address internal s_routerAllowedOffRamp = address(234);
  Router internal s_router;

  USDCTokenPoolHelper internal s_usdcTokenPool;
  USDCTokenPoolHelper internal s_usdcTokenPoolWithAllowList;
  address[] internal s_allowedList;

  function setUp() public virtual override {
    BaseTest.setUp();
    BurnMintERC677 linkToken = new BurnMintERC677("LINK", "LNK", 18, 0);
    s_token = linkToken;
    deal(address(s_token), OWNER, type(uint256).max);
    setUpRamps();

    s_mockUSDCTransmitter = new MockUSDCTransmitter(0, DEST_DOMAIN_IDENTIFIER);
    s_mockUSDC = new MockUSDCTokenMessenger(0, address(s_mockUSDCTransmitter));

    s_usdcTokenPool =
      new USDCTokenPoolHelper(s_mockUSDC, s_token, new address[](0), address(s_mockARM), address(s_router));
    linkToken.grantMintAndBurnRoles(address(s_mockUSDC));

    s_allowedList.push(USER_1);
    s_usdcTokenPoolWithAllowList =
      new USDCTokenPoolHelper(s_mockUSDC, s_token, s_allowedList, address(s_mockARM), address(s_router));

    TokenPool.ChainUpdate[] memory chainUpdates = new TokenPool.ChainUpdate[](2);
    chainUpdates[0] = TokenPool.ChainUpdate({
      remoteChainSelector: SOURCE_CHAIN_SELECTOR,
      remotePoolAddress: SOURCE_CHAIN_USDC_POOL,
      allowed: true,
      outboundRateLimiterConfig: getOutboundRateLimiterConfig(),
      inboundRateLimiterConfig: getInboundRateLimiterConfig()
    });
    chainUpdates[1] = TokenPool.ChainUpdate({
      remoteChainSelector: DEST_CHAIN_SELECTOR,
      remotePoolAddress: DEST_CHAIN_USDC_POOL,
      allowed: true,
      outboundRateLimiterConfig: getOutboundRateLimiterConfig(),
      inboundRateLimiterConfig: getInboundRateLimiterConfig()
    });

    s_usdcTokenPool.applyChainUpdates(chainUpdates);
    s_usdcTokenPoolWithAllowList.applyChainUpdates(chainUpdates);

    USDCTokenPool.DomainUpdate[] memory domains = new USDCTokenPool.DomainUpdate[](1);
    domains[0] = USDCTokenPool.DomainUpdate({
      destChainSelector: DEST_CHAIN_SELECTOR,
      domainIdentifier: 9999,
      allowedCaller: keccak256("allowedCaller"),
      enabled: true
    });

    s_usdcTokenPool.setDomains(domains);
    s_usdcTokenPoolWithAllowList.setDomains(domains);
  }

  function setUpRamps() internal {
    s_router = new Router(address(s_token), address(s_mockARM));

    Router.OnRamp[] memory onRampUpdates = new Router.OnRamp[](1);
    onRampUpdates[0] = Router.OnRamp({destChainSelector: DEST_CHAIN_SELECTOR, onRamp: s_routerAllowedOnRamp});
    Router.OffRamp[] memory offRampUpdates = new Router.OffRamp[](1);
    address[] memory offRamps = new address[](1);
    offRamps[0] = s_routerAllowedOffRamp;
    offRampUpdates[0] = Router.OffRamp({sourceChainSelector: SOURCE_CHAIN_SELECTOR, offRamp: offRamps[0]});

    s_router.applyRampUpdates(onRampUpdates, new Router.OffRamp[](0), offRampUpdates);
  }

  function _generateUSDCMessage(USDCMessage memory usdcMessage) internal pure returns (bytes memory) {
    return abi.encodePacked(
      usdcMessage.version,
      usdcMessage.sourceDomain,
      usdcMessage.destinationDomain,
      usdcMessage.nonce,
      usdcMessage.sender,
      usdcMessage.recipient,
      usdcMessage.destinationCaller,
      usdcMessage.messageBody
    );
  }
}

contract USDCTokenPool_lockOrBurn is USDCTokenPoolSetup {
  error SenderNotAllowed(address sender);

  event DepositForBurn(
    uint64 indexed nonce,
    address indexed burnToken,
    uint256 amount,
    address indexed depositor,
    bytes32 mintRecipient,
    uint32 destinationDomain,
    bytes32 destinationTokenMessenger,
    bytes32 destinationCaller
  );
  event Burned(address indexed sender, uint256 amount);
  event TokensConsumed(uint256 tokens);

  // Base test case, included for PR gas comparisons as fuzz tests are excluded from forge snapshot due to being flaky.
  function testLockOrBurnSuccess() public {
    bytes32 receiver = bytes32(uint256(uint160(STRANGER)));
    uint256 amount = 1;
    s_token.transfer(address(s_usdcTokenPool), amount);
    vm.startPrank(s_routerAllowedOnRamp);

    USDCTokenPool.Domain memory expectedDomain = s_usdcTokenPool.getDomain(DEST_CHAIN_SELECTOR);

    vm.expectEmit();
    emit TokensConsumed(amount);

    vm.expectEmit();
    emit DepositForBurn(
      s_mockUSDC.s_nonce(),
      address(s_token),
      amount,
      address(s_usdcTokenPool),
      receiver,
      expectedDomain.domainIdentifier,
      s_mockUSDC.i_destinationTokenMessenger(),
      expectedDomain.allowedCaller
    );

    vm.expectEmit();
    emit Burned(s_routerAllowedOnRamp, amount);

<<<<<<< HEAD
    bytes memory tokenDataPayload = s_usdcTokenPool.lockOrBurn(
      OWNER,
      abi.encodePacked(receiver),
      amount,
      DEST_CHAIN_SELECTOR,
      bytes("")
    );
    Internal.TokenDataPayload memory encodedNonce = abi.decode(tokenDataPayload, (Internal.TokenDataPayload));
    uint64 nonce = abi.decode(encodedNonce.extraData, (uint64));
=======
    bytes memory encodedNonce =
      s_usdcTokenPool.lockOrBurn(OWNER, abi.encodePacked(receiver), amount, DEST_CHAIN_SELECTOR, bytes(""));
    uint64 nonce = abi.decode(encodedNonce, (uint64));
>>>>>>> 4335d94b
    assertEq(s_mockUSDC.s_nonce() - 1, nonce);
  }

  function testFuzz_LockOrBurnSuccess(bytes32 destinationReceiver, uint256 amount) public {
    vm.assume(destinationReceiver != bytes32(0));
    amount = bound(amount, 1, getOutboundRateLimiterConfig().capacity);
    s_token.transfer(address(s_usdcTokenPool), amount);
    vm.startPrank(s_routerAllowedOnRamp);

    USDCTokenPool.Domain memory expectedDomain = s_usdcTokenPool.getDomain(DEST_CHAIN_SELECTOR);

    vm.expectEmit();
    emit TokensConsumed(amount);

    vm.expectEmit();
    emit DepositForBurn(
      s_mockUSDC.s_nonce(),
      address(s_token),
      amount,
      address(s_usdcTokenPool),
      destinationReceiver,
      expectedDomain.domainIdentifier,
      s_mockUSDC.i_destinationTokenMessenger(),
      expectedDomain.allowedCaller
    );

    vm.expectEmit();
    emit Burned(s_routerAllowedOnRamp, amount);

<<<<<<< HEAD
    bytes memory encodedTokenDataPayload = s_usdcTokenPool.lockOrBurn(
      OWNER,
      abi.encodePacked(destinationReceiver),
      amount,
      DEST_CHAIN_SELECTOR,
      bytes("")
    );
    Internal.TokenDataPayload memory tokenDataPayload = abi.decode(
      encodedTokenDataPayload,
      (Internal.TokenDataPayload)
    );
    uint64 nonce = abi.decode(tokenDataPayload.extraData, (uint64));
=======
    bytes memory encodedNonce =
      s_usdcTokenPool.lockOrBurn(OWNER, abi.encodePacked(destinationReceiver), amount, DEST_CHAIN_SELECTOR, bytes(""));
    uint64 nonce = abi.decode(encodedNonce, (uint64));
>>>>>>> 4335d94b
    assertEq(s_mockUSDC.s_nonce() - 1, nonce);
    assertEq(tokenDataPayload.sourcePoolAddress, address(s_usdcTokenPool));
    assertEq(tokenDataPayload.destPoolAddress, DEST_CHAIN_USDC_POOL);
  }

  function testFuzz_LockOrBurnWithAllowListSuccess(bytes32 destinationReceiver, uint256 amount) public {
    vm.assume(destinationReceiver != bytes32(0));
    amount = bound(amount, 1, getOutboundRateLimiterConfig().capacity);
    s_token.transfer(address(s_usdcTokenPoolWithAllowList), amount);
    vm.startPrank(s_routerAllowedOnRamp);

    USDCTokenPool.Domain memory expectedDomain = s_usdcTokenPoolWithAllowList.getDomain(DEST_CHAIN_SELECTOR);

    vm.expectEmit();
    emit TokensConsumed(amount);
    vm.expectEmit();
    emit DepositForBurn(
      s_mockUSDC.s_nonce(),
      address(s_token),
      amount,
      address(s_usdcTokenPoolWithAllowList),
      destinationReceiver,
      expectedDomain.domainIdentifier,
      s_mockUSDC.i_destinationTokenMessenger(),
      expectedDomain.allowedCaller
    );
    vm.expectEmit();
    emit Burned(s_routerAllowedOnRamp, amount);

<<<<<<< HEAD
    bytes memory encodedTokenDataPayload = s_usdcTokenPoolWithAllowList.lockOrBurn(
      s_allowedList[0],
      abi.encodePacked(destinationReceiver),
      amount,
      DEST_CHAIN_SELECTOR,
      bytes("")
=======
    bytes memory encodedNonce = s_usdcTokenPoolWithAllowList.lockOrBurn(
      s_allowedList[0], abi.encodePacked(destinationReceiver), amount, DEST_CHAIN_SELECTOR, bytes("")
>>>>>>> 4335d94b
    );
    Internal.TokenDataPayload memory tokenDataPayload = abi.decode(
      encodedTokenDataPayload,
      (Internal.TokenDataPayload)
    );
    uint64 nonce = abi.decode(tokenDataPayload.extraData, (uint64));
    assertEq(s_mockUSDC.s_nonce() - 1, nonce);
    assertEq(tokenDataPayload.sourcePoolAddress, address(s_usdcTokenPoolWithAllowList));
    assertEq(tokenDataPayload.destPoolAddress, DEST_CHAIN_USDC_POOL);
  }

  // Reverts
  function testUnknownDomainReverts() public {
    uint64 wrongDomain = DEST_CHAIN_SELECTOR + 1;
    // We need to setup the wrong chainSelector so it reaches the domain check
    Router.OnRamp[] memory onRampUpdates = new Router.OnRamp[](1);
    onRampUpdates[0] = Router.OnRamp({destChainSelector: wrongDomain, onRamp: s_routerAllowedOnRamp});
    s_router.applyRampUpdates(onRampUpdates, new Router.OffRamp[](0), new Router.OffRamp[](0));

    TokenPool.ChainUpdate[] memory chainUpdates = new TokenPool.ChainUpdate[](1);
    chainUpdates[0] = TokenPool.ChainUpdate({
      remoteChainSelector: wrongDomain,
      remotePoolAddress: address(1),
      allowed: true,
      outboundRateLimiterConfig: getOutboundRateLimiterConfig(),
      inboundRateLimiterConfig: getInboundRateLimiterConfig()
    });

    s_usdcTokenPool.applyChainUpdates(chainUpdates);

    uint256 amount = 1000;
    vm.startPrank(s_routerAllowedOnRamp);
    deal(address(s_token), s_routerAllowedOnRamp, amount);
    s_token.approve(address(s_usdcTokenPool), amount);

    vm.expectRevert(abi.encodeWithSelector(USDCTokenPool.UnknownDomain.selector, wrongDomain));

    s_usdcTokenPool.lockOrBurn(OWNER, abi.encodePacked(address(0)), amount, wrongDomain, bytes(""));
  }

  function testCallerIsNotARampOnRouterReverts() public {
    vm.expectRevert(abi.encodeWithSelector(TokenPool.CallerIsNotARampOnRouter.selector, OWNER));

    s_usdcTokenPool.lockOrBurn(OWNER, abi.encodePacked(address(0)), 0, DEST_CHAIN_SELECTOR, bytes(""));
  }

  function testLockOrBurnWithAllowListReverts() public {
    vm.startPrank(s_routerAllowedOnRamp);

    vm.expectRevert(abi.encodeWithSelector(SenderNotAllowed.selector, STRANGER));

    s_usdcTokenPoolWithAllowList.lockOrBurn(
      STRANGER, abi.encodePacked(address(0)), 1000, DEST_CHAIN_SELECTOR, bytes("")
    );
  }
}

contract USDCTokenPool_releaseOrMint is USDCTokenPoolSetup {
  event Minted(address indexed sender, address indexed recipient, uint256 amount);

  function testFuzz_ReleaseOrMintSuccess(address recipient, uint256 amount) public {
    amount = bound(amount, 0, getInboundRateLimiterConfig().capacity);

    USDCMessage memory usdcMessage = USDCMessage({
      version: 0,
      sourceDomain: SOURCE_DOMAIN_IDENTIFIER,
      destinationDomain: DEST_DOMAIN_IDENTIFIER,
      nonce: 0x060606060606,
      sender: SOURCE_CHAIN_TOKEN_SENDER,
      recipient: bytes32(uint256(uint160(recipient))),
      destinationCaller: bytes32(uint256(uint160(address(s_usdcTokenPool)))),
      messageBody: bytes("")
    });

    bytes memory message = _generateUSDCMessage(usdcMessage);
    bytes memory attestation = bytes("attestation bytes");

    bytes memory extraData = abi.encode(
      abi.encode(
        Internal.TokenDataPayload({
          sourcePoolAddress: SOURCE_CHAIN_USDC_POOL,
          destPoolAddress: address(s_usdcTokenPool),
          extraData: abi.encode(
            USDCTokenPool.SourceTokenDataPayload({nonce: usdcMessage.nonce, sourceDomain: SOURCE_DOMAIN_IDENTIFIER})
          )
        })
      ),
      abi.encode(USDCTokenPool.MessageAndAttestation({message: message, attestation: attestation}))
    );

    vm.expectEmit();
    emit Minted(s_routerAllowedOffRamp, recipient, amount);

    vm.expectCall(
      address(s_mockUSDCTransmitter),
      abi.encodeWithSelector(MockUSDCTransmitter.receiveMessage.selector, message, attestation)
    );

    vm.startPrank(s_routerAllowedOffRamp);
    s_usdcTokenPool.releaseOrMint(abi.encode(OWNER), recipient, amount, SOURCE_CHAIN_SELECTOR, extraData);
  }

  // https://etherscan.io/tx/0xac9f501fe0b76df1f07a22e1db30929fd12524bc7068d74012dff948632f0883
  function testReleaseOrMintRealTxSuccess() public {
    bytes memory encodedUsdcMessage =
      hex"000000000000000300000000000000000000127a00000000000000000000000019330d10d9cc8751218eaf51e8885d058642e08a000000000000000000000000bd3fa81b58ba92a82136038b25adec7066af3155000000000000000000000000000000000000000000000000000000000000000000000000000000000000000000000000af88d065e77c8cc2239327c5edb3a432268e58310000000000000000000000004af08f56978be7dce2d1be3c65c005b41e79401c000000000000000000000000000000000000000000000000000000002057ff7a0000000000000000000000003a23f943181408eac424116af7b7790c94cb97a50000000000000000000000000000000000000000000000000000000000000000000000000000008274119237535fd659626b090f87e365ff89ebc7096bb32e8b0e85f155626b73ae7c4bb2485c184b7cc3cf7909045487890b104efb62ae74a73e32901bdcec91df1bb9ee08ccb014fcbcfe77b74d1263fd4e0b0e8de05d6c9a5913554364abfd5ea768b222f50c715908183905d74044bb2b97527c7e70ae7983c443a603557cac3b1c000000000000000000000000000000000000000000000000000000000000";
    bytes memory attestation = bytes("attestation bytes");

    uint32 nonce = 4730;
    uint32 sourceDomain = 3;

    bytes memory extraData = abi.encode(
      abi.encode(
        Internal.TokenDataPayload({
          sourcePoolAddress: SOURCE_CHAIN_USDC_POOL,
          destPoolAddress: address(s_usdcTokenPool),
          extraData: abi.encode(USDCTokenPool.SourceTokenDataPayload({nonce: nonce, sourceDomain: sourceDomain}))
        })
      ),
      abi.encode(USDCTokenPool.MessageAndAttestation({message: encodedUsdcMessage, attestation: attestation}))
    );

    vm.expectCall(
      address(s_mockUSDCTransmitter),
      abi.encodeWithSelector(MockUSDCTransmitter.receiveMessage.selector, encodedUsdcMessage, attestation)
    );

    vm.startPrank(s_routerAllowedOffRamp);
    s_usdcTokenPool.releaseOrMint(abi.encode(OWNER), OWNER, 100, SOURCE_CHAIN_SELECTOR, extraData);
  }

  // Reverts
  function testUnlockingUSDCFailedReverts() public {
    vm.startPrank(s_routerAllowedOffRamp);
    s_mockUSDCTransmitter.setShouldSucceed(false);

    uint256 amount = 13255235235;

    USDCMessage memory usdcMessage = USDCMessage({
      version: 0,
      sourceDomain: SOURCE_DOMAIN_IDENTIFIER,
      destinationDomain: DEST_DOMAIN_IDENTIFIER,
      nonce: 0x060606060606,
      sender: SOURCE_CHAIN_TOKEN_SENDER,
      recipient: bytes32(uint256(uint160(address(s_mockUSDC)))),
      destinationCaller: bytes32(uint256(uint160(address(s_usdcTokenPool)))),
      messageBody: bytes("")
    });

    bytes memory extraData = abi.encode(
      abi.encode(
        Internal.TokenDataPayload({
          sourcePoolAddress: SOURCE_CHAIN_USDC_POOL,
          destPoolAddress: address(s_usdcTokenPool),
          extraData: abi.encode(
            USDCTokenPool.SourceTokenDataPayload({nonce: usdcMessage.nonce, sourceDomain: SOURCE_DOMAIN_IDENTIFIER})
          )
        })
      ),
      abi.encode(
        USDCTokenPool.MessageAndAttestation({message: _generateUSDCMessage(usdcMessage), attestation: bytes("")})
      )
    );

    vm.expectRevert(USDCTokenPool.UnlockingUSDCFailed.selector);

    s_usdcTokenPool.releaseOrMint(abi.encode(OWNER), OWNER, amount, SOURCE_CHAIN_SELECTOR, extraData);
  }

  function testTokenMaxCapacityExceededReverts() public {
    uint256 capacity = getInboundRateLimiterConfig().capacity;
    uint256 amount = 10 * capacity;
    address recipient = address(1);
    vm.startPrank(s_routerAllowedOffRamp);

    bytes memory extraData =
      abi.encode(USDCTokenPool.MessageAndAttestation({message: bytes(""), attestation: bytes("")}));

    vm.expectRevert(
      abi.encodeWithSelector(RateLimiter.TokenMaxCapacityExceeded.selector, capacity, amount, address(s_token))
    );

    s_usdcTokenPool.releaseOrMint(abi.encode(OWNER), recipient, amount, SOURCE_CHAIN_SELECTOR, extraData);
  }
}

contract USDCTokenPool_supportsInterface is USDCTokenPoolSetup {
  function testSupportsInterfaceSuccess() public {
    assertTrue(s_usdcTokenPool.supportsInterface(s_usdcTokenPool.getUSDCInterfaceId()));
    assertTrue(s_usdcTokenPool.supportsInterface(type(IPool).interfaceId));
    assertTrue(s_usdcTokenPool.supportsInterface(type(IERC165).interfaceId));
  }
}

contract USDCTokenPool_setDomains is USDCTokenPoolSetup {
  event DomainsSet(USDCTokenPool.DomainUpdate[]);

  mapping(uint64 destChainSelector => USDCTokenPool.Domain domain) private s_chainToDomain;

  // Setting lower fuzz run as 256 runs was causing differing gas results in snapshot.
  /// forge-config: default.fuzz.runs = 32
  /// forge-config: ccip.fuzz.runs = 32
  function testFuzz_SetDomainsSuccess(
    bytes32[5] calldata allowedCallers,
    uint32[5] calldata domainIdentifiers,
    uint64[5] calldata destChainSelectors
  ) public {
    uint256 numberOfDomains = allowedCallers.length;
    USDCTokenPool.DomainUpdate[] memory domainUpdates = new USDCTokenPool.DomainUpdate[](numberOfDomains);
    for (uint256 i = 0; i < numberOfDomains; ++i) {
      vm.assume(allowedCallers[i] != bytes32(0) && domainIdentifiers[i] != 0 && destChainSelectors[i] != 0);

      domainUpdates[i] = USDCTokenPool.DomainUpdate({
        allowedCaller: allowedCallers[i],
        domainIdentifier: domainIdentifiers[i],
        destChainSelector: destChainSelectors[i],
        enabled: true
      });

      s_chainToDomain[destChainSelectors[i]] =
        USDCTokenPool.Domain({domainIdentifier: domainIdentifiers[i], allowedCaller: allowedCallers[i], enabled: true});
    }

    vm.expectEmit();
    emit DomainsSet(domainUpdates);

    s_usdcTokenPool.setDomains(domainUpdates);

    for (uint256 i = 0; i < numberOfDomains; ++i) {
      USDCTokenPool.Domain memory expected = s_chainToDomain[destChainSelectors[i]];
      USDCTokenPool.Domain memory got = s_usdcTokenPool.getDomain(destChainSelectors[i]);
      assertEq(got.allowedCaller, expected.allowedCaller);
      assertEq(got.domainIdentifier, expected.domainIdentifier);
    }
  }

  // Reverts

  function testOnlyOwnerReverts() public {
    USDCTokenPool.DomainUpdate[] memory domainUpdates = new USDCTokenPool.DomainUpdate[](0);

    vm.startPrank(STRANGER);
    vm.expectRevert("Only callable by owner");

    s_usdcTokenPool.setDomains(domainUpdates);
  }

  function testInvalidDomainReverts() public {
    bytes32 validCaller = bytes32(uint256(25));
    // Ensure valid domain works
    USDCTokenPool.DomainUpdate[] memory domainUpdates = new USDCTokenPool.DomainUpdate[](1);
    domainUpdates[0] = USDCTokenPool.DomainUpdate({
      allowedCaller: validCaller,
      domainIdentifier: 0, // ensures 0 is valid, as this is eth mainnet
      destChainSelector: 45690,
      enabled: true
    });

    s_usdcTokenPool.setDomains(domainUpdates);

    // Make update invalid on allowedCaller
    domainUpdates[0].allowedCaller = bytes32(0);
    vm.expectRevert(abi.encodeWithSelector(USDCTokenPool.InvalidDomain.selector, domainUpdates[0]));

    s_usdcTokenPool.setDomains(domainUpdates);

    // Make valid again
    domainUpdates[0].allowedCaller = validCaller;

    // Make invalid on destChainSelector
    domainUpdates[0].destChainSelector = 0;
    vm.expectRevert(abi.encodeWithSelector(USDCTokenPool.InvalidDomain.selector, domainUpdates[0]));

    s_usdcTokenPool.setDomains(domainUpdates);
  }
}

contract USDCTokenPool__validateMessage is USDCTokenPoolSetup {
  function testFuzz_ValidateMessageSuccess(uint32 sourceDomain, uint64 nonce) public {
    vm.pauseGasMetering();
    USDCMessage memory usdcMessage = USDCMessage({
      version: 0,
      sourceDomain: sourceDomain,
      destinationDomain: DEST_DOMAIN_IDENTIFIER,
      nonce: nonce,
      sender: SOURCE_CHAIN_TOKEN_SENDER,
      recipient: bytes32(uint256(299999)),
      destinationCaller: bytes32(uint256(uint160(address(s_usdcTokenPool)))),
      messageBody: bytes("")
    });

    bytes memory encodedUsdcMessage = _generateUSDCMessage(usdcMessage);

    vm.resumeGasMetering();
    s_usdcTokenPool.validateMessage(
      encodedUsdcMessage, USDCTokenPool.SourceTokenDataPayload({nonce: nonce, sourceDomain: sourceDomain})
    );
  }

  // Reverts

  function testValidateInvalidMessageReverts() public {
    USDCMessage memory usdcMessage = USDCMessage({
      version: 0,
      sourceDomain: 1553252,
      destinationDomain: DEST_DOMAIN_IDENTIFIER,
      nonce: 387289284924,
      sender: SOURCE_CHAIN_TOKEN_SENDER,
      recipient: bytes32(uint256(92398429395823)),
      destinationCaller: bytes32(uint256(uint160(address(s_usdcTokenPool)))),
      messageBody: bytes("")
    });

    USDCTokenPool.SourceTokenDataPayload memory sourceTokenData =
      USDCTokenPool.SourceTokenDataPayload({nonce: usdcMessage.nonce, sourceDomain: usdcMessage.sourceDomain});

    bytes memory encodedUsdcMessage = _generateUSDCMessage(usdcMessage);

    s_usdcTokenPool.validateMessage(encodedUsdcMessage, sourceTokenData);

    uint32 expectedSourceDomain = usdcMessage.sourceDomain + 1;

    vm.expectRevert(
      abi.encodeWithSelector(USDCTokenPool.InvalidSourceDomain.selector, expectedSourceDomain, usdcMessage.sourceDomain)
    );
    s_usdcTokenPool.validateMessage(
      encodedUsdcMessage,
      USDCTokenPool.SourceTokenDataPayload({nonce: usdcMessage.nonce, sourceDomain: expectedSourceDomain})
    );

    uint64 expectedNonce = usdcMessage.nonce + 1;

    vm.expectRevert(abi.encodeWithSelector(USDCTokenPool.InvalidNonce.selector, expectedNonce, usdcMessage.nonce));
    s_usdcTokenPool.validateMessage(
      encodedUsdcMessage,
      USDCTokenPool.SourceTokenDataPayload({nonce: expectedNonce, sourceDomain: usdcMessage.sourceDomain})
    );

    usdcMessage.destinationDomain = DEST_DOMAIN_IDENTIFIER + 1;
    vm.expectRevert(
      abi.encodeWithSelector(
        USDCTokenPool.InvalidDestinationDomain.selector, DEST_DOMAIN_IDENTIFIER, usdcMessage.destinationDomain
      )
    );

    s_usdcTokenPool.validateMessage(
      _generateUSDCMessage(usdcMessage),
      USDCTokenPool.SourceTokenDataPayload({nonce: usdcMessage.nonce, sourceDomain: usdcMessage.sourceDomain})
    );
    usdcMessage.destinationDomain = DEST_DOMAIN_IDENTIFIER;

    uint32 wrongVersion = usdcMessage.version + 1;

    usdcMessage.version = wrongVersion;
    encodedUsdcMessage = _generateUSDCMessage(usdcMessage);

    vm.expectRevert(abi.encodeWithSelector(USDCTokenPool.InvalidMessageVersion.selector, wrongVersion));
    s_usdcTokenPool.validateMessage(encodedUsdcMessage, sourceTokenData);
  }
}<|MERGE_RESOLUTION|>--- conflicted
+++ resolved
@@ -6,12 +6,9 @@
 
 import {BurnMintERC677} from "../../../shared/token/ERC677/BurnMintERC677.sol";
 import {Router} from "../../Router.sol";
+import {Internal} from "../../libraries/Internal.sol";
 import {RateLimiter} from "../../libraries/RateLimiter.sol";
-<<<<<<< HEAD
-import {Internal} from "../../libraries/Internal.sol";
-=======
 import {TokenPool} from "../../pools/TokenPool.sol";
->>>>>>> 4335d94b
 import {USDCTokenPool} from "../../pools/USDC/USDCTokenPool.sol";
 import {BaseTest} from "../BaseTest.t.sol";
 import {USDCTokenPoolHelper} from "../helpers/USDCTokenPoolHelper.sol";
@@ -170,21 +167,10 @@
     vm.expectEmit();
     emit Burned(s_routerAllowedOnRamp, amount);
 
-<<<<<<< HEAD
-    bytes memory tokenDataPayload = s_usdcTokenPool.lockOrBurn(
-      OWNER,
-      abi.encodePacked(receiver),
-      amount,
-      DEST_CHAIN_SELECTOR,
-      bytes("")
-    );
+    bytes memory tokenDataPayload =
+      s_usdcTokenPool.lockOrBurn(OWNER, abi.encodePacked(receiver), amount, DEST_CHAIN_SELECTOR, bytes(""));
     Internal.TokenDataPayload memory encodedNonce = abi.decode(tokenDataPayload, (Internal.TokenDataPayload));
     uint64 nonce = abi.decode(encodedNonce.extraData, (uint64));
-=======
-    bytes memory encodedNonce =
-      s_usdcTokenPool.lockOrBurn(OWNER, abi.encodePacked(receiver), amount, DEST_CHAIN_SELECTOR, bytes(""));
-    uint64 nonce = abi.decode(encodedNonce, (uint64));
->>>>>>> 4335d94b
     assertEq(s_mockUSDC.s_nonce() - 1, nonce);
   }
 
@@ -214,24 +200,10 @@
     vm.expectEmit();
     emit Burned(s_routerAllowedOnRamp, amount);
 
-<<<<<<< HEAD
-    bytes memory encodedTokenDataPayload = s_usdcTokenPool.lockOrBurn(
-      OWNER,
-      abi.encodePacked(destinationReceiver),
-      amount,
-      DEST_CHAIN_SELECTOR,
-      bytes("")
-    );
-    Internal.TokenDataPayload memory tokenDataPayload = abi.decode(
-      encodedTokenDataPayload,
-      (Internal.TokenDataPayload)
-    );
+    bytes memory encodedTokenDataPayload =
+      s_usdcTokenPool.lockOrBurn(OWNER, abi.encodePacked(destinationReceiver), amount, DEST_CHAIN_SELECTOR, bytes(""));
+    Internal.TokenDataPayload memory tokenDataPayload = abi.decode(encodedTokenDataPayload, (Internal.TokenDataPayload));
     uint64 nonce = abi.decode(tokenDataPayload.extraData, (uint64));
-=======
-    bytes memory encodedNonce =
-      s_usdcTokenPool.lockOrBurn(OWNER, abi.encodePacked(destinationReceiver), amount, DEST_CHAIN_SELECTOR, bytes(""));
-    uint64 nonce = abi.decode(encodedNonce, (uint64));
->>>>>>> 4335d94b
     assertEq(s_mockUSDC.s_nonce() - 1, nonce);
     assertEq(tokenDataPayload.sourcePoolAddress, address(s_usdcTokenPool));
     assertEq(tokenDataPayload.destPoolAddress, DEST_CHAIN_USDC_POOL);
@@ -261,22 +233,10 @@
     vm.expectEmit();
     emit Burned(s_routerAllowedOnRamp, amount);
 
-<<<<<<< HEAD
     bytes memory encodedTokenDataPayload = s_usdcTokenPoolWithAllowList.lockOrBurn(
-      s_allowedList[0],
-      abi.encodePacked(destinationReceiver),
-      amount,
-      DEST_CHAIN_SELECTOR,
-      bytes("")
-=======
-    bytes memory encodedNonce = s_usdcTokenPoolWithAllowList.lockOrBurn(
       s_allowedList[0], abi.encodePacked(destinationReceiver), amount, DEST_CHAIN_SELECTOR, bytes("")
->>>>>>> 4335d94b
-    );
-    Internal.TokenDataPayload memory tokenDataPayload = abi.decode(
-      encodedTokenDataPayload,
-      (Internal.TokenDataPayload)
-    );
+    );
+    Internal.TokenDataPayload memory tokenDataPayload = abi.decode(encodedTokenDataPayload, (Internal.TokenDataPayload));
     uint64 nonce = abi.decode(tokenDataPayload.extraData, (uint64));
     assertEq(s_mockUSDC.s_nonce() - 1, nonce);
     assertEq(tokenDataPayload.sourcePoolAddress, address(s_usdcTokenPoolWithAllowList));
@@ -356,7 +316,7 @@
           destPoolAddress: address(s_usdcTokenPool),
           extraData: abi.encode(
             USDCTokenPool.SourceTokenDataPayload({nonce: usdcMessage.nonce, sourceDomain: SOURCE_DOMAIN_IDENTIFIER})
-          )
+            )
         })
       ),
       abi.encode(USDCTokenPool.MessageAndAttestation({message: message, attestation: attestation}))
@@ -428,7 +388,7 @@
           destPoolAddress: address(s_usdcTokenPool),
           extraData: abi.encode(
             USDCTokenPool.SourceTokenDataPayload({nonce: usdcMessage.nonce, sourceDomain: SOURCE_DOMAIN_IDENTIFIER})
-          )
+            )
         })
       ),
       abi.encode(
