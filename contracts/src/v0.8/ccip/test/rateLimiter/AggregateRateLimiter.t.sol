--- conflicted
+++ resolved
@@ -212,17 +212,8 @@
   }
 
   // Reverts
-<<<<<<< HEAD
-  function testAggregateValueMaxCapacityExceededReverts() public {
-=======
-
-  function test_UnknownToken_Revert() public {
-    vm.expectRevert(abi.encodeWithSelector(AggregateRateLimiter.PriceNotFoundForToken.selector, address(0)));
-    s_rateLimiter.rateLimitValue(new Client.EVMTokenAmount[](1), s_priceRegistry);
-  }
 
   function test_AggregateValueMaxCapacityExceeded_Revert() public {
->>>>>>> b4e6b475
     RateLimiter.TokenBucket memory bucket = s_rateLimiter.currentRateLimiterState();
 
     uint256 numberOfTokens = 100;
