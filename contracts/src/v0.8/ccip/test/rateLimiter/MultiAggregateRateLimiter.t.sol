--- conflicted
+++ resolved
@@ -1,12 +1,7 @@
 // SPDX-License-Identifier: BUSL-1.1
 pragma solidity 0.8.24;
 
-<<<<<<< HEAD
-=======
-import {Vm} from "forge-std/Vm.sol";
-
 import {AuthorizedCallers} from "../../../shared/access/AuthorizedCallers.sol";
->>>>>>> 20169bdf
 import {MultiAggregateRateLimiter} from "../../MultiAggregateRateLimiter.sol";
 import {Client} from "../../libraries/Client.sol";
 import {Internal} from "../../libraries/Internal.sol";
@@ -55,16 +50,12 @@
     });
     configUpdates[2] = MultiAggregateRateLimiter.RateLimiterConfigArgs({
       remoteChainSelector: CHAIN_SELECTOR_1,
-<<<<<<< HEAD
-      isOutgoingLane: true,
+      isOutboundLane: true,
       rateLimiterConfig: RATE_LIMITER_CONFIG_1
     });
     configUpdates[3] = MultiAggregateRateLimiter.RateLimiterConfigArgs({
       remoteChainSelector: CHAIN_SELECTOR_2,
-      isOutgoingLane: true,
-=======
       isOutboundLane: true,
->>>>>>> 20169bdf
       rateLimiterConfig: RATE_LIMITER_CONFIG_2
     });
 
@@ -180,15 +171,9 @@
     _assertConfigWithTokenBucketEquality(RATE_LIMITER_CONFIG_1, bucketInbound);
     assertEq(BLOCK_TIME, bucketInbound.lastUpdated);
 
-<<<<<<< HEAD
-    RateLimiter.TokenBucket memory bucketOutgoing = s_rateLimiter.currentRateLimiterState(CHAIN_SELECTOR_1, true);
-    _assertConfigWithTokenBucketEquality(RATE_LIMITER_CONFIG_1, bucketOutgoing);
-    assertEq(BLOCK_TIME, bucketOutgoing.lastUpdated);
-=======
     RateLimiter.TokenBucket memory bucketOutbound = s_rateLimiter.currentRateLimiterState(CHAIN_SELECTOR_1, true);
-    _assertConfigWithTokenBucketEquality(RATE_LIMITER_CONFIG_2, bucketOutbound);
+    _assertConfigWithTokenBucketEquality(RATE_LIMITER_CONFIG_1, bucketOutbound);
     assertEq(BLOCK_TIME, bucketOutbound.lastUpdated);
->>>>>>> 20169bdf
   }
 
   function test_Refill_Success() public {
@@ -920,18 +905,9 @@
   }
 }
 
-<<<<<<< HEAD
-contract MultiAggregateRateLimiter_onOutgoingMessage is MultiAggregateRateLimiterSetup {
+contract MultiAggregateRateLimiter_onOutboundMessage is MultiAggregateRateLimiterSetup {
   function setUp() public virtual override {
     super.setUp();
-=======
-  // TODO: add a test case similar to this one to verify that onInboundMessage / onOutgoingMessage rate limits
-  // are applied to 2 different buckets
-  // function test_RateLimitValueDifferentLanes_Success() public {
-  //   vm.pauseGasMetering();
-  //   // start from blocktime that does not equal rate limiter init timestamp
-  //   vm.warp(BLOCK_TIME + 1);
->>>>>>> 20169bdf
 
     MultiAggregateRateLimiter.RateLimitTokenArgs[] memory tokensToAdd =
       new MultiAggregateRateLimiter.RateLimitTokenArgs[](s_sourceTokens.length);
@@ -955,13 +931,13 @@
     vm.startPrank(MOCK_ONRAMP);
 
     vm.recordLogs();
-    s_rateLimiter.onOutgoingMessage(CHAIN_SELECTOR_1, _generateEVM2AnyMessageNoTokens());
+    s_rateLimiter.onOutboundMessage(CHAIN_SELECTOR_1, _generateEVM2AnyMessageNoTokens());
 
     // No consumed rate limit events
     assertEq(vm.getRecordedLogs().length, 0);
   }
 
-  function test_onOutgoingMessage_ValidateMessageWithTokens_Success() public {
+  function test_onOutboundMessage_ValidateMessageWithTokens_Success() public {
     vm.startPrank(MOCK_ONRAMP);
 
     Client.EVMTokenAmount[] memory tokenAmounts = new Client.EVMTokenAmount[](2);
@@ -972,10 +948,10 @@
     vm.expectEmit();
     emit RateLimiter.TokensConsumed((5 * TOKEN_PRICE) / 1e18);
 
-    s_rateLimiter.onOutgoingMessage(CHAIN_SELECTOR_1, _generateEVM2AnyMessage(tokenAmounts));
-  }
-
-  function test_onOutgoingMessage_ValidateMessageWithDisabledRateLimitToken_Success() public {
+    s_rateLimiter.onOutboundMessage(CHAIN_SELECTOR_1, _generateEVM2AnyMessage(tokenAmounts));
+  }
+
+  function test_onOutboundMessage_ValidateMessageWithDisabledRateLimitToken_Success() public {
     MultiAggregateRateLimiter.LocalRateLimitToken[] memory removes =
       new MultiAggregateRateLimiter.LocalRateLimitToken[](1);
     removes[0] = MultiAggregateRateLimiter.LocalRateLimitToken({
@@ -993,15 +969,15 @@
     vm.expectEmit();
     emit RateLimiter.TokensConsumed((5 * TOKEN_PRICE) / 1e18);
 
-    s_rateLimiter.onOutgoingMessage(CHAIN_SELECTOR_1, _generateEVM2AnyMessage(tokenAmounts));
-  }
-
-  function test_onOutgoingMessage_ValidateMessageWithRateLimitDisabled_Success() public {
+    s_rateLimiter.onOutboundMessage(CHAIN_SELECTOR_1, _generateEVM2AnyMessage(tokenAmounts));
+  }
+
+  function test_onOutboundMessage_ValidateMessageWithRateLimitDisabled_Success() public {
     MultiAggregateRateLimiter.RateLimiterConfigArgs[] memory configUpdates =
       new MultiAggregateRateLimiter.RateLimiterConfigArgs[](1);
     configUpdates[0] = MultiAggregateRateLimiter.RateLimiterConfigArgs({
       remoteChainSelector: CHAIN_SELECTOR_1,
-      isOutgoingLane: true,
+      isOutboundLane: true,
       rateLimiterConfig: RATE_LIMITER_CONFIG_1
     });
     configUpdates[0].rateLimiterConfig.isEnabled = false;
@@ -1013,13 +989,13 @@
     tokenAmounts[1] = Client.EVMTokenAmount({token: s_sourceTokens[1], amount: 50});
 
     vm.startPrank(MOCK_ONRAMP);
-    s_rateLimiter.onOutgoingMessage(CHAIN_SELECTOR_1, _generateEVM2AnyMessage(tokenAmounts));
+    s_rateLimiter.onOutboundMessage(CHAIN_SELECTOR_1, _generateEVM2AnyMessage(tokenAmounts));
 
     // No consumed rate limit events
     assertEq(vm.getRecordedLogs().length, 0);
   }
 
-  function test_onOutgoingMessage_ValidateMessageWithTokensOnDifferentChains_Success() public {
+  function test_onOutboundMessage_ValidateMessageWithTokensOnDifferentChains_Success() public {
     MultiAggregateRateLimiter.RateLimitTokenArgs[] memory tokensToAdd =
       new MultiAggregateRateLimiter.RateLimitTokenArgs[](s_sourceTokens.length);
     for (uint224 i = 0; i < s_sourceTokens.length; ++i) {
@@ -1043,7 +1019,7 @@
     // 2 tokens * (TOKEN_PRICE) + 1 token * (2 * TOKEN_PRICE)
     uint256 totalValue = (4 * TOKEN_PRICE) / 1e18;
 
-    s_rateLimiter.onOutgoingMessage(CHAIN_SELECTOR_1, _generateEVM2AnyMessage(tokenAmounts));
+    s_rateLimiter.onOutboundMessage(CHAIN_SELECTOR_1, _generateEVM2AnyMessage(tokenAmounts));
 
     // Chain 1 changed
     RateLimiter.TokenBucket memory bucketChain1 = s_rateLimiter.currentRateLimiterState(CHAIN_SELECTOR_1, true);
@@ -1056,7 +1032,7 @@
     vm.expectEmit();
     emit RateLimiter.TokensConsumed(totalValue);
 
-    s_rateLimiter.onOutgoingMessage(CHAIN_SELECTOR_2, _generateEVM2AnyMessage(tokenAmounts));
+    s_rateLimiter.onOutboundMessage(CHAIN_SELECTOR_2, _generateEVM2AnyMessage(tokenAmounts));
 
     // Chain 1 unchanged
     bucketChain1 = s_rateLimiter.currentRateLimiterState(CHAIN_SELECTOR_1, true);
@@ -1067,7 +1043,7 @@
     assertEq(bucketChain2.capacity - totalValue, bucketChain2.tokens);
   }
 
-  function test_onOutgoingMessage_ValidateMessageWithDifferentTokensOnDifferentChains_Success() public {
+  function test_onOutboundMessage_ValidateMessageWithDifferentTokensOnDifferentChains_Success() public {
     MultiAggregateRateLimiter.RateLimitTokenArgs[] memory tokensToAdd =
       new MultiAggregateRateLimiter.RateLimitTokenArgs[](1);
 
@@ -1091,7 +1067,7 @@
     // 3 tokens * (TOKEN_PRICE) + 1 token * (2 * TOKEN_PRICE)
     uint256 totalValue = (5 * TOKEN_PRICE) / 1e18;
 
-    s_rateLimiter.onOutgoingMessage(CHAIN_SELECTOR_1, _generateEVM2AnyMessage(tokenAmounts));
+    s_rateLimiter.onOutboundMessage(CHAIN_SELECTOR_1, _generateEVM2AnyMessage(tokenAmounts));
 
     // Chain 1 changed
     RateLimiter.TokenBucket memory bucketChain1 = s_rateLimiter.currentRateLimiterState(CHAIN_SELECTOR_1, true);
@@ -1107,7 +1083,7 @@
     vm.expectEmit();
     emit RateLimiter.TokensConsumed(totalValue2);
 
-    s_rateLimiter.onOutgoingMessage(CHAIN_SELECTOR_2, _generateEVM2AnyMessage(tokenAmounts));
+    s_rateLimiter.onOutboundMessage(CHAIN_SELECTOR_2, _generateEVM2AnyMessage(tokenAmounts));
 
     // Chain 1 unchanged
     bucketChain1 = s_rateLimiter.currentRateLimiterState(CHAIN_SELECTOR_1, true);
@@ -1118,27 +1094,27 @@
     assertEq(bucketChain2.capacity - totalValue2, bucketChain2.tokens);
   }
 
-  function test_onOutgoingMessage_ValidateMessageWithRateLimitReset_Success() public {
+  function test_onOutboundMessage_ValidateMessageWithRateLimitReset_Success() public {
     vm.startPrank(MOCK_ONRAMP);
 
     Client.EVMTokenAmount[] memory tokenAmounts = new Client.EVMTokenAmount[](2);
     tokenAmounts[0] = Client.EVMTokenAmount({token: s_sourceTokens[0], amount: 20});
 
     // Remaining capacity: 100 -> 20
-    s_rateLimiter.onOutgoingMessage(CHAIN_SELECTOR_1, _generateEVM2AnyMessage(tokenAmounts));
+    s_rateLimiter.onOutboundMessage(CHAIN_SELECTOR_1, _generateEVM2AnyMessage(tokenAmounts));
 
     // Cannot fit 80 rate limit value (need to wait at least 12 blocks, current capacity is 20)
     vm.expectRevert(abi.encodeWithSelector(RateLimiter.AggregateValueRateLimitReached.selector, 12, 20));
-    s_rateLimiter.onOutgoingMessage(CHAIN_SELECTOR_1, _generateEVM2AnyMessage(tokenAmounts));
+    s_rateLimiter.onOutboundMessage(CHAIN_SELECTOR_1, _generateEVM2AnyMessage(tokenAmounts));
 
     // Remaining capacity: 20 -> 35 (need to wait 9 more blocks)
     vm.warp(BLOCK_TIME + 3);
     vm.expectRevert(abi.encodeWithSelector(RateLimiter.AggregateValueRateLimitReached.selector, 9, 35));
-    s_rateLimiter.onOutgoingMessage(CHAIN_SELECTOR_1, _generateEVM2AnyMessage(tokenAmounts));
+    s_rateLimiter.onOutboundMessage(CHAIN_SELECTOR_1, _generateEVM2AnyMessage(tokenAmounts));
 
     // Remaining capacity: 35 -> 80 (can fit exactly 80)
     vm.warp(BLOCK_TIME + 12);
-    s_rateLimiter.onOutgoingMessage(CHAIN_SELECTOR_1, _generateEVM2AnyMessage(tokenAmounts));
+    s_rateLimiter.onOutboundMessage(CHAIN_SELECTOR_1, _generateEVM2AnyMessage(tokenAmounts));
   }
 
   function test_RateLimitValueDifferentLanes_Success() public {
@@ -1157,7 +1133,7 @@
 
     vm.resumeGasMetering();
     vm.startPrank(MOCK_ONRAMP);
-    s_rateLimiter.onOutgoingMessage(CHAIN_SELECTOR_1, _generateEVM2AnyMessage(tokenAmounts));
+    s_rateLimiter.onOutboundMessage(CHAIN_SELECTOR_1, _generateEVM2AnyMessage(tokenAmounts));
     vm.pauseGasMetering();
 
     // Get the updated bucket status
@@ -1173,7 +1149,7 @@
     emit RateLimiter.TokensConsumed(value);
 
     vm.resumeGasMetering();
-    s_rateLimiter.onIncomingMessage(_generateAny2EVMMessage(CHAIN_SELECTOR_1, tokenAmounts));
+    s_rateLimiter.onInboundMessage(_generateAny2EVMMessage(CHAIN_SELECTOR_1, tokenAmounts));
     vm.pauseGasMetering();
 
     bucket1 = s_rateLimiter.currentRateLimiterState(CHAIN_SELECTOR_1, true);
@@ -1186,7 +1162,7 @@
 
   // Reverts
 
-  function test_onOutgoingMessage_ValidateMessageWithRateLimitExceeded_Revert() public {
+  function test_onOutboundMessage_ValidateMessageWithRateLimitExceeded_Revert() public {
     vm.startPrank(MOCK_OFFRAMP);
 
     Client.EVMTokenAmount[] memory tokenAmounts = new Client.EVMTokenAmount[](2);
@@ -1195,14 +1171,14 @@
 
     uint256 totalValue = (80 * TOKEN_PRICE + 2 * (30 * TOKEN_PRICE)) / 1e18;
     vm.expectRevert(abi.encodeWithSelector(RateLimiter.AggregateValueMaxCapacityExceeded.selector, 100, totalValue));
-    s_rateLimiter.onOutgoingMessage(CHAIN_SELECTOR_1, _generateEVM2AnyMessage(tokenAmounts));
-  }
-
-  function test_onOutgoingMessage_ValidateMessageFromUnauthorizedCaller_Revert() public {
+    s_rateLimiter.onOutboundMessage(CHAIN_SELECTOR_1, _generateEVM2AnyMessage(tokenAmounts));
+  }
+
+  function test_onOutboundMessage_ValidateMessageFromUnauthorizedCaller_Revert() public {
     vm.startPrank(STRANGER);
 
-    vm.expectRevert(abi.encodeWithSelector(MultiAggregateRateLimiter.UnauthorizedCaller.selector, STRANGER));
-    s_rateLimiter.onOutgoingMessage(CHAIN_SELECTOR_1, _generateEVM2AnyMessageNoTokens());
+    vm.expectRevert(abi.encodeWithSelector(AuthorizedCallers.UnauthorizedCaller.selector, STRANGER));
+    s_rateLimiter.onOutboundMessage(CHAIN_SELECTOR_1, _generateEVM2AnyMessageNoTokens());
   }
 
   function _generateEVM2AnyMessage(Client.EVMTokenAmount[] memory tokenAmounts)
