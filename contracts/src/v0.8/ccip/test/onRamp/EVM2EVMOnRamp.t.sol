--- conflicted
+++ resolved
@@ -417,7 +417,7 @@
       aggregateRateLimitEnabled: false
     });
     vm.startPrank(OWNER);
-    s_onRamp.setTokenTransferFeeConfig(tokenTransferFeeConfigArgs);
+    s_onRamp.setTokenTransferFeeConfig(tokenTransferFeeConfigArgs, new address[](0));
 
     vm.startPrank(address(s_sourceRouter));
     // Expect the call now succeeds
@@ -1622,32 +1622,14 @@
   function test_SetTokenTransferFee_Success() public {
     EVM2EVMOnRamp.TokenTransferFeeConfigArgs[] memory tokenTransferFeeArgs =
       new EVM2EVMOnRamp.TokenTransferFeeConfigArgs[](2);
-<<<<<<< HEAD
-    tokenTransferFeeConfigArgs[0] = EVM2EVMOnRamp.TokenTransferFeeConfigArgs({
-      token: address(0),
-      minFeeUSDCents: 0,
-      maxFeeUSDCents: 0,
-      deciBps: 0,
-      destGasOverhead: 0,
-      destBytesOverhead: 0,
-      aggregateRateLimitEnabled: true
-    });
-    tokenTransferFeeConfigArgs[1] = EVM2EVMOnRamp.TokenTransferFeeConfigArgs({
-      token: address(1),
-      minFeeUSDCents: 1,
-      maxFeeUSDCents: 1,
-      deciBps: 1,
-      destGasOverhead: 1,
-      destBytesOverhead: 1,
-      aggregateRateLimitEnabled: false
-=======
     tokenTransferFeeArgs[0] = EVM2EVMOnRamp.TokenTransferFeeConfigArgs({
       token: address(5),
       minFeeUSDCents: 6,
       maxFeeUSDCents: 7,
       deciBps: 8,
       destGasOverhead: 9,
-      destBytesOverhead: 10
+      destBytesOverhead: 10,
+      aggregateRateLimitEnabled: true
     });
     tokenTransferFeeArgs[1] = EVM2EVMOnRamp.TokenTransferFeeConfigArgs({
       token: address(11),
@@ -1655,8 +1637,8 @@
       maxFeeUSDCents: 13,
       deciBps: 14,
       destGasOverhead: 15,
-      destBytesOverhead: 16
->>>>>>> 1ea038bf
+      destBytesOverhead: 16,
+      aggregateRateLimitEnabled: false
     });
 
     vm.expectEmit();
@@ -1672,6 +1654,7 @@
     assertEq(tokenTransferFeeArgs[0].deciBps, config0.deciBps);
     assertEq(tokenTransferFeeArgs[0].destGasOverhead, config0.destGasOverhead);
     assertEq(tokenTransferFeeArgs[0].destBytesOverhead, config0.destBytesOverhead);
+    assertEq(tokenTransferFeeArgs[0].aggregateRateLimitEnabled, config0.aggregateRateLimitEnabled);
     assertTrue(config0.isEnabled);
 
     EVM2EVMOnRamp.TokenTransferFeeConfig memory config1 =
@@ -1682,6 +1665,7 @@
     assertEq(tokenTransferFeeArgs[1].deciBps, config1.deciBps);
     assertEq(tokenTransferFeeArgs[1].destGasOverhead, config1.destGasOverhead);
     assertEq(tokenTransferFeeArgs[1].destBytesOverhead, config1.destBytesOverhead);
+    assertEq(tokenTransferFeeArgs[1].aggregateRateLimitEnabled, config1.aggregateRateLimitEnabled);
     assertTrue(config0.isEnabled);
 
     // Remove only the first token and validate only the first token is removed
@@ -1700,25 +1684,9 @@
     assertEq(0, config0.deciBps);
     assertEq(0, config0.destGasOverhead);
     assertEq(0, config0.destBytesOverhead);
+    assertFalse(config0.aggregateRateLimitEnabled);
     assertFalse(config0.isEnabled);
 
-<<<<<<< HEAD
-    EVM2EVMOnRamp.TokenTransferFeeConfig memory tokenTransferFeeConfig0 = s_onRamp.getTokenTransferFeeConfig(address(0));
-    assertEq(0, tokenTransferFeeConfig0.minFeeUSDCents);
-    assertEq(0, tokenTransferFeeConfig0.maxFeeUSDCents);
-    assertEq(0, tokenTransferFeeConfig0.deciBps);
-    assertEq(0, tokenTransferFeeConfig0.destGasOverhead);
-    assertEq(0, tokenTransferFeeConfig0.destBytesOverhead);
-    assertEq(true, tokenTransferFeeConfig0.aggregateRateLimitEnabled);
-
-    EVM2EVMOnRamp.TokenTransferFeeConfig memory tokenTransferFeeConfig1 = s_onRamp.getTokenTransferFeeConfig(address(1));
-    assertEq(1, tokenTransferFeeConfig1.minFeeUSDCents);
-    assertEq(1, tokenTransferFeeConfig1.maxFeeUSDCents);
-    assertEq(1, tokenTransferFeeConfig1.deciBps);
-    assertEq(1, tokenTransferFeeConfig1.destGasOverhead);
-    assertEq(1, tokenTransferFeeConfig1.destBytesOverhead);
-    assertEq(false, tokenTransferFeeConfig1.aggregateRateLimitEnabled);
-=======
     config1 = s_onRamp.getTokenTransferFeeConfig(tokenTransferFeeArgs[1].token);
 
     assertEq(tokenTransferFeeArgs[1].minFeeUSDCents, config1.minFeeUSDCents);
@@ -1726,8 +1694,8 @@
     assertEq(tokenTransferFeeArgs[1].deciBps, config1.deciBps);
     assertEq(tokenTransferFeeArgs[1].destGasOverhead, config1.destGasOverhead);
     assertEq(tokenTransferFeeArgs[1].destBytesOverhead, config1.destBytesOverhead);
+    assertEq(tokenTransferFeeArgs[1].aggregateRateLimitEnabled, config1.aggregateRateLimitEnabled);
     assertTrue(config1.isEnabled);
->>>>>>> 1ea038bf
   }
 
   function test_SetFeeTokenConfigByAdmin_Success() public {
