// SPDX-License-Identifier: BUSL-1.1
pragma solidity 0.8.24;

import {IPoolV1} from "../../interfaces/IPool.sol";

import {PriceRegistry} from "../../PriceRegistry.sol";
import {Router} from "../../Router.sol";
import {Client} from "../../libraries/Client.sol";
import {Internal} from "../../libraries/Internal.sol";
import {EVM2EVMMultiOnRamp} from "../../onRamp/EVM2EVMMultiOnRamp.sol";
import {LockReleaseTokenPool} from "../../pools/LockReleaseTokenPool.sol";
import {TokenPool} from "../../pools/TokenPool.sol";
import {TokenAdminRegistry} from "../../tokenAdminRegistry/TokenAdminRegistry.sol";
import {TokenSetup} from "../TokenSetup.t.sol";
import {EVM2EVMMultiOnRampHelper} from "../helpers/EVM2EVMMultiOnRampHelper.sol";
import {MessageInterceptorHelper} from "../helpers/MessageInterceptorHelper.sol";
import {PriceRegistrySetup} from "../priceRegistry/PriceRegistry.t.sol";
import {MultiAggregateRateLimiter} from "../../MultiAggregateRateLimiter.sol";

import {IERC20} from "../../../vendor/openzeppelin-solidity/v4.8.3/contracts/token/ERC20/IERC20.sol";

contract EVM2EVMMultiOnRampSetup is TokenSetup, PriceRegistrySetup {
  // Duplicate event of the CCIPSendRequested in the IOnRamp
  event CCIPSendRequested(Internal.EVM2EVMMessage message);

  address internal constant CUSTOM_TOKEN = address(12345);
  uint224 internal constant CUSTOM_TOKEN_PRICE = 1e17; // $0.1 CUSTOM

  uint256 internal immutable i_tokenAmount0 = 9;
  uint256 internal immutable i_tokenAmount1 = 7;

  bytes32 internal s_metadataHash;

  EVM2EVMMultiOnRampHelper internal s_onRamp;
  MessageInterceptorHelper internal s_outboundMessageValidator;
  address[] internal s_offRamps;

  address internal s_destTokenPool = makeAddr("destTokenPool");
  address internal s_destToken = makeAddr("destToken");

  EVM2EVMMultiOnRamp.PremiumMultiplierWeiPerEthArgs[] internal s_premiumMultiplierWeiPerEthArgs;
  EVM2EVMMultiOnRamp.TokenTransferFeeConfigArgs[] internal s_tokenTransferFeeConfigArgs;

  function setUp() public virtual override(TokenSetup, PriceRegistrySetup) {
    TokenSetup.setUp();
    PriceRegistrySetup.setUp();

    s_priceRegistry.updatePrices(getSingleTokenPriceUpdateStruct(CUSTOM_TOKEN, CUSTOM_TOKEN_PRICE));

    s_premiumMultiplierWeiPerEthArgs.push(
      EVM2EVMMultiOnRamp.PremiumMultiplierWeiPerEthArgs({
        token: s_sourceFeeToken,
        premiumMultiplierWeiPerEth: 5e17 // 0.5x
      })
    );
    s_premiumMultiplierWeiPerEthArgs.push(
      EVM2EVMMultiOnRamp.PremiumMultiplierWeiPerEthArgs({
        token: s_sourceRouter.getWrappedNative(),
        premiumMultiplierWeiPerEth: 2e18 // 2x
      })
    );

    s_tokenTransferFeeConfigArgs.push();
    s_tokenTransferFeeConfigArgs[0].destChainSelector = DEST_CHAIN_SELECTOR;
    s_tokenTransferFeeConfigArgs[0].tokenTransferFeeConfigs.push(
      EVM2EVMMultiOnRamp.TokenTransferFeeConfigSingleTokenArgs({
        token: s_sourceFeeToken,
        tokenTransferFeeConfig: EVM2EVMMultiOnRamp.TokenTransferFeeConfig({
          minFeeUSDCents: 1_00, // 1 USD
          maxFeeUSDCents: 1000_00, // 1,000 USD
          deciBps: 2_5, // 2.5 bps, or 0.025%
          destGasOverhead: 40_000,
          destBytesOverhead: 32,
          isEnabled: true
        })
      })
    );
    s_tokenTransferFeeConfigArgs[0].tokenTransferFeeConfigs.push(
      EVM2EVMMultiOnRamp.TokenTransferFeeConfigSingleTokenArgs({
        token: s_sourceRouter.getWrappedNative(),
        tokenTransferFeeConfig: EVM2EVMMultiOnRamp.TokenTransferFeeConfig({
          minFeeUSDCents: 50, // 0.5 USD
          maxFeeUSDCents: 500_00, // 500 USD
          deciBps: 5_0, // 5 bps, or 0.05%
          destGasOverhead: 10_000,
          destBytesOverhead: 100,
          isEnabled: true
        })
      })
    );
    s_tokenTransferFeeConfigArgs[0].tokenTransferFeeConfigs.push(
      EVM2EVMMultiOnRamp.TokenTransferFeeConfigSingleTokenArgs({
        token: CUSTOM_TOKEN,
        tokenTransferFeeConfig: EVM2EVMMultiOnRamp.TokenTransferFeeConfig({
          minFeeUSDCents: 2_00, // 1 USD
          maxFeeUSDCents: 2000_00, // 1,000 USD
          deciBps: 10_0, // 10 bps, or 0.1%
          destGasOverhead: 1,
          destBytesOverhead: 200,
          isEnabled: true
        })
      })
    );

    s_outboundMessageValidator = new MessageInterceptorHelper();

    (s_onRamp, s_metadataHash) =
      _deployOnRamp(SOURCE_CHAIN_SELECTOR, address(s_sourceRouter), address(s_tokenAdminRegistry));

    s_offRamps = new address[](2);
    s_offRamps[0] = address(10);
    s_offRamps[1] = address(11);
    Router.OnRamp[] memory onRampUpdates = new Router.OnRamp[](1);
    Router.OffRamp[] memory offRampUpdates = new Router.OffRamp[](2);
    onRampUpdates[0] = Router.OnRamp({destChainSelector: DEST_CHAIN_SELECTOR, onRamp: address(s_onRamp)});
    offRampUpdates[0] = Router.OffRamp({sourceChainSelector: SOURCE_CHAIN_SELECTOR, offRamp: s_offRamps[0]});
    offRampUpdates[1] = Router.OffRamp({sourceChainSelector: SOURCE_CHAIN_SELECTOR, offRamp: s_offRamps[1]});
    s_sourceRouter.applyRampUpdates(onRampUpdates, new Router.OffRamp[](0), offRampUpdates);

    // Pre approve the first token so the gas estimates of the tests
    // only cover actual gas usage from the ramps
    IERC20(s_sourceTokens[0]).approve(address(s_sourceRouter), 2 ** 128);
    IERC20(s_sourceTokens[1]).approve(address(s_sourceRouter), 2 ** 128);
  }

  function _generateTokenMessage() public view returns (Client.EVM2AnyMessage memory) {
    Client.EVMTokenAmount[] memory tokenAmounts = getCastedSourceEVMTokenAmountsWithZeroAmounts();
    tokenAmounts[0].amount = i_tokenAmount0;
    tokenAmounts[1].amount = i_tokenAmount1;
    return Client.EVM2AnyMessage({
      receiver: abi.encode(OWNER),
      data: "",
      tokenAmounts: tokenAmounts,
      feeToken: s_sourceFeeToken,
      extraArgs: Client._argsToBytes(Client.EVMExtraArgsV1({gasLimit: GAS_LIMIT}))
    });
  }

  function _generateSingleTokenMessage(
    address token,
    uint256 amount
  ) public view returns (Client.EVM2AnyMessage memory) {
    Client.EVMTokenAmount[] memory tokenAmounts = new Client.EVMTokenAmount[](1);
    tokenAmounts[0] = Client.EVMTokenAmount({token: token, amount: amount});

    return Client.EVM2AnyMessage({
      receiver: abi.encode(OWNER),
      data: "",
      tokenAmounts: tokenAmounts,
      feeToken: s_sourceFeeToken,
      extraArgs: Client._argsToBytes(Client.EVMExtraArgsV1({gasLimit: GAS_LIMIT}))
    });
  }

  function _generateEmptyMessage() public view returns (Client.EVM2AnyMessage memory) {
    return Client.EVM2AnyMessage({
      receiver: abi.encode(OWNER),
      data: "",
      tokenAmounts: new Client.EVMTokenAmount[](0),
      feeToken: s_sourceFeeToken,
      extraArgs: Client._argsToBytes(Client.EVMExtraArgsV1({gasLimit: GAS_LIMIT}))
    });
  }

  function _messageToEvent(
    Client.EVM2AnyMessage memory message,
    uint64 seqNum,
    uint64 nonce,
    uint256 feeTokenAmount,
    address originalSender
  ) public view returns (Internal.EVM2EVMMessage memory) {
    return _messageToEvent(
      message,
      SOURCE_CHAIN_SELECTOR,
      seqNum,
      nonce,
      feeTokenAmount,
      originalSender,
      s_metadataHash,
      s_tokenAdminRegistry
    );
  }

  function _messageToEvent(
    Client.EVM2AnyMessage memory message,
    uint64 sourChainSelector,
    uint64 seqNum,
    uint64 nonce,
    uint256 feeTokenAmount,
    address originalSender,
    bytes32 metadataHash,
    TokenAdminRegistry tokenAdminRegistry
  ) internal view returns (Internal.EVM2EVMMessage memory) {
    Internal.EVM2EVMMessage memory messageEvent = Internal.EVM2EVMMessage({
      sequenceNumber: seqNum,
      feeTokenAmount: feeTokenAmount,
      sender: originalSender,
      nonce: nonce,
      gasLimit: abi.decode(_removeFirst4Bytes(message.extraArgs), (Client.EVMExtraArgsV1)).gasLimit,
      strict: false,
      sourceChainSelector: sourChainSelector,
      receiver: abi.decode(message.receiver, (address)),
      data: message.data,
      tokenAmounts: message.tokenAmounts,
      sourceTokenData: new bytes[](message.tokenAmounts.length),
      feeToken: message.feeToken,
      messageId: ""
    });

    for (uint256 i = 0; i < message.tokenAmounts.length; ++i) {
      address destToken = s_destTokenBySourceToken[message.tokenAmounts[i].token];

      messageEvent.sourceTokenData[i] = abi.encode(
        Internal.SourceTokenData({
          sourcePoolAddress: abi.encode(tokenAdminRegistry.getTokenConfig(message.tokenAmounts[i].token).tokenPool),
          destTokenAddress: abi.encode(destToken),
          extraData: ""
        })
      );
    }

    messageEvent.messageId = Internal._hash(messageEvent, metadataHash);
    return messageEvent;
  }

  function _generateDynamicMultiOnRampConfig(
    address router,
    address priceRegistry
  ) internal pure returns (EVM2EVMMultiOnRamp.DynamicConfig memory) {
    return
      EVM2EVMMultiOnRamp.DynamicConfig({router: router, priceRegistry: priceRegistry, feeAggregator: FEE_AGGREGATOR});
  }

  // Slicing is only available for calldata. So we have to build a new bytes array.
  function _removeFirst4Bytes(bytes memory data) internal pure returns (bytes memory) {
    bytes memory result = new bytes(data.length - 4);
    for (uint256 i = 4; i < data.length; ++i) {
      result[i - 4] = data[i];
    }
    return result;
  }

<<<<<<< HEAD
  function _generateDynamicMultiOnRampConfig(
    address router,
    address priceRegistry
  ) internal pure returns (EVM2EVMMultiOnRamp.DynamicConfig memory) {
    return
      EVM2EVMMultiOnRamp.DynamicConfig({router: router, priceRegistry: priceRegistry, messageValidator: address(0)});
  }

=======
>>>>>>> a4b16c26
  function _generateDestChainConfigArgs() internal pure returns (EVM2EVMMultiOnRamp.DestChainConfigArgs[] memory) {
    EVM2EVMMultiOnRamp.DestChainConfigArgs[] memory destChainConfigs = new EVM2EVMMultiOnRamp.DestChainConfigArgs[](1);
    destChainConfigs[0] = EVM2EVMMultiOnRamp.DestChainConfigArgs({
      destChainSelector: DEST_CHAIN_SELECTOR,
      dynamicConfig: EVM2EVMMultiOnRamp.DestChainDynamicConfig({
        isEnabled: true,
        maxNumberOfTokensPerMsg: MAX_TOKENS_LENGTH,
        destGasOverhead: DEST_GAS_OVERHEAD,
        destGasPerPayloadByte: DEST_GAS_PER_PAYLOAD_BYTE,
        destDataAvailabilityOverheadGas: DEST_DATA_AVAILABILITY_OVERHEAD_GAS,
        destGasPerDataAvailabilityByte: DEST_GAS_PER_DATA_AVAILABILITY_BYTE,
        destDataAvailabilityMultiplierBps: DEST_GAS_DATA_AVAILABILITY_MULTIPLIER_BPS,
        maxDataBytes: MAX_DATA_SIZE,
        maxPerMsgGasLimit: MAX_GAS_LIMIT,
        defaultTokenFeeUSDCents: DEFAULT_TOKEN_FEE_USD_CENTS,
        defaultTokenDestGasOverhead: DEFAULT_TOKEN_DEST_GAS_OVERHEAD,
        defaultTokenDestBytesOverhead: DEFAULT_TOKEN_BYTES_OVERHEAD,
        defaultTxGasLimit: GAS_LIMIT,
        gasMultiplierWeiPerEth: 5e17,
        networkFeeUSDCents: 1_00
      }),
      prevOnRamp: address(0)
    });
    return destChainConfigs;
  }

  function _generateTokenTransferFeeConfigArgs(
    uint256 destChainSelectorLength,
    uint256 tokenLength
  ) internal pure returns (EVM2EVMMultiOnRamp.TokenTransferFeeConfigArgs[] memory) {
    EVM2EVMMultiOnRamp.TokenTransferFeeConfigArgs[] memory tokenTransferFeeConfigArgs =
      new EVM2EVMMultiOnRamp.TokenTransferFeeConfigArgs[](destChainSelectorLength);
    for (uint256 i = 0; i < destChainSelectorLength; ++i) {
      tokenTransferFeeConfigArgs[i].tokenTransferFeeConfigs =
        new EVM2EVMMultiOnRamp.TokenTransferFeeConfigSingleTokenArgs[](tokenLength);
    }
    return tokenTransferFeeConfigArgs;
  }

  function _deployOnRamp(
    uint64 sourceChainSelector,
    address sourceRouter,
    address tokenAdminRegistry
  ) internal returns (EVM2EVMMultiOnRampHelper, bytes32 metadataHash) {
    EVM2EVMMultiOnRampHelper onRamp = new EVM2EVMMultiOnRampHelper(
      EVM2EVMMultiOnRamp.StaticConfig({
        linkToken: s_sourceTokens[0],
        chainSelector: sourceChainSelector,
        maxFeeJuelsPerMsg: MAX_MSG_FEES_JUELS,
        rmnProxy: address(s_mockRMN),
        tokenAdminRegistry: tokenAdminRegistry
      }),
      _generateDynamicMultiOnRampConfig(sourceRouter, address(s_priceRegistry)),
      _generateDestChainConfigArgs(),
      s_premiumMultiplierWeiPerEthArgs,
      s_tokenTransferFeeConfigArgs
    );
    onRamp.setAdmin(ADMIN);

    return (
      onRamp,
      keccak256(abi.encode(Internal.EVM_2_EVM_MESSAGE_HASH, sourceChainSelector, DEST_CHAIN_SELECTOR, address(onRamp)))
    );
  }

  function _enableOutboundMessageValidator() internal {
    (, address msgSender,) = vm.readCallers();
    
    bool resetPrank = false;

    if (msgSender != OWNER) {
      vm.stopPrank();
      vm.startPrank(OWNER);
      resetPrank = true;
    }
  
    EVM2EVMMultiOnRamp.DynamicConfig memory dynamicConfig = s_onRamp.getDynamicConfig();
    dynamicConfig.messageValidator = address(s_outboundMessageValidator);
    s_onRamp.setDynamicConfig(dynamicConfig);

    if (resetPrank) {
      vm.stopPrank();
      vm.startPrank(msgSender);
    }
  }

  function _assertDestChainConfigsEqual(
    EVM2EVMMultiOnRamp.DestChainConfig memory a,
    EVM2EVMMultiOnRamp.DestChainConfig memory b
  ) internal pure {
    assertEq(a.dynamicConfig.isEnabled, b.dynamicConfig.isEnabled);
    assertEq(a.dynamicConfig.maxNumberOfTokensPerMsg, b.dynamicConfig.maxNumberOfTokensPerMsg);
    assertEq(a.dynamicConfig.maxDataBytes, b.dynamicConfig.maxDataBytes);
    assertEq(a.dynamicConfig.maxPerMsgGasLimit, b.dynamicConfig.maxPerMsgGasLimit);
    assertEq(a.dynamicConfig.destGasOverhead, b.dynamicConfig.destGasOverhead);
    assertEq(a.dynamicConfig.destGasPerPayloadByte, b.dynamicConfig.destGasPerPayloadByte);
    assertEq(a.dynamicConfig.destDataAvailabilityOverheadGas, b.dynamicConfig.destDataAvailabilityOverheadGas);
    assertEq(a.dynamicConfig.destGasPerDataAvailabilityByte, b.dynamicConfig.destGasPerDataAvailabilityByte);
    assertEq(a.dynamicConfig.destDataAvailabilityMultiplierBps, b.dynamicConfig.destDataAvailabilityMultiplierBps);
    assertEq(a.dynamicConfig.defaultTokenFeeUSDCents, b.dynamicConfig.defaultTokenFeeUSDCents);
    assertEq(a.dynamicConfig.defaultTokenDestGasOverhead, b.dynamicConfig.defaultTokenDestGasOverhead);
    assertEq(a.dynamicConfig.defaultTokenDestBytesOverhead, b.dynamicConfig.defaultTokenDestBytesOverhead);
    assertEq(a.dynamicConfig.defaultTxGasLimit, b.dynamicConfig.defaultTxGasLimit);
    assertEq(a.prevOnRamp, b.prevOnRamp);
    assertEq(a.sequenceNumber, b.sequenceNumber);
    assertEq(a.metadataHash, b.metadataHash);
  }

  function _assertStaticConfigsEqual(
    EVM2EVMMultiOnRamp.StaticConfig memory a,
    EVM2EVMMultiOnRamp.StaticConfig memory b
  ) internal pure {
    assertEq(a.linkToken, b.linkToken);
    assertEq(a.chainSelector, b.chainSelector);
    assertEq(a.maxFeeJuelsPerMsg, b.maxFeeJuelsPerMsg);
    assertEq(a.rmnProxy, b.rmnProxy);
    assertEq(a.tokenAdminRegistry, b.tokenAdminRegistry);
  }

  function _assertDynamicConfigsEqual(
    EVM2EVMMultiOnRamp.DynamicConfig memory a,
    EVM2EVMMultiOnRamp.DynamicConfig memory b
  ) internal pure {
    assertEq(a.router, b.router);
    assertEq(a.priceRegistry, b.priceRegistry);
  }

  function _assertTokenTransferFeeConfigEqual(
    EVM2EVMMultiOnRamp.TokenTransferFeeConfig memory a,
    EVM2EVMMultiOnRamp.TokenTransferFeeConfig memory b
  ) internal pure {
    assertEq(a.minFeeUSDCents, b.minFeeUSDCents);
    assertEq(a.maxFeeUSDCents, b.maxFeeUSDCents);
    assertEq(a.deciBps, b.deciBps);
    assertEq(a.destGasOverhead, b.destGasOverhead);
    assertEq(a.destBytesOverhead, b.destBytesOverhead);
    assertEq(a.isEnabled, b.isEnabled);
  }
}<|MERGE_RESOLUTION|>--- conflicted
+++ resolved
@@ -3,6 +3,7 @@
 
 import {IPoolV1} from "../../interfaces/IPool.sol";
 
+import {MultiAggregateRateLimiter} from "../../MultiAggregateRateLimiter.sol";
 import {PriceRegistry} from "../../PriceRegistry.sol";
 import {Router} from "../../Router.sol";
 import {Client} from "../../libraries/Client.sol";
@@ -15,7 +16,6 @@
 import {EVM2EVMMultiOnRampHelper} from "../helpers/EVM2EVMMultiOnRampHelper.sol";
 import {MessageInterceptorHelper} from "../helpers/MessageInterceptorHelper.sol";
 import {PriceRegistrySetup} from "../priceRegistry/PriceRegistry.t.sol";
-import {MultiAggregateRateLimiter} from "../../MultiAggregateRateLimiter.sol";
 
 import {IERC20} from "../../../vendor/openzeppelin-solidity/v4.8.3/contracts/token/ERC20/IERC20.sol";
 
@@ -227,8 +227,12 @@
     address router,
     address priceRegistry
   ) internal pure returns (EVM2EVMMultiOnRamp.DynamicConfig memory) {
-    return
-      EVM2EVMMultiOnRamp.DynamicConfig({router: router, priceRegistry: priceRegistry, feeAggregator: FEE_AGGREGATOR});
+    return EVM2EVMMultiOnRamp.DynamicConfig({
+      router: router,
+      priceRegistry: priceRegistry,
+      messageValidator: address(0),
+      feeAggregator: FEE_AGGREGATOR
+    });
   }
 
   // Slicing is only available for calldata. So we have to build a new bytes array.
@@ -240,17 +244,6 @@
     return result;
   }
 
-<<<<<<< HEAD
-  function _generateDynamicMultiOnRampConfig(
-    address router,
-    address priceRegistry
-  ) internal pure returns (EVM2EVMMultiOnRamp.DynamicConfig memory) {
-    return
-      EVM2EVMMultiOnRamp.DynamicConfig({router: router, priceRegistry: priceRegistry, messageValidator: address(0)});
-  }
-
-=======
->>>>>>> a4b16c26
   function _generateDestChainConfigArgs() internal pure returns (EVM2EVMMultiOnRamp.DestChainConfigArgs[] memory) {
     EVM2EVMMultiOnRamp.DestChainConfigArgs[] memory destChainConfigs = new EVM2EVMMultiOnRamp.DestChainConfigArgs[](1);
     destChainConfigs[0] = EVM2EVMMultiOnRamp.DestChainConfigArgs({
@@ -318,7 +311,7 @@
 
   function _enableOutboundMessageValidator() internal {
     (, address msgSender,) = vm.readCallers();
-    
+
     bool resetPrank = false;
 
     if (msgSender != OWNER) {
@@ -326,7 +319,7 @@
       vm.startPrank(OWNER);
       resetPrank = true;
     }
-  
+
     EVM2EVMMultiOnRamp.DynamicConfig memory dynamicConfig = s_onRamp.getDynamicConfig();
     dynamicConfig.messageValidator = address(s_outboundMessageValidator);
     s_onRamp.setDynamicConfig(dynamicConfig);
