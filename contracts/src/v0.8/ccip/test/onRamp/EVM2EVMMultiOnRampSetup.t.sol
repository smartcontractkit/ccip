--- conflicted
+++ resolved
@@ -211,15 +211,12 @@
     });
 
     for (uint256 i = 0; i < message.tokenAmounts.length; ++i) {
+      address destToken = s_destTokenBySourceToken[message.tokenAmounts[i].token];
+
       messageEvent.sourceTokenData[i] = abi.encode(
         Internal.SourceTokenData({
-<<<<<<< HEAD
-          sourcePoolAddress: abi.encode(sourcePool),
-          destTokenAddress: abi.encode(destPool),
-=======
           sourcePoolAddress: abi.encode(tokenAdminRegistry.getTokenConfig(message.tokenAmounts[i].token).tokenPool),
-          destPoolAddress: abi.encode(s_destPoolBySourceToken[message.tokenAmounts[i].token]),
->>>>>>> fa961f98
+          destTokenAddress: abi.encode(destToken),
           extraData: ""
         })
       );
