// SPDX-License-Identifier: BUSL-1.1
pragma solidity 0.8.24;

import {IPool} from "../../interfaces/IPool.sol";

import {AuthorizedCallers} from "../../../shared/access/AuthorizedCallers.sol";
import {NonceManager} from "../../NonceManager.sol";
import {PriceRegistry} from "../../PriceRegistry.sol";
import {Router} from "../../Router.sol";
import {Client} from "../../libraries/Client.sol";
import {Internal} from "../../libraries/Internal.sol";
import {EVM2EVMMultiOnRamp} from "../../onRamp/EVM2EVMMultiOnRamp.sol";
import {LockReleaseTokenPool} from "../../pools/LockReleaseTokenPool.sol";
import {TokenPool} from "../../pools/TokenPool.sol";
import {TokenAdminRegistry} from "../../tokenAdminRegistry/TokenAdminRegistry.sol";
import {TokenSetup} from "../TokenSetup.t.sol";
import {EVM2EVMMultiOnRampHelper} from "../helpers/EVM2EVMMultiOnRampHelper.sol";
import {PriceRegistrySetup} from "../priceRegistry/PriceRegistry.t.sol";

import {IERC20} from "../../../vendor/openzeppelin-solidity/v4.8.3/contracts/token/ERC20/IERC20.sol";

contract EVM2EVMMultiOnRampSetup is TokenSetup, PriceRegistrySetup {
  // Duplicate event of the CCIPSendRequested in the IOnRamp
  event CCIPSendRequested(Internal.EVM2EVMMessage message);

  address internal constant CUSTOM_TOKEN = address(12345);
  uint224 internal constant CUSTOM_TOKEN_PRICE = 1e17; // $0.1 CUSTOM

  uint256 internal immutable i_tokenAmount0 = 9;
  uint256 internal immutable i_tokenAmount1 = 7;

  bytes32 internal s_metadataHash;

  EVM2EVMMultiOnRampHelper internal s_onRamp;
  address[] internal s_offRamps;
  NonceManager internal s_nonceManager;
  address internal s_destTokenPool = makeAddr("destTokenPool");
  address internal s_destToken = makeAddr("destToken");

  EVM2EVMMultiOnRamp.PremiumMultiplierWeiPerEthArgs[] internal s_premiumMultiplierWeiPerEthArgs;
  EVM2EVMMultiOnRamp.TokenTransferFeeConfigArgs[] internal s_tokenTransferFeeConfigArgs;

  function setUp() public virtual override(TokenSetup, PriceRegistrySetup) {
    TokenSetup.setUp();
    PriceRegistrySetup.setUp();

    s_priceRegistry.updatePrices(getSingleTokenPriceUpdateStruct(CUSTOM_TOKEN, CUSTOM_TOKEN_PRICE));

    s_premiumMultiplierWeiPerEthArgs.push(
      EVM2EVMMultiOnRamp.PremiumMultiplierWeiPerEthArgs({
        token: s_sourceFeeToken,
        premiumMultiplierWeiPerEth: 5e17 // 0.5x
      })
    );
    s_premiumMultiplierWeiPerEthArgs.push(
      EVM2EVMMultiOnRamp.PremiumMultiplierWeiPerEthArgs({
        token: s_sourceRouter.getWrappedNative(),
        premiumMultiplierWeiPerEth: 2e18 // 2x
      })
    );

    s_tokenTransferFeeConfigArgs.push();
    s_tokenTransferFeeConfigArgs[0].destChainSelector = DEST_CHAIN_SELECTOR;
    s_tokenTransferFeeConfigArgs[0].tokenTransferFeeConfigs.push(
      EVM2EVMMultiOnRamp.TokenTransferFeeConfigSingleTokenArgs({
        token: s_sourceFeeToken,
        tokenTransferFeeConfig: EVM2EVMMultiOnRamp.TokenTransferFeeConfig({
          minFeeUSDCents: 1_00, // 1 USD
          maxFeeUSDCents: 1000_00, // 1,000 USD
          deciBps: 2_5, // 2.5 bps, or 0.025%
          destGasOverhead: 40_000,
          destBytesOverhead: 32,
          aggregateRateLimitEnabled: true,
          isEnabled: true
        })
      })
    );
    s_tokenTransferFeeConfigArgs[0].tokenTransferFeeConfigs.push(
      EVM2EVMMultiOnRamp.TokenTransferFeeConfigSingleTokenArgs({
        token: s_sourceRouter.getWrappedNative(),
        tokenTransferFeeConfig: EVM2EVMMultiOnRamp.TokenTransferFeeConfig({
          minFeeUSDCents: 50, // 0.5 USD
          maxFeeUSDCents: 500_00, // 500 USD
          deciBps: 5_0, // 5 bps, or 0.05%
          destGasOverhead: 10_000,
          destBytesOverhead: 100,
          aggregateRateLimitEnabled: true,
          isEnabled: true
        })
      })
    );
    s_tokenTransferFeeConfigArgs[0].tokenTransferFeeConfigs.push(
      EVM2EVMMultiOnRamp.TokenTransferFeeConfigSingleTokenArgs({
        token: CUSTOM_TOKEN,
        tokenTransferFeeConfig: EVM2EVMMultiOnRamp.TokenTransferFeeConfig({
          minFeeUSDCents: 2_00, // 1 USD
          maxFeeUSDCents: 2000_00, // 1,000 USD
          deciBps: 10_0, // 10 bps, or 0.1%
          destGasOverhead: 1,
          destBytesOverhead: 200,
          aggregateRateLimitEnabled: true,
          isEnabled: true
        })
      })
    );

<<<<<<< HEAD
    s_nonceManager = new NonceManager(new address[](0));

    s_onRamp = new EVM2EVMMultiOnRampHelper(
      EVM2EVMMultiOnRamp.StaticConfig({
        linkToken: s_sourceTokens[0],
        chainSelector: SOURCE_CHAIN_SELECTOR,
        maxNopFeesJuels: MAX_NOP_FEES_JUELS,
        rmnProxy: address(s_mockRMN),
        nonceManager: address(s_nonceManager)
      }),
      generateDynamicMultiOnRampConfig(address(s_sourceRouter), address(s_priceRegistry), address(s_tokenAdminRegistry)),
      generateDestChainConfigArgs(),
      getOutboundRateLimiterConfig(),
      s_premiumMultiplierWeiPerEthArgs,
      s_tokenTransferFeeConfigArgs,
      getMultiOnRampNopsAndWeights()
    );
    s_onRamp.setAdmin(ADMIN);

    address[] memory authorizedCallers = new address[](1);
    authorizedCallers[0] = address(s_onRamp);
    s_nonceManager.applyAuthorizedCallerUpdates(
      AuthorizedCallers.AuthorizedCallerArgs({addedCallers: authorizedCallers, removedCallers: new address[](0)})
    );

    s_metadataHash = keccak256(
      abi.encode(Internal.EVM_2_EVM_MESSAGE_HASH, SOURCE_CHAIN_SELECTOR, DEST_CHAIN_SELECTOR, address(s_onRamp))
    );
=======
    (s_onRamp, s_metadataHash) =
      _deployOnRamp(SOURCE_CHAIN_SELECTOR, address(s_sourceRouter), address(s_tokenAdminRegistry));
>>>>>>> fb6ee74b

    s_offRamps = new address[](2);
    s_offRamps[0] = address(10);
    s_offRamps[1] = address(11);
    Router.OnRamp[] memory onRampUpdates = new Router.OnRamp[](1);
    Router.OffRamp[] memory offRampUpdates = new Router.OffRamp[](2);
    onRampUpdates[0] = Router.OnRamp({destChainSelector: DEST_CHAIN_SELECTOR, onRamp: address(s_onRamp)});
    offRampUpdates[0] = Router.OffRamp({sourceChainSelector: SOURCE_CHAIN_SELECTOR, offRamp: s_offRamps[0]});
    offRampUpdates[1] = Router.OffRamp({sourceChainSelector: SOURCE_CHAIN_SELECTOR, offRamp: s_offRamps[1]});
    s_sourceRouter.applyRampUpdates(onRampUpdates, new Router.OffRamp[](0), offRampUpdates);

    // Pre approve the first token so the gas estimates of the tests
    // only cover actual gas usage from the ramps
    IERC20(s_sourceTokens[0]).approve(address(s_sourceRouter), 2 ** 128);
    IERC20(s_sourceTokens[1]).approve(address(s_sourceRouter), 2 ** 128);
  }

  function _generateTokenMessage() public view returns (Client.EVM2AnyMessage memory) {
    Client.EVMTokenAmount[] memory tokenAmounts = getCastedSourceEVMTokenAmountsWithZeroAmounts();
    tokenAmounts[0].amount = i_tokenAmount0;
    tokenAmounts[1].amount = i_tokenAmount1;
    return Client.EVM2AnyMessage({
      receiver: abi.encode(OWNER),
      data: "",
      tokenAmounts: tokenAmounts,
      feeToken: s_sourceFeeToken,
      extraArgs: Client._argsToBytes(Client.EVMExtraArgsV1({gasLimit: GAS_LIMIT}))
    });
  }

  function _generateSingleTokenMessage(
    address token,
    uint256 amount
  ) public view returns (Client.EVM2AnyMessage memory) {
    Client.EVMTokenAmount[] memory tokenAmounts = new Client.EVMTokenAmount[](1);
    tokenAmounts[0] = Client.EVMTokenAmount({token: token, amount: amount});

    return Client.EVM2AnyMessage({
      receiver: abi.encode(OWNER),
      data: "",
      tokenAmounts: tokenAmounts,
      feeToken: s_sourceFeeToken,
      extraArgs: Client._argsToBytes(Client.EVMExtraArgsV1({gasLimit: GAS_LIMIT}))
    });
  }

  function _generateEmptyMessage() public view returns (Client.EVM2AnyMessage memory) {
    return Client.EVM2AnyMessage({
      receiver: abi.encode(OWNER),
      data: "",
      tokenAmounts: new Client.EVMTokenAmount[](0),
      feeToken: s_sourceFeeToken,
      extraArgs: Client._argsToBytes(Client.EVMExtraArgsV1({gasLimit: GAS_LIMIT}))
    });
  }

  function _messageToEvent(
    Client.EVM2AnyMessage memory message,
    uint64 seqNum,
    uint64 nonce,
    uint256 feeTokenAmount,
    address originalSender
  ) public view returns (Internal.EVM2EVMMessage memory) {
    return _messageToEvent(
      message,
      SOURCE_CHAIN_SELECTOR,
      seqNum,
      nonce,
      feeTokenAmount,
      originalSender,
      s_metadataHash,
      s_tokenAdminRegistry
    );
  }

  function _messageToEvent(
    Client.EVM2AnyMessage memory message,
    uint64 sourChainSelector,
    uint64 seqNum,
    uint64 nonce,
    uint256 feeTokenAmount,
    address originalSender,
    bytes32 metadataHash,
    TokenAdminRegistry tokenAdminRegistry
  ) internal view returns (Internal.EVM2EVMMessage memory) {
    Internal.EVM2EVMMessage memory messageEvent = Internal.EVM2EVMMessage({
      sequenceNumber: seqNum,
      feeTokenAmount: feeTokenAmount,
      sender: originalSender,
      nonce: nonce,
      gasLimit: abi.decode(_removeFirst4Bytes(message.extraArgs), (Client.EVMExtraArgsV1)).gasLimit,
      strict: false,
      sourceChainSelector: sourChainSelector,
      receiver: abi.decode(message.receiver, (address)),
      data: message.data,
      tokenAmounts: message.tokenAmounts,
      sourceTokenData: new bytes[](message.tokenAmounts.length),
      feeToken: message.feeToken,
      messageId: ""
    });

    for (uint256 i = 0; i < message.tokenAmounts.length; ++i) {
      address destToken = s_destTokenBySourceToken[message.tokenAmounts[i].token];

      messageEvent.sourceTokenData[i] = abi.encode(
        Internal.SourceTokenData({
          sourcePoolAddress: abi.encode(tokenAdminRegistry.getTokenConfig(message.tokenAmounts[i].token).tokenPool),
          destTokenAddress: abi.encode(destToken),
          extraData: ""
        })
      );
    }

    messageEvent.messageId = Internal._hash(messageEvent, metadataHash);
    return messageEvent;
  }

  // Slicing is only available for calldata. So we have to build a new bytes array.
  function _removeFirst4Bytes(bytes memory data) internal pure returns (bytes memory) {
    bytes memory result = new bytes(data.length - 4);
    for (uint256 i = 4; i < data.length; ++i) {
      result[i - 4] = data[i];
    }
    return result;
  }

  function _generateDynamicMultiOnRampConfig(
    address router,
    address priceRegistry
  ) internal pure returns (EVM2EVMMultiOnRamp.DynamicConfig memory) {
    return EVM2EVMMultiOnRamp.DynamicConfig({router: router, priceRegistry: priceRegistry});
  }

  function _generateDestChainConfigArgs() internal pure returns (EVM2EVMMultiOnRamp.DestChainConfigArgs[] memory) {
    EVM2EVMMultiOnRamp.DestChainConfigArgs[] memory destChainConfigs = new EVM2EVMMultiOnRamp.DestChainConfigArgs[](1);
    destChainConfigs[0] = EVM2EVMMultiOnRamp.DestChainConfigArgs({
      destChainSelector: DEST_CHAIN_SELECTOR,
      dynamicConfig: EVM2EVMMultiOnRamp.DestChainDynamicConfig({
        isEnabled: true,
        maxNumberOfTokensPerMsg: MAX_TOKENS_LENGTH,
        destGasOverhead: DEST_GAS_OVERHEAD,
        destGasPerPayloadByte: DEST_GAS_PER_PAYLOAD_BYTE,
        destDataAvailabilityOverheadGas: DEST_DATA_AVAILABILITY_OVERHEAD_GAS,
        destGasPerDataAvailabilityByte: DEST_GAS_PER_DATA_AVAILABILITY_BYTE,
        destDataAvailabilityMultiplierBps: DEST_GAS_DATA_AVAILABILITY_MULTIPLIER_BPS,
        maxDataBytes: MAX_DATA_SIZE,
        maxPerMsgGasLimit: MAX_GAS_LIMIT,
        defaultTokenFeeUSDCents: DEFAULT_TOKEN_FEE_USD_CENTS,
        defaultTokenDestGasOverhead: DEFAULT_TOKEN_DEST_GAS_OVERHEAD,
        defaultTokenDestBytesOverhead: DEFAULT_TOKEN_BYTES_OVERHEAD,
        defaultTxGasLimit: GAS_LIMIT,
        gasMultiplierWeiPerEth: 5e17,
        networkFeeUSDCents: 1_00
      }),
      prevOnRamp: address(0)
    });
    return destChainConfigs;
  }

  function _generateTokenTransferFeeConfigArgs(
    uint256 destChainSelectorLength,
    uint256 tokenLength
  ) internal pure returns (EVM2EVMMultiOnRamp.TokenTransferFeeConfigArgs[] memory) {
    EVM2EVMMultiOnRamp.TokenTransferFeeConfigArgs[] memory tokenTransferFeeConfigArgs =
      new EVM2EVMMultiOnRamp.TokenTransferFeeConfigArgs[](destChainSelectorLength);
    for (uint256 i = 0; i < destChainSelectorLength; ++i) {
      tokenTransferFeeConfigArgs[i].tokenTransferFeeConfigs =
        new EVM2EVMMultiOnRamp.TokenTransferFeeConfigSingleTokenArgs[](tokenLength);
    }
    return tokenTransferFeeConfigArgs;
  }

  function _getMultiOnRampNopsAndWeights() internal pure returns (EVM2EVMMultiOnRamp.NopAndWeight[] memory) {
    EVM2EVMMultiOnRamp.NopAndWeight[] memory nopsAndWeights = new EVM2EVMMultiOnRamp.NopAndWeight[](3);
    nopsAndWeights[0] = EVM2EVMMultiOnRamp.NopAndWeight({nop: USER_1, weight: 19284});
    nopsAndWeights[1] = EVM2EVMMultiOnRamp.NopAndWeight({nop: USER_2, weight: 52935});
    nopsAndWeights[2] = EVM2EVMMultiOnRamp.NopAndWeight({nop: USER_3, weight: 8});
    return nopsAndWeights;
  }

  function _deployOnRamp(
    uint64 sourceChainSelector,
    address sourceRouter,
    address tokenAdminRegistry
  ) internal returns (EVM2EVMMultiOnRampHelper, bytes32 metadataHash) {
    EVM2EVMMultiOnRampHelper onRamp = new EVM2EVMMultiOnRampHelper(
      EVM2EVMMultiOnRamp.StaticConfig({
        linkToken: s_sourceTokens[0],
        chainSelector: sourceChainSelector,
        maxNopFeesJuels: MAX_NOP_FEES_JUELS,
        rmnProxy: address(s_mockRMN),
        tokenAdminRegistry: tokenAdminRegistry
      }),
      _generateDynamicMultiOnRampConfig(sourceRouter, address(s_priceRegistry)),
      _generateDestChainConfigArgs(),
      getOutboundRateLimiterConfig(),
      s_premiumMultiplierWeiPerEthArgs,
      s_tokenTransferFeeConfigArgs,
      _getMultiOnRampNopsAndWeights()
    );
    onRamp.setAdmin(ADMIN);

    return (
      onRamp,
      keccak256(abi.encode(Internal.EVM_2_EVM_MESSAGE_HASH, sourceChainSelector, DEST_CHAIN_SELECTOR, address(onRamp)))
    );
  }

  function _assertDestChainConfigsEqual(
    EVM2EVMMultiOnRamp.DestChainConfig memory a,
    EVM2EVMMultiOnRamp.DestChainConfig memory b
  ) internal pure {
    assertEq(a.dynamicConfig.isEnabled, b.dynamicConfig.isEnabled);
    assertEq(a.dynamicConfig.maxNumberOfTokensPerMsg, b.dynamicConfig.maxNumberOfTokensPerMsg);
    assertEq(a.dynamicConfig.maxDataBytes, b.dynamicConfig.maxDataBytes);
    assertEq(a.dynamicConfig.maxPerMsgGasLimit, b.dynamicConfig.maxPerMsgGasLimit);
    assertEq(a.dynamicConfig.destGasOverhead, b.dynamicConfig.destGasOverhead);
    assertEq(a.dynamicConfig.destGasPerPayloadByte, b.dynamicConfig.destGasPerPayloadByte);
    assertEq(a.dynamicConfig.destDataAvailabilityOverheadGas, b.dynamicConfig.destDataAvailabilityOverheadGas);
    assertEq(a.dynamicConfig.destGasPerDataAvailabilityByte, b.dynamicConfig.destGasPerDataAvailabilityByte);
    assertEq(a.dynamicConfig.destDataAvailabilityMultiplierBps, b.dynamicConfig.destDataAvailabilityMultiplierBps);
    assertEq(a.dynamicConfig.defaultTokenFeeUSDCents, b.dynamicConfig.defaultTokenFeeUSDCents);
    assertEq(a.dynamicConfig.defaultTokenDestGasOverhead, b.dynamicConfig.defaultTokenDestGasOverhead);
    assertEq(a.dynamicConfig.defaultTokenDestBytesOverhead, b.dynamicConfig.defaultTokenDestBytesOverhead);
    assertEq(a.dynamicConfig.defaultTxGasLimit, b.dynamicConfig.defaultTxGasLimit);
    assertEq(a.prevOnRamp, b.prevOnRamp);
    assertEq(a.sequenceNumber, b.sequenceNumber);
    assertEq(a.metadataHash, b.metadataHash);
  }

  function _assertStaticConfigsEqual(
    EVM2EVMMultiOnRamp.StaticConfig memory a,
    EVM2EVMMultiOnRamp.StaticConfig memory b
  ) internal pure {
    assertEq(a.linkToken, b.linkToken);
    assertEq(a.chainSelector, b.chainSelector);
    assertEq(a.maxNopFeesJuels, b.maxNopFeesJuels);
    assertEq(a.rmnProxy, b.rmnProxy);
    assertEq(a.tokenAdminRegistry, b.tokenAdminRegistry);
  }

  function _assertDynamicConfigsEqual(
    EVM2EVMMultiOnRamp.DynamicConfig memory a,
    EVM2EVMMultiOnRamp.DynamicConfig memory b
  ) internal pure {
    assertEq(a.router, b.router);
    assertEq(a.priceRegistry, b.priceRegistry);
  }

  function _assertTokenTransferFeeConfigEqual(
    EVM2EVMMultiOnRamp.TokenTransferFeeConfig memory a,
    EVM2EVMMultiOnRamp.TokenTransferFeeConfig memory b
  ) internal pure {
    assertEq(a.minFeeUSDCents, b.minFeeUSDCents);
    assertEq(a.maxFeeUSDCents, b.maxFeeUSDCents);
    assertEq(a.deciBps, b.deciBps);
    assertEq(a.destGasOverhead, b.destGasOverhead);
    assertEq(a.destBytesOverhead, b.destBytesOverhead);
    assertEq(a.aggregateRateLimitEnabled, b.aggregateRateLimitEnabled);
    assertEq(a.isEnabled, b.isEnabled);
  }
}<|MERGE_RESOLUTION|>--- conflicted
+++ resolved
@@ -104,39 +104,10 @@
       })
     );
 
-<<<<<<< HEAD
     s_nonceManager = new NonceManager(new address[](0));
-
-    s_onRamp = new EVM2EVMMultiOnRampHelper(
-      EVM2EVMMultiOnRamp.StaticConfig({
-        linkToken: s_sourceTokens[0],
-        chainSelector: SOURCE_CHAIN_SELECTOR,
-        maxNopFeesJuels: MAX_NOP_FEES_JUELS,
-        rmnProxy: address(s_mockRMN),
-        nonceManager: address(s_nonceManager)
-      }),
-      generateDynamicMultiOnRampConfig(address(s_sourceRouter), address(s_priceRegistry), address(s_tokenAdminRegistry)),
-      generateDestChainConfigArgs(),
-      getOutboundRateLimiterConfig(),
-      s_premiumMultiplierWeiPerEthArgs,
-      s_tokenTransferFeeConfigArgs,
-      getMultiOnRampNopsAndWeights()
-    );
-    s_onRamp.setAdmin(ADMIN);
-
-    address[] memory authorizedCallers = new address[](1);
-    authorizedCallers[0] = address(s_onRamp);
-    s_nonceManager.applyAuthorizedCallerUpdates(
-      AuthorizedCallers.AuthorizedCallerArgs({addedCallers: authorizedCallers, removedCallers: new address[](0)})
-    );
-
-    s_metadataHash = keccak256(
-      abi.encode(Internal.EVM_2_EVM_MESSAGE_HASH, SOURCE_CHAIN_SELECTOR, DEST_CHAIN_SELECTOR, address(s_onRamp))
-    );
-=======
-    (s_onRamp, s_metadataHash) =
-      _deployOnRamp(SOURCE_CHAIN_SELECTOR, address(s_sourceRouter), address(s_tokenAdminRegistry));
->>>>>>> fb6ee74b
+    (s_onRamp, s_metadataHash) = _deployOnRamp(
+      SOURCE_CHAIN_SELECTOR, address(s_sourceRouter), address(s_nonceManager), address(s_tokenAdminRegistry)
+    );
 
     s_offRamps = new address[](2);
     s_offRamps[0] = address(10);
@@ -320,6 +291,7 @@
   function _deployOnRamp(
     uint64 sourceChainSelector,
     address sourceRouter,
+    address nonceManager,
     address tokenAdminRegistry
   ) internal returns (EVM2EVMMultiOnRampHelper, bytes32 metadataHash) {
     EVM2EVMMultiOnRampHelper onRamp = new EVM2EVMMultiOnRampHelper(
@@ -328,6 +300,7 @@
         chainSelector: sourceChainSelector,
         maxNopFeesJuels: MAX_NOP_FEES_JUELS,
         rmnProxy: address(s_mockRMN),
+        nonceManager: nonceManager,
         tokenAdminRegistry: tokenAdminRegistry
       }),
       _generateDynamicMultiOnRampConfig(sourceRouter, address(s_priceRegistry)),
@@ -338,6 +311,13 @@
       _getMultiOnRampNopsAndWeights()
     );
     onRamp.setAdmin(ADMIN);
+
+    address[] memory authorizedCallers = new address[](1);
+    authorizedCallers[0] = address(onRamp);
+
+    NonceManager(nonceManager).applyAuthorizedCallerUpdates(
+      AuthorizedCallers.AuthorizedCallerArgs({addedCallers: authorizedCallers, removedCallers: new address[](0)})
+    );
 
     return (
       onRamp,
