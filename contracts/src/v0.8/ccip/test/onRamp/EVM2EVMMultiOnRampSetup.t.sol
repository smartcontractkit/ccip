// SPDX-License-Identifier: BUSL-1.1
pragma solidity 0.8.24;

import {IPool} from "../../interfaces/IPool.sol";

import {PriceRegistry} from "../../PriceRegistry.sol";
import {Router} from "../../Router.sol";
import {Client} from "../../libraries/Client.sol";
import {Internal} from "../../libraries/Internal.sol";
import {EVM2EVMMultiOnRamp} from "../../onRamp/EVM2EVMMultiOnRamp.sol";
import {LockReleaseTokenPool} from "../../pools/LockReleaseTokenPool.sol";
import {TokenPool} from "../../pools/TokenPool.sol";
import {TokenSetup} from "../TokenSetup.t.sol";
import {EVM2EVMMultiOnRampHelper} from "../helpers/EVM2EVMMultiOnRampHelper.sol";
import {PriceRegistrySetup} from "../priceRegistry/PriceRegistry.t.sol";

import {IERC20} from "../../../vendor/openzeppelin-solidity/v4.8.3/contracts/token/ERC20/IERC20.sol";

contract EVM2EVMMultiOnRampSetup is TokenSetup, PriceRegistrySetup {
  // Duplicate event of the CCIPSendRequested in the IOnRamp
  event CCIPSendRequested(Internal.EVM2EVMMessage message);

  address internal constant CUSTOM_TOKEN = address(12345);
  uint224 internal constant CUSTOM_TOKEN_PRICE = 1e17; // $0.1 CUSTOM

  uint256 internal immutable i_tokenAmount0 = 9;
  uint256 internal immutable i_tokenAmount1 = 7;

  bytes32 internal s_metadataHash;

  EVM2EVMMultiOnRampHelper internal s_onRamp;
  address[] internal s_offRamps;

  address internal s_destTokenPool = makeAddr("destTokenPool");

  EVM2EVMMultiOnRamp.FeeTokenConfigArgs[] internal s_feeTokenConfigArgs;
  EVM2EVMMultiOnRamp.TokenTransferFeeConfigArgs[] internal s_tokenTransferFeeConfigArgs;

  function setUp() public virtual override(TokenSetup, PriceRegistrySetup) {
    TokenSetup.setUp();
    PriceRegistrySetup.setUp();

    s_priceRegistry.updatePrices(getSingleTokenPriceUpdateStruct(CUSTOM_TOKEN, CUSTOM_TOKEN_PRICE));

    address WETH = s_sourceRouter.getWrappedNative();

    s_feeTokenConfigArgs.push(
      EVM2EVMMultiOnRamp.FeeTokenConfigArgs({
        token: s_sourceFeeToken,
        networkFeeUSDCents: 1_00, // 1 USD
        gasMultiplierWeiPerEth: 1e18, // 1x
        premiumMultiplierWeiPerEth: 5e17, // 0.5x
        enabled: true
      })
    );
    s_feeTokenConfigArgs.push(
      EVM2EVMMultiOnRamp.FeeTokenConfigArgs({
        token: WETH,
        networkFeeUSDCents: 5_00, // 5 USD
        gasMultiplierWeiPerEth: 2e18, // 2x
        premiumMultiplierWeiPerEth: 2e18, // 2x
        enabled: true
      })
    );

    s_tokenTransferFeeConfigArgs.push(
      EVM2EVMMultiOnRamp.TokenTransferFeeConfigArgs({
        token: s_sourceFeeToken,
        minFeeUSDCents: 1_00, // 1 USD
        maxFeeUSDCents: 1000_00, // 1,000 USD
        deciBps: 2_5, // 2.5 bps, or 0.025%
        destGasOverhead: 40_000,
        destBytesOverhead: 0,
        aggregateRateLimitEnabled: true
      })
    );
    s_tokenTransferFeeConfigArgs.push(
      EVM2EVMMultiOnRamp.TokenTransferFeeConfigArgs({
        token: s_sourceRouter.getWrappedNative(),
        minFeeUSDCents: 50, // 0.5 USD
        maxFeeUSDCents: 500_00, // 500 USD
        deciBps: 5_0, // 5 bps, or 0.05%
        destGasOverhead: 10_000,
        destBytesOverhead: 100,
        aggregateRateLimitEnabled: true
      })
    );
    s_tokenTransferFeeConfigArgs.push(
      EVM2EVMMultiOnRamp.TokenTransferFeeConfigArgs({
        token: CUSTOM_TOKEN,
        minFeeUSDCents: 2_00, // 1 USD
        maxFeeUSDCents: 2000_00, // 1,000 USD
        deciBps: 10_0, // 10 bps, or 0.1%
        destGasOverhead: 1,
        destBytesOverhead: 200,
        aggregateRateLimitEnabled: true
      })
    );

    s_onRamp = new EVM2EVMMultiOnRampHelper(
      EVM2EVMMultiOnRamp.StaticConfig({
        linkToken: s_sourceTokens[0],
        chainSelector: SOURCE_CHAIN_SELECTOR,
        maxNopFeesJuels: MAX_NOP_FEES_JUELS,
<<<<<<< HEAD
        armProxy: address(s_mockARM)
=======
        prevOnRamp: address(0),
        rmnProxy: address(s_mockRMN)
>>>>>>> bdadce26
      }),
      generateDynamicMultiOnRampConfig(address(s_sourceRouter), address(s_priceRegistry), address(s_tokenAdminRegistry)),
      generateDestChainConfigArgs(),
      getOutboundRateLimiterConfig(),
      s_feeTokenConfigArgs,
      s_tokenTransferFeeConfigArgs,
      getMultiOnRampNopsAndWeights()
    );
    s_onRamp.setAdmin(ADMIN);

    s_metadataHash = keccak256(
      abi.encode(Internal.EVM_2_EVM_MESSAGE_HASH, SOURCE_CHAIN_SELECTOR, DEST_CHAIN_SELECTOR, address(s_onRamp))
    );

    s_offRamps = new address[](2);
    s_offRamps[0] = address(10);
    s_offRamps[1] = address(11);
    Router.OnRamp[] memory onRampUpdates = new Router.OnRamp[](1);
    Router.OffRamp[] memory offRampUpdates = new Router.OffRamp[](2);
    onRampUpdates[0] = Router.OnRamp({destChainSelector: DEST_CHAIN_SELECTOR, onRamp: address(s_onRamp)});
    offRampUpdates[0] = Router.OffRamp({sourceChainSelector: SOURCE_CHAIN_SELECTOR, offRamp: s_offRamps[0]});
    offRampUpdates[1] = Router.OffRamp({sourceChainSelector: SOURCE_CHAIN_SELECTOR, offRamp: s_offRamps[1]});
    s_sourceRouter.applyRampUpdates(onRampUpdates, new Router.OffRamp[](0), offRampUpdates);

    // Pre approve the first token so the gas estimates of the tests
    // only cover actual gas usage from the ramps
    IERC20(s_sourceTokens[0]).approve(address(s_sourceRouter), 2 ** 128);
    IERC20(s_sourceTokens[1]).approve(address(s_sourceRouter), 2 ** 128);
  }

  function _generateTokenMessage() public view returns (Client.EVM2AnyMessage memory) {
    Client.EVMTokenAmount[] memory tokenAmounts = getCastedSourceEVMTokenAmountsWithZeroAmounts();
    tokenAmounts[0].amount = i_tokenAmount0;
    tokenAmounts[1].amount = i_tokenAmount1;
    return Client.EVM2AnyMessage({
      receiver: abi.encode(OWNER),
      data: "",
      tokenAmounts: tokenAmounts,
      feeToken: s_sourceFeeToken,
      extraArgs: Client._argsToBytes(Client.EVMExtraArgsV1({gasLimit: GAS_LIMIT}))
    });
  }

  function _generateSingleTokenMessage(
    address token,
    uint256 amount
  ) public view returns (Client.EVM2AnyMessage memory) {
    Client.EVMTokenAmount[] memory tokenAmounts = new Client.EVMTokenAmount[](1);
    tokenAmounts[0] = Client.EVMTokenAmount({token: token, amount: amount});

    return Client.EVM2AnyMessage({
      receiver: abi.encode(OWNER),
      data: "",
      tokenAmounts: tokenAmounts,
      feeToken: s_sourceFeeToken,
      extraArgs: Client._argsToBytes(Client.EVMExtraArgsV1({gasLimit: GAS_LIMIT}))
    });
  }

  function _generateEmptyMessage() public view returns (Client.EVM2AnyMessage memory) {
    return Client.EVM2AnyMessage({
      receiver: abi.encode(OWNER),
      data: "",
      tokenAmounts: new Client.EVMTokenAmount[](0),
      feeToken: s_sourceFeeToken,
      extraArgs: Client._argsToBytes(Client.EVMExtraArgsV1({gasLimit: GAS_LIMIT}))
    });
  }

  function _messageToEvent(
    Client.EVM2AnyMessage memory message,
    uint64 seqNum,
    uint64 nonce,
    uint256 feeTokenAmount,
    address originalSender
  ) public view returns (Internal.EVM2EVMMessage memory) {
    // Slicing is only available for calldata. So we have to build a new bytes array.
    bytes memory args = new bytes(message.extraArgs.length - 4);
    for (uint256 i = 4; i < message.extraArgs.length; ++i) {
      args[i - 4] = message.extraArgs[i];
    }
    uint256 numberOfTokens = message.tokenAmounts.length;
    Internal.EVM2EVMMessage memory messageEvent = Internal.EVM2EVMMessage({
      sequenceNumber: seqNum,
      feeTokenAmount: feeTokenAmount,
      sender: originalSender,
      nonce: nonce,
      gasLimit: abi.decode(args, (Client.EVMExtraArgsV1)).gasLimit,
      strict: false,
      sourceChainSelector: SOURCE_CHAIN_SELECTOR,
      receiver: abi.decode(message.receiver, (address)),
      data: message.data,
      tokenAmounts: message.tokenAmounts,
      sourceTokenData: new bytes[](numberOfTokens),
      feeToken: message.feeToken,
      messageId: ""
    });

    for (uint256 i = 0; i < numberOfTokens; ++i) {
      address sourcePool = s_sourcePoolByToken[message.tokenAmounts[i].token];
      address destPool = s_destPoolBySourceToken[message.tokenAmounts[i].token];
      messageEvent.sourceTokenData[i] = abi.encode(
        Internal.SourceTokenData({
          sourcePoolAddress: abi.encode(sourcePool),
          destPoolAddress: abi.encode(destPool),
          extraData: ""
        })
      );
    }

    messageEvent.messageId = Internal._hash(messageEvent, s_metadataHash);
    return messageEvent;
  }
}<|MERGE_RESOLUTION|>--- conflicted
+++ resolved
@@ -102,12 +102,7 @@
         linkToken: s_sourceTokens[0],
         chainSelector: SOURCE_CHAIN_SELECTOR,
         maxNopFeesJuels: MAX_NOP_FEES_JUELS,
-<<<<<<< HEAD
-        armProxy: address(s_mockARM)
-=======
-        prevOnRamp: address(0),
         rmnProxy: address(s_mockRMN)
->>>>>>> bdadce26
       }),
       generateDynamicMultiOnRampConfig(address(s_sourceRouter), address(s_priceRegistry), address(s_tokenAdminRegistry)),
       generateDestChainConfigArgs(),
