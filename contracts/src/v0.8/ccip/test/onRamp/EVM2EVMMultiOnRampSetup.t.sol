// SPDX-License-Identifier: BUSL-1.1
pragma solidity 0.8.24;

import {IPool} from "../../interfaces/IPool.sol";

import {PriceRegistry} from "../../PriceRegistry.sol";
import {Router} from "../../Router.sol";
import {Client} from "../../libraries/Client.sol";
import {Internal} from "../../libraries/Internal.sol";
import {EVM2EVMMultiOnRamp} from "../../onRamp/EVM2EVMMultiOnRamp.sol";
import {LockReleaseTokenPool} from "../../pools/LockReleaseTokenPool.sol";
import {TokenPool} from "../../pools/TokenPool.sol";
import {TokenSetup} from "../TokenSetup.t.sol";
import {EVM2EVMMultiOnRampHelper} from "../helpers/EVM2EVMMultiOnRampHelper.sol";
import {PriceRegistrySetup} from "../priceRegistry/PriceRegistry.t.sol";

import {IERC20} from "../../../vendor/openzeppelin-solidity/v4.8.3/contracts/token/ERC20/IERC20.sol";

contract EVM2EVMMultiOnRampSetup is TokenSetup, PriceRegistrySetup {
  // Duplicate event of the CCIPSendRequested in the IOnRamp
  event CCIPSendRequested(Internal.EVM2EVMMessage message);

  address internal constant CUSTOM_TOKEN = address(12345);
  uint224 internal constant CUSTOM_TOKEN_PRICE = 1e17; // $0.1 CUSTOM

  uint256 internal immutable i_tokenAmount0 = 9;
  uint256 internal immutable i_tokenAmount1 = 7;

  bytes32 internal s_metadataHash;

  EVM2EVMMultiOnRampHelper internal s_onRamp;
  address[] internal s_offRamps;

  address internal s_destTokenPool = makeAddr("destTokenPool");

  EVM2EVMMultiOnRamp.PremiumMultiplierWeiPerEthArgs[] internal s_premiumMultiplierWeiPerEthArgs;
  EVM2EVMMultiOnRamp.TokenTransferFeeConfigArgs[] internal s_tokenTransferFeeConfigArgs;

  function setUp() public virtual override(TokenSetup, PriceRegistrySetup) {
    TokenSetup.setUp();
    PriceRegistrySetup.setUp();

    s_priceRegistry.updatePrices(getSingleTokenPriceUpdateStruct(CUSTOM_TOKEN, CUSTOM_TOKEN_PRICE));

    s_premiumMultiplierWeiPerEthArgs.push(
      EVM2EVMMultiOnRamp.PremiumMultiplierWeiPerEthArgs({
        token: s_sourceFeeToken,
        premiumMultiplierWeiPerEth: 5e17 // 0.5x
      })
    );
    s_premiumMultiplierWeiPerEthArgs.push(
      EVM2EVMMultiOnRamp.PremiumMultiplierWeiPerEthArgs({
        token: s_sourceRouter.getWrappedNative(),
        premiumMultiplierWeiPerEth: 2e18 // 2x
      })
    );

    s_tokenTransferFeeConfigArgs.push();
    s_tokenTransferFeeConfigArgs[0].destChainSelector = DEST_CHAIN_SELECTOR;
    s_tokenTransferFeeConfigArgs[0].tokenTransferFeeConfigs.push(
      EVM2EVMMultiOnRamp.TokenTransferFeeConfigSingleTokenArgs({
        token: s_sourceFeeToken,
        tokenTransferFeeConfig: EVM2EVMMultiOnRamp.TokenTransferFeeConfig({
          minFeeUSDCents: 1_00, // 1 USD
          maxFeeUSDCents: 1000_00, // 1,000 USD
          deciBps: 2_5, // 2.5 bps, or 0.025%
          destGasOverhead: 40_000,
          destBytesOverhead: 32,
          aggregateRateLimitEnabled: true,
          isEnabled: true
        })
      })
    );
    s_tokenTransferFeeConfigArgs[0].tokenTransferFeeConfigs.push(
      EVM2EVMMultiOnRamp.TokenTransferFeeConfigSingleTokenArgs({
        token: s_sourceRouter.getWrappedNative(),
        tokenTransferFeeConfig: EVM2EVMMultiOnRamp.TokenTransferFeeConfig({
          minFeeUSDCents: 50, // 0.5 USD
          maxFeeUSDCents: 500_00, // 500 USD
          deciBps: 5_0, // 5 bps, or 0.05%
          destGasOverhead: 10_000,
          destBytesOverhead: 100,
          aggregateRateLimitEnabled: true,
          isEnabled: true
        })
      })
    );
    s_tokenTransferFeeConfigArgs[0].tokenTransferFeeConfigs.push(
      EVM2EVMMultiOnRamp.TokenTransferFeeConfigSingleTokenArgs({
        token: CUSTOM_TOKEN,
        tokenTransferFeeConfig: EVM2EVMMultiOnRamp.TokenTransferFeeConfig({
          minFeeUSDCents: 2_00, // 1 USD
          maxFeeUSDCents: 2000_00, // 1,000 USD
          deciBps: 10_0, // 10 bps, or 0.1%
          destGasOverhead: 1,
          destBytesOverhead: 200,
          aggregateRateLimitEnabled: true,
          isEnabled: true
        })
      })
    );

    s_onRamp = new EVM2EVMMultiOnRampHelper(
      EVM2EVMMultiOnRamp.StaticConfig({
        linkToken: s_sourceTokens[0],
        chainSelector: SOURCE_CHAIN_SELECTOR,
        maxFeeJuelsPerMsg: MAX_MSG_FEES_JUELS,
        rmnProxy: address(s_mockRMN)
      }),
      generateDynamicMultiOnRampConfig(address(s_sourceRouter), address(s_priceRegistry), address(s_tokenAdminRegistry)),
      generateDestChainConfigArgs(),
      getOutboundRateLimiterConfig(),
<<<<<<< HEAD
      s_feeTokenConfigArgs,
      s_tokenTransferFeeConfigArgs
=======
      s_premiumMultiplierWeiPerEthArgs,
      s_tokenTransferFeeConfigArgs,
      getMultiOnRampNopsAndWeights()
>>>>>>> ecb0c28e
    );
    s_onRamp.setAdmin(ADMIN);

    s_metadataHash = keccak256(
      abi.encode(Internal.EVM_2_EVM_MESSAGE_HASH, SOURCE_CHAIN_SELECTOR, DEST_CHAIN_SELECTOR, address(s_onRamp))
    );

    s_offRamps = new address[](2);
    s_offRamps[0] = address(10);
    s_offRamps[1] = address(11);
    Router.OnRamp[] memory onRampUpdates = new Router.OnRamp[](1);
    Router.OffRamp[] memory offRampUpdates = new Router.OffRamp[](2);
    onRampUpdates[0] = Router.OnRamp({destChainSelector: DEST_CHAIN_SELECTOR, onRamp: address(s_onRamp)});
    offRampUpdates[0] = Router.OffRamp({sourceChainSelector: SOURCE_CHAIN_SELECTOR, offRamp: s_offRamps[0]});
    offRampUpdates[1] = Router.OffRamp({sourceChainSelector: SOURCE_CHAIN_SELECTOR, offRamp: s_offRamps[1]});
    s_sourceRouter.applyRampUpdates(onRampUpdates, new Router.OffRamp[](0), offRampUpdates);

    // Pre approve the first token so the gas estimates of the tests
    // only cover actual gas usage from the ramps
    IERC20(s_sourceTokens[0]).approve(address(s_sourceRouter), 2 ** 128);
    IERC20(s_sourceTokens[1]).approve(address(s_sourceRouter), 2 ** 128);
  }

  function _generateTokenMessage() public view returns (Client.EVM2AnyMessage memory) {
    Client.EVMTokenAmount[] memory tokenAmounts = getCastedSourceEVMTokenAmountsWithZeroAmounts();
    tokenAmounts[0].amount = i_tokenAmount0;
    tokenAmounts[1].amount = i_tokenAmount1;
    return Client.EVM2AnyMessage({
      receiver: abi.encode(OWNER),
      data: "",
      tokenAmounts: tokenAmounts,
      feeToken: s_sourceFeeToken,
      extraArgs: Client._argsToBytes(Client.EVMExtraArgsV1({gasLimit: GAS_LIMIT}))
    });
  }

  function _generateSingleTokenMessage(
    address token,
    uint256 amount
  ) public view returns (Client.EVM2AnyMessage memory) {
    Client.EVMTokenAmount[] memory tokenAmounts = new Client.EVMTokenAmount[](1);
    tokenAmounts[0] = Client.EVMTokenAmount({token: token, amount: amount});

    return Client.EVM2AnyMessage({
      receiver: abi.encode(OWNER),
      data: "",
      tokenAmounts: tokenAmounts,
      feeToken: s_sourceFeeToken,
      extraArgs: Client._argsToBytes(Client.EVMExtraArgsV1({gasLimit: GAS_LIMIT}))
    });
  }

  function _generateEmptyMessage() public view returns (Client.EVM2AnyMessage memory) {
    return Client.EVM2AnyMessage({
      receiver: abi.encode(OWNER),
      data: "",
      tokenAmounts: new Client.EVMTokenAmount[](0),
      feeToken: s_sourceFeeToken,
      extraArgs: Client._argsToBytes(Client.EVMExtraArgsV1({gasLimit: GAS_LIMIT}))
    });
  }

  function _messageToEvent(
    Client.EVM2AnyMessage memory message,
    uint64 seqNum,
    uint64 nonce,
    uint256 feeTokenAmount,
    address originalSender
  ) public view returns (Internal.EVM2EVMMessage memory) {
    // Slicing is only available for calldata. So we have to build a new bytes array.
    bytes memory args = new bytes(message.extraArgs.length - 4);
    for (uint256 i = 4; i < message.extraArgs.length; ++i) {
      args[i - 4] = message.extraArgs[i];
    }
    uint256 numberOfTokens = message.tokenAmounts.length;
    Internal.EVM2EVMMessage memory messageEvent = Internal.EVM2EVMMessage({
      sequenceNumber: seqNum,
      feeTokenAmount: feeTokenAmount,
      sender: originalSender,
      nonce: nonce,
      gasLimit: abi.decode(args, (Client.EVMExtraArgsV1)).gasLimit,
      strict: false,
      sourceChainSelector: SOURCE_CHAIN_SELECTOR,
      receiver: abi.decode(message.receiver, (address)),
      data: message.data,
      tokenAmounts: message.tokenAmounts,
      sourceTokenData: new bytes[](numberOfTokens),
      feeToken: message.feeToken,
      messageId: ""
    });

    for (uint256 i = 0; i < numberOfTokens; ++i) {
      address sourcePool = s_sourcePoolByToken[message.tokenAmounts[i].token];
      address destPool = s_destPoolBySourceToken[message.tokenAmounts[i].token];
      messageEvent.sourceTokenData[i] = abi.encode(
        Internal.SourceTokenData({
          sourcePoolAddress: abi.encode(sourcePool),
          destPoolAddress: abi.encode(destPool),
          extraData: ""
        })
      );
    }

    messageEvent.messageId = Internal._hash(messageEvent, s_metadataHash);
    return messageEvent;
  }

  function generateDynamicMultiOnRampConfig(
    address router,
    address priceRegistry,
    address tokenAdminRegistry
  ) internal pure returns (EVM2EVMMultiOnRamp.DynamicConfig memory) {
    return EVM2EVMMultiOnRamp.DynamicConfig({
      router: router,
      priceRegistry: priceRegistry,
      tokenAdminRegistry: tokenAdminRegistry,
      feeAggregator: FEE_AGGREGATOR
    });
  }

  function generateDestChainConfigArgs() internal pure returns (EVM2EVMMultiOnRamp.DestChainConfigArgs[] memory) {
    EVM2EVMMultiOnRamp.DestChainConfigArgs[] memory destChainConfigs = new EVM2EVMMultiOnRamp.DestChainConfigArgs[](1);
    destChainConfigs[0] = EVM2EVMMultiOnRamp.DestChainConfigArgs({
      destChainSelector: DEST_CHAIN_SELECTOR,
      dynamicConfig: EVM2EVMMultiOnRamp.DestChainDynamicConfig({
        isEnabled: true,
        maxNumberOfTokensPerMsg: MAX_TOKENS_LENGTH,
        destGasOverhead: DEST_GAS_OVERHEAD,
        destGasPerPayloadByte: DEST_GAS_PER_PAYLOAD_BYTE,
        destDataAvailabilityOverheadGas: DEST_DATA_AVAILABILITY_OVERHEAD_GAS,
        destGasPerDataAvailabilityByte: DEST_GAS_PER_DATA_AVAILABILITY_BYTE,
        destDataAvailabilityMultiplierBps: DEST_GAS_DATA_AVAILABILITY_MULTIPLIER_BPS,
        maxDataBytes: MAX_DATA_SIZE,
        maxPerMsgGasLimit: MAX_GAS_LIMIT,
        defaultTokenFeeUSDCents: DEFAULT_TOKEN_FEE_USD_CENTS,
        defaultTokenDestGasOverhead: DEFAULT_TOKEN_DEST_GAS_OVERHEAD,
        defaultTokenDestBytesOverhead: DEFAULT_TOKEN_BYTES_OVERHEAD,
        defaultTxGasLimit: GAS_LIMIT,
        gasMultiplierWeiPerEth: 5e17,
        networkFeeUSDCents: 1_00
      }),
      prevOnRamp: address(0)
    });
    return destChainConfigs;
  }

<<<<<<< HEAD
=======
  function generateTokenTransferFeeConfigArgs(
    uint256 destChainSelectorLength,
    uint256 tokenLength
  ) internal pure returns (EVM2EVMMultiOnRamp.TokenTransferFeeConfigArgs[] memory) {
    EVM2EVMMultiOnRamp.TokenTransferFeeConfigArgs[] memory tokenTransferFeeConfigArgs =
      new EVM2EVMMultiOnRamp.TokenTransferFeeConfigArgs[](destChainSelectorLength);
    for (uint256 i = 0; i < destChainSelectorLength; ++i) {
      tokenTransferFeeConfigArgs[i].tokenTransferFeeConfigs =
        new EVM2EVMMultiOnRamp.TokenTransferFeeConfigSingleTokenArgs[](tokenLength);
    }
    return tokenTransferFeeConfigArgs;
  }

  function getMultiOnRampNopsAndWeights() internal pure returns (EVM2EVMMultiOnRamp.NopAndWeight[] memory) {
    EVM2EVMMultiOnRamp.NopAndWeight[] memory nopsAndWeights = new EVM2EVMMultiOnRamp.NopAndWeight[](3);
    nopsAndWeights[0] = EVM2EVMMultiOnRamp.NopAndWeight({nop: USER_1, weight: 19284});
    nopsAndWeights[1] = EVM2EVMMultiOnRamp.NopAndWeight({nop: USER_2, weight: 52935});
    nopsAndWeights[2] = EVM2EVMMultiOnRamp.NopAndWeight({nop: USER_3, weight: 8});
    return nopsAndWeights;
  }

>>>>>>> ecb0c28e
  function assertDestChainConfigsEqual(
    EVM2EVMMultiOnRamp.DestChainConfig memory a,
    EVM2EVMMultiOnRamp.DestChainConfig memory b
  ) internal pure {
    assertEq(a.dynamicConfig.isEnabled, b.dynamicConfig.isEnabled);
    assertEq(a.dynamicConfig.maxNumberOfTokensPerMsg, b.dynamicConfig.maxNumberOfTokensPerMsg);
    assertEq(a.dynamicConfig.maxDataBytes, b.dynamicConfig.maxDataBytes);
    assertEq(a.dynamicConfig.maxPerMsgGasLimit, b.dynamicConfig.maxPerMsgGasLimit);
    assertEq(a.dynamicConfig.destGasOverhead, b.dynamicConfig.destGasOverhead);
    assertEq(a.dynamicConfig.destGasPerPayloadByte, b.dynamicConfig.destGasPerPayloadByte);
    assertEq(a.dynamicConfig.destDataAvailabilityOverheadGas, b.dynamicConfig.destDataAvailabilityOverheadGas);
    assertEq(a.dynamicConfig.destGasPerDataAvailabilityByte, b.dynamicConfig.destGasPerDataAvailabilityByte);
    assertEq(a.dynamicConfig.destDataAvailabilityMultiplierBps, b.dynamicConfig.destDataAvailabilityMultiplierBps);
    assertEq(a.dynamicConfig.defaultTokenFeeUSDCents, b.dynamicConfig.defaultTokenFeeUSDCents);
    assertEq(a.dynamicConfig.defaultTokenDestGasOverhead, b.dynamicConfig.defaultTokenDestGasOverhead);
    assertEq(a.dynamicConfig.defaultTokenDestBytesOverhead, b.dynamicConfig.defaultTokenDestBytesOverhead);
    assertEq(a.dynamicConfig.defaultTxGasLimit, b.dynamicConfig.defaultTxGasLimit);
    assertEq(a.prevOnRamp, b.prevOnRamp);
    assertEq(a.sequenceNumber, b.sequenceNumber);
    assertEq(a.metadataHash, b.metadataHash);
  }

  function assertStaticConfigsEqual(
    EVM2EVMMultiOnRamp.StaticConfig memory a,
    EVM2EVMMultiOnRamp.StaticConfig memory b
  ) internal pure {
    assertEq(a.linkToken, b.linkToken);
    assertEq(a.chainSelector, b.chainSelector);
    assertEq(a.maxFeeJuelsPerMsg, b.maxFeeJuelsPerMsg);
    assertEq(a.rmnProxy, b.rmnProxy);
  }

  function assertDynamicConfigsEqual(
    EVM2EVMMultiOnRamp.DynamicConfig memory a,
    EVM2EVMMultiOnRamp.DynamicConfig memory b
  ) internal pure {
    assertEq(a.router, b.router);
    assertEq(a.priceRegistry, b.priceRegistry);
    assertEq(a.tokenAdminRegistry, b.tokenAdminRegistry);
  }

  function assertTokenTransferFeeConfigEqual(
    EVM2EVMMultiOnRamp.TokenTransferFeeConfig memory a,
    EVM2EVMMultiOnRamp.TokenTransferFeeConfig memory b
  ) internal pure {
    assertEq(a.minFeeUSDCents, b.minFeeUSDCents);
    assertEq(a.maxFeeUSDCents, b.maxFeeUSDCents);
    assertEq(a.deciBps, b.deciBps);
    assertEq(a.destGasOverhead, b.destGasOverhead);
    assertEq(a.destBytesOverhead, b.destBytesOverhead);
    assertEq(a.aggregateRateLimitEnabled, b.aggregateRateLimitEnabled);
    assertEq(a.isEnabled, b.isEnabled);
  }
}<|MERGE_RESOLUTION|>--- conflicted
+++ resolved
@@ -110,14 +110,8 @@
       generateDynamicMultiOnRampConfig(address(s_sourceRouter), address(s_priceRegistry), address(s_tokenAdminRegistry)),
       generateDestChainConfigArgs(),
       getOutboundRateLimiterConfig(),
-<<<<<<< HEAD
       s_feeTokenConfigArgs,
       s_tokenTransferFeeConfigArgs
-=======
-      s_premiumMultiplierWeiPerEthArgs,
-      s_tokenTransferFeeConfigArgs,
-      getMultiOnRampNopsAndWeights()
->>>>>>> ecb0c28e
     );
     s_onRamp.setAdmin(ADMIN);
 
@@ -264,8 +258,6 @@
     return destChainConfigs;
   }
 
-<<<<<<< HEAD
-=======
   function generateTokenTransferFeeConfigArgs(
     uint256 destChainSelectorLength,
     uint256 tokenLength
@@ -279,15 +271,6 @@
     return tokenTransferFeeConfigArgs;
   }
 
-  function getMultiOnRampNopsAndWeights() internal pure returns (EVM2EVMMultiOnRamp.NopAndWeight[] memory) {
-    EVM2EVMMultiOnRamp.NopAndWeight[] memory nopsAndWeights = new EVM2EVMMultiOnRamp.NopAndWeight[](3);
-    nopsAndWeights[0] = EVM2EVMMultiOnRamp.NopAndWeight({nop: USER_1, weight: 19284});
-    nopsAndWeights[1] = EVM2EVMMultiOnRamp.NopAndWeight({nop: USER_2, weight: 52935});
-    nopsAndWeights[2] = EVM2EVMMultiOnRamp.NopAndWeight({nop: USER_3, weight: 8});
-    return nopsAndWeights;
-  }
-
->>>>>>> ecb0c28e
   function assertDestChainConfigsEqual(
     EVM2EVMMultiOnRamp.DestChainConfig memory a,
     EVM2EVMMultiOnRamp.DestChainConfig memory b
