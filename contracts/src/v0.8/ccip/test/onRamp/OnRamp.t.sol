--- conflicted
+++ resolved
@@ -670,17 +670,13 @@
   }
 
   function test_SetConfigInvalidConfig_Revert() public {
-<<<<<<< HEAD
     OnRamp.DynamicConfig memory newConfig = OnRamp.DynamicConfig({
       priceRegistry: address(23423),
       messageValidator: address(0),
       feeAggregator: FEE_AGGREGATOR,
       allowListAdmin: address(0)
     });
-=======
-    OnRamp.DynamicConfig memory newConfig =
-      OnRamp.DynamicConfig({feeQuoter: address(23423), messageValidator: address(0), feeAggregator: FEE_AGGREGATOR});
->>>>>>> 1652400e
+
 
     // Invalid price reg reverts.
     newConfig.feeQuoter = address(0);
@@ -689,17 +685,13 @@
   }
 
   function test_SetConfigInvalidConfigFeeAggregatorEqAddressZero_Revert() public {
-<<<<<<< HEAD
     OnRamp.DynamicConfig memory newConfig = OnRamp.DynamicConfig({
       priceRegistry: address(23423),
       messageValidator: address(0),
       feeAggregator: address(0),
       allowListAdmin: address(0)
     });
-=======
-    OnRamp.DynamicConfig memory newConfig =
-      OnRamp.DynamicConfig({feeQuoter: address(23423), messageValidator: address(0), feeAggregator: address(0)});
->>>>>>> 1652400e
+
     vm.expectRevert(OnRamp.InvalidConfig.selector);
     s_onRamp.setDynamicConfig(newConfig);
   }
