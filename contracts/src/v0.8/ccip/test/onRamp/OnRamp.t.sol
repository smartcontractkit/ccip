--- conflicted
+++ resolved
@@ -671,12 +671,8 @@
     OnRamp.StaticConfig memory staticConfig = s_onRamp.getStaticConfig();
     OnRamp.DynamicConfig memory newConfig = OnRamp.DynamicConfig({
       feeQuoter: address(23423),
-<<<<<<< HEAD
       reentrancyGuardEntered: false,
-      messageValidator: makeAddr("messageValidator"),
-=======
       messageInterceptor: makeAddr("messageInterceptor"),
->>>>>>> 1cc98dba
       feeAggregator: FEE_AGGREGATOR,
       allowListAdmin: address(0)
     });
@@ -708,12 +704,8 @@
   function test_setDynamicConfig_InvalidConfigInvalidConfig_Revert() public {
     OnRamp.DynamicConfig memory newConfig = OnRamp.DynamicConfig({
       feeQuoter: address(23423),
-<<<<<<< HEAD
       reentrancyGuardEntered: false,
-      messageValidator: address(0),
-=======
       messageInterceptor: address(0),
->>>>>>> 1cc98dba
       feeAggregator: FEE_AGGREGATOR,
       allowListAdmin: address(0)
     });
@@ -727,12 +719,8 @@
   function test_setDynamicConfig_InvalidConfigFeeAggregatorEqAddressZero_Revert() public {
     OnRamp.DynamicConfig memory newConfig = OnRamp.DynamicConfig({
       feeQuoter: address(23423),
-<<<<<<< HEAD
       reentrancyGuardEntered: false,
-      messageValidator: address(0),
-=======
       messageInterceptor: address(0),
->>>>>>> 1cc98dba
       feeAggregator: address(0),
       allowListAdmin: address(0)
     });
