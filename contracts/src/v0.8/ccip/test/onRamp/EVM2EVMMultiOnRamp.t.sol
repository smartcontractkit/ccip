--- conflicted
+++ resolved
@@ -1,24 +1,18 @@
 // SPDX-License-Identifier: BUSL-1.1
 pragma solidity 0.8.24;
 
-<<<<<<< HEAD
 import {IMessageInterceptor} from "../../interfaces/IMessageInterceptor.sol";
 import {ITokenAdminRegistry} from "../../interfaces/ITokenAdminRegistry.sol";
 
 import {BurnMintERC677} from "../../../shared/token/ERC677/BurnMintERC677.sol";
-
 import {MultiAggregateRateLimiter} from "../../MultiAggregateRateLimiter.sol";
-=======
-import {BurnMintERC677} from "../../../shared/token/ERC677/BurnMintERC677.sol";
-import {AggregateRateLimiter} from "../../AggregateRateLimiter.sol";
-import {ITokenAdminRegistry} from "../../interfaces/ITokenAdminRegistry.sol";
->>>>>>> 20169bdf
 import {Pool} from "../../libraries/Pool.sol";
 import {RateLimiter} from "../../libraries/RateLimiter.sol";
 import {USDPriceWith18Decimals} from "../../libraries/USDPriceWith18Decimals.sol";
 import {EVM2EVMMultiOnRamp} from "../../onRamp/EVM2EVMMultiOnRamp.sol";
-import {EVM2EVMMultiOnRamp} from "../../onRamp/EVM2EVMMultiOnRamp.sol";
+import {EVM2EVMOnRamp} from "../../onRamp/EVM2EVMOnRamp.sol";
 import {TokenAdminRegistry} from "../../tokenAdminRegistry/TokenAdminRegistry.sol";
+import {EVM2EVMOnRampHelper} from "../helpers/EVM2EVMOnRampHelper.sol";
 import {MaybeRevertingBurnMintTokenPool} from "../helpers/MaybeRevertingBurnMintTokenPool.sol";
 import {MessageInterceptorHelper} from "../helpers/MessageInterceptorHelper.sol";
 import "./EVM2EVMMultiOnRampSetup.t.sol";
@@ -164,7 +158,6 @@
       }),
       _generateDynamicMultiOnRampConfig(address(s_sourceRouter), address(s_priceRegistry)),
       _generateDestChainConfigArgs(),
-      getOutboundRateLimiterConfig(),
       s_premiumMultiplierWeiPerEthArgs,
       s_tokenTransferFeeConfigArgs
     );
@@ -183,7 +176,6 @@
       }),
       _generateDynamicMultiOnRampConfig(address(s_sourceRouter), address(s_priceRegistry)),
       _generateDestChainConfigArgs(),
-      getOutboundRateLimiterConfig(),
       s_premiumMultiplierWeiPerEthArgs,
       s_tokenTransferFeeConfigArgs
     );
@@ -783,159 +775,6 @@
   }
 }
 
-<<<<<<< HEAD
-contract EVM2EVMMultiOnRamp_forwardFromRouter_upgrade is EVM2EVMMultiOnRampSetup {
-  uint256 internal constant FEE_AMOUNT = 1234567890;
-  EVM2EVMOnRampHelper internal s_prevOnRamp;
-
-  function setUp() public virtual override {
-    EVM2EVMMultiOnRampSetup.setUp();
-
-    EVM2EVMOnRamp.FeeTokenConfigArgs[] memory feeTokenConfigArgs = new EVM2EVMOnRamp.FeeTokenConfigArgs[](1);
-    feeTokenConfigArgs[0] = EVM2EVMOnRamp.FeeTokenConfigArgs({
-      token: s_sourceFeeToken,
-      networkFeeUSDCents: 1_00, // 1 USD
-      gasMultiplierWeiPerEth: 1e18, // 1x
-      premiumMultiplierWeiPerEth: 5e17, // 0.5x
-      enabled: true
-    });
-
-    EVM2EVMOnRamp.TokenTransferFeeConfigArgs[] memory tokenTransferFeeConfig =
-      new EVM2EVMOnRamp.TokenTransferFeeConfigArgs[](1);
-
-    tokenTransferFeeConfig[0] = EVM2EVMOnRamp.TokenTransferFeeConfigArgs({
-      token: s_sourceFeeToken,
-      minFeeUSDCents: 1_00, // 1 USD
-      maxFeeUSDCents: 1000_00, // 1,000 USD
-      deciBps: 2_5, // 2.5 bps, or 0.025%
-      destGasOverhead: 40_000,
-      destBytesOverhead: uint32(Pool.CCIP_LOCK_OR_BURN_V1_RET_BYTES),
-      aggregateRateLimitEnabled: true
-    });
-
-    s_prevOnRamp = new EVM2EVMOnRampHelper(
-      EVM2EVMOnRamp.StaticConfig({
-        linkToken: s_sourceTokens[0],
-        chainSelector: SOURCE_CHAIN_SELECTOR,
-        destChainSelector: DEST_CHAIN_SELECTOR,
-        defaultTxGasLimit: GAS_LIMIT,
-        maxNopFeesJuels: MAX_NOP_FEES_JUELS,
-        prevOnRamp: address(0),
-        rmnProxy: address(s_mockRMN),
-        tokenAdminRegistry: address(s_tokenAdminRegistry)
-      }),
-      EVM2EVMOnRamp.DynamicConfig({
-        router: address(s_sourceRouter),
-        maxNumberOfTokensPerMsg: MAX_TOKENS_LENGTH,
-        destGasOverhead: DEST_GAS_OVERHEAD,
-        destGasPerPayloadByte: DEST_GAS_PER_PAYLOAD_BYTE,
-        destDataAvailabilityOverheadGas: DEST_DATA_AVAILABILITY_OVERHEAD_GAS,
-        destGasPerDataAvailabilityByte: DEST_GAS_PER_DATA_AVAILABILITY_BYTE,
-        destDataAvailabilityMultiplierBps: DEST_GAS_DATA_AVAILABILITY_MULTIPLIER_BPS,
-        priceRegistry: address(s_priceRegistry),
-        maxDataBytes: MAX_DATA_SIZE,
-        maxPerMsgGasLimit: MAX_GAS_LIMIT,
-        defaultTokenFeeUSDCents: DEFAULT_TOKEN_FEE_USD_CENTS,
-        defaultTokenDestGasOverhead: DEFAULT_TOKEN_DEST_GAS_OVERHEAD,
-        defaultTokenDestBytesOverhead: DEFAULT_TOKEN_BYTES_OVERHEAD,
-        enforceOutOfOrder: false
-      }),
-      RateLimiter.Config({isEnabled: true, capacity: 100e28, rate: 1e15}),
-      feeTokenConfigArgs,
-      tokenTransferFeeConfig,
-      new EVM2EVMOnRamp.NopAndWeight[](0)
-    );
-
-    EVM2EVMMultiOnRamp.DestChainConfigArgs[] memory destChainConfigArgs = _generateDestChainConfigArgs();
-    destChainConfigArgs[0].prevOnRamp = address(s_prevOnRamp);
-
-    s_onRamp = new EVM2EVMMultiOnRampHelper(
-      EVM2EVMMultiOnRamp.StaticConfig({
-        linkToken: s_sourceTokens[0],
-        chainSelector: SOURCE_CHAIN_SELECTOR,
-        maxFeeJuelsPerMsg: MAX_NOP_FEES_JUELS,
-        rmnProxy: address(s_mockRMN),
-        tokenAdminRegistry: address(s_tokenAdminRegistry)
-      }),
-      _generateDynamicMultiOnRampConfig(address(s_sourceRouter), address(s_priceRegistry)),
-      destChainConfigArgs,
-      s_premiumMultiplierWeiPerEthArgs,
-      s_tokenTransferFeeConfigArgs
-    );
-
-    s_metadataHash = keccak256(
-      abi.encode(Internal.EVM_2_EVM_MESSAGE_HASH, SOURCE_CHAIN_SELECTOR, DEST_CHAIN_SELECTOR, address(s_onRamp))
-    );
-
-    vm.startPrank(address(s_sourceRouter));
-  }
-
-  function test_Upgrade_Success() public {
-    Client.EVM2AnyMessage memory message = _generateEmptyMessage();
-
-    vm.expectEmit();
-    emit EVM2EVMMultiOnRamp.CCIPSendRequested(DEST_CHAIN_SELECTOR, _messageToEvent(message, 1, 1, FEE_AMOUNT, OWNER));
-    s_onRamp.forwardFromRouter(DEST_CHAIN_SELECTOR, message, FEE_AMOUNT, OWNER);
-  }
-
-  function test_UpgradeSenderNoncesReadsPreviousRamp_Success() public {
-    Client.EVM2AnyMessage memory message = _generateEmptyMessage();
-    uint64 startNonce = s_onRamp.getSenderNonce(DEST_CHAIN_SELECTOR, OWNER);
-
-    for (uint64 i = 1; i < 4; ++i) {
-      s_prevOnRamp.forwardFromRouter(DEST_CHAIN_SELECTOR, message, 0, OWNER);
-
-      assertEq(startNonce + i, s_onRamp.getSenderNonce(DEST_CHAIN_SELECTOR, OWNER));
-    }
-  }
-
-  function test_UpgradeNonceStartsAtV1Nonce_Success() public {
-    Client.EVM2AnyMessage memory message = _generateEmptyMessage();
-
-    uint64 startNonce = s_onRamp.getSenderNonce(DEST_CHAIN_SELECTOR, OWNER);
-
-    // send 1 message from previous onramp
-    s_prevOnRamp.forwardFromRouter(DEST_CHAIN_SELECTOR, message, FEE_AMOUNT, OWNER);
-
-    assertEq(startNonce + 1, s_onRamp.getSenderNonce(DEST_CHAIN_SELECTOR, OWNER));
-
-    // new onramp nonce should start from 2, while sequence number start from 1
-    vm.expectEmit();
-    emit EVM2EVMMultiOnRamp.CCIPSendRequested(
-      DEST_CHAIN_SELECTOR, _messageToEvent(message, 1, startNonce + 2, FEE_AMOUNT, OWNER)
-    );
-    s_onRamp.forwardFromRouter(DEST_CHAIN_SELECTOR, message, FEE_AMOUNT, OWNER);
-
-    assertEq(startNonce + 2, s_onRamp.getSenderNonce(DEST_CHAIN_SELECTOR, OWNER));
-
-    // after another send, nonce should be 3, and sequence number be 2
-    vm.expectEmit();
-    emit EVM2EVMMultiOnRamp.CCIPSendRequested(
-      DEST_CHAIN_SELECTOR, _messageToEvent(message, 2, startNonce + 3, FEE_AMOUNT, OWNER)
-    );
-    s_onRamp.forwardFromRouter(DEST_CHAIN_SELECTOR, message, FEE_AMOUNT, OWNER);
-
-    assertEq(startNonce + 3, s_onRamp.getSenderNonce(DEST_CHAIN_SELECTOR, OWNER));
-  }
-
-  function test_UpgradeNonceNewSenderStartsAtZero_Success() public {
-    Client.EVM2AnyMessage memory message = _generateEmptyMessage();
-
-    // send 1 message from previous onramp from OWNER
-    s_prevOnRamp.forwardFromRouter(DEST_CHAIN_SELECTOR, message, FEE_AMOUNT, OWNER);
-
-    address newSender = address(1234567);
-    // new onramp nonce should start from 1 for new sender
-    vm.expectEmit();
-    emit EVM2EVMMultiOnRamp.CCIPSendRequested(
-      DEST_CHAIN_SELECTOR, _messageToEvent(message, 1, 1, FEE_AMOUNT, newSender)
-    );
-    s_onRamp.forwardFromRouter(DEST_CHAIN_SELECTOR, message, FEE_AMOUNT, newSender);
-  }
-}
-
-=======
->>>>>>> 20169bdf
 contract EVM2EVMMultiOnRamp_getFeeSetup is EVM2EVMMultiOnRampSetup {
   uint224 internal s_feeTokenPrice;
   uint224 internal s_wrappedTokenPrice;
@@ -1848,32 +1687,6 @@
     );
   }
 
-  function test_applyPremiumMultiplierWeiPerEthUpdatesByAdmin_Success() public {
-    s_premiumMultiplierWeiPerEthArgs[0] = s_premiumMultiplierWeiPerEthArgs[0];
-    s_premiumMultiplierWeiPerEthArgs[0].token = vm.addr(1);
-    s_premiumMultiplierWeiPerEthArgs[1].token = vm.addr(2);
-
-    vm.startPrank(ADMIN);
-
-    vm.expectEmit();
-    emit EVM2EVMMultiOnRamp.PremiumMultiplierWeiPerEthUpdated(
-      vm.addr(1), s_premiumMultiplierWeiPerEthArgs[0].premiumMultiplierWeiPerEth
-    );
-    vm.expectEmit();
-    emit EVM2EVMMultiOnRamp.PremiumMultiplierWeiPerEthUpdated(
-      vm.addr(2), s_premiumMultiplierWeiPerEthArgs[1].premiumMultiplierWeiPerEth
-    );
-
-    s_onRamp.applyPremiumMultiplierWeiPerEthUpdates(s_premiumMultiplierWeiPerEthArgs);
-
-    assertEq(
-      s_premiumMultiplierWeiPerEthArgs[0].premiumMultiplierWeiPerEth, s_onRamp.getPremiumMultiplierWeiPerEth(vm.addr(1))
-    );
-    assertEq(
-      s_premiumMultiplierWeiPerEthArgs[1].premiumMultiplierWeiPerEth, s_onRamp.getPremiumMultiplierWeiPerEth(vm.addr(2))
-    );
-  }
-
   function test_applyPremiumMultiplierWeiPerEthUpdatesZeroInput() public {
     vm.recordLogs();
     s_onRamp.applyPremiumMultiplierWeiPerEthUpdates(new EVM2EVMMultiOnRamp.PremiumMultiplierWeiPerEthArgs[](0));
@@ -1887,7 +1700,7 @@
     EVM2EVMMultiOnRamp.PremiumMultiplierWeiPerEthArgs[] memory premiumMultiplierWeiPerEthArgs;
     vm.startPrank(STRANGER);
 
-    vm.expectRevert(EVM2EVMMultiOnRamp.OnlyCallableByOwnerOrAdmin.selector);
+    vm.expectRevert("Only callable by owner");
 
     s_onRamp.applyPremiumMultiplierWeiPerEthUpdates(premiumMultiplierWeiPerEthArgs);
   }
@@ -2018,27 +1831,6 @@
     );
   }
 
-  function test_ApplyTokenTransferFeeConfigByAdmin_Success() public {
-    vm.startPrank(ADMIN);
-    EVM2EVMMultiOnRamp.TokenTransferFeeConfigArgs[] memory tokenTransferFeeConfigArgs =
-      _generateTokenTransferFeeConfigArgs(1, 1);
-    tokenTransferFeeConfigArgs[0].destChainSelector = DEST_CHAIN_SELECTOR;
-    tokenTransferFeeConfigArgs[0].tokenTransferFeeConfigs[0].token = address(5);
-    tokenTransferFeeConfigArgs[0].tokenTransferFeeConfigs[0].tokenTransferFeeConfig.destBytesOverhead =
-      DEFAULT_TOKEN_BYTES_OVERHEAD;
-
-    vm.expectEmit();
-    emit EVM2EVMMultiOnRamp.TokenTransferFeeConfigUpdated(
-      tokenTransferFeeConfigArgs[0].destChainSelector,
-      tokenTransferFeeConfigArgs[0].tokenTransferFeeConfigs[0].token,
-      tokenTransferFeeConfigArgs[0].tokenTransferFeeConfigs[0].tokenTransferFeeConfig
-    );
-
-    s_onRamp.applyTokenTransferFeeConfigUpdates(
-      tokenTransferFeeConfigArgs, new EVM2EVMMultiOnRamp.TokenTransferFeeConfigRemoveArgs[](0)
-    );
-  }
-
   function test_ApplyTokenTransferFeeZeroInput() public {
     vm.recordLogs();
     s_onRamp.applyTokenTransferFeeConfigUpdates(
@@ -2055,7 +1847,7 @@
     vm.startPrank(STRANGER);
     EVM2EVMMultiOnRamp.TokenTransferFeeConfigArgs[] memory tokenTransferFeeConfigArgs;
 
-    vm.expectRevert(EVM2EVMMultiOnRamp.OnlyCallableByOwnerOrAdmin.selector);
+    vm.expectRevert("Only callable by owner");
 
     s_onRamp.applyTokenTransferFeeConfigUpdates(
       tokenTransferFeeConfigArgs, new EVM2EVMMultiOnRamp.TokenTransferFeeConfigRemoveArgs[](0)
@@ -2107,23 +1899,4 @@
 
     assertEq(address(0), nonExistentPool);
   }
-}
-
-contract EVM2EVMMultiOnRamp_setAdmin is EVM2EVMMultiOnRampSetup {
-  function test_Owner_Success() public {
-    vm.expectEmit();
-    emit EVM2EVMMultiOnRamp.AdminSet(STRANGER);
-
-    s_onRamp.setAdmin(STRANGER);
-    assertEq(STRANGER, s_onRamp.getAdmin());
-  }
-
-  // Reverts
-
-  function test_OnlyOwnerOrAdmin_Revert() public {
-    vm.startPrank(STRANGER);
-    vm.expectRevert(EVM2EVMMultiOnRamp.OnlyCallableByOwnerOrAdmin.selector);
-
-    s_onRamp.setAdmin(STRANGER);
-  }
 }