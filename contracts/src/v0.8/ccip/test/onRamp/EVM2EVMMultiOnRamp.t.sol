--- conflicted
+++ resolved
@@ -108,9 +108,6 @@
   }
 
   function test_Constructor_InvalidConfigLinkChainSelectorEqZero_Revert() public {
-    EVM2EVMMultiOnRamp.DynamicConfig memory dynamicConfig =
-      _generateDynamicMultiOnRampConfig(address(s_sourceRouter), address(s_priceRegistry));
-    EVM2EVMMultiOnRamp.DestChainConfigArgs[] memory destChainConfigArgs = _generateDestChainConfigArgs();
     EVM2EVMMultiOnRamp.StaticConfig memory staticConfig = EVM2EVMMultiOnRamp.StaticConfig({
       linkToken: s_sourceTokens[0],
       chainSelector: 0,
@@ -1623,11 +1620,8 @@
     EVM2EVMMultiOnRamp.DynamicConfig memory newConfig = EVM2EVMMultiOnRamp.DynamicConfig({
       router: address(2134),
       priceRegistry: address(23423),
-<<<<<<< HEAD
-      messageValidator: vm.addr(1)
-=======
+      messageValidator: makeAddr("messageValidator"),
       feeAggregator: FEE_AGGREGATOR
->>>>>>> a4b16c26
     });
 
     vm.expectEmit();
@@ -1646,7 +1640,8 @@
     EVM2EVMMultiOnRamp.DynamicConfig memory newConfig = EVM2EVMMultiOnRamp.DynamicConfig({
       router: address(2134),
       priceRegistry: address(0),
-      feeAggregator: FEE_AGGREGATOR
+      feeAggregator: FEE_AGGREGATOR,
+      messageValidator: makeAddr("messageValidator")
     });
 
     vm.expectRevert(EVM2EVMMultiOnRamp.InvalidConfig.selector);
@@ -1654,16 +1649,12 @@
   }
 
   function test_SetConfigInvalidConfig_Revert() public {
-<<<<<<< HEAD
-    EVM2EVMMultiOnRamp.DynamicConfig memory newConfig =
-      EVM2EVMMultiOnRamp.DynamicConfig({router: address(1), priceRegistry: address(23423), messageValidator: address(0)});
-=======
     EVM2EVMMultiOnRamp.DynamicConfig memory newConfig = EVM2EVMMultiOnRamp.DynamicConfig({
       router: address(1),
       priceRegistry: address(23423),
+      messageValidator: address(0),
       feeAggregator: FEE_AGGREGATOR
     });
->>>>>>> a4b16c26
 
     // Invalid price reg reverts.
     newConfig.priceRegistry = address(0);
@@ -1675,6 +1666,7 @@
     EVM2EVMMultiOnRamp.DynamicConfig memory newConfig = EVM2EVMMultiOnRamp.DynamicConfig({
       router: address(2134),
       priceRegistry: address(23423),
+      messageValidator: address(0),
       feeAggregator: address(0)
     });
     vm.expectRevert(EVM2EVMMultiOnRamp.InvalidConfig.selector);
