--- conflicted
+++ resolved
@@ -1,18 +1,15 @@
 // SPDX-License-Identifier: BUSL-1.1
 pragma solidity 0.8.24;
 
-import {ITokenAdminRegistry} from "../../interfaces/ITokenAdminRegistry.sol";
-
 import {BurnMintERC677} from "../../../shared/token/ERC677/BurnMintERC677.sol";
 import {AggregateRateLimiter} from "../../AggregateRateLimiter.sol";
+import {ITokenAdminRegistry} from "../../interfaces/ITokenAdminRegistry.sol";
 import {Pool} from "../../libraries/Pool.sol";
 import {RateLimiter} from "../../libraries/RateLimiter.sol";
 import {USDPriceWith18Decimals} from "../../libraries/USDPriceWith18Decimals.sol";
 import {EVM2EVMMultiOnRamp} from "../../onRamp/EVM2EVMMultiOnRamp.sol";
 import {EVM2EVMMultiOnRamp} from "../../onRamp/EVM2EVMMultiOnRamp.sol";
-import {EVM2EVMOnRamp} from "../../onRamp/EVM2EVMOnRamp.sol";
 import {TokenAdminRegistry} from "../../tokenAdminRegistry/TokenAdminRegistry.sol";
-import {EVM2EVMOnRampHelper} from "../helpers/EVM2EVMOnRampHelper.sol";
 import {MaybeRevertingBurnMintTokenPool} from "../helpers/MaybeRevertingBurnMintTokenPool.sol";
 import "./EVM2EVMMultiOnRampSetup.t.sol";
 
@@ -23,11 +20,8 @@
       chainSelector: SOURCE_CHAIN_SELECTOR,
       maxNopFeesJuels: MAX_NOP_FEES_JUELS,
       rmnProxy: address(s_mockRMN),
-<<<<<<< HEAD
-      nonceManager: address(s_nonceManager)
-=======
+      nonceManager: address(s_nonceManager),
       tokenAdminRegistry: address(s_tokenAdminRegistry)
->>>>>>> fb6ee74b
     });
     EVM2EVMMultiOnRamp.DynamicConfig memory dynamicConfig =
       _generateDynamicMultiOnRampConfig(address(s_sourceRouter), address(s_priceRegistry));
@@ -57,7 +51,9 @@
       s_premiumMultiplierWeiPerEthArgs[1].token, s_premiumMultiplierWeiPerEthArgs[1].premiumMultiplierWeiPerEth
     );
 
-    _deployOnRamp(SOURCE_CHAIN_SELECTOR, address(s_sourceRouter), address(s_tokenAdminRegistry));
+    _deployOnRamp(
+      SOURCE_CHAIN_SELECTOR, address(s_sourceRouter), address(s_nonceManager), address(s_tokenAdminRegistry)
+    );
 
     EVM2EVMMultiOnRamp.DestChainConfig memory expectedDestChainConfig = EVM2EVMMultiOnRamp.DestChainConfig({
       dynamicConfig: destChainConfigArg.dynamicConfig,
@@ -92,20 +88,6 @@
   }
 
   function test_Constructor_InvalidConfigLinkTokenEqAddressZero_Revert() public {
-<<<<<<< HEAD
-    EVM2EVMMultiOnRamp.DynamicConfig memory dynamicConfig =
-      generateDynamicMultiOnRampConfig(address(s_sourceRouter), address(s_priceRegistry), address(s_tokenAdminRegistry));
-    EVM2EVMMultiOnRamp.DestChainConfigArgs[] memory destChainConfigArgs = generateDestChainConfigArgs();
-    EVM2EVMMultiOnRamp.StaticConfig memory staticConfig = EVM2EVMMultiOnRamp.StaticConfig({
-      linkToken: address(0),
-      chainSelector: SOURCE_CHAIN_SELECTOR,
-      maxNopFeesJuels: MAX_NOP_FEES_JUELS,
-      rmnProxy: address(s_mockRMN),
-      nonceManager: address(s_nonceManager)
-    });
-
-=======
->>>>>>> fb6ee74b
     vm.expectRevert(EVM2EVMMultiOnRamp.InvalidConfig.selector);
     new EVM2EVMMultiOnRampHelper(
       EVM2EVMMultiOnRamp.StaticConfig({
@@ -113,6 +95,7 @@
         chainSelector: SOURCE_CHAIN_SELECTOR,
         maxNopFeesJuels: MAX_NOP_FEES_JUELS,
         rmnProxy: address(s_mockRMN),
+        nonceManager: address(s_nonceManager),
         tokenAdminRegistry: address(s_tokenAdminRegistry)
       }),
       _generateDynamicMultiOnRampConfig(address(s_sourceRouter), address(s_priceRegistry)),
@@ -124,22 +107,7 @@
     );
   }
 
-<<<<<<< HEAD
   function test_Constructor_InvalidConfigLinkChainSelectorEqZero_Revert() public {
-    EVM2EVMMultiOnRamp.DynamicConfig memory dynamicConfig =
-      generateDynamicMultiOnRampConfig(address(s_sourceRouter), address(s_priceRegistry), address(s_tokenAdminRegistry));
-    EVM2EVMMultiOnRamp.DestChainConfigArgs[] memory destChainConfigArgs = generateDestChainConfigArgs();
-    EVM2EVMMultiOnRamp.StaticConfig memory staticConfig = EVM2EVMMultiOnRamp.StaticConfig({
-      linkToken: s_sourceTokens[0],
-      chainSelector: 0,
-      maxNopFeesJuels: MAX_NOP_FEES_JUELS,
-      rmnProxy: address(s_mockRMN),
-      nonceManager: address(s_nonceManager)
-    });
-
-=======
-  function test_Constructor_InvalidConfigChainSelectorEqZero_Revert() public {
->>>>>>> fb6ee74b
     vm.expectRevert(EVM2EVMMultiOnRamp.InvalidConfig.selector);
     new EVM2EVMMultiOnRampHelper(
       EVM2EVMMultiOnRamp.StaticConfig({
@@ -147,6 +115,7 @@
         chainSelector: 0,
         maxNopFeesJuels: MAX_NOP_FEES_JUELS,
         rmnProxy: address(s_mockRMN),
+        nonceManager: address(s_nonceManager),
         tokenAdminRegistry: address(s_tokenAdminRegistry)
       }),
       _generateDynamicMultiOnRampConfig(address(s_sourceRouter), address(s_priceRegistry)),
@@ -159,52 +128,55 @@
   }
 
   function test_Constructor_InvalidConfigRMNProxyEqAddressZero_Revert() public {
-<<<<<<< HEAD
-    EVM2EVMMultiOnRamp.DynamicConfig memory dynamicConfig =
-      generateDynamicMultiOnRampConfig(address(s_sourceRouter), address(s_priceRegistry), address(s_tokenAdminRegistry));
-    EVM2EVMMultiOnRamp.DestChainConfigArgs[] memory destChainConfigArgs = generateDestChainConfigArgs();
-    EVM2EVMMultiOnRamp.StaticConfig memory staticConfig = EVM2EVMMultiOnRamp.StaticConfig({
-      linkToken: s_sourceTokens[0],
-      chainSelector: SOURCE_CHAIN_SELECTOR,
-      maxNopFeesJuels: MAX_NOP_FEES_JUELS,
-      rmnProxy: address(0),
-      nonceManager: address(s_nonceManager)
-    });
-
     vm.expectRevert(EVM2EVMMultiOnRamp.InvalidConfig.selector);
     s_onRamp = new EVM2EVMMultiOnRampHelper(
-      staticConfig,
-      dynamicConfig,
-      destChainConfigArgs,
+      EVM2EVMMultiOnRamp.StaticConfig({
+        linkToken: s_sourceTokens[0],
+        chainSelector: SOURCE_CHAIN_SELECTOR,
+        maxNopFeesJuels: MAX_NOP_FEES_JUELS,
+        rmnProxy: address(0),
+        nonceManager: address(s_nonceManager),
+        tokenAdminRegistry: address(s_tokenAdminRegistry)
+      }),
+      _generateDynamicMultiOnRampConfig(address(s_sourceRouter), address(s_priceRegistry)),
+      _generateDestChainConfigArgs(),
       getOutboundRateLimiterConfig(),
       s_premiumMultiplierWeiPerEthArgs,
       s_tokenTransferFeeConfigArgs,
-      getMultiOnRampNopsAndWeights()
+      _getMultiOnRampNopsAndWeights()
     );
   }
 
   function test_Constructor_InvalidConfigNonceManagerEqAddressZero_Revert() public {
-    EVM2EVMMultiOnRamp.DynamicConfig memory dynamicConfig =
-      generateDynamicMultiOnRampConfig(address(s_sourceRouter), address(s_priceRegistry), address(s_tokenAdminRegistry));
-    EVM2EVMMultiOnRamp.DestChainConfigArgs[] memory destChainConfigArgs = generateDestChainConfigArgs();
-    EVM2EVMMultiOnRamp.StaticConfig memory staticConfig = EVM2EVMMultiOnRamp.StaticConfig({
-      linkToken: s_sourceTokens[0],
-      chainSelector: SOURCE_CHAIN_SELECTOR,
-      maxNopFeesJuels: MAX_NOP_FEES_JUELS,
-      rmnProxy: address(s_mockRMN),
-      nonceManager: address(0)
-    });
-
-=======
->>>>>>> fb6ee74b
     vm.expectRevert(EVM2EVMMultiOnRamp.InvalidConfig.selector);
     new EVM2EVMMultiOnRampHelper(
       EVM2EVMMultiOnRamp.StaticConfig({
         linkToken: s_sourceTokens[0],
         chainSelector: SOURCE_CHAIN_SELECTOR,
         maxNopFeesJuels: MAX_NOP_FEES_JUELS,
-        rmnProxy: address(0),
+        rmnProxy: address(s_mockRMN),
+        nonceManager: address(0),
         tokenAdminRegistry: address(s_tokenAdminRegistry)
+      }),
+      _generateDynamicMultiOnRampConfig(address(s_sourceRouter), address(s_priceRegistry)),
+      _generateDestChainConfigArgs(),
+      getOutboundRateLimiterConfig(),
+      s_premiumMultiplierWeiPerEthArgs,
+      s_tokenTransferFeeConfigArgs,
+      _getMultiOnRampNopsAndWeights()
+    );
+  }
+
+  function test_Constructor_InvalidConfigTokenAdminRegistryEqAddressZero_Revert() public {
+    vm.expectRevert(EVM2EVMMultiOnRamp.InvalidConfig.selector);
+    new EVM2EVMMultiOnRampHelper(
+      EVM2EVMMultiOnRamp.StaticConfig({
+        linkToken: s_sourceTokens[0],
+        chainSelector: SOURCE_CHAIN_SELECTOR,
+        maxNopFeesJuels: MAX_NOP_FEES_JUELS,
+        rmnProxy: address(s_mockRMN),
+        nonceManager: address(s_nonceManager),
+        tokenAdminRegistry: address(0)
       }),
       _generateDynamicMultiOnRampConfig(address(s_sourceRouter), address(s_priceRegistry)),
       _generateDestChainConfigArgs(),
@@ -845,158 +817,6 @@
     vm.expectRevert(abi.encodeWithSelector(EVM2EVMMultiOnRamp.UnsupportedToken.selector, message.tokenAmounts[0].token));
 
     s_onRamp.forwardFromRouter(DEST_CHAIN_SELECTOR, message, 0, OWNER);
-  }
-}
-
-contract EVM2EVMMultiOnRamp_forwardFromRouter_upgrade is EVM2EVMMultiOnRampSetup {
-  uint256 internal constant FEE_AMOUNT = 1234567890;
-  EVM2EVMOnRampHelper internal s_prevOnRamp;
-
-  function setUp() public virtual override {
-    EVM2EVMMultiOnRampSetup.setUp();
-
-    EVM2EVMOnRamp.FeeTokenConfigArgs[] memory feeTokenConfigArgs = new EVM2EVMOnRamp.FeeTokenConfigArgs[](1);
-    feeTokenConfigArgs[0] = EVM2EVMOnRamp.FeeTokenConfigArgs({
-      token: s_sourceFeeToken,
-      networkFeeUSDCents: 1_00, // 1 USD
-      gasMultiplierWeiPerEth: 1e18, // 1x
-      premiumMultiplierWeiPerEth: 5e17, // 0.5x
-      enabled: true
-    });
-
-    EVM2EVMOnRamp.TokenTransferFeeConfigArgs[] memory tokenTransferFeeConfig =
-      new EVM2EVMOnRamp.TokenTransferFeeConfigArgs[](1);
-
-    tokenTransferFeeConfig[0] = EVM2EVMOnRamp.TokenTransferFeeConfigArgs({
-      token: s_sourceFeeToken,
-      minFeeUSDCents: 1_00, // 1 USD
-      maxFeeUSDCents: 1000_00, // 1,000 USD
-      deciBps: 2_5, // 2.5 bps, or 0.025%
-      destGasOverhead: 40_000,
-      destBytesOverhead: uint32(Pool.CCIP_LOCK_OR_BURN_V1_RET_BYTES),
-      aggregateRateLimitEnabled: true
-    });
-
-    s_prevOnRamp = new EVM2EVMOnRampHelper(
-      EVM2EVMOnRamp.StaticConfig({
-        linkToken: s_sourceTokens[0],
-        chainSelector: SOURCE_CHAIN_SELECTOR,
-        destChainSelector: DEST_CHAIN_SELECTOR,
-        defaultTxGasLimit: GAS_LIMIT,
-        maxNopFeesJuels: MAX_NOP_FEES_JUELS,
-        prevOnRamp: address(0),
-        rmnProxy: address(s_mockRMN),
-        tokenAdminRegistry: address(s_tokenAdminRegistry)
-      }),
-      EVM2EVMOnRamp.DynamicConfig({
-        router: address(s_sourceRouter),
-        maxNumberOfTokensPerMsg: MAX_TOKENS_LENGTH,
-        destGasOverhead: DEST_GAS_OVERHEAD,
-        destGasPerPayloadByte: DEST_GAS_PER_PAYLOAD_BYTE,
-        destDataAvailabilityOverheadGas: DEST_DATA_AVAILABILITY_OVERHEAD_GAS,
-        destGasPerDataAvailabilityByte: DEST_GAS_PER_DATA_AVAILABILITY_BYTE,
-        destDataAvailabilityMultiplierBps: DEST_GAS_DATA_AVAILABILITY_MULTIPLIER_BPS,
-        priceRegistry: address(s_priceRegistry),
-        maxDataBytes: MAX_DATA_SIZE,
-        maxPerMsgGasLimit: MAX_GAS_LIMIT,
-        defaultTokenFeeUSDCents: DEFAULT_TOKEN_FEE_USD_CENTS,
-        defaultTokenDestGasOverhead: DEFAULT_TOKEN_DEST_GAS_OVERHEAD,
-        defaultTokenDestBytesOverhead: DEFAULT_TOKEN_BYTES_OVERHEAD,
-        enforceOutOfOrder: false
-      }),
-      RateLimiter.Config({isEnabled: true, capacity: 100e28, rate: 1e15}),
-      feeTokenConfigArgs,
-      tokenTransferFeeConfig,
-      new EVM2EVMOnRamp.NopAndWeight[](0)
-    );
-
-    EVM2EVMMultiOnRamp.DestChainConfigArgs[] memory destChainConfigArgs = _generateDestChainConfigArgs();
-    destChainConfigArgs[0].prevOnRamp = address(s_prevOnRamp);
-
-    s_onRamp = new EVM2EVMMultiOnRampHelper(
-      EVM2EVMMultiOnRamp.StaticConfig({
-        linkToken: s_sourceTokens[0],
-        chainSelector: SOURCE_CHAIN_SELECTOR,
-        maxNopFeesJuels: MAX_NOP_FEES_JUELS,
-        rmnProxy: address(s_mockRMN),
-        tokenAdminRegistry: address(s_tokenAdminRegistry)
-      }),
-      _generateDynamicMultiOnRampConfig(address(s_sourceRouter), address(s_priceRegistry)),
-      destChainConfigArgs,
-      getOutboundRateLimiterConfig(),
-      s_premiumMultiplierWeiPerEthArgs,
-      s_tokenTransferFeeConfigArgs,
-      _getMultiOnRampNopsAndWeights()
-    );
-
-    s_metadataHash = keccak256(
-      abi.encode(Internal.EVM_2_EVM_MESSAGE_HASH, SOURCE_CHAIN_SELECTOR, DEST_CHAIN_SELECTOR, address(s_onRamp))
-    );
-
-    vm.startPrank(address(s_sourceRouter));
-  }
-
-  function test_Upgrade_Success() public {
-    Client.EVM2AnyMessage memory message = _generateEmptyMessage();
-
-    vm.expectEmit();
-    emit EVM2EVMMultiOnRamp.CCIPSendRequested(DEST_CHAIN_SELECTOR, _messageToEvent(message, 1, 1, FEE_AMOUNT, OWNER));
-    s_onRamp.forwardFromRouter(DEST_CHAIN_SELECTOR, message, FEE_AMOUNT, OWNER);
-  }
-
-  function test_UpgradeSenderNoncesReadsPreviousRamp_Success() public {
-    Client.EVM2AnyMessage memory message = _generateEmptyMessage();
-    uint64 startNonce = s_onRamp.getSenderNonce(DEST_CHAIN_SELECTOR, OWNER);
-
-    for (uint64 i = 1; i < 4; ++i) {
-      s_prevOnRamp.forwardFromRouter(DEST_CHAIN_SELECTOR, message, 0, OWNER);
-
-      assertEq(startNonce + i, s_onRamp.getSenderNonce(DEST_CHAIN_SELECTOR, OWNER));
-    }
-  }
-
-  function test_UpgradeNonceStartsAtV1Nonce_Success() public {
-    Client.EVM2AnyMessage memory message = _generateEmptyMessage();
-
-    uint64 startNonce = s_onRamp.getSenderNonce(DEST_CHAIN_SELECTOR, OWNER);
-
-    // send 1 message from previous onramp
-    s_prevOnRamp.forwardFromRouter(DEST_CHAIN_SELECTOR, message, FEE_AMOUNT, OWNER);
-
-    assertEq(startNonce + 1, s_onRamp.getSenderNonce(DEST_CHAIN_SELECTOR, OWNER));
-
-    // new onramp nonce should start from 2, while sequence number start from 1
-    vm.expectEmit();
-    emit EVM2EVMMultiOnRamp.CCIPSendRequested(
-      DEST_CHAIN_SELECTOR, _messageToEvent(message, 1, startNonce + 2, FEE_AMOUNT, OWNER)
-    );
-    s_onRamp.forwardFromRouter(DEST_CHAIN_SELECTOR, message, FEE_AMOUNT, OWNER);
-
-    assertEq(startNonce + 2, s_onRamp.getSenderNonce(DEST_CHAIN_SELECTOR, OWNER));
-
-    // after another send, nonce should be 3, and sequence number be 2
-    vm.expectEmit();
-    emit EVM2EVMMultiOnRamp.CCIPSendRequested(
-      DEST_CHAIN_SELECTOR, _messageToEvent(message, 2, startNonce + 3, FEE_AMOUNT, OWNER)
-    );
-    s_onRamp.forwardFromRouter(DEST_CHAIN_SELECTOR, message, FEE_AMOUNT, OWNER);
-
-    assertEq(startNonce + 3, s_onRamp.getSenderNonce(DEST_CHAIN_SELECTOR, OWNER));
-  }
-
-  function test_UpgradeNonceNewSenderStartsAtZero_Success() public {
-    Client.EVM2AnyMessage memory message = _generateEmptyMessage();
-
-    // send 1 message from previous onramp from OWNER
-    s_prevOnRamp.forwardFromRouter(DEST_CHAIN_SELECTOR, message, FEE_AMOUNT, OWNER);
-
-    address newSender = address(1234567);
-    // new onramp nonce should start from 1 for new sender
-    vm.expectEmit();
-    emit EVM2EVMMultiOnRamp.CCIPSendRequested(
-      DEST_CHAIN_SELECTOR, _messageToEvent(message, 1, 1, FEE_AMOUNT, newSender)
-    );
-    s_onRamp.forwardFromRouter(DEST_CHAIN_SELECTOR, message, FEE_AMOUNT, newSender);
   }
 }
 
