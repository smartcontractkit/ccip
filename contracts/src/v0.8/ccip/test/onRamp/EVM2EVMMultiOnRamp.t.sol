--- conflicted
+++ resolved
@@ -22,14 +22,9 @@
     EVM2EVMMultiOnRamp.StaticConfig memory staticConfig = EVM2EVMMultiOnRamp.StaticConfig({
       linkToken: s_sourceTokens[0],
       chainSelector: SOURCE_CHAIN_SELECTOR,
-<<<<<<< HEAD
       maxFeeJuelsPerMsg: MAX_MSG_FEES_JUELS,
-      rmnProxy: address(s_mockRMN)
-=======
-      maxNopFeesJuels: MAX_NOP_FEES_JUELS,
       rmnProxy: address(s_mockRMN),
       tokenAdminRegistry: address(s_tokenAdminRegistry)
->>>>>>> e896c688
     });
     EVM2EVMMultiOnRamp.DynamicConfig memory dynamicConfig =
       _generateDynamicMultiOnRampConfig(address(s_sourceRouter), address(s_priceRegistry));
@@ -59,18 +54,7 @@
       s_premiumMultiplierWeiPerEthArgs[1].token, s_premiumMultiplierWeiPerEthArgs[1].premiumMultiplierWeiPerEth
     );
 
-<<<<<<< HEAD
-    s_onRamp = new EVM2EVMMultiOnRampHelper(
-      staticConfig,
-      dynamicConfig,
-      destChainConfigArgs,
-      getOutboundRateLimiterConfig(),
-      s_premiumMultiplierWeiPerEthArgs,
-      s_tokenTransferFeeConfigArgs
-    );
-=======
     _deployOnRamp(SOURCE_CHAIN_SELECTOR, address(s_sourceRouter), address(s_tokenAdminRegistry));
->>>>>>> e896c688
 
     EVM2EVMMultiOnRamp.DestChainConfig memory expectedDestChainConfig = EVM2EVMMultiOnRamp.DestChainConfig({
       dynamicConfig: destChainConfigArg.dynamicConfig,
@@ -105,25 +89,12 @@
   }
 
   function test_Constructor_InvalidConfigLinkTokenEqAddressZero_Revert() public {
-<<<<<<< HEAD
-    EVM2EVMMultiOnRamp.DynamicConfig memory dynamicConfig =
-      generateDynamicMultiOnRampConfig(address(s_sourceRouter), address(s_priceRegistry), address(s_tokenAdminRegistry));
-    EVM2EVMMultiOnRamp.DestChainConfigArgs[] memory destChainConfigArgs = generateDestChainConfigArgs();
-    EVM2EVMMultiOnRamp.StaticConfig memory staticConfig = EVM2EVMMultiOnRamp.StaticConfig({
-      linkToken: address(0),
-      chainSelector: SOURCE_CHAIN_SELECTOR,
-      maxFeeJuelsPerMsg: MAX_NOP_FEES_JUELS,
-      rmnProxy: address(s_mockRMN)
-    });
-
-=======
->>>>>>> e896c688
     vm.expectRevert(EVM2EVMMultiOnRamp.InvalidConfig.selector);
     new EVM2EVMMultiOnRampHelper(
       EVM2EVMMultiOnRamp.StaticConfig({
         linkToken: address(0),
         chainSelector: SOURCE_CHAIN_SELECTOR,
-        maxNopFeesJuels: MAX_NOP_FEES_JUELS,
+        maxFeeJuelsPerMsg: MAX_NOP_FEES_JUELS,
         rmnProxy: address(s_mockRMN),
         tokenAdminRegistry: address(s_tokenAdminRegistry)
       }),
@@ -131,36 +102,28 @@
       _generateDestChainConfigArgs(),
       getOutboundRateLimiterConfig(),
       s_premiumMultiplierWeiPerEthArgs,
-<<<<<<< HEAD
       s_tokenTransferFeeConfigArgs
     );
   }
 
   function test_Constructor_InvalidConfigLinkChainSelectorEqZero_Revert() public {
     EVM2EVMMultiOnRamp.DynamicConfig memory dynamicConfig =
-      generateDynamicMultiOnRampConfig(address(s_sourceRouter), address(s_priceRegistry), address(s_tokenAdminRegistry));
-    EVM2EVMMultiOnRamp.DestChainConfigArgs[] memory destChainConfigArgs = generateDestChainConfigArgs();
+      _generateDynamicMultiOnRampConfig(address(s_sourceRouter), address(s_priceRegistry));
+    EVM2EVMMultiOnRamp.DestChainConfigArgs[] memory destChainConfigArgs = _generateDestChainConfigArgs();
     EVM2EVMMultiOnRamp.StaticConfig memory staticConfig = EVM2EVMMultiOnRamp.StaticConfig({
       linkToken: s_sourceTokens[0],
       chainSelector: 0,
       maxFeeJuelsPerMsg: MAX_NOP_FEES_JUELS,
-      rmnProxy: address(s_mockRMN)
-    });
-
-=======
-      s_tokenTransferFeeConfigArgs,
-      _getMultiOnRampNopsAndWeights()
-    );
-  }
-
-  function test_Constructor_InvalidConfigChainSelectorEqZero_Revert() public {
->>>>>>> e896c688
+      rmnProxy: address(s_mockRMN),
+      tokenAdminRegistry: address(s_tokenAdminRegistry)
+    });
+
     vm.expectRevert(EVM2EVMMultiOnRamp.InvalidConfig.selector);
     new EVM2EVMMultiOnRampHelper(
       EVM2EVMMultiOnRamp.StaticConfig({
         linkToken: s_sourceTokens[0],
         chainSelector: 0,
-        maxNopFeesJuels: MAX_NOP_FEES_JUELS,
+        maxFeeJuelsPerMsg: MAX_NOP_FEES_JUELS,
         rmnProxy: address(s_mockRMN),
         tokenAdminRegistry: address(s_tokenAdminRegistry)
       }),
@@ -168,35 +131,17 @@
       _generateDestChainConfigArgs(),
       getOutboundRateLimiterConfig(),
       s_premiumMultiplierWeiPerEthArgs,
-<<<<<<< HEAD
       s_tokenTransferFeeConfigArgs
-=======
-      s_tokenTransferFeeConfigArgs,
-      _getMultiOnRampNopsAndWeights()
->>>>>>> e896c688
     );
   }
 
   function test_Constructor_InvalidConfigRMNProxyEqAddressZero_Revert() public {
-<<<<<<< HEAD
-    EVM2EVMMultiOnRamp.DynamicConfig memory dynamicConfig =
-      generateDynamicMultiOnRampConfig(address(s_sourceRouter), address(s_priceRegistry), address(s_tokenAdminRegistry));
-    EVM2EVMMultiOnRamp.DestChainConfigArgs[] memory destChainConfigArgs = generateDestChainConfigArgs();
-    EVM2EVMMultiOnRamp.StaticConfig memory staticConfig = EVM2EVMMultiOnRamp.StaticConfig({
-      linkToken: s_sourceTokens[0],
-      chainSelector: SOURCE_CHAIN_SELECTOR,
-      maxFeeJuelsPerMsg: MAX_NOP_FEES_JUELS,
-      rmnProxy: address(0)
-    });
-
-=======
->>>>>>> e896c688
     vm.expectRevert(EVM2EVMMultiOnRamp.InvalidConfig.selector);
     new EVM2EVMMultiOnRampHelper(
       EVM2EVMMultiOnRamp.StaticConfig({
         linkToken: s_sourceTokens[0],
         chainSelector: SOURCE_CHAIN_SELECTOR,
-        maxNopFeesJuels: MAX_NOP_FEES_JUELS,
+        maxFeeJuelsPerMsg: MAX_NOP_FEES_JUELS,
         rmnProxy: address(0),
         tokenAdminRegistry: address(s_tokenAdminRegistry)
       }),
@@ -204,12 +149,7 @@
       _generateDestChainConfigArgs(),
       getOutboundRateLimiterConfig(),
       s_premiumMultiplierWeiPerEthArgs,
-<<<<<<< HEAD
       s_tokenTransferFeeConfigArgs
-=======
-      s_tokenTransferFeeConfigArgs,
-      _getMultiOnRampNopsAndWeights()
->>>>>>> e896c688
     );
   }
 }
@@ -508,13 +448,8 @@
   function test_Fuzz_ForwardFromRouter_Success(address originalSender, address receiver, uint96 feeTokenAmount) public {
     // To avoid RouterMustSetOriginalSender
     vm.assume(originalSender != address(0));
-<<<<<<< HEAD
-    vm.assume(uint160(receiver) >= 10);
+    vm.assume(uint160(receiver) >= Internal.PRECOMPILE_SPACE);
     feeTokenAmount = uint96(bound(feeTokenAmount, 0, MAX_MSG_FEES_JUELS));
-=======
-    vm.assume(uint160(receiver) >= Internal.PRECOMPILE_SPACE);
-    vm.assume(feeTokenAmount <= MAX_NOP_FEES_JUELS);
->>>>>>> e896c688
 
     Client.EVM2AnyMessage memory message = _generateEmptyMessage();
     message.receiver = abi.encode(receiver);
@@ -923,7 +858,7 @@
       EVM2EVMMultiOnRamp.StaticConfig({
         linkToken: s_sourceTokens[0],
         chainSelector: SOURCE_CHAIN_SELECTOR,
-        maxNopFeesJuels: MAX_NOP_FEES_JUELS,
+        maxFeeJuelsPerMsg: MAX_NOP_FEES_JUELS,
         rmnProxy: address(s_mockRMN),
         tokenAdminRegistry: address(s_tokenAdminRegistry)
       }),
@@ -931,8 +866,7 @@
       destChainConfigArgs,
       getOutboundRateLimiterConfig(),
       s_premiumMultiplierWeiPerEthArgs,
-      s_tokenTransferFeeConfigArgs,
-      _getMultiOnRampNopsAndWeights()
+      s_tokenTransferFeeConfigArgs
     );
 
     s_metadataHash = keccak256(
@@ -1727,17 +1661,11 @@
 contract EVM2EVMMultiOnRamp_setDynamicConfig is EVM2EVMMultiOnRampSetup {
   function test_SetDynamicConfig_Success() public {
     EVM2EVMMultiOnRamp.StaticConfig memory staticConfig = s_onRamp.getStaticConfig();
-<<<<<<< HEAD
     EVM2EVMMultiOnRamp.DynamicConfig memory newConfig = EVM2EVMMultiOnRamp.DynamicConfig({
       router: address(2134),
       priceRegistry: address(23423),
-      tokenAdminRegistry: address(s_tokenAdminRegistry),
       feeAggregator: FEE_AGGREGATOR
     });
-=======
-    EVM2EVMMultiOnRamp.DynamicConfig memory newConfig =
-      EVM2EVMMultiOnRamp.DynamicConfig({router: address(2134), priceRegistry: address(23423)});
->>>>>>> e896c688
 
     vm.expectEmit();
     emit EVM2EVMMultiOnRamp.ConfigSet(staticConfig, newConfig);
@@ -1751,30 +1679,26 @@
 
   // Reverts
 
-<<<<<<< HEAD
   function test_SetConfigInvalidConfigPriceRegistryEqAddressZero_Revert() public {
     EVM2EVMMultiOnRamp.DynamicConfig memory newConfig = EVM2EVMMultiOnRamp.DynamicConfig({
       router: address(2134),
       priceRegistry: address(0),
-      tokenAdminRegistry: address(s_tokenAdminRegistry),
       feeAggregator: FEE_AGGREGATOR
     });
+
     vm.expectRevert(EVM2EVMMultiOnRamp.InvalidConfig.selector);
     s_onRamp.setDynamicConfig(newConfig);
   }
-=======
+
   function test_SetConfigInvalidConfig_Revert() public {
-    EVM2EVMMultiOnRamp.DynamicConfig memory newConfig =
-      EVM2EVMMultiOnRamp.DynamicConfig({router: address(1), priceRegistry: address(23423)});
->>>>>>> e896c688
-
-  function test_SetConfigInvalidConfigTokenAdminRegistryEqAddressZero_Revert() public {
     EVM2EVMMultiOnRamp.DynamicConfig memory newConfig = EVM2EVMMultiOnRamp.DynamicConfig({
-      router: address(2134),
+      router: address(1),
       priceRegistry: address(23423),
-      tokenAdminRegistry: address(0),
       feeAggregator: FEE_AGGREGATOR
     });
+
+    // Invalid price reg reverts.
+    newConfig.priceRegistry = address(0);
     vm.expectRevert(EVM2EVMMultiOnRamp.InvalidConfig.selector);
     s_onRamp.setDynamicConfig(newConfig);
   }
@@ -1783,7 +1707,6 @@
     EVM2EVMMultiOnRamp.DynamicConfig memory newConfig = EVM2EVMMultiOnRamp.DynamicConfig({
       router: address(2134),
       priceRegistry: address(23423),
-      tokenAdminRegistry: address(s_tokenAdminRegistry),
       feeAggregator: address(0)
     });
     vm.expectRevert(EVM2EVMMultiOnRamp.InvalidConfig.selector);
@@ -1800,7 +1723,6 @@
   }
 }
 
-<<<<<<< HEAD
 contract EVM2EVMMultiOnRamp_withdrawFeeTokens is EVM2EVMMultiOnRampSetup {
   mapping(address => uint256) internal s_nopFees;
 
@@ -1861,9 +1783,6 @@
 }
 
 contract EVM2EVMOnRamp_applyPremiumMultiplierWeiPerEthUpdates is EVM2EVMMultiOnRampSetup {
-=======
-contract EVM2EVMMultiOnRamp_applyPremiumMultiplierWeiPerEthUpdates is EVM2EVMMultiOnRampSetup {
->>>>>>> e896c688
   function test_Fuzz_applyPremiumMultiplierWeiPerEthUpdates_Success(
     EVM2EVMMultiOnRamp.PremiumMultiplierWeiPerEthArgs memory premiumMultiplierWeiPerEthArg
   ) public {
