--- conflicted
+++ resolved
@@ -489,24 +489,16 @@
     Client.EVM2AnyMessage memory message = _generateEmptyMessage();
 
     for (uint64 i = 1; i < 4; ++i) {
-<<<<<<< HEAD
       uint64 nonceBefore = s_outboundNonceManager.getOutboundNonce(DEST_CHAIN_SELECTOR, OWNER);
-=======
-      uint64 nonceBefore = s_nonceManager.getOutboundNonce(DEST_CHAIN_SELECTOR, OWNER);
       uint64 sequenceNumberBefore = s_onRamp.getDestChainConfig(DEST_CHAIN_SELECTOR).sequenceNumber;
->>>>>>> 05a1d3ff
 
       vm.expectEmit();
       emit EVM2EVMMultiOnRamp.CCIPSendRequested(DEST_CHAIN_SELECTOR, _messageToEvent(message, i, i, 0, OWNER));
 
       s_onRamp.forwardFromRouter(DEST_CHAIN_SELECTOR, message, 0, OWNER);
 
-<<<<<<< HEAD
       uint64 nonceAfter = s_outboundNonceManager.getOutboundNonce(DEST_CHAIN_SELECTOR, OWNER);
-=======
-      uint64 nonceAfter = s_nonceManager.getOutboundNonce(DEST_CHAIN_SELECTOR, OWNER);
       uint64 sequenceNumberAfter = s_onRamp.getDestChainConfig(DEST_CHAIN_SELECTOR).sequenceNumber;
->>>>>>> 05a1d3ff
       assertEq(nonceAfter, nonceBefore + 1);
       assertEq(sequenceNumberAfter, sequenceNumberBefore + 1);
     }
