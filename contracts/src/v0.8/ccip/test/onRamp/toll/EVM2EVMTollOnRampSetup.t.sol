// SPDX-License-Identifier: MIT
pragma solidity 0.8.15;

import "../../TokenSetup.t.sol";
import "../../../interfaces/onRamp/EVM2EVMTollOnRampInterface.sol";
import "../../../onRamp/toll/EVM2EVMTollOnRamp.sol";
import "../../../onRamp/toll/EVM2AnyTollOnRampRouter.sol";
import "../../models/ExtraArgs.t.sol";

contract EVM2EVMTollOnRampSetup is TokenSetup {
  using CCIP for CCIP.EVMExtraArgsV1;

  // Duplicate event of the CCIPSendRequested in the TollOnRampInterface
  event CCIPSendRequested(CCIP.EVM2EVMTollMessage message);

  uint256 internal immutable i_tokenAmount0 = 9;
  uint256 internal immutable i_tokenAmount1 = 7;

  address[] internal s_allowList;

  EVM2AnyTollOnRampRouter internal s_onRampRouter;
  EVM2EVMTollOnRamp internal s_onRamp;

  function setUp() public virtual override {
    TokenSetup.setUp();

    s_onRampRouter = new EVM2AnyTollOnRampRouter();

    s_onRamp = new EVM2EVMTollOnRamp(
      SOURCE_CHAIN_ID,
      DEST_CHAIN_ID,
      getCastedSourceTokens(),
      getCastedSourcePools(),
      s_allowList,
      s_afn,
      onRampConfig(),
      rateLimiterConfig(),
      TOKEN_LIMIT_ADMIN,
      s_onRampRouter
    );
    uint256[] memory fees = new uint256[](1);
    fees[0] = uint256(COMMIT_FEE_JUELS);
    IERC20[] memory feeTokens = new IERC20[](1);
    feeTokens[0] = IERC20(s_sourceTokens[0]);
    s_onRamp.setFeeConfig(EVM2EVMTollOnRampInterface.FeeConfig({feeTokens: feeTokens, fees: fees}));

    s_onRamp.setPrices(getCastedSourceTokens(), getTokenPrices());

    NativeTokenPool(address(s_sourcePools[0])).setOnRamp(s_onRamp, true);
    NativeTokenPool(address(s_sourcePools[1])).setOnRamp(s_onRamp, true);

    s_onRampRouter.setOnRamp(DEST_CHAIN_ID, s_onRamp);

    // Pre approve the first token so the gas estimates of the tests
    // only cover actual gas usage from the ramps
    IERC20(s_sourceTokens[0]).approve(address(s_onRampRouter), 2**128);
  }

  function _generateTokenMessage() public view returns (CCIP.EVM2AnyTollMessage memory) {
    CCIP.EVMTokenAndAmount[] memory tokensAndAmounts = getCastedSourceEVMTokenAndAmountsWithZeroAmounts();
    tokensAndAmounts[0].amount = i_tokenAmount0;
    tokensAndAmounts[1].amount = i_tokenAmount1;
<<<<<<< HEAD
    CCIP.EVMTokenAndAmount memory feeTokenAndAmount = CCIP.EVMTokenAndAmount({token: tokensAndAmounts[0].token, amount: COMMIT_FEE_JUELS});
=======
    CCIP.EVMTokenAndAmount memory feeTokenAndAmount = CCIP.EVMTokenAndAmount({
      token: tokensAndAmounts[0].token,
      amount: RELAYING_FEE_JUELS
    });
>>>>>>> 83c39882
    return
      CCIP.EVM2AnyTollMessage({
        receiver: abi.encode(OWNER),
        data: "",
        tokensAndAmounts: tokensAndAmounts,
        feeTokenAndAmount: feeTokenAndAmount,
        extraArgs: CCIP.EVMExtraArgsV1({gasLimit: GAS_LIMIT})._toBytes()
      });
  }

  function _generateEmptyMessage() public view returns (CCIP.EVM2AnyTollMessage memory) {
    CCIP.EVMTokenAndAmount[] memory tokensAndAmounts = new CCIP.EVMTokenAndAmount[](0);
    CCIP.EVMTokenAndAmount memory feeTokenAndAmount = getCastedSourceEVMTokenAndAmountsWithZeroAmounts()[0];
    feeTokenAndAmount.amount = COMMIT_FEE_JUELS;
    return
      CCIP.EVM2AnyTollMessage({
        receiver: abi.encode(OWNER),
        data: "",
        tokensAndAmounts: tokensAndAmounts,
        feeTokenAndAmount: feeTokenAndAmount,
        extraArgs: CCIP.EVMExtraArgsV1({gasLimit: GAS_LIMIT})._toBytes()
      });
  }

  function _messageToEvent(CCIP.EVM2AnyTollMessage memory message, uint64 seqNum)
    public
    view
    returns (CCIP.EVM2EVMTollMessage memory)
  {
    CCIP.EVMTokenAndAmount memory feeTokenAndAmount = CCIP.EVMTokenAndAmount({
      token: message.feeTokenAndAmount.token,
      amount: message.feeTokenAndAmount.amount - COMMIT_FEE_JUELS
    });
    return
      CCIP.EVM2EVMTollMessage({
        sequenceNumber: seqNum,
        sourceChainId: SOURCE_CHAIN_ID,
        sender: OWNER,
        receiver: abi.decode(message.receiver, (address)),
        data: message.data,
        tokensAndAmounts: message.tokensAndAmounts,
        feeTokenAndAmount: feeTokenAndAmount,
        gasLimit: this.fromBytesHelper(message.extraArgs).gasLimit
      });
  }

  function _messageToEventNoFee(CCIP.EVM2AnyTollMessage memory message, uint64 seqNum)
    public
    view
    returns (CCIP.EVM2EVMTollMessage memory)
  {
    return
      CCIP.EVM2EVMTollMessage({
        sequenceNumber: seqNum,
        sourceChainId: SOURCE_CHAIN_ID,
        sender: OWNER,
        receiver: abi.decode(message.receiver, (address)),
        data: message.data,
        tokensAndAmounts: message.tokensAndAmounts,
        feeTokenAndAmount: message.feeTokenAndAmount,
        gasLimit: this.fromBytesHelper(message.extraArgs).gasLimit
      });
  }
}<|MERGE_RESOLUTION|>--- conflicted
+++ resolved
@@ -60,14 +60,10 @@
     CCIP.EVMTokenAndAmount[] memory tokensAndAmounts = getCastedSourceEVMTokenAndAmountsWithZeroAmounts();
     tokensAndAmounts[0].amount = i_tokenAmount0;
     tokensAndAmounts[1].amount = i_tokenAmount1;
-<<<<<<< HEAD
-    CCIP.EVMTokenAndAmount memory feeTokenAndAmount = CCIP.EVMTokenAndAmount({token: tokensAndAmounts[0].token, amount: COMMIT_FEE_JUELS});
-=======
     CCIP.EVMTokenAndAmount memory feeTokenAndAmount = CCIP.EVMTokenAndAmount({
       token: tokensAndAmounts[0].token,
-      amount: RELAYING_FEE_JUELS
+      amount: COMMIT_FEE_JUELS
     });
->>>>>>> 83c39882
     return
       CCIP.EVM2AnyTollMessage({
         receiver: abi.encode(OWNER),
