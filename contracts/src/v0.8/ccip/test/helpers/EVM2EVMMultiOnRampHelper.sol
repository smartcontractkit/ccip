// SPDX-License-Identifier: BUSL-1.1
pragma solidity 0.8.24;

import "../../onRamp/EVM2EVMMultiOnRamp.sol";
import {IgnoreContractSize} from "./IgnoreContractSize.sol";

contract EVM2EVMMultiOnRampHelper is EVM2EVMMultiOnRamp, IgnoreContractSize {
  constructor(
    StaticConfig memory staticConfig,
    DynamicConfig memory dynamicConfig,
    DestChainConfigArgs[] memory destChainConfigs,
    RateLimiter.Config memory rateLimiterConfig,
<<<<<<< HEAD
    FeeTokenConfigArgs[] memory feeTokenConfigs,
    TokenTransferFeeConfigArgs[] memory tokenTransferFeeConfigArgs
=======
    PremiumMultiplierWeiPerEthArgs[] memory premiumMultiplierWeiPerEthArgs,
    TokenTransferFeeConfigArgs[] memory tokenTransferFeeConfigArgs,
    NopAndWeight[] memory nopsAndWeights
>>>>>>> ecb0c28e
  )
    EVM2EVMMultiOnRamp(
      staticConfig,
      dynamicConfig,
      destChainConfigs,
      rateLimiterConfig,
<<<<<<< HEAD
      feeTokenConfigs,
      tokenTransferFeeConfigArgs
=======
      premiumMultiplierWeiPerEthArgs,
      tokenTransferFeeConfigArgs,
      nopsAndWeights
>>>>>>> ecb0c28e
    )
  {}

  function getDataAvailabilityCost(
    uint64 destChainSelector,
    uint112 dataAvailabilityGasPrice,
    uint256 messageDataLength,
    uint256 numberOfTokens,
    uint32 tokenTransferBytesOverhead
  ) external view returns (uint256) {
    return _getDataAvailabilityCost(
      destChainSelector, dataAvailabilityGasPrice, messageDataLength, numberOfTokens, tokenTransferBytesOverhead
    );
  }

  function getTokenTransferCost(
    uint64 destChainSelector,
    address feeToken,
    uint224 feeTokenPrice,
    Client.EVMTokenAmount[] calldata tokenAmounts
  ) external view returns (uint256, uint32, uint32) {
    return _getTokenTransferCost(destChainSelector, feeToken, feeTokenPrice, tokenAmounts);
  }
}<|MERGE_RESOLUTION|>--- conflicted
+++ resolved
@@ -10,28 +10,18 @@
     DynamicConfig memory dynamicConfig,
     DestChainConfigArgs[] memory destChainConfigs,
     RateLimiter.Config memory rateLimiterConfig,
-<<<<<<< HEAD
     FeeTokenConfigArgs[] memory feeTokenConfigs,
-    TokenTransferFeeConfigArgs[] memory tokenTransferFeeConfigArgs
-=======
+    TokenTransferFeeConfigArgs[] memory tokenTransferFeeConfigArgs,
     PremiumMultiplierWeiPerEthArgs[] memory premiumMultiplierWeiPerEthArgs,
     TokenTransferFeeConfigArgs[] memory tokenTransferFeeConfigArgs,
-    NopAndWeight[] memory nopsAndWeights
->>>>>>> ecb0c28e
   )
     EVM2EVMMultiOnRamp(
       staticConfig,
       dynamicConfig,
       destChainConfigs,
       rateLimiterConfig,
-<<<<<<< HEAD
-      feeTokenConfigs,
-      tokenTransferFeeConfigArgs
-=======
       premiumMultiplierWeiPerEthArgs,
       tokenTransferFeeConfigArgs,
-      nopsAndWeights
->>>>>>> ecb0c28e
     )
   {}
 
