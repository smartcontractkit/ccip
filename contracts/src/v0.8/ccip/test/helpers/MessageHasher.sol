// SPDX-License-Identifier: MIT
pragma solidity ^0.8.0;

import {Client} from "../../libraries/Client.sol";
import {Internal} from "../../libraries/Internal.sol";

/// @notice MessageHasher is a contract that utility functions to hash an Any2EVMRampMessage
/// and encode various preimages for the final hash of the message.
/// @dev This is only deployed in tests and is not part of the production contracts.
contract MessageHasher {
<<<<<<< HEAD
  function hash(Internal.EVM2EVMMessage memory message, bytes32 metadataHash) public pure returns (bytes32) {
    return Internal._hash(message, metadataHash);
=======
  function hash(Internal.Any2EVMRampMessage memory message, bytes memory onRamp) public pure returns (bytes32) {
    return Internal._hash(message, onRamp);
  }

  function encodeTokenAmountsHashPreimage(Internal.RampTokenAmount[] memory rampTokenAmounts)
    public
    pure
    returns (bytes memory)
  {
    return abi.encode(rampTokenAmounts);
  }

  function encodeMetadataHashPreimage(
    bytes32 any2EVMMessageHash,
    uint64 sourceChainSelector,
    uint64 destChainSelector,
    bytes memory onRamp
  ) public pure returns (bytes memory) {
    return abi.encode(any2EVMMessageHash, sourceChainSelector, destChainSelector, onRamp);
  }

  function encodeFixedSizeFieldsHashPreimage(
    bytes32 messageId,
    bytes memory sender,
    address receiver,
    uint64 sequenceNumber,
    uint256 gasLimit,
    uint64 nonce
  ) public pure returns (bytes memory) {
    return abi.encode(messageId, sender, receiver, sequenceNumber, gasLimit, nonce);
  }

  function encodeFinalHashPreimage(
    bytes32 leafDomainSeparator,
    bytes32 implicitMetadataHash,
    bytes32 fixedSizeFieldsHash,
    bytes32 dataHash,
    bytes32 tokenAmountsHash
  ) public pure returns (bytes memory) {
    return abi.encode(leafDomainSeparator, implicitMetadataHash, fixedSizeFieldsHash, dataHash, tokenAmountsHash);
  }

  function encodeEVMExtraArgsV1(Client.EVMExtraArgsV1 memory extraArgs) public pure returns (bytes memory) {
    return Client._argsToBytes(extraArgs);
  }

  function encodeEVMExtraArgsV2(Client.EVMExtraArgsV2 memory extraArgs) public pure returns (bytes memory) {
    return Client._argsToBytes(extraArgs);
  }

  function decodeEVMExtraArgsV1(uint256 gasLimit) public pure returns (Client.EVMExtraArgsV1 memory) {
    return Client.EVMExtraArgsV1(gasLimit);
  }

  function decodeEVMExtraArgsV2(
    uint256 gasLimit,
    bool allowOutOfOrderExecution
  ) public pure returns (Client.EVMExtraArgsV2 memory) {
    return Client.EVMExtraArgsV2(gasLimit, allowOutOfOrderExecution);
>>>>>>> 50fae99e
  }
}<|MERGE_RESOLUTION|>--- conflicted
+++ resolved
@@ -8,10 +8,6 @@
 /// and encode various preimages for the final hash of the message.
 /// @dev This is only deployed in tests and is not part of the production contracts.
 contract MessageHasher {
-<<<<<<< HEAD
-  function hash(Internal.EVM2EVMMessage memory message, bytes32 metadataHash) public pure returns (bytes32) {
-    return Internal._hash(message, metadataHash);
-=======
   function hash(Internal.Any2EVMRampMessage memory message, bytes memory onRamp) public pure returns (bytes32) {
     return Internal._hash(message, onRamp);
   }
@@ -71,6 +67,5 @@
     bool allowOutOfOrderExecution
   ) public pure returns (Client.EVMExtraArgsV2 memory) {
     return Client.EVMExtraArgsV2(gasLimit, allowOutOfOrderExecution);
->>>>>>> 50fae99e
   }
 }