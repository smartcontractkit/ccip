// SPDX-License-Identifier: BUSL-1.1
pragma solidity ^0.8.19;

import {Client} from "../../../libraries/Client.sol";
import {Internal} from "../../../libraries/Internal.sol";
<<<<<<< HEAD
import {EVM2EVMMultiOffRamp} from "../../../offRamp/EVM2EVMMultiOffRamp.sol";
import {CCIPReceiverBasic} from "./CCIPReceiverBasic.sol";
=======
import {OffRamp} from "../../../offRamp/OffRamp.sol";
>>>>>>> d389c1d3

contract ReentrancyAbuserMultiRamp is CCIPReceiverBasic {
  event ReentrancySucceeded();

  bool internal s_ReentrancyDone = false;
  Internal.ExecutionReportSingleChain internal s_payload;
  OffRamp internal s_offRamp;

<<<<<<< HEAD
  constructor(address router, EVM2EVMMultiOffRamp offRamp) CCIPReceiverBasic(router) {
=======
  constructor(address router, OffRamp offRamp) CCIPReceiver(router) {
>>>>>>> d389c1d3
    s_offRamp = offRamp;
  }

  function setPayload(Internal.ExecutionReportSingleChain calldata payload) public {
    s_payload = payload;
  }

  function _ccipReceive(Client.Any2EVMMessage memory) internal override {
    // Use original message gas limits in manual execution
    uint256 numMsgs = s_payload.messages.length;
    uint256[][] memory gasOverrides = new uint256[][](1);
    gasOverrides[0] = new uint256[](numMsgs);
    for (uint256 i = 0; i < numMsgs; ++i) {
      gasOverrides[0][i] = 0;
    }

    Internal.ExecutionReportSingleChain[] memory batchPayload = new Internal.ExecutionReportSingleChain[](1);
    batchPayload[0] = s_payload;

    if (!s_ReentrancyDone) {
      // Could do more rounds but a PoC one is enough
      s_ReentrancyDone = true;
      s_offRamp.manuallyExecute(batchPayload, gasOverrides);
    } else {
      emit ReentrancySucceeded();
    }
  }
}<|MERGE_RESOLUTION|>--- conflicted
+++ resolved
@@ -3,12 +3,9 @@
 
 import {Client} from "../../../libraries/Client.sol";
 import {Internal} from "../../../libraries/Internal.sol";
-<<<<<<< HEAD
 import {EVM2EVMMultiOffRamp} from "../../../offRamp/EVM2EVMMultiOffRamp.sol";
 import {CCIPReceiverBasic} from "./CCIPReceiverBasic.sol";
-=======
 import {OffRamp} from "../../../offRamp/OffRamp.sol";
->>>>>>> d389c1d3
 
 contract ReentrancyAbuserMultiRamp is CCIPReceiverBasic {
   event ReentrancySucceeded();
@@ -17,11 +14,7 @@
   Internal.ExecutionReportSingleChain internal s_payload;
   OffRamp internal s_offRamp;
 
-<<<<<<< HEAD
   constructor(address router, EVM2EVMMultiOffRamp offRamp) CCIPReceiverBasic(router) {
-=======
-  constructor(address router, OffRamp offRamp) CCIPReceiver(router) {
->>>>>>> d389c1d3
     s_offRamp = offRamp;
   }
 
