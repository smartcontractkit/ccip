--- conflicted
+++ resolved
@@ -2,11 +2,6 @@
 pragma solidity 0.8.24;
 
 import {ITypeAndVersion} from "../../shared/interfaces/ITypeAndVersion.sol";
-<<<<<<< HEAD
-import {IARM} from "../interfaces/IARM.sol";
-import {IEVM2AnyMultiOnRamp} from "../interfaces/IEVM2AnyMultiOnRamp.sol";
-=======
->>>>>>> bdadce26
 import {IEVM2AnyOnRamp} from "../interfaces/IEVM2AnyOnRamp.sol";
 import {IEVM2AnyOnRampClient} from "../interfaces/IEVM2AnyOnRampClient.sol";
 import {IPool} from "../interfaces/IPool.sol";
@@ -79,16 +74,8 @@
   struct StaticConfig {
     address linkToken; // ────────╮ Link token address
     uint64 chainSelector; // ─────╯ Source chainSelector
-<<<<<<< HEAD
     uint96 maxNopFeesJuels; // ───╮ Max nop fee balance onramp can have
-    address armProxy; // ─────────╯ Address of ARM proxy
-=======
-    uint64 destChainSelector; // ─╮ Destination chainSelector
-    uint64 defaultTxGasLimit; //  │ Default gas limit for a tx
-    uint96 maxNopFeesJuels; // ───╯ Max nop fee balance onramp can have
-    address prevOnRamp; //          Address of previous-version OnRamp
-    address rmnProxy; //            Address of RMN proxy
->>>>>>> bdadce26
+    address rmnProxy; // ─────────╯ Address of ARM proxy
   }
 
   /// @dev Struct to contains the dynamic configuration
@@ -194,18 +181,8 @@
   address internal immutable i_linkToken;
   /// @dev The chain ID of the source chain that this contract is deployed to
   uint64 internal immutable i_chainSelector;
-<<<<<<< HEAD
   /// @dev The address of the arm proxy
-  address internal immutable i_armProxy;
-=======
-  /// @dev The chain ID of the destination chain
-  uint64 internal immutable i_destChainSelector;
-  /// @dev The address of previous-version OnRamp for this lane
-  /// Used to be able to provide sequencing continuity during a zero downtime upgrade.
-  address internal immutable i_prevOnRamp;
-  /// @dev The address of the RMN proxy
   address internal immutable i_rmnProxy;
->>>>>>> bdadce26
   /// @dev the maximum number of nops that can be configured at the same time.
   /// Used to bound gas for loops over nops.
   uint256 private constant MAX_NUMBER_OF_NOPS = 64;
@@ -242,33 +219,15 @@
     TokenTransferFeeConfigArgs[] memory tokenTransferFeeConfigArgs,
     NopAndWeight[] memory nopsAndWeights
   ) AggregateRateLimiter(rateLimiterConfig) {
-<<<<<<< HEAD
     if (staticConfig.linkToken == address(0) || staticConfig.chainSelector == 0 || staticConfig.armProxy == address(0))
     {
       revert InvalidConfig();
     }
 
-=======
-    if (
-      staticConfig.linkToken == address(0) || staticConfig.chainSelector == 0 || staticConfig.destChainSelector == 0
-        || staticConfig.defaultTxGasLimit == 0 || staticConfig.rmnProxy == address(0)
-    ) revert InvalidConfig();
-
-    i_metadataHash = keccak256(
-      abi.encode(
-        Internal.EVM_2_EVM_MESSAGE_HASH, staticConfig.chainSelector, staticConfig.destChainSelector, address(this)
-      )
-    );
->>>>>>> bdadce26
     i_linkToken = staticConfig.linkToken;
     i_chainSelector = staticConfig.chainSelector;
     i_maxNopFeesJuels = staticConfig.maxNopFeesJuels;
-<<<<<<< HEAD
-    i_armProxy = staticConfig.armProxy;
-=======
-    i_prevOnRamp = staticConfig.prevOnRamp;
     i_rmnProxy = staticConfig.rmnProxy;
->>>>>>> bdadce26
 
     _setDynamicConfig(dynamicConfig);
     _applyDestChainConfigUpdates(destChainConfigArgs);
@@ -466,12 +425,7 @@
       linkToken: i_linkToken,
       chainSelector: i_chainSelector,
       maxNopFeesJuels: i_maxNopFeesJuels,
-<<<<<<< HEAD
-      armProxy: i_armProxy
-=======
-      prevOnRamp: i_prevOnRamp,
       rmnProxy: i_rmnProxy
->>>>>>> bdadce26
     });
   }
 
@@ -499,12 +453,7 @@
         linkToken: i_linkToken,
         chainSelector: i_chainSelector,
         maxNopFeesJuels: i_maxNopFeesJuels,
-<<<<<<< HEAD
-        armProxy: i_armProxy
-=======
-        prevOnRamp: i_prevOnRamp,
         rmnProxy: i_rmnProxy
->>>>>>> bdadce26
       }),
       dynamicConfig
     );
