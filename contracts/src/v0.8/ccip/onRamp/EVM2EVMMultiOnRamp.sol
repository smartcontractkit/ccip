// SPDX-License-Identifier: BUSL-1.1
pragma solidity 0.8.24;

import {ITypeAndVersion} from "../../shared/interfaces/ITypeAndVersion.sol";
import {IEVM2AnyOnRampClient} from "../interfaces/IEVM2AnyOnRampClient.sol";
import {INonceManager} from "../interfaces/INonceManager.sol";
import {IPool} from "../interfaces/IPool.sol";
import {IPriceRegistry} from "../interfaces/IPriceRegistry.sol";
import {IRMN} from "../interfaces/IRMN.sol";
import {ITokenAdminRegistry} from "../interfaces/ITokenAdminRegistry.sol";

import {AggregateRateLimiter} from "../AggregateRateLimiter.sol";
import {Client} from "../libraries/Client.sol";
import {Internal} from "../libraries/Internal.sol";
import {Pool} from "../libraries/Pool.sol";
import {RateLimiter} from "../libraries/RateLimiter.sol";
import {USDPriceWith18Decimals} from "../libraries/USDPriceWith18Decimals.sol";

import {IERC20} from "../../vendor/openzeppelin-solidity/v4.8.3/contracts/token/ERC20/IERC20.sol";
import {SafeERC20} from "../../vendor/openzeppelin-solidity/v4.8.3/contracts/token/ERC20/utils/SafeERC20.sol";

/// @notice The EVM2EVMMultiOnRamp is a contract that handles lane-specific fee logic
/// @dev The EVM2EVMMultiOnRamp, MultiCommitStore and EVM2EVMMultiOffRamp form an xchain upgradeable unit. Any change to one of them
/// results an onchain upgrade of all 3.
<<<<<<< HEAD
contract EVM2EVMMultiOnRamp is IEVM2AnyOnRampClient, ILinkAvailable, AggregateRateLimiter, ITypeAndVersion {
=======
contract EVM2EVMMultiOnRamp is IEVM2AnyMultiOnRamp, AggregateRateLimiter, ITypeAndVersion {
>>>>>>> 15b7daf1
  using SafeERC20 for IERC20;
  using USDPriceWith18Decimals for uint224;

  error InvalidExtraArgsTag();
  error OnlyCallableByOwnerOrAdmin();
  error InvalidWithdrawParams();
  error NoFeesToPay();
  error MaxFeeBalanceReached();
  error MessageTooLarge(uint256 maxSize, uint256 actualSize);
  error MessageGasLimitTooHigh();
  error MessageFeeTooHigh(uint256 msgFeeJuels, uint256 maxFeeJuelsPerMsg);
  error UnsupportedNumberOfTokens();
  error UnsupportedToken(address token);
  error MustBeCalledByRouter();
  error RouterMustSetOriginalSender();
  error InvalidConfig();
  error CursedByRMN(uint64 sourceChainSelector);
  error LinkBalanceNotSettled();
  error NotAFeeToken(address token);
  error CannotSendZeroTokens();
  error SourceTokenDataTooLarge(address token);
  error InvalidChainSelector(uint64 chainSelector);
  error GetSupportedTokensFunctionalityRemovedCheckAdminRegistry();
  error InvalidDestChainConfig(uint64 destChainSelector);
  error DestinationChainNotEnabled(uint64 destChainSelector);
  error InvalidDestBytesOverhead(address token, uint32 destBytesOverhead);

  event ConfigSet(StaticConfig staticConfig, DynamicConfig dynamicConfig);
  event FeePaid(address indexed feeToken, uint256 feeValueJuels);
  event FeeTokenWithdrawn(address indexed feeAggregator, address indexed feeToken, uint256 amount);
  event PremiumMultiplierWeiPerEthUpdated(address indexed token, uint64 premiumMultiplierWeiPerEth);
  event TokenTransferFeeConfigUpdated(
    uint64 indexed destChainSelector, address indexed token, TokenTransferFeeConfig tokenTransferFeeConfig
  );
  event TokenTransferFeeConfigDeleted(uint256 indexed destChainSelector, address indexed token);
  /// RMN depends on this event, if changing, please notify the RMN maintainers.
  event CCIPSendRequested(uint64 indexed destChainSelector, Internal.EVM2EVMMessage message);
  event DestChainAdded(uint64 indexed destChainSelector, DestChainConfig destChainConfig);
  event DestChainDynamicConfigUpdated(uint64 indexed destChainSelector, DestChainDynamicConfig dynamicConfig);

  /// @dev Struct that contains the static configuration
  /// RMN depends on this struct, if changing, please notify the RMN maintainers.
  // solhint-disable-next-line gas-struct-packing
  struct StaticConfig {
    address linkToken; // ────────╮ Link token address
    uint64 chainSelector; // ─────╯ Source chainSelector
    uint96 maxFeeJuelsPerMsg; // ─╮ Maximum fee that can be charged for a message
    address rmnProxy; // ─────────╯ Address of RMN proxy
    address nonceManager; // Address of the nonce manager
    address tokenAdminRegistry; // Token admin registry address
  }

  /// @dev Struct to contains the dynamic configuration
  // solhint-disable-next-line gas-struct-packing
  struct DynamicConfig {
    address router; // Router address
    address priceRegistry; // Price registry address
    address feeAggregator; // Fee aggregator address
  }

  /// @dev Struct to hold the fee token configuration for a token, same as the s_premiumMultiplierWeiPerEth but with
  /// the token address included so that an array of these can be passed in the constructor and
  /// applyPremiumMultiplierWeiPerEthUpdates to set the mapping
  struct PremiumMultiplierWeiPerEthArgs {
    address token; // // ───────────────────╮ Token address
    uint64 premiumMultiplierWeiPerEth; // ──╯ Multiplier for destination chain specific premiums. Should never be 0 so can be used as an isEnabled flag
  }

  /// @dev Struct to hold the transfer fee configuration for token transfers
  struct TokenTransferFeeConfig {
    uint32 minFeeUSDCents; // ──────────╮ Minimum fee to charge per token transfer, multiples of 0.01 USD
    uint32 maxFeeUSDCents; //           │ Maximum fee to charge per token transfer, multiples of 0.01 USD
    uint16 deciBps; //                  │ Basis points charged on token transfers, multiples of 0.1bps, or 1e-5
    uint32 destGasOverhead; //          │ Gas charged to execute the token transfer on the destination chain
    //                                  │ Extra data availability bytes that are returned from the source pool and sent
    uint32 destBytesOverhead; //        │ to the destination pool. Must be >= Pool.CCIP_LOCK_OR_BURN_V1_RET_BYTES
    bool aggregateRateLimitEnabled; //  │ Whether this transfer token is to be included in Aggregate Rate Limiting
    bool isEnabled; // ─────────────────╯ Whether this token has custom transfer fees
  }

  /// @dev Struct to hold the token transfer fee configurations for a token, same as TokenTransferFeeConfig but with the token address included so
  /// that an array of these can be passed in the TokenTransferFeeConfigArgs struct to set the mapping
  struct TokenTransferFeeConfigSingleTokenArgs {
    address token; // Token address
    TokenTransferFeeConfig tokenTransferFeeConfig; // struct to hold the transfer fee configuration for token transfers
  }

  /// @dev Struct to hold the token transfer fee configurations for a destination chain and a set of tokens. Same as TokenTransferFeeConfigSingleTokenArgs
  /// but with the destChainSelector and an array of TokenTransferFeeConfigSingleTokenArgs included so that an array of these can be passed in the constructor
  /// and the applyTokenTransferFeeConfigUpdates function
  struct TokenTransferFeeConfigArgs {
    uint64 destChainSelector; // Destination chain selector
    TokenTransferFeeConfigSingleTokenArgs[] tokenTransferFeeConfigs; // Array of token transfer fee configurations
  }

  /// @dev Struct to hold a pair of destination chain selector and token address so that an array of these can be passed in the
  /// applyTokenTransferFeeConfigUpdates function to remove the token transfer fee configuration for a token
  struct TokenTransferFeeConfigRemoveArgs {
    uint64 destChainSelector; // ─╮ Destination chain selector
    address token; // ────────────╯ Token address
  }

  /// @dev Struct to hold the dynamic configs for a destination chain
  struct DestChainDynamicConfig {
    bool isEnabled; // ──────────────────────────╮ Whether this destination chain is enabled
    uint16 maxNumberOfTokensPerMsg; //           │ Maximum number of distinct ERC20 token transferred per message
    uint32 maxDataBytes; //                      │ Maximum payload data size in bytes
    uint32 maxPerMsgGasLimit; //                 │ Maximum gas limit for messages targeting EVMs
    uint32 destGasOverhead; //                   │ Gas charged on top of the gasLimit to cover destination chain costs
    uint16 destGasPerPayloadByte; //             │ Destination chain gas charged for passing each byte of `data` payload to receiver
    uint32 destDataAvailabilityOverheadGas; //   | Extra data availability gas charged on top of the message, e.g. for OCR
    uint16 destGasPerDataAvailabilityByte; //    | Amount of gas to charge per byte of message data that needs availability
    uint16 destDataAvailabilityMultiplierBps; // │ Multiplier for data availability gas, multiples of bps, or 0.0001
    // The following three properties are defaults, they can be overridden by setting the TokenTransferFeeConfig for a token
    uint16 defaultTokenFeeUSDCents; //           │ Default token fee charged per token transfer
    uint32 defaultTokenDestGasOverhead; // ──────╯ Default gas charged to execute the token transfer on the destination chain
    uint32 defaultTokenDestBytesOverhead; // ────╮ Default extra data availability bytes charged per token transfer
    uint64 defaultTxGasLimit; //                 │ Default gas limit for a tx
    uint64 gasMultiplierWeiPerEth; //            │ Multiplier for gas costs, 1e18 based so 11e17 = 10% extra cost.
    uint32 networkFeeUSDCents; // ───────────────╯ Flat network fee to charge for messages,  multiples of 0.01 USD
  }

  /// @dev Struct to hold the configs for a destination chain
  struct DestChainConfig {
    DestChainDynamicConfig dynamicConfig; // ──╮ Dynamic configs for a destination chain
    address prevOnRamp; // ────────────────────╯ Address of previous-version OnRamp
    uint64 sequenceNumber; // The last used sequence number. This is zero in the case where no messages has been sent yet.
    // 0 is not a valid sequence number for any real transaction.
    /// @dev metadataHash is a lane-specific prefix for a message hash preimage which ensures global uniqueness
    /// Ensures that 2 identical messages sent to 2 different lanes will have a distinct hash.
    /// Must match the metadataHash used in computing leaf hashes offchain for the root committed in
    /// the commitStore and i_metadataHash in the offRamp.
    bytes32 metadataHash;
  }

  /// @dev Struct to hold the dynamic configs, its destination chain selector and previous onRamp.
  /// Same as DestChainConfig but with the destChainSelector and the prevOnRamp so that an array of these
  /// can be passed in the constructor and the applyDestChainConfigUpdates function
  //solhint-disable gas-struct-packing
  struct DestChainConfigArgs {
    uint64 destChainSelector; // Destination chain selector
    DestChainDynamicConfig dynamicConfig; // Struct to hold the configs for a destination chain
    address prevOnRamp; // Address of previous-version OnRamp.
  }

  // STATIC CONFIG
  string public constant override typeAndVersion = "EVM2EVMMultiOnRamp 1.6.0-dev";
  /// @dev Maximum fee that can be charged for a message. This is a guard to prevent massively overcharging due to misconfiguation.
  uint96 internal immutable i_maxFeeJuelsPerMsg;
  /// @dev The link token address
  address internal immutable i_linkToken;
  /// @dev The chain ID of the source chain that this contract is deployed to
  uint64 internal immutable i_chainSelector;
  /// @dev The address of the rmn proxy
  address internal immutable i_rmnProxy;
  /// @dev The address of the nonce manager
  address internal immutable i_nonceManager;
  /// @dev The address of the token admin registry
  address internal immutable i_tokenAdminRegistry;
  /// @dev the maximum number of nops that can be configured at the same time.
  /// Used to bound gas for loops over nops.
  uint256 private constant MAX_NUMBER_OF_NOPS = 64;

  // DYNAMIC CONFIG
  /// @dev The config for the onRamp
  DynamicConfig internal s_dynamicConfig;

  /// @dev The destination chain specific configs
  mapping(uint64 destChainSelector => DestChainConfig destChainConfig) internal s_destChainConfig;
  /// @dev The multiplier for destination chain specific premiums that can be set by the owner or fee admin
  /// This should never be 0 once set, so it can be used as an isEnabled flag
  mapping(address token => uint64 premiumMultiplierWeiPerEth) internal s_premiumMultiplierWeiPerEth;
  /// @dev The token transfer fee config that can be set by the owner or fee admin
  mapping(uint64 destChainSelector => mapping(address token => TokenTransferFeeConfig tranferFeeConfig)) internal
    s_tokenTransferFeeConfig;

  // STATE
  /// @dev The amount of LINK available to pay NOPS
  uint96 internal s_nopFeesJuels;
  /// @dev The combined weight of all NOPs weights
  uint32 internal s_nopWeightsTotal;

  constructor(
    StaticConfig memory staticConfig,
    DynamicConfig memory dynamicConfig,
    DestChainConfigArgs[] memory destChainConfigArgs,
    RateLimiter.Config memory rateLimiterConfig,
    PremiumMultiplierWeiPerEthArgs[] memory premiumMultiplierWeiPerEthArgs,
    TokenTransferFeeConfigArgs[] memory tokenTransferFeeConfigArgs
  ) AggregateRateLimiter(rateLimiterConfig) {
    if (
      staticConfig.linkToken == address(0) || staticConfig.chainSelector == 0 || staticConfig.rmnProxy == address(0)
        || staticConfig.nonceManager == address(0) || staticConfig.tokenAdminRegistry == address(0)
    ) {
      revert InvalidConfig();
    }

    i_linkToken = staticConfig.linkToken;
    i_chainSelector = staticConfig.chainSelector;
    i_maxFeeJuelsPerMsg = staticConfig.maxFeeJuelsPerMsg;
    i_rmnProxy = staticConfig.rmnProxy;
    i_nonceManager = staticConfig.nonceManager;
    i_tokenAdminRegistry = staticConfig.tokenAdminRegistry;

    _setDynamicConfig(dynamicConfig);
    _applyDestChainConfigUpdates(destChainConfigArgs);
    _applyPremiumMultiplierWeiPerEthUpdates(premiumMultiplierWeiPerEthArgs);
    _applyTokenTransferFeeConfigUpdates(tokenTransferFeeConfigArgs, new TokenTransferFeeConfigRemoveArgs[](0));
  }

  // ================================================================
  // │                          Messaging                           │
  // ================================================================

  /// @notice Gets the next sequence number to be used in the onRamp
  /// @param destChainSelector The destination chain selector
  /// @return the next sequence number to be used
  function getExpectedNextSequenceNumber(uint64 destChainSelector) external view returns (uint64) {
    return s_destChainConfig[destChainSelector].sequenceNumber + 1;
  }

  /// @inheritdoc IEVM2AnyOnRampClient
  function forwardFromRouter(
    uint64 destChainSelector,
    Client.EVM2AnyMessage calldata message,
    uint256 feeTokenAmount,
    address originalSender
  ) external returns (bytes32) {
    DestChainConfig storage destChainConfig = s_destChainConfig[destChainSelector];
    Internal.EVM2EVMMessage memory newMessage =
      _generateNewMessage(destChainConfig, destChainSelector, message, feeTokenAmount, originalSender);

    // Lock the tokens as last step. TokenPools may not always be trusted.
    // There should be no state changes after external call to TokenPools.
    for (uint256 i = 0; i < newMessage.tokenAmounts.length; ++i) {
      Client.EVMTokenAmount memory tokenAndAmount = message.tokenAmounts[i];
      IPool sourcePool = getPoolBySourceToken(destChainSelector, IERC20(tokenAndAmount.token));
      // We don't have to check if it supports the pool version in a non-reverting way here because
      // if we revert here, there is no effect on CCIP. Therefore we directly call the supportsInterface
      // function and not through the ERC165Checker.
      if (address(sourcePool) == address(0) || !sourcePool.supportsInterface(Pool.CCIP_POOL_V1)) {
        revert UnsupportedToken(tokenAndAmount.token);
      }

      Pool.LockOrBurnOutV1 memory poolReturnData = sourcePool.lockOrBurn(
        Pool.LockOrBurnInV1({
          receiver: message.receiver,
          remoteChainSelector: destChainSelector,
          originalSender: originalSender,
          amount: tokenAndAmount.amount,
          localToken: tokenAndAmount.token
        })
      );

      // Since the DON has to pay for the extraData to be included on the destination chain, we cap the length of the
      // extraData. This prevents gas bomb attacks on the NOPs. As destBytesOverhead accounts for both
      // extraData and offchainData, this caps the worst case abuse to the number of bytes reserved for offchainData.
      if (
        poolReturnData.destPoolData.length > Pool.CCIP_LOCK_OR_BURN_V1_RET_BYTES
          && poolReturnData.destPoolData.length
            > s_tokenTransferFeeConfig[destChainSelector][tokenAndAmount.token].destBytesOverhead
      ) {
        revert SourceTokenDataTooLarge(tokenAndAmount.token);
      }
      // We validate the token address to ensure it is a valid EVM address
      Internal._validateEVMAddress(poolReturnData.destTokenAddress);

      newMessage.sourceTokenData[i] = abi.encode(
        Internal.SourceTokenData({
          sourcePoolAddress: abi.encode(sourcePool),
          destTokenAddress: poolReturnData.destTokenAddress,
          extraData: poolReturnData.destPoolData
        })
      );
    }

    // Hash only after the sourceTokenData has been set
    newMessage.messageId = Internal._hash(newMessage, destChainConfig.metadataHash);

    // Emit message request
    // This must happen after any pool events as some tokens (e.g. USDC) emit events that we expect to precede this
    // event in the offchain code.
    emit CCIPSendRequested(destChainSelector, newMessage);
    return newMessage.messageId;
  }

  /// @notice Helper function to relieve stack pressure from `forwardFromRouter`
  /// @param destChainConfig The destination chain config storage pointer
  /// @param destChainSelector The destination chain selector
  /// @param message Message struct to send
  /// @param feeTokenAmount Amount of fee tokens for payment
  /// @param originalSender The original initiator of the CCIP request
  function _generateNewMessage(
    DestChainConfig storage destChainConfig,
    uint64 destChainSelector,
    Client.EVM2AnyMessage calldata message,
    uint256 feeTokenAmount,
    address originalSender
  ) internal returns (Internal.EVM2EVMMessage memory) {
    if (IRMN(i_rmnProxy).isCursed(bytes16(uint128(destChainSelector)))) revert CursedByRMN(destChainSelector);
    // Validate message sender is set and allowed. Not validated in `getFee` since it is not user-driven.
    if (originalSender == address(0)) revert RouterMustSetOriginalSender();
    // Router address may be zero intentionally to pause.
    if (msg.sender != s_dynamicConfig.router) revert MustBeCalledByRouter();
    if (!destChainConfig.dynamicConfig.isEnabled) revert DestinationChainNotEnabled(destChainSelector);

    uint256 gasLimit = message.extraArgs.length == 0
      ? destChainConfig.dynamicConfig.defaultTxGasLimit
      : _gasLimitFromBytes(message.extraArgs);
    // Validate the message with various checks
    uint256 numberOfTokens = message.tokenAmounts.length;
    _validateMessage(destChainSelector, message.data.length, gasLimit, numberOfTokens);

    // Only check token value if there are tokens
    if (numberOfTokens > 0) {
      uint256 value;
      for (uint256 i = 0; i < numberOfTokens; ++i) {
        if (message.tokenAmounts[i].amount == 0) revert CannotSendZeroTokens();
        if (s_tokenTransferFeeConfig[destChainSelector][message.tokenAmounts[i].token].aggregateRateLimitEnabled) {
          value += _getTokenValue(message.tokenAmounts[i], IPriceRegistry(s_dynamicConfig.priceRegistry));
        }
      }
      // Rate limit on aggregated token value
      if (value > 0) _rateLimitValue(value);
    }

    uint256 msgFeeJuels;
    // Convert feeToken to link if not already in link
    if (message.feeToken == i_linkToken) {
      msgFeeJuels = feeTokenAmount;
    } else {
      msgFeeJuels =
        IPriceRegistry(s_dynamicConfig.priceRegistry).convertTokenAmount(message.feeToken, feeTokenAmount, i_linkToken);
    }

    emit FeePaid(message.feeToken, msgFeeJuels);

    if (msgFeeJuels > i_maxFeeJuelsPerMsg) revert MessageFeeTooHigh(msgFeeJuels, i_maxFeeJuelsPerMsg);

    // We need the next available sequence number so we increment before we use the value
    return Internal.EVM2EVMMessage({
      sourceChainSelector: i_chainSelector,
      sender: originalSender,
      // EVM destination addresses should be abi encoded and therefore always 32 bytes long
      // Not duplicately validated in `getFee`. Invalid address is uncommon, gas cost outweighs UX gain.
      receiver: Internal._validateEVMAddress(message.receiver),
      sequenceNumber: ++destChainConfig.sequenceNumber,
      gasLimit: gasLimit,
      strict: false,
      nonce: INonceManager(i_nonceManager).incrementOutboundNonce(destChainSelector, abi.encode(originalSender)),
      feeToken: message.feeToken,
      feeTokenAmount: feeTokenAmount,
      data: message.data,
      tokenAmounts: message.tokenAmounts,
      sourceTokenData: new bytes[](numberOfTokens), // will be populated below
      messageId: ""
    });
  }

  /// @dev Convert the extra args bytes into a struct
  /// @param extraArgs The extra args bytes
  /// @return The gas limit from the extra args
  function _gasLimitFromBytes(bytes calldata extraArgs) internal pure returns (uint256) {
    if (bytes4(extraArgs) != Client.EVM_EXTRA_ARGS_V1_TAG) revert InvalidExtraArgsTag();
    // EVMExtraArgsV1 originally included a second boolean (strict) field which we have deprecated entirely.
    // Clients may still send that version but it will be ignored.
    return abi.decode(extraArgs[4:], (Client.EVMExtraArgsV1)).gasLimit;
  }

  /// @notice Validate the forwarded message with various checks.
  /// @dev This function can be called multiple times during a CCIPSend,
  /// only common user-driven mistakes are validated here to minimize duplicate validation cost.
  /// @param destChainSelector The destination chain selector.
  /// @param dataLength The length of the data field of the message.
  /// @param gasLimit The gasLimit set in message for destination execution.
  /// @param numberOfTokens The number of tokens to be sent.
  function _validateMessage(
    uint64 destChainSelector,
    uint256 dataLength,
    uint256 gasLimit,
    uint256 numberOfTokens
  ) internal view {
    // Check that payload is formed correctly
    DestChainDynamicConfig storage destChainDynamicConfig = s_destChainConfig[destChainSelector].dynamicConfig;
    if (dataLength > uint256(destChainDynamicConfig.maxDataBytes)) {
      revert MessageTooLarge(uint256(destChainDynamicConfig.maxDataBytes), dataLength);
    }
    if (gasLimit > uint256(destChainDynamicConfig.maxPerMsgGasLimit)) revert MessageGasLimitTooHigh();
    if (numberOfTokens > uint256(destChainDynamicConfig.maxNumberOfTokensPerMsg)) revert UnsupportedNumberOfTokens();
  }

  // ================================================================
  // │                           Config                             │
  // ================================================================

  /// @notice Returns the static onRamp config.
  /// @dev RMN depends on this function, if changing, please notify the RMN maintainers.
  /// @return the configuration.
  function getStaticConfig() external view returns (StaticConfig memory) {
    return StaticConfig({
      linkToken: i_linkToken,
      chainSelector: i_chainSelector,
      maxFeeJuelsPerMsg: i_maxFeeJuelsPerMsg,
      rmnProxy: i_rmnProxy,
      nonceManager: i_nonceManager,
      tokenAdminRegistry: i_tokenAdminRegistry
    });
  }

  /// @notice Returns the dynamic onRamp config.
  /// @return dynamicConfig the configuration.
  function getDynamicConfig() external view returns (DynamicConfig memory dynamicConfig) {
    return s_dynamicConfig;
  }

  /// @notice Sets the dynamic configuration.
  /// @param dynamicConfig The configuration.
  function setDynamicConfig(DynamicConfig memory dynamicConfig) external onlyOwner {
    _setDynamicConfig(dynamicConfig);
  }

  /// @notice Internal version of setDynamicConfig to allow for reuse in the constructor.
  function _setDynamicConfig(DynamicConfig memory dynamicConfig) internal {
    // We permit router to be set to zero as a way to pause the contract.
    if (dynamicConfig.priceRegistry == address(0) || dynamicConfig.feeAggregator == address(0)) revert InvalidConfig();

    s_dynamicConfig = dynamicConfig;

    emit ConfigSet(
      StaticConfig({
        linkToken: i_linkToken,
        chainSelector: i_chainSelector,
        maxFeeJuelsPerMsg: i_maxFeeJuelsPerMsg,
        rmnProxy: i_rmnProxy,
        nonceManager: i_nonceManager,
        tokenAdminRegistry: i_tokenAdminRegistry
      }),
      dynamicConfig
    );
  }

  // ================================================================
  // │                      Tokens and pools                        │
  // ================================================================

  /// @inheritdoc IEVM2AnyOnRampClient
  function getPoolBySourceToken(uint64, /*destChainSelector*/ IERC20 sourceToken) public view returns (IPool) {
    return IPool(ITokenAdminRegistry(i_tokenAdminRegistry).getPool(address(sourceToken)));
  }

  /// @inheritdoc IEVM2AnyOnRampClient
  function getSupportedTokens(uint64 /*destChainSelector*/ ) external pure returns (address[] memory) {
    revert GetSupportedTokensFunctionalityRemovedCheckAdminRegistry();
  }

  // ================================================================
  // │                             Fees                             │
  // ================================================================

  /// @inheritdoc IEVM2AnyOnRampClient
  /// @dev getFee MUST revert if the feeToken is not listed in the fee token config, as the router assumes it does.
  /// @param destChainSelector The destination chain selector.
  /// @param message The message to get quote for.
  /// @return feeTokenAmount The amount of fee token needed for the fee, in smallest denomination of the fee token.
  function getFee(
    uint64 destChainSelector,
    Client.EVM2AnyMessage calldata message
  ) external view returns (uint256 feeTokenAmount) {
    DestChainDynamicConfig storage destChainDynamicConfig = s_destChainConfig[destChainSelector].dynamicConfig;

    if (!destChainDynamicConfig.isEnabled) revert DestinationChainNotEnabled(destChainSelector);

    uint256 gasLimit =
      message.extraArgs.length == 0 ? destChainDynamicConfig.defaultTxGasLimit : _gasLimitFromBytes(message.extraArgs);
    // Validate the message with various checks
    _validateMessage(destChainSelector, message.data.length, gasLimit, message.tokenAmounts.length);

    uint64 premiumMultiplierWeiPerEth = s_premiumMultiplierWeiPerEth[message.feeToken];

    // premiumMultiplierWeiPerEth should never be 0 so it can be used as an isEnabled flag
    if (premiumMultiplierWeiPerEth == 0) revert NotAFeeToken(message.feeToken);

    (uint224 feeTokenPrice, uint224 packedGasPrice) =
      IPriceRegistry(s_dynamicConfig.priceRegistry).getTokenAndGasPrices(message.feeToken, destChainSelector);

    // Calculate premiumFee in USD with 18 decimals precision first.
    // If message-only and no token transfers, a flat network fee is charged.
    // If there are token transfers, premiumFee is calculated from token transfer fee.
    // If there are both token transfers and message, premiumFee is only calculated from token transfer fee.
    uint256 premiumFee = 0;
    uint32 tokenTransferGas = 0;
    uint32 tokenTransferBytesOverhead = 0;
    if (message.tokenAmounts.length > 0) {
      (premiumFee, tokenTransferGas, tokenTransferBytesOverhead) =
        _getTokenTransferCost(destChainSelector, message.feeToken, feeTokenPrice, message.tokenAmounts);
    } else {
      // Convert USD cents with 2 decimals to 18 decimals.
      premiumFee = uint256(destChainDynamicConfig.networkFeeUSDCents) * 1e16;
    }

    // Calculate data availability cost in USD with 36 decimals. Data availability cost exists on rollups that need to post
    // transaction calldata onto another storage layer, e.g. Eth mainnet, incurring additional storage gas costs.
    uint256 dataAvailabilityCost = 0;
    // Only calculate data availability cost if data availability multiplier is non-zero.
    // The multiplier should be set to 0 if destination chain does not charge data availability cost.
    if (destChainDynamicConfig.destDataAvailabilityMultiplierBps > 0) {
      dataAvailabilityCost = _getDataAvailabilityCost(
        destChainSelector,
        // Parse the data availability gas price stored in the higher-order 112 bits of the encoded gas price.
        uint112(packedGasPrice >> Internal.GAS_PRICE_BITS),
        message.data.length,
        message.tokenAmounts.length,
        tokenTransferBytesOverhead
      );
    }

    // Calculate execution gas fee on destination chain in USD with 36 decimals.
    // We add the message gas limit, the overhead gas, the gas of passing message data to receiver, and token transfer gas together.
    // We then multiply this gas total with the gas multiplier and gas price, converting it into USD with 36 decimals.
    // uint112(packedGasPrice) = executionGasPrice
    uint256 executionCost = uint112(packedGasPrice)
      * (
        gasLimit + destChainDynamicConfig.destGasOverhead
          + (message.data.length * destChainDynamicConfig.destGasPerPayloadByte) + tokenTransferGas
      ) * destChainDynamicConfig.gasMultiplierWeiPerEth;

    // Calculate number of fee tokens to charge.
    // Total USD fee is in 36 decimals, feeTokenPrice is in 18 decimals USD for 1e18 smallest token denominations.
    // Result of the division is the number of smallest token denominations.
    return ((premiumFee * premiumMultiplierWeiPerEth) + executionCost + dataAvailabilityCost) / feeTokenPrice;
  }

  /// @notice Returns the estimated data availability cost of the message.
  /// @dev To save on gas, we use a single destGasPerDataAvailabilityByte value for both zero and non-zero bytes.
  /// @param destChainSelector the destination chain selector.
  /// @param dataAvailabilityGasPrice USD per data availability gas in 18 decimals.
  /// @param messageDataLength length of the data field in the message.
  /// @param numberOfTokens number of distinct token transfers in the message.
  /// @param tokenTransferBytesOverhead additional token transfer data passed to destination, e.g. USDC attestation.
  /// @return dataAvailabilityCostUSD36Decimal total data availability cost in USD with 36 decimals.
  function _getDataAvailabilityCost(
    uint64 destChainSelector,
    uint112 dataAvailabilityGasPrice,
    uint256 messageDataLength,
    uint256 numberOfTokens,
    uint32 tokenTransferBytesOverhead
  ) internal view returns (uint256 dataAvailabilityCostUSD36Decimal) {
    // dataAvailabilityLengthBytes sums up byte lengths of fixed message fields and dynamic message fields.
    // Fixed message fields do account for the offset and length slot of the dynamic fields.
    uint256 dataAvailabilityLengthBytes = Internal.MESSAGE_FIXED_BYTES + messageDataLength
      + (numberOfTokens * Internal.MESSAGE_FIXED_BYTES_PER_TOKEN) + tokenTransferBytesOverhead;

    DestChainDynamicConfig storage destChainDynamicConfig = s_destChainConfig[destChainSelector].dynamicConfig;
    // destDataAvailabilityOverheadGas is a separate config value for flexibility to be updated independently of message cost.
    // Its value is determined by CCIP lane implementation, e.g. the overhead data posted for OCR.
    uint256 dataAvailabilityGas = (dataAvailabilityLengthBytes * destChainDynamicConfig.destGasPerDataAvailabilityByte)
      + destChainDynamicConfig.destDataAvailabilityOverheadGas;

    // dataAvailabilityGasPrice is in 18 decimals, destDataAvailabilityMultiplierBps is in 4 decimals
    // We pad 14 decimals to bring the result to 36 decimals, in line with token bps and execution fee.
    return ((dataAvailabilityGas * dataAvailabilityGasPrice) * destChainDynamicConfig.destDataAvailabilityMultiplierBps)
      * 1e14;
  }

  /// @notice Returns the token transfer cost parameters.
  /// A basis point fee is calculated from the USD value of each token transfer.
  /// For each individual transfer, this fee is between [minFeeUSD, maxFeeUSD].
  /// Total transfer fee is the sum of each individual token transfer fee.
  /// @dev Assumes that tokenAmounts are validated to be listed tokens elsewhere.
  /// @dev Splitting one token transfer into multiple transfers is discouraged,
  /// as it will result in a transferFee equal or greater than the same amount aggregated/de-duped.
  /// @param destChainSelector the destination chain selector.
  /// @param feeToken address of the feeToken.
  /// @param feeTokenPrice price of feeToken in USD with 18 decimals.
  /// @param tokenAmounts token transfers in the message.
  /// @return tokenTransferFeeUSDWei total token transfer bps fee in USD with 18 decimals.
  /// @return tokenTransferGas total execution gas of the token transfers.
  /// @return tokenTransferBytesOverhead additional token transfer data passed to destination, e.g. USDC attestation.
  function _getTokenTransferCost(
    uint64 destChainSelector,
    address feeToken,
    uint224 feeTokenPrice,
    Client.EVMTokenAmount[] calldata tokenAmounts
  ) internal view returns (uint256 tokenTransferFeeUSDWei, uint32 tokenTransferGas, uint32 tokenTransferBytesOverhead) {
    uint256 numberOfTokens = tokenAmounts.length;

    for (uint256 i = 0; i < numberOfTokens; ++i) {
      Client.EVMTokenAmount memory tokenAmount = tokenAmounts[i];

      // Validate if the token is supported, do not calculate fee for unsupported tokens.
      if (address(getPoolBySourceToken(destChainSelector, IERC20(tokenAmount.token))) == address(0)) {
        revert UnsupportedToken(tokenAmount.token);
      }

      TokenTransferFeeConfig memory transferFeeConfig = s_tokenTransferFeeConfig[destChainSelector][tokenAmount.token];

      // If the token has no specific overrides configured, we use the global defaults.
      if (!transferFeeConfig.isEnabled) {
        DestChainDynamicConfig storage destChainDynamicConfig = s_destChainConfig[destChainSelector].dynamicConfig;
        tokenTransferFeeUSDWei += uint256(destChainDynamicConfig.defaultTokenFeeUSDCents) * 1e16;
        tokenTransferGas += destChainDynamicConfig.defaultTokenDestGasOverhead;
        tokenTransferBytesOverhead += destChainDynamicConfig.defaultTokenDestBytesOverhead;
        continue;
      }

      uint256 bpsFeeUSDWei = 0;
      // Only calculate bps fee if ratio is greater than 0. Ratio of 0 means no bps fee for a token.
      // Useful for when the PriceRegistry cannot return a valid price for the token.
      if (transferFeeConfig.deciBps > 0) {
        uint224 tokenPrice = 0;
        if (tokenAmount.token != feeToken) {
          tokenPrice = IPriceRegistry(s_dynamicConfig.priceRegistry).getValidatedTokenPrice(tokenAmount.token);
        } else {
          tokenPrice = feeTokenPrice;
        }

        // Calculate token transfer value, then apply fee ratio
        // ratio represents multiples of 0.1bps, or 1e-5
        bpsFeeUSDWei = (tokenPrice._calcUSDValueFromTokenAmount(tokenAmount.amount) * transferFeeConfig.deciBps) / 1e5;
      }

      tokenTransferGas += transferFeeConfig.destGasOverhead;
      tokenTransferBytesOverhead += transferFeeConfig.destBytesOverhead;

      // Bps fees should be kept within range of [minFeeUSD, maxFeeUSD].
      // Convert USD values with 2 decimals to 18 decimals.
      uint256 minFeeUSDWei = uint256(transferFeeConfig.minFeeUSDCents) * 1e16;
      if (bpsFeeUSDWei < minFeeUSDWei) {
        tokenTransferFeeUSDWei += minFeeUSDWei;
        continue;
      }

      uint256 maxFeeUSDWei = uint256(transferFeeConfig.maxFeeUSDCents) * 1e16;
      if (bpsFeeUSDWei > maxFeeUSDWei) {
        tokenTransferFeeUSDWei += maxFeeUSDWei;
        continue;
      }

      tokenTransferFeeUSDWei += bpsFeeUSDWei;
    }

    return (tokenTransferFeeUSDWei, tokenTransferGas, tokenTransferBytesOverhead);
  }

  /// @notice Updates the destination chain specific config.
  /// @param destChainConfigArgs Array of source chain specific configs.
  function applyDestChainConfigUpdates(DestChainConfigArgs[] memory destChainConfigArgs) external {
    _onlyOwnerOrAdmin();
    _applyDestChainConfigUpdates(destChainConfigArgs);
  }

  /// @notice Internal version of applyDestChainConfigUpdates.
  function _applyDestChainConfigUpdates(DestChainConfigArgs[] memory destChainConfigArgs) internal {
    for (uint256 i = 0; i < destChainConfigArgs.length; ++i) {
      DestChainConfigArgs memory destChainConfigArg = destChainConfigArgs[i];
      uint64 destChainSelector = destChainConfigArgs[i].destChainSelector;

      if (destChainSelector == 0 || destChainConfigArg.dynamicConfig.defaultTxGasLimit == 0) {
        revert InvalidDestChainConfig(destChainSelector);
      }

      DestChainConfig storage destChainConfig = s_destChainConfig[destChainSelector];
      address prevOnRamp = destChainConfigArg.prevOnRamp;

      DestChainConfig memory newDestChainConfig = DestChainConfig({
        dynamicConfig: destChainConfigArg.dynamicConfig,
        prevOnRamp: prevOnRamp,
        sequenceNumber: destChainConfig.sequenceNumber,
        metadataHash: destChainConfig.metadataHash
      });

      destChainConfig.dynamicConfig = newDestChainConfig.dynamicConfig;

      if (destChainConfig.metadataHash == 0) {
        newDestChainConfig.metadataHash =
          keccak256(abi.encode(Internal.EVM_2_EVM_MESSAGE_HASH, i_chainSelector, destChainSelector, address(this)));
        destChainConfig.metadataHash = newDestChainConfig.metadataHash;
        if (prevOnRamp != address(0)) destChainConfig.prevOnRamp = prevOnRamp;

        emit DestChainAdded(destChainSelector, destChainConfig);
      } else {
        if (destChainConfig.prevOnRamp != prevOnRamp) revert InvalidDestChainConfig(destChainSelector);
        if (destChainConfigArg.dynamicConfig.defaultTokenDestBytesOverhead < Pool.CCIP_LOCK_OR_BURN_V1_RET_BYTES) {
          revert InvalidDestBytesOverhead(address(0), destChainConfigArg.dynamicConfig.defaultTokenDestBytesOverhead);
        }

        emit DestChainDynamicConfigUpdated(destChainSelector, destChainConfigArg.dynamicConfig);
      }
    }
  }

  /// @notice Returns the destination chain config for given destination chain selector.
  /// @param destChainSelector The destination chain selector.
  /// @return The destination chain config.
  function getDestChainConfig(uint64 destChainSelector) external view returns (DestChainConfig memory) {
    return s_destChainConfig[destChainSelector];
  }

  /// @notice Gets the fee configuration for a token.
  /// @param token The token to get the fee configuration for.
  /// @return premiumMultiplierWeiPerEth The multiplier for destination chain specific premiums.
  function getPremiumMultiplierWeiPerEth(address token) external view returns (uint64 premiumMultiplierWeiPerEth) {
    return s_premiumMultiplierWeiPerEth[token];
  }

  /// @notice Sets the fee configuration for a token
  /// @param premiumMultiplierWeiPerEthArgs Array of PremiumMultiplierWeiPerEthArgs structs.
  function applyPremiumMultiplierWeiPerEthUpdates(
    PremiumMultiplierWeiPerEthArgs[] memory premiumMultiplierWeiPerEthArgs
  ) external {
    _onlyOwnerOrAdmin();
    _applyPremiumMultiplierWeiPerEthUpdates(premiumMultiplierWeiPerEthArgs);
  }

  /// @dev Set the fee config.
  /// @param premiumMultiplierWeiPerEthArgs The multiplier for destination chain specific premiums.
  function _applyPremiumMultiplierWeiPerEthUpdates(
    PremiumMultiplierWeiPerEthArgs[] memory premiumMultiplierWeiPerEthArgs
  ) internal {
    for (uint256 i = 0; i < premiumMultiplierWeiPerEthArgs.length; ++i) {
      address token = premiumMultiplierWeiPerEthArgs[i].token;
      uint64 premiumMultiplierWeiPerEth = premiumMultiplierWeiPerEthArgs[i].premiumMultiplierWeiPerEth;
      s_premiumMultiplierWeiPerEth[token] = premiumMultiplierWeiPerEth;

      emit PremiumMultiplierWeiPerEthUpdated(token, premiumMultiplierWeiPerEth);
    }
  }

  /// @notice Gets the transfer fee config for a given token.
  /// @param destChainSelector The destination chain selector.
  /// @param token The token address.
  function getTokenTransferFeeConfig(
    uint64 destChainSelector,
    address token
  ) external view returns (TokenTransferFeeConfig memory tokenTransferFeeConfig) {
    return s_tokenTransferFeeConfig[destChainSelector][token];
  }

  /// @notice Sets the transfer fee config.
  /// @dev only callable by the owner or admin.
  function applyTokenTransferFeeConfigUpdates(
    TokenTransferFeeConfigArgs[] memory tokenTransferFeeConfigArgs,
    TokenTransferFeeConfigRemoveArgs[] memory tokensToUseDefaultFeeConfigs
  ) external {
    _onlyOwnerOrAdmin();
    _applyTokenTransferFeeConfigUpdates(tokenTransferFeeConfigArgs, tokensToUseDefaultFeeConfigs);
  }

  /// @notice internal helper to set the token transfer fee config.
  function _applyTokenTransferFeeConfigUpdates(
    TokenTransferFeeConfigArgs[] memory tokenTransferFeeConfigArgs,
    TokenTransferFeeConfigRemoveArgs[] memory tokensToUseDefaultFeeConfigs
  ) internal {
    for (uint256 i = 0; i < tokenTransferFeeConfigArgs.length; ++i) {
      TokenTransferFeeConfigArgs memory tokenTransferFeeConfigArg = tokenTransferFeeConfigArgs[i];
      uint64 destChainSelector = tokenTransferFeeConfigArg.destChainSelector;

      for (uint256 j = 0; j < tokenTransferFeeConfigArg.tokenTransferFeeConfigs.length; ++j) {
        TokenTransferFeeConfig memory tokenTransferFeeConfig =
          tokenTransferFeeConfigArg.tokenTransferFeeConfigs[j].tokenTransferFeeConfig;
        address token = tokenTransferFeeConfigArg.tokenTransferFeeConfigs[j].token;

        if (tokenTransferFeeConfig.destBytesOverhead < Pool.CCIP_LOCK_OR_BURN_V1_RET_BYTES) {
          revert InvalidDestBytesOverhead(token, tokenTransferFeeConfig.destBytesOverhead);
        }

        s_tokenTransferFeeConfig[destChainSelector][token] = tokenTransferFeeConfig;

        emit TokenTransferFeeConfigUpdated(destChainSelector, token, tokenTransferFeeConfig);
      }
    }

    // Remove the custom fee configs for the tokens that are in the tokensToUseDefaultFeeConfigs array
    for (uint256 i = 0; i < tokensToUseDefaultFeeConfigs.length; ++i) {
      uint64 destChainSelector = tokensToUseDefaultFeeConfigs[i].destChainSelector;
      address token = tokensToUseDefaultFeeConfigs[i].token;
      delete s_tokenTransferFeeConfig[destChainSelector][token];
      emit TokenTransferFeeConfigDeleted(destChainSelector, token);
    }
  }

  /// @notice Withdraws the outstanding fee token balances to the fee aggregator.
  /// @dev This function can be permissionless as it only transfers accepted fee tokens to the fee aggregator which is a trusted address.
  function withdrawFeeTokens() external {
    address[] memory feeTokens = IPriceRegistry(s_dynamicConfig.priceRegistry).getFeeTokens();
    address feeAggregator = s_dynamicConfig.feeAggregator;

    for (uint256 i = 0; i < feeTokens.length; ++i) {
      IERC20 feeToken = IERC20(feeTokens[i]);
      uint256 feeTokenBalance = feeToken.balanceOf(address(this));

      if (feeTokenBalance > 0) {
        feeToken.safeTransfer(feeAggregator, feeTokenBalance);

        emit FeeTokenWithdrawn(feeAggregator, address(feeToken), feeTokenBalance);
      }
    }
  }

  // ================================================================
  // │                           Access                             │
  // ================================================================

  /// @dev Require that the sender is the owner or the fee admin
  /// Not a modifier to save on contract size
  function _onlyOwnerOrAdmin() internal view {
    if (msg.sender != owner() && msg.sender != s_admin) revert OnlyCallableByOwnerOrAdmin();
  }
}<|MERGE_RESOLUTION|>--- conflicted
+++ resolved
@@ -22,11 +22,7 @@
 /// @notice The EVM2EVMMultiOnRamp is a contract that handles lane-specific fee logic
 /// @dev The EVM2EVMMultiOnRamp, MultiCommitStore and EVM2EVMMultiOffRamp form an xchain upgradeable unit. Any change to one of them
 /// results an onchain upgrade of all 3.
-<<<<<<< HEAD
-contract EVM2EVMMultiOnRamp is IEVM2AnyOnRampClient, ILinkAvailable, AggregateRateLimiter, ITypeAndVersion {
-=======
-contract EVM2EVMMultiOnRamp is IEVM2AnyMultiOnRamp, AggregateRateLimiter, ITypeAndVersion {
->>>>>>> 15b7daf1
+contract EVM2EVMMultiOnRamp is IEVM2AnyOnRampClient, AggregateRateLimiter, ITypeAndVersion {
   using SafeERC20 for IERC20;
   using USDPriceWith18Decimals for uint224;
 
