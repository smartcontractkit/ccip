// SPDX-License-Identifier: BUSL-1.1
pragma solidity 0.8.24;

import {ITypeAndVersion} from "../../shared/interfaces/ITypeAndVersion.sol";
import {IEVM2AnyMultiOnRamp} from "../interfaces/IEVM2AnyMultiOnRamp.sol";
import {IEVM2AnyOnRamp} from "../interfaces/IEVM2AnyOnRamp.sol";
import {IEVM2AnyOnRampClient} from "../interfaces/IEVM2AnyOnRampClient.sol";
import {IPool} from "../interfaces/IPool.sol";
import {IPriceRegistry} from "../interfaces/IPriceRegistry.sol";
import {IRMN} from "../interfaces/IRMN.sol";
import {ITokenAdminRegistry} from "../interfaces/ITokenAdminRegistry.sol";

import {AggregateRateLimiter} from "../AggregateRateLimiter.sol";
import {Client} from "../libraries/Client.sol";
import {Internal} from "../libraries/Internal.sol";
import {Pool} from "../libraries/Pool.sol";
import {RateLimiter} from "../libraries/RateLimiter.sol";
import {USDPriceWith18Decimals} from "../libraries/USDPriceWith18Decimals.sol";

import {IERC20} from "../../vendor/openzeppelin-solidity/v4.8.3/contracts/token/ERC20/IERC20.sol";
import {SafeERC20} from "../../vendor/openzeppelin-solidity/v4.8.3/contracts/token/ERC20/utils/SafeERC20.sol";

<<<<<<< HEAD
/// @notice The onRamp is a contract that handles lane-specific fee logic and
=======
/// @notice The EVM2EVMMultiOnRamp is a contract that handles lane-specific fee logic, NOP payments and
>>>>>>> e896c688
/// bridgeable token support.
/// @dev The EVM2EVMMultiOnRamp, MultiCommitStore and EVM2EVMMultiOffRamp form an xchain upgradeable unit. Any change to one of them
/// results an onchain upgrade of all 3.
contract EVM2EVMMultiOnRamp is IEVM2AnyMultiOnRamp, AggregateRateLimiter, ITypeAndVersion {
  using SafeERC20 for IERC20;
  using USDPriceWith18Decimals for uint224;

  error InvalidExtraArgsTag();
  error OnlyCallableByOwnerOrAdmin();
  error InvalidWithdrawParams();
  error NoFeesToPay();
  error MaxFeeBalanceReached();
  error MessageTooLarge(uint256 maxSize, uint256 actualSize);
  error MessageGasLimitTooHigh();
  error MessageFeeTooHigh(uint256 msgFeeJuels, uint256 maxFeeJuelsPerMsg);
  error UnsupportedNumberOfTokens();
  error UnsupportedToken(address token);
  error MustBeCalledByRouter();
  error RouterMustSetOriginalSender();
  error InvalidConfig();
  error CursedByRMN(uint64 sourceChainSelector);
  error LinkBalanceNotSettled();
  error NotAFeeToken(address token);
  error CannotSendZeroTokens();
  error SourceTokenDataTooLarge(address token);
  error InvalidChainSelector(uint64 chainSelector);
  error GetSupportedTokensFunctionalityRemovedCheckAdminRegistry();
  error InvalidDestChainConfig(uint64 destChainSelector);
  error DestinationChainNotEnabled(uint64 destChainSelector);
  error InvalidDestBytesOverhead(address token, uint32 destBytesOverhead);

  event ConfigSet(StaticConfig staticConfig, DynamicConfig dynamicConfig);
  event FeePaid(address indexed feeToken, uint256 feeValueJuels);
  event FeeTokenWithdrawn(address indexed feeAggregator, address indexed feeToken, uint256 amount);
  event PremiumMultiplierWeiPerEthUpdated(address indexed token, uint64 premiumMultiplierWeiPerEth);
  event TokenTransferFeeConfigUpdated(
    uint64 indexed destChainSelector, address indexed token, TokenTransferFeeConfig tokenTransferFeeConfig
  );
  event TokenTransferFeeConfigDeleted(uint256 indexed destChainSelector, address indexed token);
  /// RMN depends on this event, if changing, please notify the RMN maintainers.
<<<<<<< HEAD
  event CCIPSendRequested(Internal.EVM2EVMMessage message);
=======
  event CCIPSendRequested(uint64 indexed destChainSelector, Internal.EVM2EVMMessage message);
  event NopsSet(uint256 nopWeightsTotal, NopAndWeight[] nopsAndWeights);
>>>>>>> e896c688
  event DestChainAdded(uint64 indexed destChainSelector, DestChainConfig destChainConfig);
  event DestChainDynamicConfigUpdated(uint64 indexed destChainSelector, DestChainDynamicConfig dynamicConfig);

  /// @dev Struct that contains the static configuration
  /// RMN depends on this struct, if changing, please notify the RMN maintainers.
  // solhint-disable-next-line gas-struct-packing
  struct StaticConfig {
    address linkToken; // ────────╮ Link token address
    uint64 chainSelector; // ─────╯ Source chainSelector
    uint96 maxFeeJuelsPerMsg; // ─╮ Maximum fee that can be charged for a message
    address rmnProxy; // ─────────╯ Address of RMN proxy
    address tokenAdminRegistry; // Token admin registry address
  }

  /// @dev Struct to contains the dynamic configuration
  // solhint-disable-next-line gas-struct-packing
  struct DynamicConfig {
    address router; // Router address
    address priceRegistry; // Price registry address
<<<<<<< HEAD
    address tokenAdminRegistry; // Token admin registry address
    address feeAggregator; // Fee aggregator address
=======
>>>>>>> e896c688
  }

  /// @dev Struct to hold the fee token configuration for a token, same as the s_premiumMultiplierWeiPerEth but with
  /// the token address included so that an array of these can be passed in the constructor and
  /// applyPremiumMultiplierWeiPerEthUpdates to set the mapping
  struct PremiumMultiplierWeiPerEthArgs {
    address token; // // ───────────────────╮ Token address
    uint64 premiumMultiplierWeiPerEth; // ──╯ Multiplier for destination chain specific premiums. Should never be 0 so can be used as an isEnabled flag
  }

  /// @dev Struct to hold the transfer fee configuration for token transfers
  struct TokenTransferFeeConfig {
    uint32 minFeeUSDCents; // ──────────╮ Minimum fee to charge per token transfer, multiples of 0.01 USD
    uint32 maxFeeUSDCents; //           │ Maximum fee to charge per token transfer, multiples of 0.01 USD
    uint16 deciBps; //                  │ Basis points charged on token transfers, multiples of 0.1bps, or 1e-5
    uint32 destGasOverhead; //          │ Gas charged to execute the token transfer on the destination chain
    //                                  │ Extra data availability bytes that are returned from the source pool and sent
    uint32 destBytesOverhead; //        │ to the destination pool. Must be >= Pool.CCIP_LOCK_OR_BURN_V1_RET_BYTES
    bool aggregateRateLimitEnabled; //  │ Whether this transfer token is to be included in Aggregate Rate Limiting
    bool isEnabled; // ─────────────────╯ Whether this token has custom transfer fees
  }

  /// @dev Struct to hold the token transfer fee configurations for a token, same as TokenTransferFeeConfig but with the token address included so
  /// that an array of these can be passed in the TokenTransferFeeConfigArgs struct to set the mapping
  struct TokenTransferFeeConfigSingleTokenArgs {
    address token; // Token address
    TokenTransferFeeConfig tokenTransferFeeConfig; // struct to hold the transfer fee configuration for token transfers
  }

  /// @dev Struct to hold the token transfer fee configurations for a destination chain and a set of tokens. Same as TokenTransferFeeConfigSingleTokenArgs
  /// but with the destChainSelector and an array of TokenTransferFeeConfigSingleTokenArgs included so that an array of these can be passed in the constructor
  /// and the applyTokenTransferFeeConfigUpdates function
  struct TokenTransferFeeConfigArgs {
    uint64 destChainSelector; // Destination chain selector
    TokenTransferFeeConfigSingleTokenArgs[] tokenTransferFeeConfigs; // Array of token transfer fee configurations
  }

  /// @dev Struct to hold a pair of destination chain selector and token address so that an array of these can be passed in the
  /// applyTokenTransferFeeConfigUpdates function to remove the token transfer fee configuration for a token
  struct TokenTransferFeeConfigRemoveArgs {
    uint64 destChainSelector; // ─╮ Destination chain selector
    address token; // ────────────╯ Token address
  }

  /// @dev Struct to hold the dynamic configs for a destination chain
  struct DestChainDynamicConfig {
    bool isEnabled; // ──────────────────────────╮ Whether this destination chain is enabled
    uint16 maxNumberOfTokensPerMsg; //           │ Maximum number of distinct ERC20 token transferred per message
    uint32 maxDataBytes; //                      │ Maximum payload data size in bytes
    uint32 maxPerMsgGasLimit; //                 │ Maximum gas limit for messages targeting EVMs
    uint32 destGasOverhead; //                   │ Gas charged on top of the gasLimit to cover destination chain costs
    uint16 destGasPerPayloadByte; //             │ Destination chain gas charged for passing each byte of `data` payload to receiver
    uint32 destDataAvailabilityOverheadGas; //   | Extra data availability gas charged on top of the message, e.g. for OCR
    uint16 destGasPerDataAvailabilityByte; //    | Amount of gas to charge per byte of message data that needs availability
    uint16 destDataAvailabilityMultiplierBps; // │ Multiplier for data availability gas, multiples of bps, or 0.0001
    // The following three properties are defaults, they can be overridden by setting the TokenTransferFeeConfig for a token
    uint16 defaultTokenFeeUSDCents; //           │ Default token fee charged per token transfer
    uint32 defaultTokenDestGasOverhead; // ──────╯ Default gas charged to execute the token transfer on the destination chain
    uint32 defaultTokenDestBytesOverhead; // ────╮ Default extra data availability bytes charged per token transfer
    uint64 defaultTxGasLimit; //                 │ Default gas limit for a tx
    uint64 gasMultiplierWeiPerEth; //            │ Multiplier for gas costs, 1e18 based so 11e17 = 10% extra cost.
    uint32 networkFeeUSDCents; // ───────────────╯ Flat network fee to charge for messages,  multiples of 0.01 USD
  }

  /// @dev Struct to hold the configs for a destination chain
  struct DestChainConfig {
    DestChainDynamicConfig dynamicConfig; // ──╮ Dynamic configs for a destination chain
    address prevOnRamp; // ────────────────────╯ Address of previous-version OnRamp
    uint64 sequenceNumber; // The last used sequence number. This is zero in the case where no messages has been sent yet.
    // 0 is not a valid sequence number for any real transaction.
    /// @dev metadataHash is a lane-specific prefix for a message hash preimage which ensures global uniqueness
    /// Ensures that 2 identical messages sent to 2 different lanes will have a distinct hash.
    /// Must match the metadataHash used in computing leaf hashes offchain for the root committed in
    /// the commitStore and i_metadataHash in the offRamp.
    bytes32 metadataHash;
  }

  /// @dev Struct to hold the dynamic configs, its destination chain selector and previous onRamp.
  /// Same as DestChainConfig but with the destChainSelector and the prevOnRamp so that an array of these
  /// can be passed in the constructor and the applyDestChainConfigUpdates function
  //solhint-disable gas-struct-packing
  struct DestChainConfigArgs {
    uint64 destChainSelector; // Destination chain selector
    DestChainDynamicConfig dynamicConfig; // Struct to hold the configs for a destination chain
    address prevOnRamp; // Address of previous-version OnRamp.
  }

  // STATIC CONFIG
  string public constant override typeAndVersion = "EVM2EVMMultiOnRamp 1.6.0-dev";
  /// @dev Maximum fee that can be charged for a message. This is a guard to prevent massively overcharging due to misconfiguation.
  uint96 internal immutable i_maxFeeJuelsPerMsg;
  /// @dev The link token address
  address internal immutable i_linkToken;
  /// @dev The chain ID of the source chain that this contract is deployed to
  uint64 internal immutable i_chainSelector;
  /// @dev The address of the rmn proxy
  address internal immutable i_rmnProxy;
<<<<<<< HEAD
=======
  /// @dev The address of the token admin registry
  address internal immutable i_tokenAdminRegistry;
  /// @dev the maximum number of nops that can be configured at the same time.
  /// Used to bound gas for loops over nops.
  uint256 private constant MAX_NUMBER_OF_NOPS = 64;
>>>>>>> e896c688

  // DYNAMIC CONFIG
  /// @dev The config for the onRamp
  DynamicConfig internal s_dynamicConfig;

  /// @dev The destination chain specific configs
  mapping(uint64 destChainSelector => DestChainConfig destChainConfig) internal s_destChainConfig;
  /// @dev The multiplier for destination chain specific premiums that can be set by the owner or fee admin
  /// This should never be 0 once set, so it can be used as an isEnabled flag
  mapping(address token => uint64 premiumMultiplierWeiPerEth) internal s_premiumMultiplierWeiPerEth;
  /// @dev The token transfer fee config that can be set by the owner or fee admin
  mapping(uint64 destChainSelector => mapping(address token => TokenTransferFeeConfig tranferFeeConfig)) internal
    s_tokenTransferFeeConfig;

  // STATE
  /// @dev The current nonce per sender.
  /// The offramp has a corresponding s_senderNonce mapping to ensure messages
  /// are executed in the same order they are sent.
<<<<<<< HEAD
  mapping(address sender => uint64 nonce) internal s_senderNonce;
=======
  mapping(uint64 destChainSelector => mapping(address sender => uint64 nonce)) internal s_senderNonce;
  /// @dev The amount of LINK available to pay NOPS
  uint96 internal s_nopFeesJuels;
  /// @dev The combined weight of all NOPs weights
  uint32 internal s_nopWeightsTotal;
>>>>>>> e896c688

  constructor(
    StaticConfig memory staticConfig,
    DynamicConfig memory dynamicConfig,
    DestChainConfigArgs[] memory destChainConfigArgs,
    RateLimiter.Config memory rateLimiterConfig,
    PremiumMultiplierWeiPerEthArgs[] memory premiumMultiplierWeiPerEthArgs,
    TokenTransferFeeConfigArgs[] memory tokenTransferFeeConfigArgs
  ) AggregateRateLimiter(rateLimiterConfig) {
    if (
      staticConfig.linkToken == address(0) || staticConfig.chainSelector == 0 || staticConfig.rmnProxy == address(0)
        || staticConfig.tokenAdminRegistry == address(0)
    ) {
      revert InvalidConfig();
    }

    i_linkToken = staticConfig.linkToken;
    i_chainSelector = staticConfig.chainSelector;
    i_maxFeeJuelsPerMsg = staticConfig.maxFeeJuelsPerMsg;
    i_rmnProxy = staticConfig.rmnProxy;
    i_tokenAdminRegistry = staticConfig.tokenAdminRegistry;

    _setDynamicConfig(dynamicConfig);
    _applyDestChainConfigUpdates(destChainConfigArgs);
    _applyPremiumMultiplierWeiPerEthUpdates(premiumMultiplierWeiPerEthArgs);
    _applyTokenTransferFeeConfigUpdates(tokenTransferFeeConfigArgs, new TokenTransferFeeConfigRemoveArgs[](0));
  }

  // ================================================================
  // │                          Messaging                           │
  // ================================================================

  /// @inheritdoc IEVM2AnyMultiOnRamp
  function getExpectedNextSequenceNumber(uint64 destChainSelector) external view returns (uint64) {
    return s_destChainConfig[destChainSelector].sequenceNumber + 1;
  }

  /// @inheritdoc IEVM2AnyMultiOnRamp
  function getSenderNonce(uint64 destChainSelector, address sender) public view returns (uint64) {
    uint64 senderNonce = s_senderNonce[destChainSelector][sender];

    if (senderNonce == 0) {
      address prevOnRamp = s_destChainConfig[destChainSelector].prevOnRamp;
      if (prevOnRamp != address(0)) {
        // If OnRamp was upgraded, check if sender has a nonce from the previous OnRamp.
        return IEVM2AnyOnRamp(prevOnRamp).getSenderNonce(sender);
      }
    }

    return senderNonce;
  }

  /// @inheritdoc IEVM2AnyOnRampClient
  function forwardFromRouter(
    uint64 destChainSelector,
    Client.EVM2AnyMessage calldata message,
    uint256 feeTokenAmount,
    address originalSender
  ) external returns (bytes32) {
    DestChainConfig storage destChainConfig = s_destChainConfig[destChainSelector];
    Internal.EVM2EVMMessage memory newMessage =
      _generateNewMessage(destChainConfig, destChainSelector, message, feeTokenAmount, originalSender);

    // Lock the tokens as last step. TokenPools may not always be trusted.
    // There should be no state changes after external call to TokenPools.
    for (uint256 i = 0; i < newMessage.tokenAmounts.length; ++i) {
      Client.EVMTokenAmount memory tokenAndAmount = message.tokenAmounts[i];
      IPool sourcePool = getPoolBySourceToken(destChainSelector, IERC20(tokenAndAmount.token));
      // We don't have to check if it supports the pool version in a non-reverting way here because
      // if we revert here, there is no effect on CCIP. Therefore we directly call the supportsInterface
      // function and not through the ERC165Checker.
      if (address(sourcePool) == address(0) || !sourcePool.supportsInterface(Pool.CCIP_POOL_V1)) {
        revert UnsupportedToken(tokenAndAmount.token);
      }

      Pool.LockOrBurnOutV1 memory poolReturnData = sourcePool.lockOrBurn(
        Pool.LockOrBurnInV1({
          receiver: message.receiver,
          remoteChainSelector: destChainSelector,
          originalSender: originalSender,
          amount: tokenAndAmount.amount,
          localToken: tokenAndAmount.token
        })
      );

      // Since the DON has to pay for the extraData to be included on the destination chain, we cap the length of the
      // extraData. This prevents gas bomb attacks on the NOPs. As destBytesOverhead accounts for both
      // extraData and offchainData, this caps the worst case abuse to the number of bytes reserved for offchainData.
      if (
        poolReturnData.destPoolData.length > Pool.CCIP_LOCK_OR_BURN_V1_RET_BYTES
          && poolReturnData.destPoolData.length
            > s_tokenTransferFeeConfig[destChainSelector][tokenAndAmount.token].destBytesOverhead
      ) {
        revert SourceTokenDataTooLarge(tokenAndAmount.token);
      }
      // We validate the token address to ensure it is a valid EVM address
      Internal._validateEVMAddress(poolReturnData.destTokenAddress);

      newMessage.sourceTokenData[i] = abi.encode(
        Internal.SourceTokenData({
          sourcePoolAddress: abi.encode(sourcePool),
          destTokenAddress: poolReturnData.destTokenAddress,
          extraData: poolReturnData.destPoolData
        })
      );
    }

    // Hash only after the sourceTokenData has been set
    newMessage.messageId = Internal._hash(newMessage, destChainConfig.metadataHash);

    // Emit message request
    // This must happen after any pool events as some tokens (e.g. USDC) emit events that we expect to precede this
    // event in the offchain code.
    emit CCIPSendRequested(destChainSelector, newMessage);
    return newMessage.messageId;
  }

  /// @notice Helper function to relieve stack pressure from `forwardFromRouter`
  /// @param destChainConfig The destination chain config storage pointer
  /// @param destChainSelector The destination chain selector
  /// @param message Message struct to send
  /// @param feeTokenAmount Amount of fee tokens for payment
  /// @param originalSender The original initiator of the CCIP request
  function _generateNewMessage(
    DestChainConfig storage destChainConfig,
    uint64 destChainSelector,
    Client.EVM2AnyMessage calldata message,
    uint256 feeTokenAmount,
    address originalSender
  ) internal returns (Internal.EVM2EVMMessage memory) {
    if (IRMN(i_rmnProxy).isCursed(bytes16(uint128(destChainSelector)))) revert CursedByRMN(destChainSelector);
    // Validate message sender is set and allowed. Not validated in `getFee` since it is not user-driven.
    if (originalSender == address(0)) revert RouterMustSetOriginalSender();
    // Router address may be zero intentionally to pause.
    if (msg.sender != s_dynamicConfig.router) revert MustBeCalledByRouter();
    if (!destChainConfig.dynamicConfig.isEnabled) revert DestinationChainNotEnabled(destChainSelector);

    uint256 gasLimit = message.extraArgs.length == 0
      ? destChainConfig.dynamicConfig.defaultTxGasLimit
      : _gasLimitFromBytes(message.extraArgs);
    // Validate the message with various checks
    uint256 numberOfTokens = message.tokenAmounts.length;
    _validateMessage(destChainSelector, message.data.length, gasLimit, numberOfTokens);

    // Only check token value if there are tokens
    if (numberOfTokens > 0) {
      uint256 value;
      for (uint256 i = 0; i < numberOfTokens; ++i) {
        if (message.tokenAmounts[i].amount == 0) revert CannotSendZeroTokens();
        if (s_tokenTransferFeeConfig[destChainSelector][message.tokenAmounts[i].token].aggregateRateLimitEnabled) {
          value += _getTokenValue(message.tokenAmounts[i], IPriceRegistry(s_dynamicConfig.priceRegistry));
        }
      }
      // Rate limit on aggregated token value
      if (value > 0) _rateLimitValue(value);
    }

    uint256 msgFeeJuels;
    // Convert feeToken to link if not already in link
    if (message.feeToken == i_linkToken) {
      msgFeeJuels = feeTokenAmount;
    } else {
      msgFeeJuels =
        IPriceRegistry(s_dynamicConfig.priceRegistry).convertTokenAmount(message.feeToken, feeTokenAmount, i_linkToken);
    }

    emit FeePaid(message.feeToken, msgFeeJuels);

    if (msgFeeJuels > i_maxFeeJuelsPerMsg) revert MessageFeeTooHigh(msgFeeJuels, i_maxFeeJuelsPerMsg);

    uint64 nonce = getSenderNonce(destChainSelector, originalSender) + 1;
    s_senderNonce[destChainSelector][originalSender] = nonce;

    // We need the next available sequence number so we increment before we use the value
    return Internal.EVM2EVMMessage({
      sourceChainSelector: i_chainSelector,
      sender: originalSender,
      // EVM destination addresses should be abi encoded and therefore always 32 bytes long
      // Not duplicately validated in `getFee`. Invalid address is uncommon, gas cost outweighs UX gain.
      receiver: Internal._validateEVMAddress(message.receiver),
      sequenceNumber: ++destChainConfig.sequenceNumber,
      gasLimit: gasLimit,
      strict: false,
      nonce: nonce,
      feeToken: message.feeToken,
      feeTokenAmount: feeTokenAmount,
      data: message.data,
      tokenAmounts: message.tokenAmounts,
      sourceTokenData: new bytes[](numberOfTokens), // will be populated below
      messageId: ""
    });
  }

  /// @dev Convert the extra args bytes into a struct
  /// @param extraArgs The extra args bytes
  /// @return The gas limit from the extra args
  function _gasLimitFromBytes(bytes calldata extraArgs) internal pure returns (uint256) {
    if (bytes4(extraArgs) != Client.EVM_EXTRA_ARGS_V1_TAG) revert InvalidExtraArgsTag();
    // EVMExtraArgsV1 originally included a second boolean (strict) field which we have deprecated entirely.
    // Clients may still send that version but it will be ignored.
    return abi.decode(extraArgs[4:], (Client.EVMExtraArgsV1)).gasLimit;
  }

  /// @notice Validate the forwarded message with various checks.
  /// @dev This function can be called multiple times during a CCIPSend,
  /// only common user-driven mistakes are validated here to minimize duplicate validation cost.
  /// @param destChainSelector The destination chain selector.
  /// @param dataLength The length of the data field of the message.
  /// @param gasLimit The gasLimit set in message for destination execution.
  /// @param numberOfTokens The number of tokens to be sent.
  function _validateMessage(
    uint64 destChainSelector,
    uint256 dataLength,
    uint256 gasLimit,
    uint256 numberOfTokens
  ) internal view {
    // Check that payload is formed correctly
    DestChainDynamicConfig storage destChainDynamicConfig = s_destChainConfig[destChainSelector].dynamicConfig;
    if (dataLength > uint256(destChainDynamicConfig.maxDataBytes)) {
      revert MessageTooLarge(uint256(destChainDynamicConfig.maxDataBytes), dataLength);
    }
    if (gasLimit > uint256(destChainDynamicConfig.maxPerMsgGasLimit)) revert MessageGasLimitTooHigh();
    if (numberOfTokens > uint256(destChainDynamicConfig.maxNumberOfTokensPerMsg)) revert UnsupportedNumberOfTokens();
  }

  // ================================================================
  // │                           Config                             │
  // ================================================================

  /// @notice Returns the static onRamp config.
  /// @dev RMN depends on this function, if changing, please notify the RMN maintainers.
  /// @return the configuration.
  function getStaticConfig() external view returns (StaticConfig memory) {
    return StaticConfig({
      linkToken: i_linkToken,
      chainSelector: i_chainSelector,
<<<<<<< HEAD
      maxFeeJuelsPerMsg: i_maxFeeJuelsPerMsg,
      rmnProxy: i_rmnProxy
=======
      maxNopFeesJuels: i_maxNopFeesJuels,
      rmnProxy: i_rmnProxy,
      tokenAdminRegistry: i_tokenAdminRegistry
>>>>>>> e896c688
    });
  }

  /// @notice Returns the dynamic onRamp config.
  /// @return dynamicConfig the configuration.
  function getDynamicConfig() external view returns (DynamicConfig memory dynamicConfig) {
    return s_dynamicConfig;
  }

  /// @notice Sets the dynamic configuration.
  /// @param dynamicConfig The configuration.
  function setDynamicConfig(DynamicConfig memory dynamicConfig) external onlyOwner {
    _setDynamicConfig(dynamicConfig);
  }

  /// @notice Internal version of setDynamicConfig to allow for reuse in the constructor.
  function _setDynamicConfig(DynamicConfig memory dynamicConfig) internal {
    // We permit router to be set to zero as a way to pause the contract.
    if (
      dynamicConfig.priceRegistry == address(0) || dynamicConfig.tokenAdminRegistry == address(0)
        || dynamicConfig.feeAggregator == address(0)
    ) revert InvalidConfig();

    s_dynamicConfig = dynamicConfig;

    emit ConfigSet(
      StaticConfig({
        linkToken: i_linkToken,
        chainSelector: i_chainSelector,
<<<<<<< HEAD
        maxFeeJuelsPerMsg: i_maxFeeJuelsPerMsg,
        rmnProxy: i_rmnProxy
=======
        maxNopFeesJuels: i_maxNopFeesJuels,
        rmnProxy: i_rmnProxy,
        tokenAdminRegistry: i_tokenAdminRegistry
>>>>>>> e896c688
      }),
      dynamicConfig
    );
  }

  // ================================================================
  // │                      Tokens and pools                        │
  // ================================================================

  /// @inheritdoc IEVM2AnyOnRampClient
  function getPoolBySourceToken(uint64, /*destChainSelector*/ IERC20 sourceToken) public view returns (IPool) {
    return IPool(ITokenAdminRegistry(i_tokenAdminRegistry).getPool(address(sourceToken)));
  }

  /// @inheritdoc IEVM2AnyOnRampClient
  function getSupportedTokens(uint64 /*destChainSelector*/ ) external pure returns (address[] memory) {
    revert GetSupportedTokensFunctionalityRemovedCheckAdminRegistry();
  }

  // ================================================================
  // │                             Fees                             │
  // ================================================================

  /// @inheritdoc IEVM2AnyOnRampClient
  /// @dev getFee MUST revert if the feeToken is not listed in the fee token config, as the router assumes it does.
  /// @param destChainSelector The destination chain selector.
  /// @param message The message to get quote for.
  /// @return feeTokenAmount The amount of fee token needed for the fee, in smallest denomination of the fee token.
  function getFee(
    uint64 destChainSelector,
    Client.EVM2AnyMessage calldata message
  ) external view returns (uint256 feeTokenAmount) {
    DestChainDynamicConfig storage destChainDynamicConfig = s_destChainConfig[destChainSelector].dynamicConfig;

    if (!destChainDynamicConfig.isEnabled) revert DestinationChainNotEnabled(destChainSelector);

    uint256 gasLimit =
      message.extraArgs.length == 0 ? destChainDynamicConfig.defaultTxGasLimit : _gasLimitFromBytes(message.extraArgs);
    // Validate the message with various checks
    _validateMessage(destChainSelector, message.data.length, gasLimit, message.tokenAmounts.length);

    uint64 premiumMultiplierWeiPerEth = s_premiumMultiplierWeiPerEth[message.feeToken];

    // premiumMultiplierWeiPerEth should never be 0 so it can be used as an isEnabled flag
    if (premiumMultiplierWeiPerEth == 0) revert NotAFeeToken(message.feeToken);

    (uint224 feeTokenPrice, uint224 packedGasPrice) =
      IPriceRegistry(s_dynamicConfig.priceRegistry).getTokenAndGasPrices(message.feeToken, destChainSelector);

    // Calculate premiumFee in USD with 18 decimals precision first.
    // If message-only and no token transfers, a flat network fee is charged.
    // If there are token transfers, premiumFee is calculated from token transfer fee.
    // If there are both token transfers and message, premiumFee is only calculated from token transfer fee.
    uint256 premiumFee = 0;
    uint32 tokenTransferGas = 0;
    uint32 tokenTransferBytesOverhead = 0;
    if (message.tokenAmounts.length > 0) {
      (premiumFee, tokenTransferGas, tokenTransferBytesOverhead) =
        _getTokenTransferCost(destChainSelector, message.feeToken, feeTokenPrice, message.tokenAmounts);
    } else {
      // Convert USD cents with 2 decimals to 18 decimals.
      premiumFee = uint256(destChainDynamicConfig.networkFeeUSDCents) * 1e16;
    }

    // Calculate data availability cost in USD with 36 decimals. Data availability cost exists on rollups that need to post
    // transaction calldata onto another storage layer, e.g. Eth mainnet, incurring additional storage gas costs.
    uint256 dataAvailabilityCost = 0;
    // Only calculate data availability cost if data availability multiplier is non-zero.
    // The multiplier should be set to 0 if destination chain does not charge data availability cost.
    if (destChainDynamicConfig.destDataAvailabilityMultiplierBps > 0) {
      dataAvailabilityCost = _getDataAvailabilityCost(
        destChainSelector,
        // Parse the data availability gas price stored in the higher-order 112 bits of the encoded gas price.
        uint112(packedGasPrice >> Internal.GAS_PRICE_BITS),
        message.data.length,
        message.tokenAmounts.length,
        tokenTransferBytesOverhead
      );
    }

    // Calculate execution gas fee on destination chain in USD with 36 decimals.
    // We add the message gas limit, the overhead gas, the gas of passing message data to receiver, and token transfer gas together.
    // We then multiply this gas total with the gas multiplier and gas price, converting it into USD with 36 decimals.
    // uint112(packedGasPrice) = executionGasPrice
    uint256 executionCost = uint112(packedGasPrice)
      * (
        gasLimit + destChainDynamicConfig.destGasOverhead
          + (message.data.length * destChainDynamicConfig.destGasPerPayloadByte) + tokenTransferGas
      ) * destChainDynamicConfig.gasMultiplierWeiPerEth;

    // Calculate number of fee tokens to charge.
    // Total USD fee is in 36 decimals, feeTokenPrice is in 18 decimals USD for 1e18 smallest token denominations.
    // Result of the division is the number of smallest token denominations.
    return ((premiumFee * premiumMultiplierWeiPerEth) + executionCost + dataAvailabilityCost) / feeTokenPrice;
  }

  /// @notice Returns the estimated data availability cost of the message.
  /// @dev To save on gas, we use a single destGasPerDataAvailabilityByte value for both zero and non-zero bytes.
  /// @param destChainSelector the destination chain selector.
  /// @param dataAvailabilityGasPrice USD per data availability gas in 18 decimals.
  /// @param messageDataLength length of the data field in the message.
  /// @param numberOfTokens number of distinct token transfers in the message.
  /// @param tokenTransferBytesOverhead additional token transfer data passed to destination, e.g. USDC attestation.
  /// @return dataAvailabilityCostUSD36Decimal total data availability cost in USD with 36 decimals.
  function _getDataAvailabilityCost(
    uint64 destChainSelector,
    uint112 dataAvailabilityGasPrice,
    uint256 messageDataLength,
    uint256 numberOfTokens,
    uint32 tokenTransferBytesOverhead
  ) internal view returns (uint256 dataAvailabilityCostUSD36Decimal) {
    // dataAvailabilityLengthBytes sums up byte lengths of fixed message fields and dynamic message fields.
    // Fixed message fields do account for the offset and length slot of the dynamic fields.
    uint256 dataAvailabilityLengthBytes = Internal.MESSAGE_FIXED_BYTES + messageDataLength
      + (numberOfTokens * Internal.MESSAGE_FIXED_BYTES_PER_TOKEN) + tokenTransferBytesOverhead;

    DestChainDynamicConfig storage destChainDynamicConfig = s_destChainConfig[destChainSelector].dynamicConfig;
    // destDataAvailabilityOverheadGas is a separate config value for flexibility to be updated independently of message cost.
    // Its value is determined by CCIP lane implementation, e.g. the overhead data posted for OCR.
    uint256 dataAvailabilityGas = (dataAvailabilityLengthBytes * destChainDynamicConfig.destGasPerDataAvailabilityByte)
      + destChainDynamicConfig.destDataAvailabilityOverheadGas;

    // dataAvailabilityGasPrice is in 18 decimals, destDataAvailabilityMultiplierBps is in 4 decimals
    // We pad 14 decimals to bring the result to 36 decimals, in line with token bps and execution fee.
    return ((dataAvailabilityGas * dataAvailabilityGasPrice) * destChainDynamicConfig.destDataAvailabilityMultiplierBps)
      * 1e14;
  }

  /// @notice Returns the token transfer cost parameters.
  /// A basis point fee is calculated from the USD value of each token transfer.
  /// For each individual transfer, this fee is between [minFeeUSD, maxFeeUSD].
  /// Total transfer fee is the sum of each individual token transfer fee.
  /// @dev Assumes that tokenAmounts are validated to be listed tokens elsewhere.
  /// @dev Splitting one token transfer into multiple transfers is discouraged,
  /// as it will result in a transferFee equal or greater than the same amount aggregated/de-duped.
  /// @param destChainSelector the destination chain selector.
  /// @param feeToken address of the feeToken.
  /// @param feeTokenPrice price of feeToken in USD with 18 decimals.
  /// @param tokenAmounts token transfers in the message.
  /// @return tokenTransferFeeUSDWei total token transfer bps fee in USD with 18 decimals.
  /// @return tokenTransferGas total execution gas of the token transfers.
  /// @return tokenTransferBytesOverhead additional token transfer data passed to destination, e.g. USDC attestation.
  function _getTokenTransferCost(
    uint64 destChainSelector,
    address feeToken,
    uint224 feeTokenPrice,
    Client.EVMTokenAmount[] calldata tokenAmounts
  ) internal view returns (uint256 tokenTransferFeeUSDWei, uint32 tokenTransferGas, uint32 tokenTransferBytesOverhead) {
    uint256 numberOfTokens = tokenAmounts.length;

    for (uint256 i = 0; i < numberOfTokens; ++i) {
      Client.EVMTokenAmount memory tokenAmount = tokenAmounts[i];

      // Validate if the token is supported, do not calculate fee for unsupported tokens.
      if (address(getPoolBySourceToken(destChainSelector, IERC20(tokenAmount.token))) == address(0)) {
        revert UnsupportedToken(tokenAmount.token);
      }

      TokenTransferFeeConfig memory transferFeeConfig = s_tokenTransferFeeConfig[destChainSelector][tokenAmount.token];

      // If the token has no specific overrides configured, we use the global defaults.
      if (!transferFeeConfig.isEnabled) {
        DestChainDynamicConfig storage destChainDynamicConfig = s_destChainConfig[destChainSelector].dynamicConfig;
        tokenTransferFeeUSDWei += uint256(destChainDynamicConfig.defaultTokenFeeUSDCents) * 1e16;
        tokenTransferGas += destChainDynamicConfig.defaultTokenDestGasOverhead;
        tokenTransferBytesOverhead += destChainDynamicConfig.defaultTokenDestBytesOverhead;
        continue;
      }

      uint256 bpsFeeUSDWei = 0;
      // Only calculate bps fee if ratio is greater than 0. Ratio of 0 means no bps fee for a token.
      // Useful for when the PriceRegistry cannot return a valid price for the token.
      if (transferFeeConfig.deciBps > 0) {
        uint224 tokenPrice = 0;
        if (tokenAmount.token != feeToken) {
          tokenPrice = IPriceRegistry(s_dynamicConfig.priceRegistry).getValidatedTokenPrice(tokenAmount.token);
        } else {
          tokenPrice = feeTokenPrice;
        }

        // Calculate token transfer value, then apply fee ratio
        // ratio represents multiples of 0.1bps, or 1e-5
        bpsFeeUSDWei = (tokenPrice._calcUSDValueFromTokenAmount(tokenAmount.amount) * transferFeeConfig.deciBps) / 1e5;
      }

      tokenTransferGas += transferFeeConfig.destGasOverhead;
      tokenTransferBytesOverhead += transferFeeConfig.destBytesOverhead;

      // Bps fees should be kept within range of [minFeeUSD, maxFeeUSD].
      // Convert USD values with 2 decimals to 18 decimals.
      uint256 minFeeUSDWei = uint256(transferFeeConfig.minFeeUSDCents) * 1e16;
      if (bpsFeeUSDWei < minFeeUSDWei) {
        tokenTransferFeeUSDWei += minFeeUSDWei;
        continue;
      }

      uint256 maxFeeUSDWei = uint256(transferFeeConfig.maxFeeUSDCents) * 1e16;
      if (bpsFeeUSDWei > maxFeeUSDWei) {
        tokenTransferFeeUSDWei += maxFeeUSDWei;
        continue;
      }

      tokenTransferFeeUSDWei += bpsFeeUSDWei;
    }

    return (tokenTransferFeeUSDWei, tokenTransferGas, tokenTransferBytesOverhead);
  }

  /// @notice Updates the destination chain specific config.
  /// @param destChainConfigArgs Array of source chain specific configs.
  function applyDestChainConfigUpdates(DestChainConfigArgs[] memory destChainConfigArgs) external {
    _onlyOwnerOrAdmin();
    _applyDestChainConfigUpdates(destChainConfigArgs);
  }

  /// @notice Internal version of applyDestChainConfigUpdates.
  function _applyDestChainConfigUpdates(DestChainConfigArgs[] memory destChainConfigArgs) internal {
    for (uint256 i = 0; i < destChainConfigArgs.length; ++i) {
      DestChainConfigArgs memory destChainConfigArg = destChainConfigArgs[i];
      uint64 destChainSelector = destChainConfigArgs[i].destChainSelector;

      if (destChainSelector == 0 || destChainConfigArg.dynamicConfig.defaultTxGasLimit == 0) {
        revert InvalidDestChainConfig(destChainSelector);
      }

      DestChainConfig storage destChainConfig = s_destChainConfig[destChainSelector];
      address prevOnRamp = destChainConfigArg.prevOnRamp;

      DestChainConfig memory newDestChainConfig = DestChainConfig({
        dynamicConfig: destChainConfigArg.dynamicConfig,
        prevOnRamp: prevOnRamp,
        sequenceNumber: destChainConfig.sequenceNumber,
        metadataHash: destChainConfig.metadataHash
      });

      destChainConfig.dynamicConfig = newDestChainConfig.dynamicConfig;

      if (destChainConfig.metadataHash == 0) {
        newDestChainConfig.metadataHash =
          keccak256(abi.encode(Internal.EVM_2_EVM_MESSAGE_HASH, i_chainSelector, destChainSelector, address(this)));
        destChainConfig.metadataHash = newDestChainConfig.metadataHash;
        if (prevOnRamp != address(0)) destChainConfig.prevOnRamp = prevOnRamp;

        emit DestChainAdded(destChainSelector, destChainConfig);
      } else {
        if (destChainConfig.prevOnRamp != prevOnRamp) revert InvalidDestChainConfig(destChainSelector);
        if (destChainConfigArg.dynamicConfig.defaultTokenDestBytesOverhead < Pool.CCIP_LOCK_OR_BURN_V1_RET_BYTES) {
          revert InvalidDestBytesOverhead(address(0), destChainConfigArg.dynamicConfig.defaultTokenDestBytesOverhead);
        }

        emit DestChainDynamicConfigUpdated(destChainSelector, destChainConfigArg.dynamicConfig);
      }
    }
  }

  /// @notice Returns the destination chain config for given destination chain selector.
  /// @param destChainSelector The destination chain selector.
  /// @return The destination chain config.
  function getDestChainConfig(uint64 destChainSelector) external view returns (DestChainConfig memory) {
    return s_destChainConfig[destChainSelector];
  }

  /// @notice Gets the fee configuration for a token.
  /// @param token The token to get the fee configuration for.
  /// @return premiumMultiplierWeiPerEth The multiplier for destination chain specific premiums.
  function getPremiumMultiplierWeiPerEth(address token) external view returns (uint64 premiumMultiplierWeiPerEth) {
    return s_premiumMultiplierWeiPerEth[token];
  }

  /// @notice Sets the fee configuration for a token
  /// @param premiumMultiplierWeiPerEthArgs Array of PremiumMultiplierWeiPerEthArgs structs.
  function applyPremiumMultiplierWeiPerEthUpdates(
    PremiumMultiplierWeiPerEthArgs[] memory premiumMultiplierWeiPerEthArgs
  ) external {
    _onlyOwnerOrAdmin();
    _applyPremiumMultiplierWeiPerEthUpdates(premiumMultiplierWeiPerEthArgs);
  }

  /// @dev Set the fee config.
  /// @param premiumMultiplierWeiPerEthArgs The multiplier for destination chain specific premiums.
  function _applyPremiumMultiplierWeiPerEthUpdates(
    PremiumMultiplierWeiPerEthArgs[] memory premiumMultiplierWeiPerEthArgs
  ) internal {
    for (uint256 i = 0; i < premiumMultiplierWeiPerEthArgs.length; ++i) {
      address token = premiumMultiplierWeiPerEthArgs[i].token;
      uint64 premiumMultiplierWeiPerEth = premiumMultiplierWeiPerEthArgs[i].premiumMultiplierWeiPerEth;
      s_premiumMultiplierWeiPerEth[token] = premiumMultiplierWeiPerEth;

      emit PremiumMultiplierWeiPerEthUpdated(token, premiumMultiplierWeiPerEth);
    }
  }

  /// @notice Gets the transfer fee config for a given token.
  /// @param destChainSelector The destination chain selector.
  /// @param token The token address.
  function getTokenTransferFeeConfig(
    uint64 destChainSelector,
    address token
  ) external view returns (TokenTransferFeeConfig memory tokenTransferFeeConfig) {
    return s_tokenTransferFeeConfig[destChainSelector][token];
  }

  /// @notice Sets the transfer fee config.
  /// @dev only callable by the owner or admin.
  function applyTokenTransferFeeConfigUpdates(
    TokenTransferFeeConfigArgs[] memory tokenTransferFeeConfigArgs,
    TokenTransferFeeConfigRemoveArgs[] memory tokensToUseDefaultFeeConfigs
  ) external {
    _onlyOwnerOrAdmin();
    _applyTokenTransferFeeConfigUpdates(tokenTransferFeeConfigArgs, tokensToUseDefaultFeeConfigs);
  }

  /// @notice internal helper to set the token transfer fee config.
  function _applyTokenTransferFeeConfigUpdates(
    TokenTransferFeeConfigArgs[] memory tokenTransferFeeConfigArgs,
    TokenTransferFeeConfigRemoveArgs[] memory tokensToUseDefaultFeeConfigs
  ) internal {
    for (uint256 i = 0; i < tokenTransferFeeConfigArgs.length; ++i) {
      TokenTransferFeeConfigArgs memory tokenTransferFeeConfigArg = tokenTransferFeeConfigArgs[i];
      uint64 destChainSelector = tokenTransferFeeConfigArg.destChainSelector;

      for (uint256 j = 0; j < tokenTransferFeeConfigArg.tokenTransferFeeConfigs.length; ++j) {
        TokenTransferFeeConfig memory tokenTransferFeeConfig =
          tokenTransferFeeConfigArg.tokenTransferFeeConfigs[j].tokenTransferFeeConfig;
        address token = tokenTransferFeeConfigArg.tokenTransferFeeConfigs[j].token;

        if (tokenTransferFeeConfig.destBytesOverhead < Pool.CCIP_LOCK_OR_BURN_V1_RET_BYTES) {
          revert InvalidDestBytesOverhead(token, tokenTransferFeeConfig.destBytesOverhead);
        }

        s_tokenTransferFeeConfig[destChainSelector][token] = tokenTransferFeeConfig;

        emit TokenTransferFeeConfigUpdated(destChainSelector, token, tokenTransferFeeConfig);
      }
    }

    // Remove the custom fee configs for the tokens that are in the tokensToUseDefaultFeeConfigs array
    for (uint256 i = 0; i < tokensToUseDefaultFeeConfigs.length; ++i) {
      uint64 destChainSelector = tokensToUseDefaultFeeConfigs[i].destChainSelector;
      address token = tokensToUseDefaultFeeConfigs[i].token;
      delete s_tokenTransferFeeConfig[destChainSelector][token];
      emit TokenTransferFeeConfigDeleted(destChainSelector, token);
    }
  }

  /// @notice Withdraws the outstanding fee token balances to the fee aggregator.
  /// @dev This function can be permissionless as it only transfers accepted fee tokens to the fee aggregator which is a trusted address.
  function withdrawFeeTokens() external {
    address[] memory feeTokens = IPriceRegistry(s_dynamicConfig.priceRegistry).getFeeTokens();
    address feeAggregator = s_dynamicConfig.feeAggregator;

    for (uint256 i = 0; i < feeTokens.length; ++i) {
      IERC20 feeToken = IERC20(feeTokens[i]);
      uint256 feeTokenBalance = feeToken.balanceOf(address(this));

      if (feeTokenBalance > 0) {
        feeToken.safeTransfer(feeAggregator, feeTokenBalance);

        emit FeeTokenWithdrawn(feeAggregator, address(feeToken), feeTokenBalance);
      }
    }
  }

  // ================================================================
  // │                           Access                             │
  // ================================================================

  /// @dev Require that the sender is the owner or the fee admin
  /// Not a modifier to save on contract size
  function _onlyOwnerOrAdmin() internal view {
    if (msg.sender != owner() && msg.sender != s_admin) revert OnlyCallableByOwnerOrAdmin();
  }
}<|MERGE_RESOLUTION|>--- conflicted
+++ resolved
@@ -20,12 +20,7 @@
 import {IERC20} from "../../vendor/openzeppelin-solidity/v4.8.3/contracts/token/ERC20/IERC20.sol";
 import {SafeERC20} from "../../vendor/openzeppelin-solidity/v4.8.3/contracts/token/ERC20/utils/SafeERC20.sol";
 
-<<<<<<< HEAD
-/// @notice The onRamp is a contract that handles lane-specific fee logic and
-=======
-/// @notice The EVM2EVMMultiOnRamp is a contract that handles lane-specific fee logic, NOP payments and
->>>>>>> e896c688
-/// bridgeable token support.
+/// @notice The EVM2EVMMultiOnRamp is a contract that handles lane-specific fee logic
 /// @dev The EVM2EVMMultiOnRamp, MultiCommitStore and EVM2EVMMultiOffRamp form an xchain upgradeable unit. Any change to one of them
 /// results an onchain upgrade of all 3.
 contract EVM2EVMMultiOnRamp is IEVM2AnyMultiOnRamp, AggregateRateLimiter, ITypeAndVersion {
@@ -65,12 +60,7 @@
   );
   event TokenTransferFeeConfigDeleted(uint256 indexed destChainSelector, address indexed token);
   /// RMN depends on this event, if changing, please notify the RMN maintainers.
-<<<<<<< HEAD
-  event CCIPSendRequested(Internal.EVM2EVMMessage message);
-=======
   event CCIPSendRequested(uint64 indexed destChainSelector, Internal.EVM2EVMMessage message);
-  event NopsSet(uint256 nopWeightsTotal, NopAndWeight[] nopsAndWeights);
->>>>>>> e896c688
   event DestChainAdded(uint64 indexed destChainSelector, DestChainConfig destChainConfig);
   event DestChainDynamicConfigUpdated(uint64 indexed destChainSelector, DestChainDynamicConfig dynamicConfig);
 
@@ -90,11 +80,7 @@
   struct DynamicConfig {
     address router; // Router address
     address priceRegistry; // Price registry address
-<<<<<<< HEAD
-    address tokenAdminRegistry; // Token admin registry address
     address feeAggregator; // Fee aggregator address
-=======
->>>>>>> e896c688
   }
 
   /// @dev Struct to hold the fee token configuration for a token, same as the s_premiumMultiplierWeiPerEth but with
@@ -192,14 +178,11 @@
   uint64 internal immutable i_chainSelector;
   /// @dev The address of the rmn proxy
   address internal immutable i_rmnProxy;
-<<<<<<< HEAD
-=======
   /// @dev The address of the token admin registry
   address internal immutable i_tokenAdminRegistry;
   /// @dev the maximum number of nops that can be configured at the same time.
   /// Used to bound gas for loops over nops.
   uint256 private constant MAX_NUMBER_OF_NOPS = 64;
->>>>>>> e896c688
 
   // DYNAMIC CONFIG
   /// @dev The config for the onRamp
@@ -218,15 +201,11 @@
   /// @dev The current nonce per sender.
   /// The offramp has a corresponding s_senderNonce mapping to ensure messages
   /// are executed in the same order they are sent.
-<<<<<<< HEAD
-  mapping(address sender => uint64 nonce) internal s_senderNonce;
-=======
   mapping(uint64 destChainSelector => mapping(address sender => uint64 nonce)) internal s_senderNonce;
   /// @dev The amount of LINK available to pay NOPS
   uint96 internal s_nopFeesJuels;
   /// @dev The combined weight of all NOPs weights
   uint32 internal s_nopWeightsTotal;
->>>>>>> e896c688
 
   constructor(
     StaticConfig memory staticConfig,
@@ -463,14 +442,9 @@
     return StaticConfig({
       linkToken: i_linkToken,
       chainSelector: i_chainSelector,
-<<<<<<< HEAD
       maxFeeJuelsPerMsg: i_maxFeeJuelsPerMsg,
-      rmnProxy: i_rmnProxy
-=======
-      maxNopFeesJuels: i_maxNopFeesJuels,
       rmnProxy: i_rmnProxy,
       tokenAdminRegistry: i_tokenAdminRegistry
->>>>>>> e896c688
     });
   }
 
@@ -489,10 +463,7 @@
   /// @notice Internal version of setDynamicConfig to allow for reuse in the constructor.
   function _setDynamicConfig(DynamicConfig memory dynamicConfig) internal {
     // We permit router to be set to zero as a way to pause the contract.
-    if (
-      dynamicConfig.priceRegistry == address(0) || dynamicConfig.tokenAdminRegistry == address(0)
-        || dynamicConfig.feeAggregator == address(0)
-    ) revert InvalidConfig();
+    if (dynamicConfig.priceRegistry == address(0) || dynamicConfig.feeAggregator == address(0)) revert InvalidConfig();
 
     s_dynamicConfig = dynamicConfig;
 
@@ -500,14 +471,9 @@
       StaticConfig({
         linkToken: i_linkToken,
         chainSelector: i_chainSelector,
-<<<<<<< HEAD
         maxFeeJuelsPerMsg: i_maxFeeJuelsPerMsg,
-        rmnProxy: i_rmnProxy
-=======
-        maxNopFeesJuels: i_maxNopFeesJuels,
         rmnProxy: i_rmnProxy,
         tokenAdminRegistry: i_tokenAdminRegistry
->>>>>>> e896c688
       }),
       dynamicConfig
     );
