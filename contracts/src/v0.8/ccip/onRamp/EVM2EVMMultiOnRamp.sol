// SPDX-License-Identifier: BUSL-1.1
pragma solidity 0.8.24;

import {ITypeAndVersion} from "../../shared/interfaces/ITypeAndVersion.sol";
import {IEVM2AnyMultiOnRamp} from "../interfaces/IEVM2AnyMultiOnRamp.sol";
import {IEVM2AnyOnRamp} from "../interfaces/IEVM2AnyOnRamp.sol";
import {IEVM2AnyOnRampClient} from "../interfaces/IEVM2AnyOnRampClient.sol";
<<<<<<< HEAD
import {IMessageInterceptor} from "../interfaces/IMessageInterceptor.sol";
import {IPool} from "../interfaces/IPool.sol";
=======
import {IPoolV1} from "../interfaces/IPool.sol";
>>>>>>> a4b16c26
import {IPriceRegistry} from "../interfaces/IPriceRegistry.sol";
import {IRMN} from "../interfaces/IRMN.sol";
import {ITokenAdminRegistry} from "../interfaces/ITokenAdminRegistry.sol";

import {OwnerIsCreator} from "../../shared/access/OwnerIsCreator.sol";
import {Client} from "../libraries/Client.sol";
import {Internal} from "../libraries/Internal.sol";
import {Pool} from "../libraries/Pool.sol";
import {USDPriceWith18Decimals} from "../libraries/USDPriceWith18Decimals.sol";

import {IERC20} from "../../vendor/openzeppelin-solidity/v4.8.3/contracts/token/ERC20/IERC20.sol";
import {SafeERC20} from "../../vendor/openzeppelin-solidity/v4.8.3/contracts/token/ERC20/utils/SafeERC20.sol";

/// @notice The EVM2EVMMultiOnRamp is a contract that handles lane-specific fee logic
/// @dev The EVM2EVMMultiOnRamp, MultiCommitStore and EVM2EVMMultiOffRamp form an xchain upgradeable unit. Any change to one of them
/// results an onchain upgrade of all 3.
<<<<<<< HEAD
contract EVM2EVMMultiOnRamp is IEVM2AnyMultiOnRamp, ILinkAvailable, ITypeAndVersion, OwnerIsCreator {
=======
contract EVM2EVMMultiOnRamp is IEVM2AnyMultiOnRamp, AggregateRateLimiter, ITypeAndVersion {
>>>>>>> a4b16c26
  using SafeERC20 for IERC20;
  using USDPriceWith18Decimals for uint224;

  error CannotSendZeroTokens();
  error InvalidExtraArgsTag();
  error OnlyCallableByOwnerOrAdmin();
  error InvalidWithdrawParams();
  error NoFeesToPay();
  error MaxFeeBalanceReached();
  error MessageTooLarge(uint256 maxSize, uint256 actualSize);
  error MessageGasLimitTooHigh();
  error MessageFeeTooHigh(uint256 msgFeeJuels, uint256 maxFeeJuelsPerMsg);
  error UnsupportedNumberOfTokens();
  error UnsupportedToken(address token);
  error MustBeCalledByRouter();
  error RouterMustSetOriginalSender();
  error InvalidConfig();
  error CursedByRMN(uint64 sourceChainSelector);
  error LinkBalanceNotSettled();
  error NotAFeeToken(address token);
  error SourceTokenDataTooLarge(address token);
  error InvalidChainSelector(uint64 chainSelector);
  error GetSupportedTokensFunctionalityRemovedCheckAdminRegistry();
  error InvalidDestChainConfig(uint64 destChainSelector);
  error DestinationChainNotEnabled(uint64 destChainSelector);
  error InvalidDestBytesOverhead(address token, uint32 destBytesOverhead);

  event AdminSet(address newAdmin);
  event ConfigSet(StaticConfig staticConfig, DynamicConfig dynamicConfig);
  event FeePaid(address indexed feeToken, uint256 feeValueJuels);
  event FeeTokenWithdrawn(address indexed feeAggregator, address indexed feeToken, uint256 amount);
  event PremiumMultiplierWeiPerEthUpdated(address indexed token, uint64 premiumMultiplierWeiPerEth);
  event TokenTransferFeeConfigUpdated(
    uint64 indexed destChainSelector, address indexed token, TokenTransferFeeConfig tokenTransferFeeConfig
  );
  event TokenTransferFeeConfigDeleted(uint256 indexed destChainSelector, address indexed token);
  /// RMN depends on this event, if changing, please notify the RMN maintainers.
  event CCIPSendRequested(uint64 indexed destChainSelector, Internal.EVM2EVMMessage message);
  event DestChainAdded(uint64 indexed destChainSelector, DestChainConfig destChainConfig);
  event DestChainDynamicConfigUpdated(uint64 indexed destChainSelector, DestChainDynamicConfig dynamicConfig);

  /// @dev Struct that contains the static configuration
  /// RMN depends on this struct, if changing, please notify the RMN maintainers.
  // solhint-disable-next-line gas-struct-packing
  struct StaticConfig {
    address linkToken; // ────────╮ Link token address
    uint64 chainSelector; // ─────╯ Source chainSelector
    uint96 maxFeeJuelsPerMsg; // ─╮ Maximum fee that can be charged for a message
    address rmnProxy; // ─────────╯ Address of RMN proxy
    address tokenAdminRegistry; // Token admin registry address
  }

  /// @dev Struct to contains the dynamic configuration
  // solhint-disable-next-line gas-struct-packing
  struct DynamicConfig {
    address router; // Router address
    address priceRegistry; // Price registry address
<<<<<<< HEAD
    address messageValidator; // Optional message validator to validate incoming messages (zero address = no validator)
=======
    address feeAggregator; // Fee aggregator address
>>>>>>> a4b16c26
  }

  /// @dev Struct to hold the fee token configuration for a token, same as the s_premiumMultiplierWeiPerEth but with
  /// the token address included so that an array of these can be passed in the constructor and
  /// applyPremiumMultiplierWeiPerEthUpdates to set the mapping
  struct PremiumMultiplierWeiPerEthArgs {
    address token; // // ───────────────────╮ Token address
    uint64 premiumMultiplierWeiPerEth; // ──╯ Multiplier for destination chain specific premiums. Should never be 0 so can be used as an isEnabled flag
  }

  /// @dev Struct to hold the transfer fee configuration for token transfers
  struct TokenTransferFeeConfig {
    uint32 minFeeUSDCents; // ──────────╮ Minimum fee to charge per token transfer, multiples of 0.01 USD
    uint32 maxFeeUSDCents; //           │ Maximum fee to charge per token transfer, multiples of 0.01 USD
    uint16 deciBps; //                  │ Basis points charged on token transfers, multiples of 0.1bps, or 1e-5
    uint32 destGasOverhead; //          │ Gas charged to execute the token transfer on the destination chain
    //                                  │ Extra data availability bytes that are returned from the source pool and sent
    uint32 destBytesOverhead; //        │ to the destination pool. Must be >= Pool.CCIP_LOCK_OR_BURN_V1_RET_BYTES
    bool isEnabled; // ─────────────────╯ Whether this token has custom transfer fees
  }

  /// @dev Struct to hold the token transfer fee configurations for a token, same as TokenTransferFeeConfig but with the token address included so
  /// that an array of these can be passed in the TokenTransferFeeConfigArgs struct to set the mapping
  struct TokenTransferFeeConfigSingleTokenArgs {
    address token; // Token address
    TokenTransferFeeConfig tokenTransferFeeConfig; // struct to hold the transfer fee configuration for token transfers
  }

  /// @dev Struct to hold the token transfer fee configurations for a destination chain and a set of tokens. Same as TokenTransferFeeConfigSingleTokenArgs
  /// but with the destChainSelector and an array of TokenTransferFeeConfigSingleTokenArgs included so that an array of these can be passed in the constructor
  /// and the applyTokenTransferFeeConfigUpdates function
  struct TokenTransferFeeConfigArgs {
    uint64 destChainSelector; // Destination chain selector
    TokenTransferFeeConfigSingleTokenArgs[] tokenTransferFeeConfigs; // Array of token transfer fee configurations
  }

  /// @dev Struct to hold a pair of destination chain selector and token address so that an array of these can be passed in the
  /// applyTokenTransferFeeConfigUpdates function to remove the token transfer fee configuration for a token
  struct TokenTransferFeeConfigRemoveArgs {
    uint64 destChainSelector; // ─╮ Destination chain selector
    address token; // ────────────╯ Token address
  }

  /// @dev Struct to hold the dynamic configs for a destination chain
  struct DestChainDynamicConfig {
    bool isEnabled; // ──────────────────────────╮ Whether this destination chain is enabled
    uint16 maxNumberOfTokensPerMsg; //           │ Maximum number of distinct ERC20 token transferred per message
    uint32 maxDataBytes; //                      │ Maximum payload data size in bytes
    uint32 maxPerMsgGasLimit; //                 │ Maximum gas limit for messages targeting EVMs
    uint32 destGasOverhead; //                   │ Gas charged on top of the gasLimit to cover destination chain costs
    uint16 destGasPerPayloadByte; //             │ Destination chain gas charged for passing each byte of `data` payload to receiver
    uint32 destDataAvailabilityOverheadGas; //   | Extra data availability gas charged on top of the message, e.g. for OCR
    uint16 destGasPerDataAvailabilityByte; //    | Amount of gas to charge per byte of message data that needs availability
    uint16 destDataAvailabilityMultiplierBps; // │ Multiplier for data availability gas, multiples of bps, or 0.0001
    // The following three properties are defaults, they can be overridden by setting the TokenTransferFeeConfig for a token
    uint16 defaultTokenFeeUSDCents; //           │ Default token fee charged per token transfer
    uint32 defaultTokenDestGasOverhead; // ──────╯ Default gas charged to execute the token transfer on the destination chain
    uint32 defaultTokenDestBytesOverhead; // ────╮ Default extra data availability bytes charged per token transfer
    uint64 defaultTxGasLimit; //                 │ Default gas limit for a tx
    uint64 gasMultiplierWeiPerEth; //            │ Multiplier for gas costs, 1e18 based so 11e17 = 10% extra cost.
    uint32 networkFeeUSDCents; // ───────────────╯ Flat network fee to charge for messages,  multiples of 0.01 USD
  }

  /// @dev Struct to hold the configs for a destination chain
  struct DestChainConfig {
    DestChainDynamicConfig dynamicConfig; // ──╮ Dynamic configs for a destination chain
    address prevOnRamp; // ────────────────────╯ Address of previous-version OnRamp
    uint64 sequenceNumber; // The last used sequence number. This is zero in the case where no messages has been sent yet.
    // 0 is not a valid sequence number for any real transaction.
    /// @dev metadataHash is a lane-specific prefix for a message hash preimage which ensures global uniqueness
    /// Ensures that 2 identical messages sent to 2 different lanes will have a distinct hash.
    /// Must match the metadataHash used in computing leaf hashes offchain for the root committed in
    /// the commitStore and i_metadataHash in the offRamp.
    bytes32 metadataHash;
  }

  /// @dev Struct to hold the dynamic configs, its destination chain selector and previous onRamp.
  /// Same as DestChainConfig but with the destChainSelector and the prevOnRamp so that an array of these
  /// can be passed in the constructor and the applyDestChainConfigUpdates function
  //solhint-disable gas-struct-packing
  struct DestChainConfigArgs {
    uint64 destChainSelector; // Destination chain selector
    DestChainDynamicConfig dynamicConfig; // Struct to hold the configs for a destination chain
    address prevOnRamp; // Address of previous-version OnRamp.
  }

  // STATIC CONFIG
  string public constant override typeAndVersion = "EVM2EVMMultiOnRamp 1.6.0-dev";
  /// @dev Maximum fee that can be charged for a message. This is a guard to prevent massively overcharging due to misconfiguation.
  uint96 internal immutable i_maxFeeJuelsPerMsg;
  /// @dev The link token address
  address internal immutable i_linkToken;
  /// @dev The chain ID of the source chain that this contract is deployed to
  uint64 internal immutable i_chainSelector;
  /// @dev The address of the rmn proxy
  address internal immutable i_rmnProxy;
  /// @dev The address of the token admin registry
  address internal immutable i_tokenAdminRegistry;
  /// @dev the maximum number of nops that can be configured at the same time.
  /// Used to bound gas for loops over nops.
  uint256 private constant MAX_NUMBER_OF_NOPS = 64;

  // DYNAMIC CONFIG
  /// @dev The config for the onRamp
  DynamicConfig internal s_dynamicConfig;

  /// @dev The destination chain specific configs
  mapping(uint64 destChainSelector => DestChainConfig destChainConfig) internal s_destChainConfig;
  /// @dev The multiplier for destination chain specific premiums that can be set by the owner or fee admin
  /// This should never be 0 once set, so it can be used as an isEnabled flag
  mapping(address token => uint64 premiumMultiplierWeiPerEth) internal s_premiumMultiplierWeiPerEth;
  /// @dev The token transfer fee config that can be set by the owner or fee admin
  mapping(uint64 destChainSelector => mapping(address token => TokenTransferFeeConfig tranferFeeConfig)) internal
    s_tokenTransferFeeConfig;

  // STATE
  /// @dev The current nonce per sender.
  /// The offramp has a corresponding s_senderNonce mapping to ensure messages
  /// are executed in the same order they are sent.
  mapping(uint64 destChainSelector => mapping(address sender => uint64 nonce)) internal s_senderNonce;
  /// @dev The address of the token limit admin that has the same permissions as the owner.
  address internal s_admin;
  /// @dev The amount of LINK available to pay NOPS
  uint96 internal s_nopFeesJuels;
  /// @dev The combined weight of all NOPs weights
  uint32 internal s_nopWeightsTotal;

  constructor(
    StaticConfig memory staticConfig,
    DynamicConfig memory dynamicConfig,
    DestChainConfigArgs[] memory destChainConfigArgs,
    PremiumMultiplierWeiPerEthArgs[] memory premiumMultiplierWeiPerEthArgs,
<<<<<<< HEAD
    TokenTransferFeeConfigArgs[] memory tokenTransferFeeConfigArgs,
    NopAndWeight[] memory nopsAndWeights
  ) {
=======
    TokenTransferFeeConfigArgs[] memory tokenTransferFeeConfigArgs
  ) AggregateRateLimiter(rateLimiterConfig) {
>>>>>>> a4b16c26
    if (
      staticConfig.linkToken == address(0) || staticConfig.chainSelector == 0 || staticConfig.rmnProxy == address(0)
        || staticConfig.tokenAdminRegistry == address(0)
    ) {
      revert InvalidConfig();
    }

    i_linkToken = staticConfig.linkToken;
    i_chainSelector = staticConfig.chainSelector;
    i_maxFeeJuelsPerMsg = staticConfig.maxFeeJuelsPerMsg;
    i_rmnProxy = staticConfig.rmnProxy;
    i_tokenAdminRegistry = staticConfig.tokenAdminRegistry;

    _setDynamicConfig(dynamicConfig);
    _applyDestChainConfigUpdates(destChainConfigArgs);
    _applyPremiumMultiplierWeiPerEthUpdates(premiumMultiplierWeiPerEthArgs);
    _applyTokenTransferFeeConfigUpdates(tokenTransferFeeConfigArgs, new TokenTransferFeeConfigRemoveArgs[](0));
  }

  // ================================================================
  // │                          Messaging                           │
  // ================================================================

  /// @inheritdoc IEVM2AnyMultiOnRamp
  function getExpectedNextSequenceNumber(uint64 destChainSelector) external view returns (uint64) {
    return s_destChainConfig[destChainSelector].sequenceNumber + 1;
  }

  /// @inheritdoc IEVM2AnyMultiOnRamp
  function getSenderNonce(uint64 destChainSelector, address sender) public view returns (uint64) {
    uint64 senderNonce = s_senderNonce[destChainSelector][sender];

    if (senderNonce == 0) {
      address prevOnRamp = s_destChainConfig[destChainSelector].prevOnRamp;
      if (prevOnRamp != address(0)) {
        // If OnRamp was upgraded, check if sender has a nonce from the previous OnRamp.
        return IEVM2AnyOnRamp(prevOnRamp).getSenderNonce(sender);
      }
    }

    return senderNonce;
  }

  /// @inheritdoc IEVM2AnyOnRampClient
  function forwardFromRouter(
    uint64 destChainSelector,
    Client.EVM2AnyMessage calldata message,
    uint256 feeTokenAmount,
    address originalSender
  ) external returns (bytes32) {
    DestChainConfig storage destChainConfig = s_destChainConfig[destChainSelector];
    Internal.EVM2EVMMessage memory newMessage =
      _generateNewMessage(destChainConfig, destChainSelector, message, feeTokenAmount, originalSender);

    // Lock the tokens as last step. TokenPools may not always be trusted.
    // There should be no state changes after external call to TokenPools.
    for (uint256 i = 0; i < newMessage.tokenAmounts.length; ++i) {
      Client.EVMTokenAmount memory tokenAndAmount = message.tokenAmounts[i];
<<<<<<< HEAD

      if (tokenAndAmount.amount == 0) revert CannotSendZeroTokens();

      IPool sourcePool = getPoolBySourceToken(destChainSelector, IERC20(tokenAndAmount.token));
=======
      IPoolV1 sourcePool = getPoolBySourceToken(destChainSelector, IERC20(tokenAndAmount.token));
>>>>>>> a4b16c26
      // We don't have to check if it supports the pool version in a non-reverting way here because
      // if we revert here, there is no effect on CCIP. Therefore we directly call the supportsInterface
      // function and not through the ERC165Checker.
      if (address(sourcePool) == address(0) || !sourcePool.supportsInterface(Pool.CCIP_POOL_V1)) {
        revert UnsupportedToken(tokenAndAmount.token);
      }

      Pool.LockOrBurnOutV1 memory poolReturnData = sourcePool.lockOrBurn(
        Pool.LockOrBurnInV1({
          receiver: message.receiver,
          remoteChainSelector: destChainSelector,
          originalSender: originalSender,
          amount: tokenAndAmount.amount,
          localToken: tokenAndAmount.token
        })
      );

      // Since the DON has to pay for the extraData to be included on the destination chain, we cap the length of the
      // extraData. This prevents gas bomb attacks on the NOPs. As destBytesOverhead accounts for both
      // extraData and offchainData, this caps the worst case abuse to the number of bytes reserved for offchainData.
      if (
        poolReturnData.destPoolData.length > Pool.CCIP_LOCK_OR_BURN_V1_RET_BYTES
          && poolReturnData.destPoolData.length
            > s_tokenTransferFeeConfig[destChainSelector][tokenAndAmount.token].destBytesOverhead
      ) {
        revert SourceTokenDataTooLarge(tokenAndAmount.token);
      }
      // We validate the token address to ensure it is a valid EVM address
      Internal._validateEVMAddress(poolReturnData.destTokenAddress);

      newMessage.sourceTokenData[i] = abi.encode(
        Internal.SourceTokenData({
          sourcePoolAddress: abi.encode(sourcePool),
          destTokenAddress: poolReturnData.destTokenAddress,
          extraData: poolReturnData.destPoolData
        })
      );
    }

    // Hash only after the sourceTokenData has been set
    newMessage.messageId = Internal._hash(newMessage, destChainConfig.metadataHash);

    // Emit message request
    // This must happen after any pool events as some tokens (e.g. USDC) emit events that we expect to precede this
    // event in the offchain code.
    emit CCIPSendRequested(destChainSelector, newMessage);
    return newMessage.messageId;
  }

  /// @notice Helper function to relieve stack pressure from `forwardFromRouter`
  /// @param destChainConfig The destination chain config storage pointer
  /// @param destChainSelector The destination chain selector
  /// @param message Message struct to send
  /// @param feeTokenAmount Amount of fee tokens for payment
  /// @param originalSender The original initiator of the CCIP request
  function _generateNewMessage(
    DestChainConfig storage destChainConfig,
    uint64 destChainSelector,
    Client.EVM2AnyMessage calldata message,
    uint256 feeTokenAmount,
    address originalSender
  ) internal returns (Internal.EVM2EVMMessage memory) {
    if (IRMN(i_rmnProxy).isCursed(bytes16(uint128(destChainSelector)))) revert CursedByRMN(destChainSelector);
    // Validate message sender is set and allowed. Not validated in `getFee` since it is not user-driven.
    if (originalSender == address(0)) revert RouterMustSetOriginalSender();
    // Router address may be zero intentionally to pause.
    if (msg.sender != s_dynamicConfig.router) revert MustBeCalledByRouter();
    if (!destChainConfig.dynamicConfig.isEnabled) revert DestinationChainNotEnabled(destChainSelector);

    uint256 gasLimit = message.extraArgs.length == 0
      ? destChainConfig.dynamicConfig.defaultTxGasLimit
      : _gasLimitFromBytes(message.extraArgs);
    // Validate the message with various checks
    uint256 numberOfTokens = message.tokenAmounts.length;
    _validateMessage(destChainSelector, message.data.length, gasLimit, numberOfTokens);

    // Only check token value if there are tokens
    if (numberOfTokens > 0) {
      address messageValidator = s_dynamicConfig.messageValidator;
      if (messageValidator != address(0)) {
        try IMessageInterceptor(s_dynamicConfig.messageValidator).onOutgoingMessage(destChainSelector, message) {}
        catch (bytes memory err) {
          revert IMessageInterceptor.MessageValidationError(err);
        }
      }
    }

    uint256 msgFeeJuels;
    // Convert feeToken to link if not already in link
    if (message.feeToken == i_linkToken) {
      msgFeeJuels = feeTokenAmount;
    } else {
      msgFeeJuels =
        IPriceRegistry(s_dynamicConfig.priceRegistry).convertTokenAmount(message.feeToken, feeTokenAmount, i_linkToken);
    }

    emit FeePaid(message.feeToken, msgFeeJuels);

    if (msgFeeJuels > i_maxFeeJuelsPerMsg) revert MessageFeeTooHigh(msgFeeJuels, i_maxFeeJuelsPerMsg);

    uint64 nonce = getSenderNonce(destChainSelector, originalSender) + 1;
    s_senderNonce[destChainSelector][originalSender] = nonce;

    // We need the next available sequence number so we increment before we use the value
    return Internal.EVM2EVMMessage({
      sourceChainSelector: i_chainSelector,
      sender: originalSender,
      // EVM destination addresses should be abi encoded and therefore always 32 bytes long
      // Not duplicately validated in `getFee`. Invalid address is uncommon, gas cost outweighs UX gain.
      receiver: Internal._validateEVMAddress(message.receiver),
      sequenceNumber: ++destChainConfig.sequenceNumber,
      gasLimit: gasLimit,
      strict: false,
      nonce: nonce,
      feeToken: message.feeToken,
      feeTokenAmount: feeTokenAmount,
      data: message.data,
      tokenAmounts: message.tokenAmounts,
      sourceTokenData: new bytes[](numberOfTokens), // will be populated below
      messageId: ""
    });
  }

  /// @dev Convert the extra args bytes into a struct
  /// @param extraArgs The extra args bytes
  /// @return The gas limit from the extra args
  function _gasLimitFromBytes(bytes calldata extraArgs) internal pure returns (uint256) {
    if (bytes4(extraArgs) != Client.EVM_EXTRA_ARGS_V1_TAG) revert InvalidExtraArgsTag();
    // EVMExtraArgsV1 originally included a second boolean (strict) field which we have deprecated entirely.
    // Clients may still send that version but it will be ignored.
    return abi.decode(extraArgs[4:], (Client.EVMExtraArgsV1)).gasLimit;
  }

  /// @notice Validate the forwarded message with various checks.
  /// @dev This function can be called multiple times during a CCIPSend,
  /// only common user-driven mistakes are validated here to minimize duplicate validation cost.
  /// @param destChainSelector The destination chain selector.
  /// @param dataLength The length of the data field of the message.
  /// @param gasLimit The gasLimit set in message for destination execution.
  /// @param numberOfTokens The number of tokens to be sent.
  function _validateMessage(
    uint64 destChainSelector,
    uint256 dataLength,
    uint256 gasLimit,
    uint256 numberOfTokens
  ) internal view {
    // Check that payload is formed correctly
    DestChainDynamicConfig storage destChainDynamicConfig = s_destChainConfig[destChainSelector].dynamicConfig;
    if (dataLength > uint256(destChainDynamicConfig.maxDataBytes)) {
      revert MessageTooLarge(uint256(destChainDynamicConfig.maxDataBytes), dataLength);
    }
    if (gasLimit > uint256(destChainDynamicConfig.maxPerMsgGasLimit)) revert MessageGasLimitTooHigh();
    if (numberOfTokens > uint256(destChainDynamicConfig.maxNumberOfTokensPerMsg)) revert UnsupportedNumberOfTokens();
  }

  // ================================================================
  // │                           Config                             │
  // ================================================================

  /// @notice Returns the static onRamp config.
  /// @dev RMN depends on this function, if changing, please notify the RMN maintainers.
  /// @return the configuration.
  function getStaticConfig() external view returns (StaticConfig memory) {
    return StaticConfig({
      linkToken: i_linkToken,
      chainSelector: i_chainSelector,
      maxFeeJuelsPerMsg: i_maxFeeJuelsPerMsg,
      rmnProxy: i_rmnProxy,
      tokenAdminRegistry: i_tokenAdminRegistry
    });
  }

  /// @notice Returns the dynamic onRamp config.
  /// @return dynamicConfig the configuration.
  function getDynamicConfig() external view returns (DynamicConfig memory dynamicConfig) {
    return s_dynamicConfig;
  }

  /// @notice Sets the dynamic configuration.
  /// @param dynamicConfig The configuration.
  function setDynamicConfig(DynamicConfig memory dynamicConfig) external onlyOwner {
    _setDynamicConfig(dynamicConfig);
  }

  /// @notice Internal version of setDynamicConfig to allow for reuse in the constructor.
  function _setDynamicConfig(DynamicConfig memory dynamicConfig) internal {
    // We permit router to be set to zero as a way to pause the contract.
    if (dynamicConfig.priceRegistry == address(0) || dynamicConfig.feeAggregator == address(0)) revert InvalidConfig();

    s_dynamicConfig = dynamicConfig;

    emit ConfigSet(
      StaticConfig({
        linkToken: i_linkToken,
        chainSelector: i_chainSelector,
        maxFeeJuelsPerMsg: i_maxFeeJuelsPerMsg,
        rmnProxy: i_rmnProxy,
        tokenAdminRegistry: i_tokenAdminRegistry
      }),
      dynamicConfig
    );
  }

  // ================================================================
  // │                      Tokens and pools                        │
  // ================================================================

  /// @inheritdoc IEVM2AnyOnRampClient
  function getPoolBySourceToken(uint64, /*destChainSelector*/ IERC20 sourceToken) public view returns (IPoolV1) {
    return IPoolV1(ITokenAdminRegistry(i_tokenAdminRegistry).getPool(address(sourceToken)));
  }

  /// @inheritdoc IEVM2AnyOnRampClient
  function getSupportedTokens(uint64 /*destChainSelector*/ ) external pure returns (address[] memory) {
    revert GetSupportedTokensFunctionalityRemovedCheckAdminRegistry();
  }

  // ================================================================
  // │                             Fees                             │
  // ================================================================

  /// @inheritdoc IEVM2AnyOnRampClient
  /// @dev getFee MUST revert if the feeToken is not listed in the fee token config, as the router assumes it does.
  /// @param destChainSelector The destination chain selector.
  /// @param message The message to get quote for.
  /// @return feeTokenAmount The amount of fee token needed for the fee, in smallest denomination of the fee token.
  function getFee(
    uint64 destChainSelector,
    Client.EVM2AnyMessage calldata message
  ) external view returns (uint256 feeTokenAmount) {
    DestChainDynamicConfig storage destChainDynamicConfig = s_destChainConfig[destChainSelector].dynamicConfig;

    if (!destChainDynamicConfig.isEnabled) revert DestinationChainNotEnabled(destChainSelector);

    uint256 gasLimit =
      message.extraArgs.length == 0 ? destChainDynamicConfig.defaultTxGasLimit : _gasLimitFromBytes(message.extraArgs);
    // Validate the message with various checks
    _validateMessage(destChainSelector, message.data.length, gasLimit, message.tokenAmounts.length);

    uint64 premiumMultiplierWeiPerEth = s_premiumMultiplierWeiPerEth[message.feeToken];

    // premiumMultiplierWeiPerEth should never be 0 so it can be used as an isEnabled flag
    if (premiumMultiplierWeiPerEth == 0) revert NotAFeeToken(message.feeToken);

    (uint224 feeTokenPrice, uint224 packedGasPrice) =
      IPriceRegistry(s_dynamicConfig.priceRegistry).getTokenAndGasPrices(message.feeToken, destChainSelector);

    // Calculate premiumFee in USD with 18 decimals precision first.
    // If message-only and no token transfers, a flat network fee is charged.
    // If there are token transfers, premiumFee is calculated from token transfer fee.
    // If there are both token transfers and message, premiumFee is only calculated from token transfer fee.
    uint256 premiumFee = 0;
    uint32 tokenTransferGas = 0;
    uint32 tokenTransferBytesOverhead = 0;
    if (message.tokenAmounts.length > 0) {
      (premiumFee, tokenTransferGas, tokenTransferBytesOverhead) =
        _getTokenTransferCost(destChainSelector, message.feeToken, feeTokenPrice, message.tokenAmounts);
    } else {
      // Convert USD cents with 2 decimals to 18 decimals.
      premiumFee = uint256(destChainDynamicConfig.networkFeeUSDCents) * 1e16;
    }

    // Calculate data availability cost in USD with 36 decimals. Data availability cost exists on rollups that need to post
    // transaction calldata onto another storage layer, e.g. Eth mainnet, incurring additional storage gas costs.
    uint256 dataAvailabilityCost = 0;
    // Only calculate data availability cost if data availability multiplier is non-zero.
    // The multiplier should be set to 0 if destination chain does not charge data availability cost.
    if (destChainDynamicConfig.destDataAvailabilityMultiplierBps > 0) {
      dataAvailabilityCost = _getDataAvailabilityCost(
        destChainSelector,
        // Parse the data availability gas price stored in the higher-order 112 bits of the encoded gas price.
        uint112(packedGasPrice >> Internal.GAS_PRICE_BITS),
        message.data.length,
        message.tokenAmounts.length,
        tokenTransferBytesOverhead
      );
    }

    // Calculate execution gas fee on destination chain in USD with 36 decimals.
    // We add the message gas limit, the overhead gas, the gas of passing message data to receiver, and token transfer gas together.
    // We then multiply this gas total with the gas multiplier and gas price, converting it into USD with 36 decimals.
    // uint112(packedGasPrice) = executionGasPrice
    uint256 executionCost = uint112(packedGasPrice)
      * (
        gasLimit + destChainDynamicConfig.destGasOverhead
          + (message.data.length * destChainDynamicConfig.destGasPerPayloadByte) + tokenTransferGas
      ) * destChainDynamicConfig.gasMultiplierWeiPerEth;

    // Calculate number of fee tokens to charge.
    // Total USD fee is in 36 decimals, feeTokenPrice is in 18 decimals USD for 1e18 smallest token denominations.
    // Result of the division is the number of smallest token denominations.
    return ((premiumFee * premiumMultiplierWeiPerEth) + executionCost + dataAvailabilityCost) / feeTokenPrice;
  }

  /// @notice Returns the estimated data availability cost of the message.
  /// @dev To save on gas, we use a single destGasPerDataAvailabilityByte value for both zero and non-zero bytes.
  /// @param destChainSelector the destination chain selector.
  /// @param dataAvailabilityGasPrice USD per data availability gas in 18 decimals.
  /// @param messageDataLength length of the data field in the message.
  /// @param numberOfTokens number of distinct token transfers in the message.
  /// @param tokenTransferBytesOverhead additional token transfer data passed to destination, e.g. USDC attestation.
  /// @return dataAvailabilityCostUSD36Decimal total data availability cost in USD with 36 decimals.
  function _getDataAvailabilityCost(
    uint64 destChainSelector,
    uint112 dataAvailabilityGasPrice,
    uint256 messageDataLength,
    uint256 numberOfTokens,
    uint32 tokenTransferBytesOverhead
  ) internal view returns (uint256 dataAvailabilityCostUSD36Decimal) {
    // dataAvailabilityLengthBytes sums up byte lengths of fixed message fields and dynamic message fields.
    // Fixed message fields do account for the offset and length slot of the dynamic fields.
    uint256 dataAvailabilityLengthBytes = Internal.MESSAGE_FIXED_BYTES + messageDataLength
      + (numberOfTokens * Internal.MESSAGE_FIXED_BYTES_PER_TOKEN) + tokenTransferBytesOverhead;

    DestChainDynamicConfig storage destChainDynamicConfig = s_destChainConfig[destChainSelector].dynamicConfig;
    // destDataAvailabilityOverheadGas is a separate config value for flexibility to be updated independently of message cost.
    // Its value is determined by CCIP lane implementation, e.g. the overhead data posted for OCR.
    uint256 dataAvailabilityGas = (dataAvailabilityLengthBytes * destChainDynamicConfig.destGasPerDataAvailabilityByte)
      + destChainDynamicConfig.destDataAvailabilityOverheadGas;

    // dataAvailabilityGasPrice is in 18 decimals, destDataAvailabilityMultiplierBps is in 4 decimals
    // We pad 14 decimals to bring the result to 36 decimals, in line with token bps and execution fee.
    return ((dataAvailabilityGas * dataAvailabilityGasPrice) * destChainDynamicConfig.destDataAvailabilityMultiplierBps)
      * 1e14;
  }

  /// @notice Returns the token transfer cost parameters.
  /// A basis point fee is calculated from the USD value of each token transfer.
  /// For each individual transfer, this fee is between [minFeeUSD, maxFeeUSD].
  /// Total transfer fee is the sum of each individual token transfer fee.
  /// @dev Assumes that tokenAmounts are validated to be listed tokens elsewhere.
  /// @dev Splitting one token transfer into multiple transfers is discouraged,
  /// as it will result in a transferFee equal or greater than the same amount aggregated/de-duped.
  /// @param destChainSelector the destination chain selector.
  /// @param feeToken address of the feeToken.
  /// @param feeTokenPrice price of feeToken in USD with 18 decimals.
  /// @param tokenAmounts token transfers in the message.
  /// @return tokenTransferFeeUSDWei total token transfer bps fee in USD with 18 decimals.
  /// @return tokenTransferGas total execution gas of the token transfers.
  /// @return tokenTransferBytesOverhead additional token transfer data passed to destination, e.g. USDC attestation.
  function _getTokenTransferCost(
    uint64 destChainSelector,
    address feeToken,
    uint224 feeTokenPrice,
    Client.EVMTokenAmount[] calldata tokenAmounts
  ) internal view returns (uint256 tokenTransferFeeUSDWei, uint32 tokenTransferGas, uint32 tokenTransferBytesOverhead) {
    uint256 numberOfTokens = tokenAmounts.length;

    for (uint256 i = 0; i < numberOfTokens; ++i) {
      Client.EVMTokenAmount memory tokenAmount = tokenAmounts[i];

      // Validate if the token is supported, do not calculate fee for unsupported tokens.
      if (address(getPoolBySourceToken(destChainSelector, IERC20(tokenAmount.token))) == address(0)) {
        revert UnsupportedToken(tokenAmount.token);
      }

      TokenTransferFeeConfig memory transferFeeConfig = s_tokenTransferFeeConfig[destChainSelector][tokenAmount.token];

      // If the token has no specific overrides configured, we use the global defaults.
      if (!transferFeeConfig.isEnabled) {
        DestChainDynamicConfig storage destChainDynamicConfig = s_destChainConfig[destChainSelector].dynamicConfig;
        tokenTransferFeeUSDWei += uint256(destChainDynamicConfig.defaultTokenFeeUSDCents) * 1e16;
        tokenTransferGas += destChainDynamicConfig.defaultTokenDestGasOverhead;
        tokenTransferBytesOverhead += destChainDynamicConfig.defaultTokenDestBytesOverhead;
        continue;
      }

      uint256 bpsFeeUSDWei = 0;
      // Only calculate bps fee if ratio is greater than 0. Ratio of 0 means no bps fee for a token.
      // Useful for when the PriceRegistry cannot return a valid price for the token.
      if (transferFeeConfig.deciBps > 0) {
        uint224 tokenPrice = 0;
        if (tokenAmount.token != feeToken) {
          tokenPrice = IPriceRegistry(s_dynamicConfig.priceRegistry).getValidatedTokenPrice(tokenAmount.token);
        } else {
          tokenPrice = feeTokenPrice;
        }

        // Calculate token transfer value, then apply fee ratio
        // ratio represents multiples of 0.1bps, or 1e-5
        bpsFeeUSDWei = (tokenPrice._calcUSDValueFromTokenAmount(tokenAmount.amount) * transferFeeConfig.deciBps) / 1e5;
      }

      tokenTransferGas += transferFeeConfig.destGasOverhead;
      tokenTransferBytesOverhead += transferFeeConfig.destBytesOverhead;

      // Bps fees should be kept within range of [minFeeUSD, maxFeeUSD].
      // Convert USD values with 2 decimals to 18 decimals.
      uint256 minFeeUSDWei = uint256(transferFeeConfig.minFeeUSDCents) * 1e16;
      if (bpsFeeUSDWei < minFeeUSDWei) {
        tokenTransferFeeUSDWei += minFeeUSDWei;
        continue;
      }

      uint256 maxFeeUSDWei = uint256(transferFeeConfig.maxFeeUSDCents) * 1e16;
      if (bpsFeeUSDWei > maxFeeUSDWei) {
        tokenTransferFeeUSDWei += maxFeeUSDWei;
        continue;
      }

      tokenTransferFeeUSDWei += bpsFeeUSDWei;
    }

    return (tokenTransferFeeUSDWei, tokenTransferGas, tokenTransferBytesOverhead);
  }

  /// @notice Updates the destination chain specific config.
  /// @param destChainConfigArgs Array of source chain specific configs.
  function applyDestChainConfigUpdates(DestChainConfigArgs[] memory destChainConfigArgs) external {
    _onlyOwnerOrAdmin();
    _applyDestChainConfigUpdates(destChainConfigArgs);
  }

  /// @notice Internal version of applyDestChainConfigUpdates.
  function _applyDestChainConfigUpdates(DestChainConfigArgs[] memory destChainConfigArgs) internal {
    for (uint256 i = 0; i < destChainConfigArgs.length; ++i) {
      DestChainConfigArgs memory destChainConfigArg = destChainConfigArgs[i];
      uint64 destChainSelector = destChainConfigArgs[i].destChainSelector;

      if (destChainSelector == 0 || destChainConfigArg.dynamicConfig.defaultTxGasLimit == 0) {
        revert InvalidDestChainConfig(destChainSelector);
      }

      DestChainConfig storage destChainConfig = s_destChainConfig[destChainSelector];
      address prevOnRamp = destChainConfigArg.prevOnRamp;

      DestChainConfig memory newDestChainConfig = DestChainConfig({
        dynamicConfig: destChainConfigArg.dynamicConfig,
        prevOnRamp: prevOnRamp,
        sequenceNumber: destChainConfig.sequenceNumber,
        metadataHash: destChainConfig.metadataHash
      });

      destChainConfig.dynamicConfig = newDestChainConfig.dynamicConfig;

      if (destChainConfig.metadataHash == 0) {
        newDestChainConfig.metadataHash =
          keccak256(abi.encode(Internal.EVM_2_EVM_MESSAGE_HASH, i_chainSelector, destChainSelector, address(this)));
        destChainConfig.metadataHash = newDestChainConfig.metadataHash;
        if (prevOnRamp != address(0)) destChainConfig.prevOnRamp = prevOnRamp;

        emit DestChainAdded(destChainSelector, destChainConfig);
      } else {
        if (destChainConfig.prevOnRamp != prevOnRamp) revert InvalidDestChainConfig(destChainSelector);
        if (destChainConfigArg.dynamicConfig.defaultTokenDestBytesOverhead < Pool.CCIP_LOCK_OR_BURN_V1_RET_BYTES) {
          revert InvalidDestBytesOverhead(address(0), destChainConfigArg.dynamicConfig.defaultTokenDestBytesOverhead);
        }

        emit DestChainDynamicConfigUpdated(destChainSelector, destChainConfigArg.dynamicConfig);
      }
    }
  }

  /// @notice Returns the destination chain config for given destination chain selector.
  /// @param destChainSelector The destination chain selector.
  /// @return The destination chain config.
  function getDestChainConfig(uint64 destChainSelector) external view returns (DestChainConfig memory) {
    return s_destChainConfig[destChainSelector];
  }

  /// @notice Gets the fee configuration for a token.
  /// @param token The token to get the fee configuration for.
  /// @return premiumMultiplierWeiPerEth The multiplier for destination chain specific premiums.
  function getPremiumMultiplierWeiPerEth(address token) external view returns (uint64 premiumMultiplierWeiPerEth) {
    return s_premiumMultiplierWeiPerEth[token];
  }

  /// @notice Sets the fee configuration for a token
  /// @param premiumMultiplierWeiPerEthArgs Array of PremiumMultiplierWeiPerEthArgs structs.
  function applyPremiumMultiplierWeiPerEthUpdates(
    PremiumMultiplierWeiPerEthArgs[] memory premiumMultiplierWeiPerEthArgs
  ) external {
    _onlyOwnerOrAdmin();
    _applyPremiumMultiplierWeiPerEthUpdates(premiumMultiplierWeiPerEthArgs);
  }

  /// @dev Set the fee config.
  /// @param premiumMultiplierWeiPerEthArgs The multiplier for destination chain specific premiums.
  function _applyPremiumMultiplierWeiPerEthUpdates(
    PremiumMultiplierWeiPerEthArgs[] memory premiumMultiplierWeiPerEthArgs
  ) internal {
    for (uint256 i = 0; i < premiumMultiplierWeiPerEthArgs.length; ++i) {
      address token = premiumMultiplierWeiPerEthArgs[i].token;
      uint64 premiumMultiplierWeiPerEth = premiumMultiplierWeiPerEthArgs[i].premiumMultiplierWeiPerEth;
      s_premiumMultiplierWeiPerEth[token] = premiumMultiplierWeiPerEth;

      emit PremiumMultiplierWeiPerEthUpdated(token, premiumMultiplierWeiPerEth);
    }
  }

  /// @notice Gets the transfer fee config for a given token.
  /// @param destChainSelector The destination chain selector.
  /// @param token The token address.
  function getTokenTransferFeeConfig(
    uint64 destChainSelector,
    address token
  ) external view returns (TokenTransferFeeConfig memory tokenTransferFeeConfig) {
    return s_tokenTransferFeeConfig[destChainSelector][token];
  }

  /// @notice Sets the transfer fee config.
  /// @dev only callable by the owner or admin.
  function applyTokenTransferFeeConfigUpdates(
    TokenTransferFeeConfigArgs[] memory tokenTransferFeeConfigArgs,
    TokenTransferFeeConfigRemoveArgs[] memory tokensToUseDefaultFeeConfigs
  ) external {
    _onlyOwnerOrAdmin();
    _applyTokenTransferFeeConfigUpdates(tokenTransferFeeConfigArgs, tokensToUseDefaultFeeConfigs);
  }

  /// @notice internal helper to set the token transfer fee config.
  function _applyTokenTransferFeeConfigUpdates(
    TokenTransferFeeConfigArgs[] memory tokenTransferFeeConfigArgs,
    TokenTransferFeeConfigRemoveArgs[] memory tokensToUseDefaultFeeConfigs
  ) internal {
    for (uint256 i = 0; i < tokenTransferFeeConfigArgs.length; ++i) {
      TokenTransferFeeConfigArgs memory tokenTransferFeeConfigArg = tokenTransferFeeConfigArgs[i];
      uint64 destChainSelector = tokenTransferFeeConfigArg.destChainSelector;

      for (uint256 j = 0; j < tokenTransferFeeConfigArg.tokenTransferFeeConfigs.length; ++j) {
        TokenTransferFeeConfig memory tokenTransferFeeConfig =
          tokenTransferFeeConfigArg.tokenTransferFeeConfigs[j].tokenTransferFeeConfig;
        address token = tokenTransferFeeConfigArg.tokenTransferFeeConfigs[j].token;

        if (tokenTransferFeeConfig.destBytesOverhead < Pool.CCIP_LOCK_OR_BURN_V1_RET_BYTES) {
          revert InvalidDestBytesOverhead(token, tokenTransferFeeConfig.destBytesOverhead);
        }

        s_tokenTransferFeeConfig[destChainSelector][token] = tokenTransferFeeConfig;

        emit TokenTransferFeeConfigUpdated(destChainSelector, token, tokenTransferFeeConfig);
      }
    }

    // Remove the custom fee configs for the tokens that are in the tokensToUseDefaultFeeConfigs array
    for (uint256 i = 0; i < tokensToUseDefaultFeeConfigs.length; ++i) {
      uint64 destChainSelector = tokensToUseDefaultFeeConfigs[i].destChainSelector;
      address token = tokensToUseDefaultFeeConfigs[i].token;
      delete s_tokenTransferFeeConfig[destChainSelector][token];
      emit TokenTransferFeeConfigDeleted(destChainSelector, token);
    }
  }

  /// @notice Withdraws the outstanding fee token balances to the fee aggregator.
  /// @dev This function can be permissionless as it only transfers accepted fee tokens to the fee aggregator which is a trusted address.
  function withdrawFeeTokens() external {
    address[] memory feeTokens = IPriceRegistry(s_dynamicConfig.priceRegistry).getFeeTokens();
    address feeAggregator = s_dynamicConfig.feeAggregator;

    for (uint256 i = 0; i < feeTokens.length; ++i) {
      IERC20 feeToken = IERC20(feeTokens[i]);
      uint256 feeTokenBalance = feeToken.balanceOf(address(this));

      if (feeTokenBalance > 0) {
        feeToken.safeTransfer(feeAggregator, feeTokenBalance);

<<<<<<< HEAD
    // Add new
    uint32 nopWeightsTotal = 0;
    // nopWeightsTotal is bounded by the MAX_NUMBER_OF_NOPS and the weight of
    // a single nop being of type uint16. This ensures nopWeightsTotal will
    // always fit into the uint32 type.
    for (uint256 i = 0; i < numberOfNops; ++i) {
      // Make sure the LINK token is not a nop because the link token doesn't allow
      // self transfers. If set as nop, payNops would always revert. Since setNops
      // calls payNops, we can never remove the LINK token as a nop.
      address nop = nopsAndWeights[i].nop;
      uint16 weight = nopsAndWeights[i].weight;
      if (nop == i_linkToken || nop == address(0)) revert InvalidNopAddress(nop);
      s_nops.set(nop, weight);
      nopWeightsTotal += weight;
    }
    s_nopWeightsTotal = nopWeightsTotal;
    emit NopsSet(nopWeightsTotal, nopsAndWeights);
  }

  /// @notice Pays the Node Ops their outstanding balances.
  /// @dev some balance can remain after payments are done. This is at most the sum
  /// of the weight of all nops. Since nop weights are uint16s and we can have at
  /// most MAX_NUMBER_OF_NOPS NOPs, the highest possible value is 2**22 or 0.04 gjuels.
  function payNops() public {
    if (msg.sender != owner() && !s_nops.contains(msg.sender)) {
      revert OnlyCallableByOwnerOrAdminOrNop();
    }
    uint256 weightsTotal = s_nopWeightsTotal;
    if (weightsTotal == 0) revert NoNopsToPay();

    uint96 totalFeesToPay = s_nopFeesJuels;
    if (totalFeesToPay < weightsTotal) revert NoFeesToPay();
    if (linkAvailableForPayment() < 0) revert InsufficientBalance();

    uint96 fundsLeft = totalFeesToPay;
    uint256 numberOfNops = s_nops.length();
    for (uint256 i = 0; i < numberOfNops; ++i) {
      (address nop, uint256 weight) = s_nops.at(i);
      // amount can never be higher than totalFeesToPay so the cast to uint96 is safe
      uint96 amount = uint96((totalFeesToPay * weight) / weightsTotal);
      fundsLeft -= amount;
      IERC20(i_linkToken).safeTransfer(nop, amount);
      emit NopPaid(nop, amount);
    }
    // Some funds can remain, since this is an incredibly small
    // amount we consider this OK.
    s_nopFeesJuels = fundsLeft;
  }

  /// @notice Allows the owner to withdraw any ERC20 token from the contract.
  /// The NOP link balance is not withdrawable.
  /// @param feeToken The token to withdraw
  /// @param to The address to send the tokens to
  function withdrawNonLinkFees(address feeToken, address to) external {
    _onlyOwnerOrAdmin();
    if (to == address(0)) revert InvalidWithdrawParams();

    // We require the link balance to be settled before allowing withdrawal of non-link fees.
    int256 linkAfterNopFees = linkAvailableForPayment();
    if (linkAfterNopFees < 0) revert LinkBalanceNotSettled();

    if (feeToken == i_linkToken) {
      // Withdraw only the left over link balance
      IERC20(feeToken).safeTransfer(to, uint256(linkAfterNopFees));
    } else {
      // Withdrawal all non-link tokens in the contract
      IERC20(feeToken).safeTransfer(to, IERC20(feeToken).balanceOf(address(this)));
=======
        emit FeeTokenWithdrawn(feeAggregator, address(feeToken), feeTokenBalance);
      }
>>>>>>> a4b16c26
    }
  }

  // ================================================================
  // │                           Access                             │
  // ================================================================

  /// @notice Sets the token limit admin address.
  /// @param newAdmin the address of the new admin.
  /// @dev setting this to address(0) indicates there is no active admin.
  function setAdmin(address newAdmin) external {
    _onlyOwnerOrAdmin();
    s_admin = newAdmin;
    emit AdminSet(newAdmin);
  }

  /// @dev Require that the sender is the owner or the fee admin
  /// Not a modifier to save on contract size
  function _onlyOwnerOrAdmin() internal view {
    if (msg.sender != owner() && msg.sender != s_admin) revert OnlyCallableByOwnerOrAdmin();
  }
}<|MERGE_RESOLUTION|>--- conflicted
+++ resolved
@@ -5,12 +5,8 @@
 import {IEVM2AnyMultiOnRamp} from "../interfaces/IEVM2AnyMultiOnRamp.sol";
 import {IEVM2AnyOnRamp} from "../interfaces/IEVM2AnyOnRamp.sol";
 import {IEVM2AnyOnRampClient} from "../interfaces/IEVM2AnyOnRampClient.sol";
-<<<<<<< HEAD
 import {IMessageInterceptor} from "../interfaces/IMessageInterceptor.sol";
-import {IPool} from "../interfaces/IPool.sol";
-=======
 import {IPoolV1} from "../interfaces/IPool.sol";
->>>>>>> a4b16c26
 import {IPriceRegistry} from "../interfaces/IPriceRegistry.sol";
 import {IRMN} from "../interfaces/IRMN.sol";
 import {ITokenAdminRegistry} from "../interfaces/ITokenAdminRegistry.sol";
@@ -27,11 +23,7 @@
 /// @notice The EVM2EVMMultiOnRamp is a contract that handles lane-specific fee logic
 /// @dev The EVM2EVMMultiOnRamp, MultiCommitStore and EVM2EVMMultiOffRamp form an xchain upgradeable unit. Any change to one of them
 /// results an onchain upgrade of all 3.
-<<<<<<< HEAD
-contract EVM2EVMMultiOnRamp is IEVM2AnyMultiOnRamp, ILinkAvailable, ITypeAndVersion, OwnerIsCreator {
-=======
-contract EVM2EVMMultiOnRamp is IEVM2AnyMultiOnRamp, AggregateRateLimiter, ITypeAndVersion {
->>>>>>> a4b16c26
+contract EVM2EVMMultiOnRamp is IEVM2AnyMultiOnRamp, ITypeAndVersion, OwnerIsCreator {
   using SafeERC20 for IERC20;
   using USDPriceWith18Decimals for uint224;
 
@@ -89,11 +81,8 @@
   struct DynamicConfig {
     address router; // Router address
     address priceRegistry; // Price registry address
-<<<<<<< HEAD
     address messageValidator; // Optional message validator to validate incoming messages (zero address = no validator)
-=======
     address feeAggregator; // Fee aggregator address
->>>>>>> a4b16c26
   }
 
   /// @dev Struct to hold the fee token configuration for a token, same as the s_premiumMultiplierWeiPerEth but with
@@ -226,14 +215,8 @@
     DynamicConfig memory dynamicConfig,
     DestChainConfigArgs[] memory destChainConfigArgs,
     PremiumMultiplierWeiPerEthArgs[] memory premiumMultiplierWeiPerEthArgs,
-<<<<<<< HEAD
-    TokenTransferFeeConfigArgs[] memory tokenTransferFeeConfigArgs,
-    NopAndWeight[] memory nopsAndWeights
+    TokenTransferFeeConfigArgs[] memory tokenTransferFeeConfigArgs
   ) {
-=======
-    TokenTransferFeeConfigArgs[] memory tokenTransferFeeConfigArgs
-  ) AggregateRateLimiter(rateLimiterConfig) {
->>>>>>> a4b16c26
     if (
       staticConfig.linkToken == address(0) || staticConfig.chainSelector == 0 || staticConfig.rmnProxy == address(0)
         || staticConfig.tokenAdminRegistry == address(0)
@@ -292,14 +275,10 @@
     // There should be no state changes after external call to TokenPools.
     for (uint256 i = 0; i < newMessage.tokenAmounts.length; ++i) {
       Client.EVMTokenAmount memory tokenAndAmount = message.tokenAmounts[i];
-<<<<<<< HEAD
 
       if (tokenAndAmount.amount == 0) revert CannotSendZeroTokens();
 
-      IPool sourcePool = getPoolBySourceToken(destChainSelector, IERC20(tokenAndAmount.token));
-=======
       IPoolV1 sourcePool = getPoolBySourceToken(destChainSelector, IERC20(tokenAndAmount.token));
->>>>>>> a4b16c26
       // We don't have to check if it supports the pool version in a non-reverting way here because
       // if we revert here, there is no effect on CCIP. Therefore we directly call the supportsInterface
       // function and not through the ERC165Checker.
@@ -856,78 +835,8 @@
       if (feeTokenBalance > 0) {
         feeToken.safeTransfer(feeAggregator, feeTokenBalance);
 
-<<<<<<< HEAD
-    // Add new
-    uint32 nopWeightsTotal = 0;
-    // nopWeightsTotal is bounded by the MAX_NUMBER_OF_NOPS and the weight of
-    // a single nop being of type uint16. This ensures nopWeightsTotal will
-    // always fit into the uint32 type.
-    for (uint256 i = 0; i < numberOfNops; ++i) {
-      // Make sure the LINK token is not a nop because the link token doesn't allow
-      // self transfers. If set as nop, payNops would always revert. Since setNops
-      // calls payNops, we can never remove the LINK token as a nop.
-      address nop = nopsAndWeights[i].nop;
-      uint16 weight = nopsAndWeights[i].weight;
-      if (nop == i_linkToken || nop == address(0)) revert InvalidNopAddress(nop);
-      s_nops.set(nop, weight);
-      nopWeightsTotal += weight;
-    }
-    s_nopWeightsTotal = nopWeightsTotal;
-    emit NopsSet(nopWeightsTotal, nopsAndWeights);
-  }
-
-  /// @notice Pays the Node Ops their outstanding balances.
-  /// @dev some balance can remain after payments are done. This is at most the sum
-  /// of the weight of all nops. Since nop weights are uint16s and we can have at
-  /// most MAX_NUMBER_OF_NOPS NOPs, the highest possible value is 2**22 or 0.04 gjuels.
-  function payNops() public {
-    if (msg.sender != owner() && !s_nops.contains(msg.sender)) {
-      revert OnlyCallableByOwnerOrAdminOrNop();
-    }
-    uint256 weightsTotal = s_nopWeightsTotal;
-    if (weightsTotal == 0) revert NoNopsToPay();
-
-    uint96 totalFeesToPay = s_nopFeesJuels;
-    if (totalFeesToPay < weightsTotal) revert NoFeesToPay();
-    if (linkAvailableForPayment() < 0) revert InsufficientBalance();
-
-    uint96 fundsLeft = totalFeesToPay;
-    uint256 numberOfNops = s_nops.length();
-    for (uint256 i = 0; i < numberOfNops; ++i) {
-      (address nop, uint256 weight) = s_nops.at(i);
-      // amount can never be higher than totalFeesToPay so the cast to uint96 is safe
-      uint96 amount = uint96((totalFeesToPay * weight) / weightsTotal);
-      fundsLeft -= amount;
-      IERC20(i_linkToken).safeTransfer(nop, amount);
-      emit NopPaid(nop, amount);
-    }
-    // Some funds can remain, since this is an incredibly small
-    // amount we consider this OK.
-    s_nopFeesJuels = fundsLeft;
-  }
-
-  /// @notice Allows the owner to withdraw any ERC20 token from the contract.
-  /// The NOP link balance is not withdrawable.
-  /// @param feeToken The token to withdraw
-  /// @param to The address to send the tokens to
-  function withdrawNonLinkFees(address feeToken, address to) external {
-    _onlyOwnerOrAdmin();
-    if (to == address(0)) revert InvalidWithdrawParams();
-
-    // We require the link balance to be settled before allowing withdrawal of non-link fees.
-    int256 linkAfterNopFees = linkAvailableForPayment();
-    if (linkAfterNopFees < 0) revert LinkBalanceNotSettled();
-
-    if (feeToken == i_linkToken) {
-      // Withdraw only the left over link balance
-      IERC20(feeToken).safeTransfer(to, uint256(linkAfterNopFees));
-    } else {
-      // Withdrawal all non-link tokens in the contract
-      IERC20(feeToken).safeTransfer(to, IERC20(feeToken).balanceOf(address(this)));
-=======
         emit FeeTokenWithdrawn(feeAggregator, address(feeToken), feeTokenBalance);
       }
->>>>>>> a4b16c26
     }
   }
 
