// SPDX-License-Identifier: BUSL-1.1
pragma solidity 0.8.19;

import {ITypeAndVersion} from "../../shared/interfaces/ITypeAndVersion.sol";
import {IPool} from "../interfaces/pools/IPool.sol";
import {IARM} from "../interfaces/IARM.sol";
import {IPriceRegistry} from "../interfaces/IPriceRegistry.sol";
import {IEVM2AnyOnRamp} from "../interfaces/IEVM2AnyOnRamp.sol";
import {ILinkAvailable} from "../interfaces/automation/ILinkAvailable.sol";

import {AggregateRateLimiter} from "../AggregateRateLimiter.sol";
import {Client} from "../libraries/Client.sol";
import {Internal} from "../libraries/Internal.sol";
import {RateLimiter} from "../libraries/RateLimiter.sol";
import {USDPriceWith18Decimals} from "../libraries/USDPriceWith18Decimals.sol";
import {EnumerableMapAddresses} from "../../shared/enumerable/EnumerableMapAddresses.sol";

import {SafeERC20} from "../../vendor/openzeppelin-solidity/v4.8.0/contracts/token/ERC20/utils/SafeERC20.sol";
import {IERC20} from "../../vendor/openzeppelin-solidity/v4.8.0/contracts/token/ERC20/IERC20.sol";
import {EnumerableMap} from "../../vendor/openzeppelin-solidity/v4.8.0/contracts/utils/structs/EnumerableMap.sol";

/// @notice The onRamp is a contract that handles lane-specific fee logic, NOP payments and
/// bridgeable token support.
/// @dev The EVM2EVMOnRamp, CommitStore and EVM2EVMOffRamp form an xchain upgradeable unit. Any change to one of them
/// results an onchain upgrade of all 3.
contract EVM2EVMOnRamp is IEVM2AnyOnRamp, ILinkAvailable, AggregateRateLimiter, ITypeAndVersion {
  using SafeERC20 for IERC20;
  using EnumerableMap for EnumerableMap.AddressToUintMap;
  using EnumerableMapAddresses for EnumerableMapAddresses.AddressToAddressMap;
  using USDPriceWith18Decimals for uint224;

  error InvalidExtraArgsTag();
  error OnlyCallableByOwnerOrAdmin();
  error OnlyCallableByOwnerOrAdminOrNop();
  error InvalidWithdrawParams();
  error NoFeesToPay();
  error NoNopsToPay();
  error InsufficientBalance();
  error TooManyNops();
  error MaxFeeBalanceReached();
  error MessageTooLarge(uint256 maxSize, uint256 actualSize);
  error MessageGasLimitTooHigh();
  error UnsupportedNumberOfTokens();
  error UnsupportedToken(IERC20 token);
  error MustBeCalledByRouter();
  error RouterMustSetOriginalSender();
  error InvalidTokenPoolConfig();
  error PoolAlreadyAdded();
  error PoolDoesNotExist(address token);
  error TokenPoolMismatch();
  error InvalidConfig();
  error InvalidAddress(bytes encodedAddress);
  error BadARMSignal();
  error LinkBalanceNotSettled();
  error InvalidNopAddress(address nop);
  error NotAFeeToken(address token);
  error CannotSendZeroTokens();
  error SourceTokenDataTooLarge(address token);

  event ConfigSet(StaticConfig staticConfig, DynamicConfig dynamicConfig);
  event NopPaid(address indexed nop, uint256 amount);
  event FeeConfigSet(FeeTokenConfigArgs[] feeConfig);
  event TokenTransferFeeConfigSet(TokenTransferFeeConfigArgs[] transferFeeConfig);
  event CCIPSendRequested(Internal.EVM2EVMMessage message);
  event NopsSet(uint256 nopWeightsTotal, NopAndWeight[] nopsAndWeights);
  event PoolAdded(address token, address pool);
  event PoolRemoved(address token, address pool);

  /// @dev Struct that contains the static configuration
  struct StaticConfig {
    address linkToken; // ────────╮ Link token address
    uint64 chainSelector; // ─────╯ Source chainSelector
    uint64 destChainSelector; // ─╮ Destination chainSelector
    uint64 defaultTxGasLimit; //  │ Default gas limit for a tx
    uint96 maxNopFeesJuels; // ───╯ Max nop fee balance onramp can have
    address prevOnRamp; //          Address of previous-version OnRamp
    address armProxy; //            Address of ARM proxy
  }

  /// @dev Struct to contains the dynamic configuration
  struct DynamicConfig {
    address router; // ─────────────────────────╮ Router address
    uint16 maxNumberOfTokensPerMsg; //          │ Maximum number of distinct ERC20 token transferred per message
    uint32 destGasOverhead; //                  │ Gas charged on top of the gasLimit to cover destination chain costs
    uint16 destGasPerPayloadByte; //            │ Destination chain gas charged for passing each byte of `data` payload to receiver
    uint32 destDataAvailabilityOverheadGas; // ─╯ Extra data availability gas charged on top of the message, e.g. for OCR
    uint16 destGasPerDataAvailabilityByte; // ──╮ Amount of gas to charge per byte of message data that needs availability
    uint16 destDataAvailabilityMultiplier; //   │ Multiplier for data availability gas, multiples of 1e-4, or 0.0001
    address priceRegistry; //                   │ Price registry address
    uint32 maxDataBytes; //                     │ Maximum payload data size in bytes
    uint32 maxPerMsgGasLimit; // ───────────────╯ Maximum gas limit for messages targeting EVMs
  }

  /// @dev Struct to hold the execution fee configuration for a fee token
  struct FeeTokenConfig {
<<<<<<< HEAD
    uint32 networkFeeUSDCents; // ──────╮ Flat network fee to charge for messages,  multiples of 0.01 USD
    uint64 gasMultiplier; //            │ Price multiplier for gas costs, 1e18 based so 11e17 = 10% extra cost.
    uint64 premiumMultiplier; //        │ Multiplier for fee-token-specific premiums
=======
    uint32 networkFeeUSD; // ───────────╮ Flat network fee to charge for messages,  multiples of 0.01 USD
    uint64 gasMultiplier; //            │ Multiplier for gas costs, 1e18 based so 11e17 = 10% extra cost.
    uint64 premiumMultiplier; //        │ Multiplier for fee-token-specific premiums, 1e18 based
>>>>>>> 30109972
    bool enabled; // ───────────────────╯ Whether this fee token is enabled
  }

  /// @dev Struct to hold the fee configuration for a fee token, same as the FeeTokenConfig but with
  /// token included so that an array of these can be passed in to setFeeTokenConfig to set the mapping
  struct FeeTokenConfigArgs {
    address token; // ──────────────────╮ Token address
<<<<<<< HEAD
    uint32 networkFeeUSDCents; //       │ Flat network fee to charge for messages,  multiples of 0.01 USD
    uint64 gasMultiplier; // ───────────╯ Price multiplier for gas costs, 1e18 based so 11e17 = 10% extra cost
    uint64 premiumMultiplier; // ───────╮ Multiplier for fee-token-specific premiums
=======
    uint32 networkFeeUSD; //            │ Flat network fee to charge for messages,  multiples of 0.01 USD
    uint64 gasMultiplier; // ───────────╯ Multiplier for gas costs, 1e18 based so 11e17 = 10% extra cost
    uint64 premiumMultiplier; // ───────╮ Multiplier for fee-token-specific premiums, 1e18 based
>>>>>>> 30109972
    bool enabled; // ───────────────────╯ Whether this fee token is enabled
  }

  /// @dev Struct to hold the transfer fee configuration for token transfers
  struct TokenTransferFeeConfig {
    uint32 minFeeUSDCents; // ──────────╮ Minimum fee to charge per token transfer, multiples of 0.01 USD
    uint32 maxFeeUSDCents; //           │ Maximum fee to charge per token transfer, multiples of 0.01 USD
    uint16 deciBps; //                  │ Basis points charged on token transfers, multiples of 0.1bps, or 1e-5
    uint32 destGasOverhead; //          │ Gas charged to execute the token transfer on the destination chain
    uint32 destBytesOverhead; // ───────╯ Extra data availability bytes on top of fixed transfer data, including sourceTokenData and offchainData
  }

  /// @dev Same as TokenTransferFeeConfig
  /// token included so that an array of these can be passed in to setTokenTransferFeeConfig
  struct TokenTransferFeeConfigArgs {
    address token; // ──────────────────╮ Token address
    uint32 minFeeUSDCents; //           │ Minimum fee to charge per token transfer, multiples of 0.01 USD
    uint32 maxFeeUSDCents; //           │ Maximum fee to charge per token transfer, multiples of 0.01 USD
    uint16 deciBps; // ─────────────────╯ Basis points charged on token transfers, multiples of 0.1bps, or 1e-5
    uint32 destGasOverhead; // ─────────╮ Gas charged to execute the token transfer on the destination chain
    uint32 destBytesOverhead; // ───────╯ Extra data availability bytes on top of fixed transfer data, including sourceTokenData and offchainData
  }

  /// @dev Nop address and weight, used to set the nops and their weights
  struct NopAndWeight {
    address nop; // ────╮ Address of the node operator
    uint16 weight; // ──╯ Weight for nop rewards
  }

  // STATIC CONFIG
  // solhint-disable-next-line chainlink-solidity/all-caps-constant-storage-variables
  string public constant override typeAndVersion = "EVM2EVMOnRamp 1.2.0";
  /// @dev metadataHash is a lane-specific prefix for a message hash preimage which ensures global uniqueness
  /// Ensures that 2 identical messages sent to 2 different lanes will have a distinct hash.
  /// Must match the metadataHash used in computing leaf hashes offchain for the root committed in
  /// the commitStore and i_metadataHash in the offRamp.
  bytes32 internal immutable i_metadataHash;
  /// @dev Default gas limit for a transactions that did not specify
  /// a gas limit in the extraArgs.
  uint64 internal immutable i_defaultTxGasLimit;
  /// @dev Maximum nop fee that can accumulate in this onramp
  uint96 internal immutable i_maxNopFeesJuels;
  /// @dev The link token address - known to pay nops for their work
  address internal immutable i_linkToken;
  /// @dev The chain ID of the source chain that this contract is deployed to
  uint64 internal immutable i_chainSelector;
  /// @dev The chain ID of the destination chain
  uint64 internal immutable i_destChainSelector;
  /// @dev The address of previous-version OnRamp for this lane
  /// Used to be able to provide sequencing continuity during a zero downtime upgrade.
  address internal immutable i_prevOnRamp;
  /// @dev The address of the arm proxy
  address internal immutable i_armProxy;
  /// @dev the maximum number of nops that can be configured at the same time.
  /// Used to bound gas for loops over nops.
  uint256 private constant MAX_NUMBER_OF_NOPS = 64;

  // DYNAMIC CONFIG
  /// @dev The config for the onRamp
  DynamicConfig internal s_dynamicConfig;
  /// @dev (address nop => uint256 weight)
  EnumerableMap.AddressToUintMap internal s_nops;
  /// @dev source token => token pool
  EnumerableMapAddresses.AddressToAddressMap private s_poolsBySourceToken;

  /// @dev The execution fee token config that can be set by the owner or fee admin
  mapping(address token => FeeTokenConfig feeTokenConfig) internal s_feeTokenConfig;
  /// @dev The token transfer fee config that can be set by the owner or fee admin
  mapping(address token => TokenTransferFeeConfig tranferFeeConfig) internal s_tokenTransferFeeConfig;

  // STATE
  /// @dev The current nonce per sender.
  /// The offramp has a corresponding s_senderNonce mapping to ensure messages
  /// are executed in the same order they are sent.
  mapping(address sender => uint64 nonce) internal s_senderNonce;
  /// @dev The amount of LINK available to pay NOPS
  uint96 internal s_nopFeesJuels;
  /// @dev The combined weight of all NOPs weights
  uint32 internal s_nopWeightsTotal;
  /// @dev The last used sequence number. This is zero in the case where no
  /// messages has been sent yet. 0 is not a valid sequence number for any
  /// real transaction.
  uint64 internal s_sequenceNumber;

  constructor(
    StaticConfig memory staticConfig,
    DynamicConfig memory dynamicConfig,
    Internal.PoolUpdate[] memory tokensAndPools,
    RateLimiter.Config memory rateLimiterConfig,
    FeeTokenConfigArgs[] memory feeTokenConfigs,
    TokenTransferFeeConfigArgs[] memory tokenTransferFeeConfigArgs,
    NopAndWeight[] memory nopsAndWeights
  ) AggregateRateLimiter(rateLimiterConfig) {
    if (
      staticConfig.linkToken == address(0) ||
      staticConfig.chainSelector == 0 ||
      staticConfig.destChainSelector == 0 ||
      staticConfig.defaultTxGasLimit == 0 ||
      staticConfig.armProxy == address(0)
    ) revert InvalidConfig();

    i_metadataHash = keccak256(
      abi.encode(
        Internal.EVM_2_EVM_MESSAGE_HASH,
        staticConfig.chainSelector,
        staticConfig.destChainSelector,
        address(this)
      )
    );
    i_linkToken = staticConfig.linkToken;
    i_chainSelector = staticConfig.chainSelector;
    i_destChainSelector = staticConfig.destChainSelector;
    i_defaultTxGasLimit = staticConfig.defaultTxGasLimit;
    i_maxNopFeesJuels = staticConfig.maxNopFeesJuels;
    i_prevOnRamp = staticConfig.prevOnRamp;
    i_armProxy = staticConfig.armProxy;

    _setDynamicConfig(dynamicConfig);
    _setFeeTokenConfig(feeTokenConfigs);
    _setTokenTransferFeeConfig(tokenTransferFeeConfigArgs);
    _setNops(nopsAndWeights);

    // Set new tokens and pools
    _applyPoolUpdates(new Internal.PoolUpdate[](0), tokensAndPools);
  }

  // ================================================================
  // │                          Messaging                           │
  // ================================================================

  /// @inheritdoc IEVM2AnyOnRamp
  function getExpectedNextSequenceNumber() external view returns (uint64) {
    return s_sequenceNumber + 1;
  }

  /// @inheritdoc IEVM2AnyOnRamp
  function getSenderNonce(address sender) external view returns (uint64) {
    uint256 senderNonce = s_senderNonce[sender];

    if (senderNonce == 0 && i_prevOnRamp != address(0)) {
      // If OnRamp was upgraded, check if sender has a nonce from the previous OnRamp.
      return IEVM2AnyOnRamp(i_prevOnRamp).getSenderNonce(sender);
    }
    return uint64(senderNonce);
  }

  /// @inheritdoc IEVM2AnyOnRamp
  function forwardFromRouter(
    Client.EVM2AnyMessage calldata message,
    uint256 feeTokenAmount,
    address originalSender
  ) external whenHealthy returns (bytes32) {
    // Validate message sender is set and allowed. Not validated in `getFee` since it is not user-driven.
    if (originalSender == address(0)) revert RouterMustSetOriginalSender();
    // Router address may be zero intentionally to pause.
    if (msg.sender != s_dynamicConfig.router) revert MustBeCalledByRouter();

    // EVM destination addresses should be abi encoded and therefore always 32 bytes long
    // Not duplicately validated in `getFee`. Invalid address is uncommon, gas cost outweighs UX gain.
    if (message.receiver.length != 32) revert InvalidAddress(message.receiver);
    uint256 decodedReceiver = abi.decode(message.receiver, (uint256));
    // We want to disallow sending to address(0) and to precompiles, which exist on address(1) through address(9).
    if (decodedReceiver > type(uint160).max || decodedReceiver < 10) revert InvalidAddress(message.receiver);

    uint256 gasLimit = _fromBytes(message.extraArgs).gasLimit;
    // Validate the message with various checks

    uint256 numberOfTokens = message.tokenAmounts.length;
    _validateMessage(message.data.length, gasLimit, numberOfTokens);

    // Only check token value if there are tokens
    if (numberOfTokens > 0) {
      for (uint256 i = 0; i < numberOfTokens; ++i) {
        if (message.tokenAmounts[i].amount == 0) revert CannotSendZeroTokens();
      }
      // Rate limit on aggregated token value
      _rateLimitValue(message.tokenAmounts, IPriceRegistry(s_dynamicConfig.priceRegistry));
    }

    // Convert feeToken to link if not already in link
    if (message.feeToken == i_linkToken) {
      // Since there is only 1b link this is safe
      s_nopFeesJuels += uint96(feeTokenAmount);
    } else {
      // the cast from uint256 to uint96 is considered safe, uint96 can store more than max supply of link token
      s_nopFeesJuels += uint96(
        IPriceRegistry(s_dynamicConfig.priceRegistry).convertTokenAmount(message.feeToken, feeTokenAmount, i_linkToken)
      );
    }
    if (s_nopFeesJuels > i_maxNopFeesJuels) revert MaxFeeBalanceReached();

    if (s_senderNonce[originalSender] == 0 && i_prevOnRamp != address(0)) {
      // If this is first time send for a sender in new OnRamp, check if they have a nonce
      // from the previous OnRamp and start from there instead of zero.
      s_senderNonce[originalSender] = IEVM2AnyOnRamp(i_prevOnRamp).getSenderNonce(originalSender);
    }

    // We need the next available sequence number so we increment before we use the value
    Internal.EVM2EVMMessage memory newMessage = Internal.EVM2EVMMessage({
      sourceChainSelector: i_chainSelector,
      sender: originalSender,
      receiver: address(uint160(decodedReceiver)),
      sequenceNumber: ++s_sequenceNumber,
      gasLimit: gasLimit,
      strict: false,
      nonce: ++s_senderNonce[originalSender],
      feeToken: message.feeToken,
      feeTokenAmount: feeTokenAmount,
      data: message.data,
      tokenAmounts: message.tokenAmounts,
      sourceTokenData: new bytes[](numberOfTokens), // will be filled in later
      messageId: ""
    });

    // Lock the tokens as last step. TokenPools may not always be trusted.
    // There should be no state changes after external call to TokenPools.
    for (uint256 i = 0; i < numberOfTokens; ++i) {
      Client.EVMTokenAmount memory tokenAndAmount = message.tokenAmounts[i];
      bytes memory tokenData = getPoolBySourceToken(IERC20(tokenAndAmount.token)).lockOrBurn(
        originalSender,
        message.receiver,
        tokenAndAmount.amount,
        i_destChainSelector,
        bytes("") // any future extraArgs component would be added here
      );

      // Since the DON has to pay for the tokenData to be included on the destination chain, we cap the length of the tokenData.
      // This prevents gas bomb attacks on the NOPs. We use destBytesOverhead as a proxy to cap the number of bytes we accept.
      // As destBytesOverhead accounts for tokenData + offchainData, this caps the worst case abuse to the number of bytes reserved for offchainData.
      // It therefore fully mitigates gas bombs for most tokens, as most tokens don't use offchainData.
      if (tokenData.length > s_tokenTransferFeeConfig[tokenAndAmount.token].destBytesOverhead)
        revert SourceTokenDataTooLarge(tokenAndAmount.token);

      newMessage.sourceTokenData[i] = tokenData;
    }

    // Hash only after the sourceTokenData has been set
    newMessage.messageId = Internal._hash(newMessage, i_metadataHash);

    // Emit message request
    emit CCIPSendRequested(newMessage);
    return newMessage.messageId;
  }

  /// @dev Convert the extra args bytes into a struct
  /// @param extraArgs The extra args bytes
  /// @return The extra args struct
  function _fromBytes(bytes calldata extraArgs) internal view returns (Client.EVMExtraArgsV1 memory) {
    if (extraArgs.length == 0) {
      return Client.EVMExtraArgsV1({gasLimit: i_defaultTxGasLimit});
    }
    if (bytes4(extraArgs) != Client.EVM_EXTRA_ARGS_V1_TAG) revert InvalidExtraArgsTag();
    // EVMExtraArgsV1 originally included a second boolean (strict) field which we have deprecated entirely.
    // Clients may still send that version but it will be ignored.
    return abi.decode(extraArgs[4:], (Client.EVMExtraArgsV1));
  }

  /// @notice Validate the forwarded message with various checks.
  /// @dev This function can be called multiple times during a CCIPSend,
  /// only common user-driven mistakes are validated here to minimize duplicate validation cost.
  /// @param dataLength The length of the data field of the message.
  /// @param gasLimit The gasLimit set in message for destination execution.
  /// @param numberOfTokens The number of tokens to be sent.
  function _validateMessage(uint256 dataLength, uint256 gasLimit, uint256 numberOfTokens) internal view {
    // Check that payload is formed correctly
    uint256 maxDataBytes = uint256(s_dynamicConfig.maxDataBytes);
    if (dataLength > maxDataBytes) revert MessageTooLarge(maxDataBytes, dataLength);
    if (gasLimit > uint256(s_dynamicConfig.maxPerMsgGasLimit)) revert MessageGasLimitTooHigh();
    if (numberOfTokens > uint256(s_dynamicConfig.maxNumberOfTokensPerMsg)) revert UnsupportedNumberOfTokens();
  }

  // ================================================================
  // │                           Config                             │
  // ================================================================

  /// @notice Returns the static onRamp config.
  /// @return the configuration.
  function getStaticConfig() external view returns (StaticConfig memory) {
    return
      StaticConfig({
        linkToken: i_linkToken,
        chainSelector: i_chainSelector,
        destChainSelector: i_destChainSelector,
        defaultTxGasLimit: i_defaultTxGasLimit,
        maxNopFeesJuels: i_maxNopFeesJuels,
        prevOnRamp: i_prevOnRamp,
        armProxy: i_armProxy
      });
  }

  /// @notice Returns the dynamic onRamp config.
  /// @return dynamicConfig the configuration.
  function getDynamicConfig() external view returns (DynamicConfig memory dynamicConfig) {
    return s_dynamicConfig;
  }

  /// @notice Sets the dynamic configuration.
  /// @param dynamicConfig The configuration.
  function setDynamicConfig(DynamicConfig memory dynamicConfig) external onlyOwner {
    _setDynamicConfig(dynamicConfig);
  }

  /// @notice Internal version of setDynamicConfig to allow for reuse in the constructor.
  function _setDynamicConfig(DynamicConfig memory dynamicConfig) internal {
    // We permit router to be set to zero as a way to pause the contract.
    if (dynamicConfig.priceRegistry == address(0)) revert InvalidConfig();

    s_dynamicConfig = dynamicConfig;

    emit ConfigSet(
      StaticConfig({
        linkToken: i_linkToken,
        chainSelector: i_chainSelector,
        destChainSelector: i_destChainSelector,
        defaultTxGasLimit: i_defaultTxGasLimit,
        maxNopFeesJuels: i_maxNopFeesJuels,
        prevOnRamp: i_prevOnRamp,
        armProxy: i_armProxy
      }),
      dynamicConfig
    );
  }

  // ================================================================
  // │                      Tokens and pools                        │
  // ================================================================

  /// @inheritdoc IEVM2AnyOnRamp
  function getSupportedTokens() external view returns (address[] memory) {
    address[] memory sourceTokens = new address[](s_poolsBySourceToken.length());
    for (uint256 i = 0; i < sourceTokens.length; ++i) {
      (sourceTokens[i], ) = s_poolsBySourceToken.at(i);
    }
    return sourceTokens;
  }

  /// @inheritdoc IEVM2AnyOnRamp
  function getPoolBySourceToken(IERC20 sourceToken) public view returns (IPool) {
    if (!s_poolsBySourceToken.contains(address(sourceToken))) revert UnsupportedToken(sourceToken);
    return IPool(s_poolsBySourceToken.get(address(sourceToken)));
  }

  /// @inheritdoc IEVM2AnyOnRamp
  /// @dev This method can only be called by the owner of the contract.
  function applyPoolUpdates(
    Internal.PoolUpdate[] memory removes,
    Internal.PoolUpdate[] memory adds
  ) external onlyOwner {
    _applyPoolUpdates(removes, adds);
  }

  function _applyPoolUpdates(Internal.PoolUpdate[] memory removes, Internal.PoolUpdate[] memory adds) internal {
    for (uint256 i = 0; i < removes.length; ++i) {
      address token = removes[i].token;
      address pool = removes[i].pool;

      if (!s_poolsBySourceToken.contains(token)) revert PoolDoesNotExist(token);
      if (s_poolsBySourceToken.get(token) != pool) revert TokenPoolMismatch();

      if (s_poolsBySourceToken.remove(token)) {
        emit PoolRemoved(token, pool);
      }
    }

    for (uint256 i = 0; i < adds.length; ++i) {
      address token = adds[i].token;
      address pool = adds[i].pool;

      if (token == address(0) || pool == address(0)) revert InvalidTokenPoolConfig();
      if (token != address(IPool(pool).getToken())) revert TokenPoolMismatch();

      if (s_poolsBySourceToken.set(token, pool)) {
        emit PoolAdded(token, pool);
      } else {
        revert PoolAlreadyAdded();
      }
    }
  }

  // ================================================================
  // │                             Fees                             │
  // ================================================================

  /// @inheritdoc IEVM2AnyOnRamp
  /// @dev getFee MUST revert if the feeToken is not listed in the fee token config.
  /// as the router assumes it does.
  function getFee(Client.EVM2AnyMessage calldata message) external view returns (uint256) {
    Client.EVMExtraArgsV1 memory extraArgs = _fromBytes(message.extraArgs);
    // Validate the message with various checks
    _validateMessage(message.data.length, extraArgs.gasLimit, message.tokenAmounts.length);

    FeeTokenConfig memory feeTokenConfig = s_feeTokenConfig[message.feeToken];
    if (!feeTokenConfig.enabled) revert NotAFeeToken(message.feeToken);

    (uint224 feeTokenPrice, uint224 packedGasPrice) = IPriceRegistry(s_dynamicConfig.priceRegistry)
      .getTokenAndGasPrices(message.feeToken, i_destChainSelector);
    uint112 executionGasPrice = uint112(packedGasPrice);

    // Calculate premiumFee in USD with 18 decimals precision.
    // If message-only and no token transfers, a flat network fee is charged.
    // If there are token transfers, premiumFee is calculated from token transfer fee.
    // If there are both token transfers and message, premiumFee is only calculated from token transfer fee.
    uint256 premiumFeeUSD = 0;
    uint32 tokenTransferGas = 0;
    uint32 tokenTransferBytesOverhead = 0;
    if (message.tokenAmounts.length > 0) {
      (premiumFeeUSD, tokenTransferGas, tokenTransferBytesOverhead) = _getTokenTransferCost(
        message.feeToken,
        feeTokenPrice,
        message.tokenAmounts
      );
    } else {
      // Convert USD values with 2 decimals to 18 decimals.
      premiumFeeUSD = uint256(feeTokenConfig.networkFeeUSDCents) * 1e16;
    }

    // Apply a feeToken-specific multiplier with 18 decimals, arrive at 36 decimals
    premiumFeeUSD = premiumFeeUSD * feeTokenConfig.premiumMultiplier;

    // Calculate execution gas fee on destination chain in USD with 36 decimals.
    // We add the message gas limit, the overhead gas, and the data availability gas together.
    // We then multiply this destination gas total with the gas multiplier and convert it into USD.
    uint256 executionCostUSD = executionGasPrice *
      ((extraArgs.gasLimit +
        s_dynamicConfig.destGasOverhead +
        (message.data.length * s_dynamicConfig.destGasPerPayloadByte) +
        tokenTransferGas) * feeTokenConfig.gasMultiplier);

    uint256 dataAvailabilityCostUSD = 0;
    // Only calculate data availability cost if data availability multiplier is non-zero.
    // The multiplier should be set to 0 if destination chain does not charge data availability cost.
    if (s_dynamicConfig.destDataAvailabilityMultiplier > 0) {
      uint112 dataAvailabilityGasPrice = uint112(packedGasPrice >> Internal.GAS_PRICE_BITS);

      dataAvailabilityCostUSD = _getDataAvailabilityCostUSD(
        dataAvailabilityGasPrice,
        message.data.length,
        message.tokenAmounts.length,
        tokenTransferBytesOverhead
      );
    }

    // Calculate number of fee tokens to charge.
    // Total USD fee is in 36 decimals, feeTokenPrice is in 18 decimals USD for 1e18 smallest token denominations.
    // Result of the division is the number of smallest token denominations.
    return (premiumFeeUSD + executionCostUSD + dataAvailabilityCostUSD) / feeTokenPrice;
  }

  /// @notice Returns the estimated data availability cost of the message.
  /// @dev To save on gas, we use a single destGasPerDataAvailabilityByte value for both zero and non-zero bytes.
  /// @param dataAvailabilityGasPrice USD per data availability gas in 18 decimals.
  /// @param messageDataLength length of the data field in the message.
  /// @param numberOfTokens number of distinct token transfers in the message.
  /// @param tokenTransferBytesOverhead additional token transfer data passed to destination, e.g. USDC attestation.
  /// @return dataAvailabilityCostUSD total data availability cost in USD with 36 decimals.
  function _getDataAvailabilityCostUSD(
    uint112 dataAvailabilityGasPrice,
    uint256 messageDataLength,
    uint256 numberOfTokens,
    uint32 tokenTransferBytesOverhead
  ) internal view returns (uint256 dataAvailabilityCostUSD) {
    uint256 dataAvailabilityLengthBytes = Internal.MESSAGE_FIXED_BYTES +
      messageDataLength +
      (numberOfTokens * Internal.MESSAGE_FIXED_BYTES_PER_TOKEN) +
      tokenTransferBytesOverhead;

    // destDataAvailabilityOverheadGas is a separate config value for flexibility to be updated independently of message cost.
    uint256 dataAvailabilityGas = (dataAvailabilityLengthBytes * s_dynamicConfig.destGasPerDataAvailabilityByte) +
      s_dynamicConfig.destDataAvailabilityOverheadGas;

    // dataAvailabilityGasPrice is in 18 decimals, destDataAvailabilityMultiplier is in 4 decimals
    // we pad 14 decimals to bring the result to 36 decimals, in line with token bps and execution fee.
    return ((dataAvailabilityGas * dataAvailabilityGasPrice) * s_dynamicConfig.destDataAvailabilityMultiplier) * 1e14;
  }

  /// @notice Returns the token transfer fee.
  /// A basis point fee is calculated from the USD value of each token transfer.
  /// For each individual transfer, this fee is between [minFeeUSD, maxFeeUSD].
  /// Total transfer fee is the sum of each individual token transfer fee.
  /// @dev Assumes that tokenAmounts are validated to be listed tokens elsewhere.
  /// @dev Splitting one token transfer into multiple transfers is discouraged,
  /// as it will result in a transferFee equal or greater than the same amount aggregated/de-duped.
  /// @param feeToken address of the feeToken.
  /// @param feeTokenPrice price of feeToken in USD with 18 decimals.
  /// @param tokenAmounts token transfers in the message.
  /// @return tokenTransferFeeUSD total token transfer bps fee in USD with 36 decimals.
  /// @return tokenTransferGas total execution gas of the token transfers.
  /// @return tokenTransferBytesOverhead additional token transfer data passed to destination, e.g. USDC attestation.
  function _getTokenTransferCost(
    address feeToken,
    uint224 feeTokenPrice,
    Client.EVMTokenAmount[] calldata tokenAmounts
  ) internal view returns (uint256 tokenTransferFeeUSD, uint32 tokenTransferGas, uint32 tokenTransferBytesOverhead) {
    uint256 numberOfTokens = tokenAmounts.length;

    for (uint256 i = 0; i < numberOfTokens; ++i) {
      Client.EVMTokenAmount memory tokenAmount = tokenAmounts[i];
      TokenTransferFeeConfig memory transferFeeConfig = s_tokenTransferFeeConfig[tokenAmount.token];

      // Validate if the token is supported, do not calculate fee for unsupported tokens.
      if (!s_poolsBySourceToken.contains(tokenAmount.token)) revert UnsupportedToken(IERC20(tokenAmount.token));

      uint256 bpsFeeUSD = 0;
      // Only calculate bps fee if ratio is greater than 0. Ratio of 0 means no bps fee for a token.
      // Useful for when the PriceRegistry cannot return a valid price for the token.
      if (transferFeeConfig.deciBps > 0) {
        uint224 tokenPrice = 0;
        if (tokenAmount.token != feeToken) {
          tokenPrice = IPriceRegistry(s_dynamicConfig.priceRegistry).getValidatedTokenPrice(tokenAmount.token);
        } else {
          tokenPrice = feeTokenPrice;
        }

        // Calculate token transfer value, then apply fee ratio
        // ratio represents multiples of 0.1bps, or 1e-5
        bpsFeeUSD = (tokenPrice._calcUSDValueFromTokenAmount(tokenAmount.amount) * transferFeeConfig.deciBps) / 1e5;
      }

      tokenTransferGas += transferFeeConfig.destGasOverhead;
      tokenTransferBytesOverhead += transferFeeConfig.destBytesOverhead;

      // Bps fees should be kept within range of [minFeeUSD, maxFeeUSD].
      // Convert USD values with 2 decimals to 18 decimals.
      uint256 minFeeUSD = uint256(transferFeeConfig.minFeeUSDCents) * 1e16;
      if (bpsFeeUSD < minFeeUSD) {
        tokenTransferFeeUSD += minFeeUSD;
        continue;
      }

      uint256 maxFeeUSD = uint256(transferFeeConfig.maxFeeUSDCents) * 1e16;
      if (bpsFeeUSD > maxFeeUSD) {
        tokenTransferFeeUSD += maxFeeUSD;
        continue;
      }

      tokenTransferFeeUSD += bpsFeeUSD;
    }

    return (tokenTransferFeeUSD, tokenTransferGas, tokenTransferBytesOverhead);
  }

  /// @notice Gets the fee configuration for a token
  /// @param token The token to get the fee configuration for
  /// @return feeTokenConfig FeeTokenConfig struct
  function getFeeTokenConfig(address token) external view returns (FeeTokenConfig memory feeTokenConfig) {
    return s_feeTokenConfig[token];
  }

  /// @notice Sets the fee configuration for a token
  /// @param feeTokenConfigArgs Array of FeeTokenConfigArgs structs.
  function setFeeTokenConfig(FeeTokenConfigArgs[] memory feeTokenConfigArgs) external onlyOwnerOrAdmin {
    _setFeeTokenConfig(feeTokenConfigArgs);
  }

  /// @dev Set the fee config
  /// @param feeTokenConfigArgs The fee token configs.
  function _setFeeTokenConfig(FeeTokenConfigArgs[] memory feeTokenConfigArgs) internal {
    for (uint256 i = 0; i < feeTokenConfigArgs.length; ++i) {
      FeeTokenConfigArgs memory configArg = feeTokenConfigArgs[i];

      s_feeTokenConfig[configArg.token] = FeeTokenConfig({
        networkFeeUSDCents: configArg.networkFeeUSDCents,
        gasMultiplier: configArg.gasMultiplier,
        premiumMultiplier: configArg.premiumMultiplier,
        enabled: configArg.enabled
      });
    }
    emit FeeConfigSet(feeTokenConfigArgs);
  }

  /// @notice Gets the transfer fee config for a given token.
  function getTokenTransferFeeConfig(
    address token
  ) external view returns (TokenTransferFeeConfig memory tokenTransferFeeConfig) {
    return s_tokenTransferFeeConfig[token];
  }

  /// @notice Sets the transfer fee config.
  /// @dev only callable by the owner or admin.
  function setTokenTransferFeeConfig(
    TokenTransferFeeConfigArgs[] memory tokenTransferFeeConfigArgs
  ) external onlyOwnerOrAdmin {
    _setTokenTransferFeeConfig(tokenTransferFeeConfigArgs);
  }

  /// @notice internal helper to set the token transfer fee config.
  function _setTokenTransferFeeConfig(TokenTransferFeeConfigArgs[] memory tokenTransferFeeConfigArgs) internal {
    for (uint256 i = 0; i < tokenTransferFeeConfigArgs.length; ++i) {
      TokenTransferFeeConfigArgs memory configArg = tokenTransferFeeConfigArgs[i];

      s_tokenTransferFeeConfig[configArg.token] = TokenTransferFeeConfig({
        minFeeUSDCents: configArg.minFeeUSDCents,
        maxFeeUSDCents: configArg.maxFeeUSDCents,
        deciBps: configArg.deciBps,
        destGasOverhead: configArg.destGasOverhead,
        destBytesOverhead: configArg.destBytesOverhead
      });
    }
    emit TokenTransferFeeConfigSet(tokenTransferFeeConfigArgs);
  }

  // ================================================================
  // │                         NOP payments                         │
  // ================================================================

  /// @notice Get the total amount of fees to be paid to the Nops (in LINK)
  /// @return totalNopFees
  function getNopFeesJuels() external view returns (uint96) {
    return s_nopFeesJuels;
  }

  /// @notice Gets the Nops and their weights
  /// @return nopsAndWeights Array of NopAndWeight structs
  /// @return weightsTotal The sum weight of all Nops
  function getNops() external view returns (NopAndWeight[] memory nopsAndWeights, uint256 weightsTotal) {
    uint256 length = s_nops.length();
    nopsAndWeights = new NopAndWeight[](length);
    for (uint256 i = 0; i < length; ++i) {
      (address nopAddress, uint256 nopWeight) = s_nops.at(i);
      nopsAndWeights[i] = NopAndWeight({nop: nopAddress, weight: uint16(nopWeight)});
    }
    weightsTotal = s_nopWeightsTotal;
    return (nopsAndWeights, weightsTotal);
  }

  /// @notice Sets the Nops and their weights
  /// @param nopsAndWeights Array of NopAndWeight structs
  function setNops(NopAndWeight[] calldata nopsAndWeights) external onlyOwnerOrAdmin {
    _setNops(nopsAndWeights);
  }

  /// @param nopsAndWeights New set of nops and weights
  /// @dev Clears existing nops, sets new nops and weights
  /// @dev We permit fees to accrue before nops are configured, in which case
  /// they will go to the first set of configured nops.
  function _setNops(NopAndWeight[] memory nopsAndWeights) internal {
    uint256 numberOfNops = nopsAndWeights.length;
    if (numberOfNops > MAX_NUMBER_OF_NOPS) revert TooManyNops();

    // Make sure all nops have been paid before removing nops
    // We only have to pay when there are nops and there is enough
    // outstanding NOP balance to trigger a payment.
    if (s_nopWeightsTotal > 0 && s_nopFeesJuels >= s_nopWeightsTotal) {
      payNops();
    }

    // Remove all previous nops, move from end to start to avoid shifting
    for (uint256 i = s_nops.length(); i > 0; --i) {
      (address nop, ) = s_nops.at(i - 1);
      s_nops.remove(nop);
    }

    // Add new
    uint32 nopWeightsTotal = 0;
    // nopWeightsTotal is bounded by the MAX_NUMBER_OF_NOPS and the weight of
    // a single nop being of type uint16. This ensures nopWeightsTotal will
    // always fit into the uint32 type.
    for (uint256 i = 0; i < numberOfNops; ++i) {
      // Make sure the LINK token is not a nop because the link token doesn't allow
      // self transfers. If set as nop, payNops would always revert. Since setNops
      // calls payNops, we can never remove the LINK token as a nop.
      address nop = nopsAndWeights[i].nop;
      uint16 weight = nopsAndWeights[i].weight;
      if (nop == i_linkToken || nop == address(0)) revert InvalidNopAddress(nop);
      s_nops.set(nop, weight);
      nopWeightsTotal += weight;
    }
    s_nopWeightsTotal = nopWeightsTotal;
    emit NopsSet(nopWeightsTotal, nopsAndWeights);
  }

  /// @notice Pays the Node Ops their outstanding balances.
  /// @dev some balance can remain after payments are done. This is at most the sum
  /// of the weight of all nops. Since nop weights are uint16s and we can have at
  /// most MAX_NUMBER_OF_NOPS NOPs, the highest possible value is 2**22 or 0.04 gjuels.
  function payNops() public onlyOwnerOrAdminOrNop {
    uint256 weightsTotal = s_nopWeightsTotal;
    if (weightsTotal == 0) revert NoNopsToPay();

    uint96 totalFeesToPay = s_nopFeesJuels;
    if (totalFeesToPay < weightsTotal) revert NoFeesToPay();
    if (_linkLeftAfterNopFees() < 0) revert InsufficientBalance();

    uint96 fundsLeft = totalFeesToPay;
    uint256 numberOfNops = s_nops.length();
    for (uint256 i = 0; i < numberOfNops; ++i) {
      (address nop, uint256 weight) = s_nops.at(i);
      // amount can never be higher than totalFeesToPay so the cast to uint96 is safe
      uint96 amount = uint96((totalFeesToPay * weight) / weightsTotal);
      fundsLeft -= amount;
      IERC20(i_linkToken).safeTransfer(nop, amount);
      emit NopPaid(nop, amount);
    }
    // Some funds can remain, since this is an incredibly small
    // amount we consider this OK.
    s_nopFeesJuels = fundsLeft;
  }

  /// @notice Allows the owner to withdraw any ERC20 token that is not the fee token
  /// @param feeToken The token to withdraw
  /// @param to The address to send the tokens to
  function withdrawNonLinkFees(address feeToken, address to) external onlyOwnerOrAdmin {
    if (feeToken == i_linkToken || to == address(0)) revert InvalidWithdrawParams();

    // We require the link balance to be settled before allowing withdrawal
    // of non-link fees.
    if (_linkLeftAfterNopFees() < 0) revert LinkBalanceNotSettled();

    IERC20(feeToken).safeTransfer(to, IERC20(feeToken).balanceOf(address(this)));
  }

  // ================================================================
  // │                        Link monitoring                       │
  // ================================================================

  /// @notice Calculate remaining LINK balance after paying nops
  /// @return balance if nops were to be paid
  function _linkLeftAfterNopFees() private view returns (int256) {
    // Since LINK caps at uint96, casting to int256 is safe
    return int256(IERC20(i_linkToken).balanceOf(address(this))) - int256(uint256(s_nopFeesJuels));
  }

  /// @notice Allow keeper to monitor funds available for paying nops
  function linkAvailableForPayment() external view returns (int256) {
    return _linkLeftAfterNopFees();
  }

  // ================================================================
  // │                        Access and ARM                        │
  // ================================================================

  /// @dev Require that the sender is the owner or the fee admin or a nop
  modifier onlyOwnerOrAdminOrNop() {
    if (msg.sender != owner() && msg.sender != s_admin && !s_nops.contains(msg.sender))
      revert OnlyCallableByOwnerOrAdminOrNop();
    _;
  }

  /// @dev Require that the sender is the owner or the fee admin
  modifier onlyOwnerOrAdmin() {
    if (msg.sender != owner() && msg.sender != s_admin) revert OnlyCallableByOwnerOrAdmin();
    _;
  }

  /// @notice Ensure that the ARM has not emitted a bad signal, and that the latest heartbeat is not stale.
  modifier whenHealthy() {
    if (IARM(i_armProxy).isCursed()) revert BadARMSignal();
    _;
  }
}<|MERGE_RESOLUTION|>--- conflicted
+++ resolved
@@ -93,15 +93,9 @@
 
   /// @dev Struct to hold the execution fee configuration for a fee token
   struct FeeTokenConfig {
-<<<<<<< HEAD
     uint32 networkFeeUSDCents; // ──────╮ Flat network fee to charge for messages,  multiples of 0.01 USD
-    uint64 gasMultiplier; //            │ Price multiplier for gas costs, 1e18 based so 11e17 = 10% extra cost.
+    uint64 gasMultiplier; //            │ Multiplier for gas costs, 1e18 based so 11e17 = 10% extra cost.
     uint64 premiumMultiplier; //        │ Multiplier for fee-token-specific premiums
-=======
-    uint32 networkFeeUSD; // ───────────╮ Flat network fee to charge for messages,  multiples of 0.01 USD
-    uint64 gasMultiplier; //            │ Multiplier for gas costs, 1e18 based so 11e17 = 10% extra cost.
-    uint64 premiumMultiplier; //        │ Multiplier for fee-token-specific premiums, 1e18 based
->>>>>>> 30109972
     bool enabled; // ───────────────────╯ Whether this fee token is enabled
   }
 
@@ -109,15 +103,9 @@
   /// token included so that an array of these can be passed in to setFeeTokenConfig to set the mapping
   struct FeeTokenConfigArgs {
     address token; // ──────────────────╮ Token address
-<<<<<<< HEAD
     uint32 networkFeeUSDCents; //       │ Flat network fee to charge for messages,  multiples of 0.01 USD
-    uint64 gasMultiplier; // ───────────╯ Price multiplier for gas costs, 1e18 based so 11e17 = 10% extra cost
+    uint64 gasMultiplier; // ───────────╯ Multiplier for gas costs, 1e18 based so 11e17 = 10% extra cost
     uint64 premiumMultiplier; // ───────╮ Multiplier for fee-token-specific premiums
-=======
-    uint32 networkFeeUSD; //            │ Flat network fee to charge for messages,  multiples of 0.01 USD
-    uint64 gasMultiplier; // ───────────╯ Multiplier for gas costs, 1e18 based so 11e17 = 10% extra cost
-    uint64 premiumMultiplier; // ───────╮ Multiplier for fee-token-specific premiums, 1e18 based
->>>>>>> 30109972
     bool enabled; // ───────────────────╯ Whether this fee token is enabled
   }
 
