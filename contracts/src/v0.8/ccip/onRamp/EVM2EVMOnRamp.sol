--- conflicted
+++ resolved
@@ -538,13 +538,9 @@
   /// A basis point fee is calculated from the USD value of each token transfer.
   /// Sum of basis point fees is confined within range [minTokenTransferFeeUSD, maxTokenTransferFeeUSD].
   /// @dev Assumes that tokenAmounts are validated to be listed tokens elsewhere.
-<<<<<<< HEAD
   /// @dev Splitting one token transfer into multiple transfers is discouraged,
   /// as it will result in a transferFee equal or greater than the same amount aggregated/de-duped.
-  function _getTokenTransferFeeUSD(
-=======
   function _getTokenTransferCost(
->>>>>>> 6cbe8ab1
     address feeToken,
     uint192 feeTokenPrice,
     Client.EVMTokenAmount[] calldata tokenAmounts,
