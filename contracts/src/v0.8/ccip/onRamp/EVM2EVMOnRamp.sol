--- conflicted
+++ resolved
@@ -6,14 +6,10 @@
 import {IEVM2AnyOnRamp} from "../interfaces/IEVM2AnyOnRamp.sol";
 import {IEVM2AnyOnRampClient} from "../interfaces/IEVM2AnyOnRampClient.sol";
 import {IPriceRegistry} from "../interfaces/IPriceRegistry.sol";
+import {ITokenAdminRegistry} from "../interfaces/ITokenAdminRegistry.sol";
 import {ILinkAvailable} from "../interfaces/automation/ILinkAvailable.sol";
-<<<<<<< HEAD
-import {ITokenAdminRegistry} from "../interfaces/ITokenAdminRegistry.sol";
-=======
 import {IPool} from "../interfaces/pools/IPool.sol";
->>>>>>> 4335d94b
-
-import {EnumerableMapAddresses} from "../../shared/enumerable/EnumerableMapAddresses.sol";
+
 import {AggregateRateLimiter} from "../AggregateRateLimiter.sol";
 import {Client} from "../libraries/Client.sol";
 import {Internal} from "../libraries/Internal.sol";
@@ -332,13 +328,9 @@
       // This prevents gas bomb attacks on the NOPs. We use destBytesOverhead as a proxy to cap the number of bytes we accept.
       // As destBytesOverhead accounts for tokenData + offchainData, this caps the worst case abuse to the number of bytes reserved for offchainData.
       // It therefore fully mitigates gas bombs for most tokens, as most tokens don't use offchainData.
-<<<<<<< HEAD
 
       // TODO hack: +160 to account for the addresses sent
-      if (tokenData.length > s_tokenTransferFeeConfig[tokenAndAmount.token].destBytesOverhead + 160)
-=======
-      if (tokenData.length > s_tokenTransferFeeConfig[tokenAndAmount.token].destBytesOverhead) {
->>>>>>> 4335d94b
+      if (tokenData.length > s_tokenTransferFeeConfig[tokenAndAmount.token].destBytesOverhead + 160) {
         revert SourceTokenDataTooLarge(tokenAndAmount.token);
       }
 
@@ -439,33 +431,12 @@
   // ================================================================
 
   /// @inheritdoc IEVM2AnyOnRampClient
-<<<<<<< HEAD
-  function getPoolBySourceToken(uint64 /*destChainSelector*/, IERC20 sourceToken) public view returns (IPool) {
+  function getPoolBySourceToken(uint64, /*destChainSelector*/ IERC20 sourceToken) public view returns (IPool) {
     return IPool(ITokenAdminRegistry(s_dynamicConfig.tokenAdminRegistry).getPool(address(sourceToken)));
-=======
-  function getSupportedTokens(uint64 /*destChainSelector*/ ) external view returns (address[] memory) {
-    address[] memory sourceTokens = new address[](s_poolsBySourceToken.length());
-    for (uint256 i = 0; i < sourceTokens.length; ++i) {
-      (sourceTokens[i],) = s_poolsBySourceToken.at(i);
-    }
-    return sourceTokens;
-  }
-
-  /// @inheritdoc IEVM2AnyOnRampClient
-  function getPoolBySourceToken(uint64, /*destChainSelector*/ IERC20 sourceToken) public view returns (IPool) {
-    if (!s_poolsBySourceToken.contains(address(sourceToken))) revert UnsupportedToken(sourceToken);
-    return IPool(s_poolsBySourceToken.get(address(sourceToken)));
-  }
-
-  /// @inheritdoc IEVM2AnyOnRamp
-  /// @dev This method can only be called by the owner of the contract.
-  function applyPoolUpdates(Internal.PoolUpdate[] memory removes, Internal.PoolUpdate[] memory adds) external onlyOwner {
-    _applyPoolUpdates(removes, adds);
->>>>>>> 4335d94b
   }
 
   /// Not sure if this function still makes sense with 100+ tokens, but we need to keep it because the Router expects it
-  function getSupportedTokens(uint64 /*destChainSelector*/) external pure returns (address[] memory) {
+  function getSupportedTokens(uint64 /*destChainSelector*/ ) external pure returns (address[] memory) {
     return new address[](0);
   }
 
@@ -597,8 +568,9 @@
       TokenTransferFeeConfig memory transferFeeConfig = s_tokenTransferFeeConfig[tokenAmount.token];
 
       // Validate if the token is supported, do not calculate fee for unsupported tokens.
-      if (address(getPoolBySourceToken(i_destChainSelector, IERC20(tokenAmount.token))) == address(0))
+      if (address(getPoolBySourceToken(i_destChainSelector, IERC20(tokenAmount.token))) == address(0)) {
         revert UnsupportedToken(IERC20(tokenAmount.token));
+      }
 
       uint256 bpsFeeUSDWei = 0;
       // Only calculate bps fee if ratio is greater than 0. Ratio of 0 means no bps fee for a token.
