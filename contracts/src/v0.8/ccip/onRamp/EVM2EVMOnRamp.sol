// SPDX-License-Identifier: BUSL-1.1
pragma solidity 0.8.19;

import {ITypeAndVersion} from "../../shared/interfaces/ITypeAndVersion.sol";
import {IARM} from "../interfaces/IARM.sol";
import {IEVM2AnyOnRamp} from "../interfaces/IEVM2AnyOnRamp.sol";
import {IEVM2AnyOnRampClient} from "../interfaces/IEVM2AnyOnRampClient.sol";
import {IPool} from "../interfaces/IPool.sol";
import {IPriceRegistry} from "../interfaces/IPriceRegistry.sol";
import {ITokenAdminRegistry} from "../interfaces/ITokenAdminRegistry.sol";
import {ILinkAvailable} from "../interfaces/automation/ILinkAvailable.sol";

import {AggregateRateLimiter} from "../AggregateRateLimiter.sol";
import {Client} from "../libraries/Client.sol";
import {Internal} from "../libraries/Internal.sol";
import {Pool} from "../libraries/Pool.sol";
import {RateLimiter} from "../libraries/RateLimiter.sol";
import {USDPriceWith18Decimals} from "../libraries/USDPriceWith18Decimals.sol";

import {IERC20} from "../../vendor/openzeppelin-solidity/v4.8.3/contracts/token/ERC20/IERC20.sol";
import {SafeERC20} from "../../vendor/openzeppelin-solidity/v4.8.3/contracts/token/ERC20/utils/SafeERC20.sol";
import {EnumerableMap} from "../../vendor/openzeppelin-solidity/v4.8.3/contracts/utils/structs/EnumerableMap.sol";

/// @notice The onRamp is a contract that handles lane-specific fee logic, NOP payments and
/// bridgeable token support.
/// @dev The EVM2EVMOnRamp, CommitStore and EVM2EVMOffRamp form an xchain upgradeable unit. Any change to one of them
/// results an onchain upgrade of all 3.
contract EVM2EVMOnRamp is IEVM2AnyOnRamp, ILinkAvailable, AggregateRateLimiter, ITypeAndVersion {
  using SafeERC20 for IERC20;
  using EnumerableMap for EnumerableMap.AddressToUintMap;
  using USDPriceWith18Decimals for uint224;

  error InvalidExtraArgsTag();
  error InvalidExtraArgOutOfOrderValue(bool expected, bool actual);
  error OnlyCallableByOwnerOrAdmin();
  error OnlyCallableByOwnerOrAdminOrNop();
  error InvalidWithdrawParams();
  error NoFeesToPay();
  error NoNopsToPay();
  error InsufficientBalance();
  error TooManyNops();
  error MaxFeeBalanceReached();
  error MessageTooLarge(uint256 maxSize, uint256 actualSize);
  error MessageGasLimitTooHigh();
  error UnsupportedNumberOfTokens();
  error UnsupportedToken(address token);
  error MustBeCalledByRouter();
  error RouterMustSetOriginalSender();
  error InvalidConfig();
  error InvalidAddress(bytes encodedAddress);
  error BadARMSignal();
  error LinkBalanceNotSettled();
  error InvalidNopAddress(address nop);
  error NotAFeeToken(address token);
  error CannotSendZeroTokens();
  error SourceTokenDataTooLarge(address token);
  error InvalidChainSelector(uint64 chainSelector);
  error GetSupportedTokensFunctionalityRemoved();

  event ConfigSet(StaticConfig staticConfig, DynamicConfig dynamicConfig);
  event NopPaid(address indexed nop, uint256 amount);
  event FeeConfigSet(FeeTokenConfigArgs[] feeConfig);
  event TokenTransferFeeConfigSet(TokenTransferFeeConfigArgs[] transferFeeConfig);
  event TokenTransferFeeConfigDeleted(address[] tokens);
  /// RMN depends on this event, if changing, please notify the RMN maintainers.
  event CCIPSendRequested(Internal.EVM2EVMMessage message);
  event NopsSet(uint256 nopWeightsTotal, NopAndWeight[] nopsAndWeights);

  /// @dev Struct that contains the static configuration
  /// RMN depends on this struct, if changing, please notify the RMN maintainers.
  struct StaticConfig {
    address linkToken; // ────────╮ Link token address
    uint64 chainSelector; // ─────╯ Source chainSelector
    uint64 destChainSelector; // ─╮ Destination chainSelector
    uint64 defaultTxGasLimit; //  │ Default gas limit for a tx
    uint96 maxNopFeesJuels; // ───╯ Max nop fee balance onramp can have
    address prevOnRamp; //          Address of previous-version OnRamp
    address armProxy; //            Address of ARM proxy
  }

  /// @dev Struct to contains the dynamic configuration
  struct DynamicConfig {
    address router; // ──────────────────────────╮ Router address
    uint16 maxNumberOfTokensPerMsg; //           │ Maximum number of distinct ERC20 token transferred per message
    uint32 destGasOverhead; //                   │ Gas charged on top of the gasLimit to cover destination chain costs
    uint16 destGasPerPayloadByte; //             │ Destination chain gas charged for passing each byte of `data` payload to receiver
    uint32 destDataAvailabilityOverheadGas; // ──╯ Extra data availability gas charged on top of the message, e.g. for OCR
    uint16 destGasPerDataAvailabilityByte; // ───╮ Amount of gas to charge per byte of message data that needs availability
    uint16 destDataAvailabilityMultiplierBps; // │ Multiplier for data availability gas, multiples of bps, or 0.0001
    address priceRegistry; //                    │ Price registry address
    uint32 maxDataBytes; //                      │ Maximum payload data size in bytes
    uint32 maxPerMsgGasLimit; // ────────────────╯ Maximum gas limit for messages targeting EVMs
    address tokenAdminRegistry; // ──────────────╮ Token admin registry address
    //                                           │
    // The following three properties are defaults, they can be overridden by setting the TokenTransferFeeConfig for a token
    uint16 defaultTokenFeeUSDCents; //           │ Default token fee charged per token transfer
    uint32 defaultTokenDestGasOverhead; //       │ Default gas charged to execute the token transfer on the destination chain
    uint32 defaultTokenDestBytesOverhead; //     | Default extra data availability bytes charged per token transfer
    bool enforceAllowOutOfOrderDefault; //       | Whether to enforce the allowOutOfOrder extraArg default.
    bool defaultAllowOutOfOrder; // ─────────────╯ The enforced value of the allowOutOfOrder extraArg.
  }

  /// @dev Struct to hold the execution fee configuration for a fee token
  struct FeeTokenConfig {
    uint32 networkFeeUSDCents; // ─────────╮ Flat network fee to charge for messages,  multiples of 0.01 USD
    uint64 gasMultiplierWeiPerEth; //      │ Multiplier for gas costs, 1e18 based so 11e17 = 10% extra cost.
    uint64 premiumMultiplierWeiPerEth; //  │ Multiplier for fee-token-specific premiums
    bool enabled; // ──────────────────────╯ Whether this fee token is enabled
  }

  /// @dev Struct to hold the fee configuration for a fee token, same as the FeeTokenConfig but with
  /// token included so that an array of these can be passed in to setFeeTokenConfig to set the mapping
  struct FeeTokenConfigArgs {
    address token; // ─────────────────────╮ Token address
    uint32 networkFeeUSDCents; //          │ Flat network fee to charge for messages,  multiples of 0.01 USD
    uint64 gasMultiplierWeiPerEth; // ─────╯ Multiplier for gas costs, 1e18 based so 11e17 = 10% extra cost
    uint64 premiumMultiplierWeiPerEth; // ─╮ Multiplier for fee-token-specific premiums, 1e18 based
    bool enabled; // ──────────────────────╯ Whether this fee token is enabled
  }

  /// @dev Struct to hold the transfer fee configuration for token transfers
  struct TokenTransferFeeConfig {
    uint32 minFeeUSDCents; // ──────────╮ Minimum fee to charge per token transfer, multiples of 0.01 USD
    uint32 maxFeeUSDCents; //           │ Maximum fee to charge per token transfer, multiples of 0.01 USD
    uint16 deciBps; //                  │ Basis points charged on token transfers, multiples of 0.1bps, or 1e-5
    uint32 destGasOverhead; //          │ Gas charged to execute the token transfer on the destination chain
    uint32 destBytesOverhead; //        │ Extra data availability bytes on top of fixed transfer data, including sourceTokenData and offchainData
    bool aggregateRateLimitEnabled; //  │ Whether this transfer token is to be included in Aggregate Rate Limiting
    bool isEnabled; // ─────────────────╯ Whether this token has custom transfer fees
  }

  /// @dev Same as TokenTransferFeeConfig
  /// token included so that an array of these can be passed in to setTokenTransferFeeConfig
  struct TokenTransferFeeConfigArgs {
    address token; // ──────────────────╮ Token address
    uint32 minFeeUSDCents; //           │ Minimum fee to charge per token transfer, multiples of 0.01 USD
    uint32 maxFeeUSDCents; //           │ Maximum fee to charge per token transfer, multiples of 0.01 USD
    uint16 deciBps; // ─────────────────╯ Basis points charged on token transfers, multiples of 0.1bps, or 1e-5
    uint32 destGasOverhead; // ─────────╮ Gas charged to execute the token transfer on the destination chain
    uint32 destBytesOverhead; //        │ Extra data availability bytes on top of fixed transfer data, including sourceTokenData and offchainData
    bool aggregateRateLimitEnabled; // ─╯ Whether this transfer token is to be included in Aggregate Rate Limiting
  }

  /// @dev Nop address and weight, used to set the nops and their weights
  struct NopAndWeight {
    address nop; // ────╮ Address of the node operator
    uint16 weight; // ──╯ Weight for nop rewards
  }

  // STATIC CONFIG
  string public constant override typeAndVersion = "EVM2EVMOnRamp 1.5.0-dev";
  /// @dev metadataHash is a lane-specific prefix for a message hash preimage which ensures global uniqueness
  /// Ensures that 2 identical messages sent to 2 different lanes will have a distinct hash.
  /// Must match the metadataHash used in computing leaf hashes offchain for the root committed in
  /// the commitStore and i_metadataHash in the offRamp.
  bytes32 internal immutable i_metadataHash;
  /// @dev Default gas limit for a transactions that did not specify
  /// a gas limit in the extraArgs.
  uint64 internal immutable i_defaultTxGasLimit;
  /// @dev Maximum nop fee that can accumulate in this onramp
  uint96 internal immutable i_maxNopFeesJuels;
  /// @dev The link token address - known to pay nops for their work
  address internal immutable i_linkToken;
  /// @dev The chain ID of the source chain that this contract is deployed to
  uint64 internal immutable i_chainSelector;
  /// @dev The chain ID of the destination chain
  uint64 internal immutable i_destChainSelector;
  /// @dev The address of previous-version OnRamp for this lane
  /// Used to be able to provide sequencing continuity during a zero downtime upgrade.
  address internal immutable i_prevOnRamp;
  /// @dev The address of the arm proxy
  address internal immutable i_armProxy;
  /// @dev the maximum number of nops that can be configured at the same time.
  /// Used to bound gas for loops over nops.
  uint256 private constant MAX_NUMBER_OF_NOPS = 64;

  // DYNAMIC CONFIG
  /// @dev The config for the onRamp
  DynamicConfig internal s_dynamicConfig;
  /// @dev (address nop => uint256 weight)
  EnumerableMap.AddressToUintMap internal s_nops;

  /// @dev The execution fee token config that can be set by the owner or fee admin
  mapping(address token => FeeTokenConfig feeTokenConfig) internal s_feeTokenConfig;
  /// @dev The token transfer fee config that can be set by the owner or fee admin
  mapping(address token => TokenTransferFeeConfig tranferFeeConfig) internal s_tokenTransferFeeConfig;

  // STATE
  /// @dev The current nonce per sender.
  /// The offramp has a corresponding s_senderNonce mapping to ensure messages
  /// are executed in the same order they are sent.
  mapping(address sender => uint64 nonce) internal s_senderNonce;
  /// @dev The amount of LINK available to pay NOPS
  uint96 internal s_nopFeesJuels;
  /// @dev The combined weight of all NOPs weights
  uint32 internal s_nopWeightsTotal;
  /// @dev The last used sequence number. This is zero in the case where no
  /// messages has been sent yet. 0 is not a valid sequence number for any
  /// real transaction.
  uint64 internal s_sequenceNumber;

  constructor(
    StaticConfig memory staticConfig,
    DynamicConfig memory dynamicConfig,
    RateLimiter.Config memory rateLimiterConfig,
    FeeTokenConfigArgs[] memory feeTokenConfigs,
    TokenTransferFeeConfigArgs[] memory tokenTransferFeeConfigArgs,
    NopAndWeight[] memory nopsAndWeights
  ) AggregateRateLimiter(rateLimiterConfig) {
    if (
      staticConfig.linkToken == address(0) || staticConfig.chainSelector == 0 || staticConfig.destChainSelector == 0
        || staticConfig.defaultTxGasLimit == 0 || staticConfig.armProxy == address(0)
    ) revert InvalidConfig();

    i_metadataHash = keccak256(
      abi.encode(
        Internal.EVM_2_EVM_MESSAGE_HASH, staticConfig.chainSelector, staticConfig.destChainSelector, address(this)
      )
    );
    i_linkToken = staticConfig.linkToken;
    i_chainSelector = staticConfig.chainSelector;
    i_destChainSelector = staticConfig.destChainSelector;
    i_defaultTxGasLimit = staticConfig.defaultTxGasLimit;
    i_maxNopFeesJuels = staticConfig.maxNopFeesJuels;
    i_prevOnRamp = staticConfig.prevOnRamp;
    i_armProxy = staticConfig.armProxy;

    _setDynamicConfig(dynamicConfig);
    _setFeeTokenConfig(feeTokenConfigs);
    _setTokenTransferFeeConfig(tokenTransferFeeConfigArgs, new address[](0));
    _setNops(nopsAndWeights);
  }

  // ================================================================
  // │                          Messaging                           │
  // ================================================================

  /// @inheritdoc IEVM2AnyOnRamp
  function getExpectedNextSequenceNumber() external view returns (uint64) {
    return s_sequenceNumber + 1;
  }

  /// @inheritdoc IEVM2AnyOnRamp
  function getSenderNonce(address sender) external view returns (uint64) {
    uint256 senderNonce = s_senderNonce[sender];

    if (senderNonce == 0 && i_prevOnRamp != address(0)) {
      // If OnRamp was upgraded, check if sender has a nonce from the previous OnRamp.
      return IEVM2AnyOnRamp(i_prevOnRamp).getSenderNonce(sender);
    }
    return uint64(senderNonce);
  }

  /// @inheritdoc IEVM2AnyOnRampClient
  function forwardFromRouter(
    uint64 destChainSelector,
    Client.EVM2AnyMessage calldata message,
    uint256 feeTokenAmount,
    address originalSender
  ) external returns (bytes32) {
    if (IARM(i_armProxy).isCursed()) revert BadARMSignal();
    // Validate message sender is set and allowed. Not validated in `getFee` since it is not user-driven.
    if (originalSender == address(0)) revert RouterMustSetOriginalSender();
    // Router address may be zero intentionally to pause.
    if (msg.sender != s_dynamicConfig.router) revert MustBeCalledByRouter();
    if (destChainSelector != i_destChainSelector) revert InvalidChainSelector(destChainSelector);

    Client.EVMExtraArgsV2 memory extraArgsV2 = _fromBytes(message.extraArgs);
    // Validate the message with various checks
    uint256 numberOfTokens = message.tokenAmounts.length;
    _validateMessage(message.data.length, extraArgsV2.gasLimit, numberOfTokens);

    // Only check token value if there are tokens
    if (numberOfTokens > 0) {
      uint256 value;
      for (uint256 i = 0; i < numberOfTokens; ++i) {
        if (message.tokenAmounts[i].amount == 0) revert CannotSendZeroTokens();
        if (s_tokenTransferFeeConfig[message.tokenAmounts[i].token].aggregateRateLimitEnabled) {
          value += _getTokenValue(message.tokenAmounts[i], IPriceRegistry(s_dynamicConfig.priceRegistry));
        }
      }
      // Rate limit on aggregated token value
      if (value > 0) _rateLimitValue(value);
    }

    // Convert feeToken to link if not already in link
    if (message.feeToken == i_linkToken) {
      // Since there is only 1b link this is safe
      s_nopFeesJuels += uint96(feeTokenAmount);
    } else {
      // the cast from uint256 to uint96 is considered safe, uint96 can store more than max supply of link token
      s_nopFeesJuels += uint96(
        IPriceRegistry(s_dynamicConfig.priceRegistry).convertTokenAmount(message.feeToken, feeTokenAmount, i_linkToken)
      );
    }
    if (s_nopFeesJuels > i_maxNopFeesJuels) revert MaxFeeBalanceReached();

    if (s_senderNonce[originalSender] == 0 && i_prevOnRamp != address(0)) {
      // If this is first time send for a sender in new OnRamp, check if they have a nonce
      // from the previous OnRamp and start from there instead of zero.
      s_senderNonce[originalSender] = IEVM2AnyOnRamp(i_prevOnRamp).getSenderNonce(originalSender);
    }

    // We need the next available sequence number so we increment before we use the value
    Internal.EVM2EVMMessage memory newMessage = Internal.EVM2EVMMessage({
      sourceChainSelector: i_chainSelector,
      sender: originalSender,
      // EVM destination addresses should be abi encoded and therefore always 32 bytes long
      // Not duplicately validated in `getFee`. Invalid address is uncommon, gas cost outweighs UX gain.
      receiver: Internal._validateEVMAddress(message.receiver),
      sequenceNumber: ++s_sequenceNumber,
      gasLimit: extraArgsV2.gasLimit,
      strict: false,
      // Only bump nonce for messages that specify allowOutOfOrderExecution == false. Otherwise, we
      // may block ordered message nonces, which is not what we want.
      nonce: extraArgsV2.allowOutOfOrderExecution ? 0 : ++s_senderNonce[originalSender],
      feeToken: message.feeToken,
      feeTokenAmount: feeTokenAmount,
      data: message.data,
      tokenAmounts: message.tokenAmounts,
      sourceTokenData: new bytes[](numberOfTokens), // will be populated below
      messageId: ""
    });

    // Lock the tokens as last step. TokenPools may not always be trusted.
    // There should be no state changes after external call to TokenPools.
    for (uint256 i = 0; i < numberOfTokens; ++i) {
      Client.EVMTokenAmount memory tokenAndAmount = message.tokenAmounts[i];
      IPool sourcePool = getPoolBySourceToken(destChainSelector, IERC20(tokenAndAmount.token));
      // We don't have to check if it supports the pool version in a non-reverting way here because
      // if we revert here, there is no effect on CCIP. Therefore we directly call the supportsInterface
      // function and not through the ERC165Checker.
      if (address(sourcePool) == address(0) || !sourcePool.supportsInterface(Pool.CCIP_POOL_V1)) {
        revert UnsupportedToken(tokenAndAmount.token);
      }

      Pool.LockOrBurnOutV1 memory poolReturnData = sourcePool.lockOrBurn(
        Pool.LockOrBurnInV1({
          originalSender: originalSender,
          receiver: message.receiver,
          amount: tokenAndAmount.amount,
          remoteChainSelector: i_destChainSelector
        })
      );

      // Since the DON has to pay for the extraData to be included on the destination chain, we cap the length of the extraData.
      // This prevents gas bomb attacks on the NOPs. We use destBytesOverhead as a proxy to cap the number of bytes we accept.
      // As destBytesOverhead accounts for extraData + offchainData, this caps the worst case abuse to the number of bytes reserved for offchainData.
      // It therefore fully mitigates gas bombs for most tokens, as most tokens don't use offchainData.
      if (poolReturnData.destPoolData.length > s_tokenTransferFeeConfig[tokenAndAmount.token].destBytesOverhead) {
        revert SourceTokenDataTooLarge(tokenAndAmount.token);
      }
      // We validate the pool address to ensure it is a valid EVM address
      Internal._validateEVMAddress(poolReturnData.destPoolAddress);

      newMessage.sourceTokenData[i] = abi.encode(
        Internal.SourceTokenData({
          sourcePoolAddress: abi.encode(sourcePool),
          destPoolAddress: poolReturnData.destPoolAddress,
          extraData: poolReturnData.destPoolData
        })
      );
    }

    // Hash only after the sourceTokenData has been set
    newMessage.messageId = Internal._hash(newMessage, i_metadataHash);

    // Emit message request
    // Note this must happen after pools, some tokens (eg USDC) emit events that we
    // expect to directly precede this event.
    emit CCIPSendRequested(newMessage);
    return newMessage.messageId;
  }

  /// @dev Convert the extra args bytes into a struct
  /// @param extraArgs The extra args bytes
  /// @return The extra args struct
  function _fromBytes(bytes calldata extraArgs) internal view returns (Client.EVMExtraArgsV2 memory) {
    if (extraArgs.length == 0) {
<<<<<<< HEAD
      return _enforceExtraArg(i_defaultTxGasLimit, s_dynamicConfig.defaultAllowOutOfOrder);
=======
      return Client.EVMExtraArgsV2({gasLimit: i_defaultTxGasLimit, allowOutOfOrderExecution: false});
>>>>>>> 2f8201ec
    }

    bytes4 extraArgsTag = bytes4(extraArgs);
    if (extraArgsTag == Client.EVM_EXTRA_ARGS_V1_TAG) {
      // EVMExtraArgsV1 originally included a second boolean (strict) field which we have deprecated entirely.
      // Clients may still send that version but it will be ignored.
      Client.EVMExtraArgsV1 memory extraArgsV1 = abi.decode(extraArgs[4:], (Client.EVMExtraArgsV1));

<<<<<<< HEAD
      // Backwards compatibility: allowOutOfOrder set to false by default.
      return _enforceExtraArg(extraArgsV1.gasLimit, s_dynamicConfig.defaultAllowOutOfOrder);
=======
      // Backwards compatibility: allowOutOfOrderExecution set to false by default.
      return Client.EVMExtraArgsV2({gasLimit: extraArgsV1.gasLimit, allowOutOfOrderExecution: false});
>>>>>>> 2f8201ec
    } else if (extraArgsTag == Client.EVM_EXTRA_ARGS_V2_TAG) {
      Client.EVMExtraArgsV2 memory extraArgsV2 = abi.decode(extraArgs[4:], (Client.EVMExtraArgsV2));
      return _enforceExtraArg(extraArgsV2.gasLimit, extraArgsV2.allowOutOfOrder);
    } else {
      revert InvalidExtraArgsTag();
    }
  }

  function _enforceExtraArg(uint256 gasLimit, bool allowOutOfOrder) internal view returns (Client.EVMExtraArgsV2 memory) {
    if (
      s_dynamicConfig.enforceAllowOutOfOrderDefault
        && allowOutOfOrder != s_dynamicConfig.defaultAllowOutOfOrder
    ) {
      revert InvalidExtraArgOutOfOrderValue(s_dynamicConfig.defaultAllowOutOfOrder, allowOutOfOrder);
    }
    return Client.EVMExtraArgsV2({gasLimit: gasLimit, allowOutOfOrder: allowOutOfOrder});
  }

  /// @notice Validate the forwarded message with various checks.
  /// @dev This function can be called multiple times during a CCIPSend,
  /// only common user-driven mistakes are validated here to minimize duplicate validation cost.
  /// @param dataLength The length of the data field of the message.
  /// @param gasLimit The gasLimit set in message for destination execution.
  /// @param numberOfTokens The number of tokens to be sent.
  function _validateMessage(uint256 dataLength, uint256 gasLimit, uint256 numberOfTokens) internal view {
    // Check that payload is formed correctly
    uint256 maxDataBytes = uint256(s_dynamicConfig.maxDataBytes);
    if (dataLength > maxDataBytes) revert MessageTooLarge(maxDataBytes, dataLength);
    if (gasLimit > uint256(s_dynamicConfig.maxPerMsgGasLimit)) revert MessageGasLimitTooHigh();
    if (numberOfTokens > uint256(s_dynamicConfig.maxNumberOfTokensPerMsg)) revert UnsupportedNumberOfTokens();
  }

  // ================================================================
  // │                           Config                             │
  // ================================================================

  /// @notice Returns the static onRamp config.
  /// @dev RMN depends on this function, if changing, please notify the RMN maintainers.
  /// @return the configuration.
  function getStaticConfig() external view returns (StaticConfig memory) {
    return StaticConfig({
      linkToken: i_linkToken,
      chainSelector: i_chainSelector,
      destChainSelector: i_destChainSelector,
      defaultTxGasLimit: i_defaultTxGasLimit,
      maxNopFeesJuels: i_maxNopFeesJuels,
      prevOnRamp: i_prevOnRamp,
      armProxy: i_armProxy
    });
  }

  /// @notice Returns the dynamic onRamp config.
  /// @return dynamicConfig the configuration.
  function getDynamicConfig() external view returns (DynamicConfig memory dynamicConfig) {
    return s_dynamicConfig;
  }

  /// @notice Sets the dynamic configuration.
  /// @param dynamicConfig The configuration.
  function setDynamicConfig(DynamicConfig memory dynamicConfig) external onlyOwner {
    _setDynamicConfig(dynamicConfig);
  }

  /// @notice Internal version of setDynamicConfig to allow for reuse in the constructor.
  function _setDynamicConfig(DynamicConfig memory dynamicConfig) internal {
    // We permit router to be set to zero as a way to pause the contract.
    if (dynamicConfig.priceRegistry == address(0)) revert InvalidConfig();

    s_dynamicConfig = dynamicConfig;

    emit ConfigSet(
      StaticConfig({
        linkToken: i_linkToken,
        chainSelector: i_chainSelector,
        destChainSelector: i_destChainSelector,
        defaultTxGasLimit: i_defaultTxGasLimit,
        maxNopFeesJuels: i_maxNopFeesJuels,
        prevOnRamp: i_prevOnRamp,
        armProxy: i_armProxy
      }),
      dynamicConfig
    );
  }

  // ================================================================
  // │                      Tokens and pools                        │
  // ================================================================

  /// @inheritdoc IEVM2AnyOnRampClient
  function getPoolBySourceToken(uint64, /*destChainSelector*/ IERC20 sourceToken) public view returns (IPool) {
    return IPool(ITokenAdminRegistry(s_dynamicConfig.tokenAdminRegistry).getPool(address(sourceToken)));
  }

  /// @inheritdoc IEVM2AnyOnRampClient
  function getSupportedTokens(uint64 /*destChainSelector*/ ) external view returns (address[] memory) {
    return ITokenAdminRegistry(s_dynamicConfig.tokenAdminRegistry).getPermissionedTokens();
  }

  // ================================================================
  // │                             Fees                             │
  // ================================================================

  /// @inheritdoc IEVM2AnyOnRampClient
  /// @dev getFee MUST revert if the feeToken is not listed in the fee token config, as the router assumes it does.
  /// @param destChainSelector The destination chain selector.
  /// @param message The message to get quote for.
  /// @return feeTokenAmount The amount of fee token needed for the fee, in smallest denomination of the fee token.
  function getFee(
    uint64 destChainSelector,
    Client.EVM2AnyMessage calldata message
  ) external view returns (uint256 feeTokenAmount) {
    if (destChainSelector != i_destChainSelector) revert InvalidChainSelector(destChainSelector);

    uint256 gasLimit = _fromBytes(message.extraArgs).gasLimit;
    // Validate the message with various checks
    _validateMessage(message.data.length, gasLimit, message.tokenAmounts.length);

    FeeTokenConfig memory feeTokenConfig = s_feeTokenConfig[message.feeToken];
    if (!feeTokenConfig.enabled) revert NotAFeeToken(message.feeToken);

    (uint224 feeTokenPrice, uint224 packedGasPrice) =
      IPriceRegistry(s_dynamicConfig.priceRegistry).getTokenAndGasPrices(message.feeToken, destChainSelector);

    // Calculate premiumFee in USD with 18 decimals precision first.
    // If message-only and no token transfers, a flat network fee is charged.
    // If there are token transfers, premiumFee is calculated from token transfer fee.
    // If there are both token transfers and message, premiumFee is only calculated from token transfer fee.
    uint256 premiumFee = 0;
    uint32 tokenTransferGas = 0;
    uint32 tokenTransferBytesOverhead = 0;
    if (message.tokenAmounts.length > 0) {
      (premiumFee, tokenTransferGas, tokenTransferBytesOverhead) =
        _getTokenTransferCost(message.feeToken, feeTokenPrice, message.tokenAmounts);
    } else {
      // Convert USD cents with 2 decimals to 18 decimals.
      premiumFee = uint256(feeTokenConfig.networkFeeUSDCents) * 1e16;
    }

    // Calculate data availability cost in USD with 36 decimals. Data availability cost exists on rollups that need to post
    // transaction calldata onto another storage layer, e.g. Eth mainnet, incurring additional storage gas costs.
    uint256 dataAvailabilityCost = 0;
    // Only calculate data availability cost if data availability multiplier is non-zero.
    // The multiplier should be set to 0 if destination chain does not charge data availability cost.
    if (s_dynamicConfig.destDataAvailabilityMultiplierBps > 0) {
      dataAvailabilityCost = _getDataAvailabilityCost(
        // Parse the data availability gas price stored in the higher-order 112 bits of the encoded gas price.
        uint112(packedGasPrice >> Internal.GAS_PRICE_BITS),
        message.data.length,
        message.tokenAmounts.length,
        tokenTransferBytesOverhead
      );
    }

    // Calculate execution gas fee on destination chain in USD with 36 decimals.
    // We add the message gas limit, the overhead gas, the gas of passing message data to receiver, and token transfer gas together.
    // We then multiply this gas total with the gas multiplier and gas price, converting it into USD with 36 decimals.
    // uint112(packedGasPrice) = executionGasPrice
    uint256 executionCost = uint112(packedGasPrice)
      * (
        gasLimit + s_dynamicConfig.destGasOverhead + (message.data.length * s_dynamicConfig.destGasPerPayloadByte)
          + tokenTransferGas
      ) * feeTokenConfig.gasMultiplierWeiPerEth;

    // Calculate number of fee tokens to charge.
    // Total USD fee is in 36 decimals, feeTokenPrice is in 18 decimals USD for 1e18 smallest token denominations.
    // Result of the division is the number of smallest token denominations.
    return
      ((premiumFee * feeTokenConfig.premiumMultiplierWeiPerEth) + executionCost + dataAvailabilityCost) / feeTokenPrice;
  }

  /// @notice Returns the estimated data availability cost of the message.
  /// @dev To save on gas, we use a single destGasPerDataAvailabilityByte value for both zero and non-zero bytes.
  /// @param dataAvailabilityGasPrice USD per data availability gas in 18 decimals.
  /// @param messageDataLength length of the data field in the message.
  /// @param numberOfTokens number of distinct token transfers in the message.
  /// @param tokenTransferBytesOverhead additional token transfer data passed to destination, e.g. USDC attestation.
  /// @return dataAvailabilityCostUSD36Decimal total data availability cost in USD with 36 decimals.
  function _getDataAvailabilityCost(
    uint112 dataAvailabilityGasPrice,
    uint256 messageDataLength,
    uint256 numberOfTokens,
    uint32 tokenTransferBytesOverhead
  ) internal view returns (uint256 dataAvailabilityCostUSD36Decimal) {
    // dataAvailabilityLengthBytes sums up byte lengths of fixed message fields and dynamic message fields.
    // Fixed message fields do account for the offset and length slot of the dynamic fields.
    uint256 dataAvailabilityLengthBytes = Internal.MESSAGE_FIXED_BYTES + messageDataLength
      + (numberOfTokens * Internal.MESSAGE_FIXED_BYTES_PER_TOKEN) + tokenTransferBytesOverhead;

    // destDataAvailabilityOverheadGas is a separate config value for flexibility to be updated independently of message cost.
    // Its value is determined by CCIP lane implementation, e.g. the overhead data posted for OCR.
    uint256 dataAvailabilityGas = (dataAvailabilityLengthBytes * s_dynamicConfig.destGasPerDataAvailabilityByte)
      + s_dynamicConfig.destDataAvailabilityOverheadGas;

    // dataAvailabilityGasPrice is in 18 decimals, destDataAvailabilityMultiplierBps is in 4 decimals
    // We pad 14 decimals to bring the result to 36 decimals, in line with token bps and execution fee.
    return ((dataAvailabilityGas * dataAvailabilityGasPrice) * s_dynamicConfig.destDataAvailabilityMultiplierBps) * 1e14;
  }

  /// @notice Returns the token transfer cost parameters.
  /// A basis point fee is calculated from the USD value of each token transfer.
  /// For each individual transfer, this fee is between [minFeeUSD, maxFeeUSD].
  /// Total transfer fee is the sum of each individual token transfer fee.
  /// @dev Assumes that tokenAmounts are validated to be listed tokens elsewhere.
  /// @dev Splitting one token transfer into multiple transfers is discouraged,
  /// as it will result in a transferFee equal or greater than the same amount aggregated/de-duped.
  /// @param feeToken address of the feeToken.
  /// @param feeTokenPrice price of feeToken in USD with 18 decimals.
  /// @param tokenAmounts token transfers in the message.
  /// @return tokenTransferFeeUSDWei total token transfer bps fee in USD with 18 decimals.
  /// @return tokenTransferGas total execution gas of the token transfers.
  /// @return tokenTransferBytesOverhead additional token transfer data passed to destination, e.g. USDC attestation.
  function _getTokenTransferCost(
    address feeToken,
    uint224 feeTokenPrice,
    Client.EVMTokenAmount[] calldata tokenAmounts
  ) internal view returns (uint256 tokenTransferFeeUSDWei, uint32 tokenTransferGas, uint32 tokenTransferBytesOverhead) {
    uint256 numberOfTokens = tokenAmounts.length;

    for (uint256 i = 0; i < numberOfTokens; ++i) {
      Client.EVMTokenAmount memory tokenAmount = tokenAmounts[i];

      // Validate if the token is supported, do not calculate fee for unsupported tokens.
      if (address(getPoolBySourceToken(i_destChainSelector, IERC20(tokenAmount.token))) == address(0)) {
        revert UnsupportedToken(tokenAmount.token);
      }

      TokenTransferFeeConfig memory transferFeeConfig = s_tokenTransferFeeConfig[tokenAmount.token];

      // If the token has no specific overrides configured, we use the global defaults.
      if (!transferFeeConfig.isEnabled) {
        tokenTransferFeeUSDWei += uint256(s_dynamicConfig.defaultTokenFeeUSDCents) * 1e16;
        tokenTransferGas += s_dynamicConfig.defaultTokenDestGasOverhead;
        tokenTransferBytesOverhead += s_dynamicConfig.defaultTokenDestBytesOverhead;
        continue;
      }

      uint256 bpsFeeUSDWei = 0;
      // Only calculate bps fee if ratio is greater than 0. Ratio of 0 means no bps fee for a token.
      // Useful for when the PriceRegistry cannot return a valid price for the token.
      if (transferFeeConfig.deciBps > 0) {
        uint224 tokenPrice = 0;
        if (tokenAmount.token != feeToken) {
          tokenPrice = IPriceRegistry(s_dynamicConfig.priceRegistry).getValidatedTokenPrice(tokenAmount.token);
        } else {
          tokenPrice = feeTokenPrice;
        }

        // Calculate token transfer value, then apply fee ratio
        // ratio represents multiples of 0.1bps, or 1e-5
        bpsFeeUSDWei = (tokenPrice._calcUSDValueFromTokenAmount(tokenAmount.amount) * transferFeeConfig.deciBps) / 1e5;
      }

      tokenTransferGas += transferFeeConfig.destGasOverhead;
      tokenTransferBytesOverhead += transferFeeConfig.destBytesOverhead;

      // Bps fees should be kept within range of [minFeeUSD, maxFeeUSD].
      // Convert USD values with 2 decimals to 18 decimals.
      uint256 minFeeUSDWei = uint256(transferFeeConfig.minFeeUSDCents) * 1e16;
      if (bpsFeeUSDWei < minFeeUSDWei) {
        tokenTransferFeeUSDWei += minFeeUSDWei;
        continue;
      }

      uint256 maxFeeUSDWei = uint256(transferFeeConfig.maxFeeUSDCents) * 1e16;
      if (bpsFeeUSDWei > maxFeeUSDWei) {
        tokenTransferFeeUSDWei += maxFeeUSDWei;
        continue;
      }

      tokenTransferFeeUSDWei += bpsFeeUSDWei;
    }

    return (tokenTransferFeeUSDWei, tokenTransferGas, tokenTransferBytesOverhead);
  }

  /// @notice Gets the fee configuration for a token
  /// @param token The token to get the fee configuration for
  /// @return feeTokenConfig FeeTokenConfig struct
  function getFeeTokenConfig(address token) external view returns (FeeTokenConfig memory feeTokenConfig) {
    return s_feeTokenConfig[token];
  }

  /// @notice Sets the fee configuration for a token
  /// @param feeTokenConfigArgs Array of FeeTokenConfigArgs structs.
  function setFeeTokenConfig(FeeTokenConfigArgs[] memory feeTokenConfigArgs) external {
    _onlyOwnerOrAdmin();
    _setFeeTokenConfig(feeTokenConfigArgs);
  }

  /// @dev Set the fee config
  /// @param feeTokenConfigArgs The fee token configs.
  function _setFeeTokenConfig(FeeTokenConfigArgs[] memory feeTokenConfigArgs) internal {
    for (uint256 i = 0; i < feeTokenConfigArgs.length; ++i) {
      FeeTokenConfigArgs memory configArg = feeTokenConfigArgs[i];

      s_feeTokenConfig[configArg.token] = FeeTokenConfig({
        networkFeeUSDCents: configArg.networkFeeUSDCents,
        gasMultiplierWeiPerEth: configArg.gasMultiplierWeiPerEth,
        premiumMultiplierWeiPerEth: configArg.premiumMultiplierWeiPerEth,
        enabled: configArg.enabled
      });
    }
    emit FeeConfigSet(feeTokenConfigArgs);
  }

  /// @notice Gets the transfer fee config for a given token.
  function getTokenTransferFeeConfig(address token)
    external
    view
    returns (TokenTransferFeeConfig memory tokenTransferFeeConfig)
  {
    return s_tokenTransferFeeConfig[token];
  }

  /// @notice Sets the transfer fee config.
  /// @dev only callable by the owner or admin.
  function setTokenTransferFeeConfig(
    TokenTransferFeeConfigArgs[] memory tokenTransferFeeConfigArgs,
    address[] memory tokensToUseDefaultFeeConfigs
  ) external {
    _onlyOwnerOrAdmin();
    _setTokenTransferFeeConfig(tokenTransferFeeConfigArgs, tokensToUseDefaultFeeConfigs);
  }

  /// @notice internal helper to set the token transfer fee config.
  function _setTokenTransferFeeConfig(
    TokenTransferFeeConfigArgs[] memory tokenTransferFeeConfigArgs,
    address[] memory tokensToUseDefaultFeeConfigs
  ) internal {
    for (uint256 i = 0; i < tokenTransferFeeConfigArgs.length; ++i) {
      TokenTransferFeeConfigArgs memory configArg = tokenTransferFeeConfigArgs[i];

      s_tokenTransferFeeConfig[configArg.token] = TokenTransferFeeConfig({
        minFeeUSDCents: configArg.minFeeUSDCents,
        maxFeeUSDCents: configArg.maxFeeUSDCents,
        deciBps: configArg.deciBps,
        destGasOverhead: configArg.destGasOverhead,
        destBytesOverhead: configArg.destBytesOverhead,
        aggregateRateLimitEnabled: configArg.aggregateRateLimitEnabled,
        isEnabled: true
      });
    }
    emit TokenTransferFeeConfigSet(tokenTransferFeeConfigArgs);

    // Remove the custom fee configs for the tokens that are in the tokensToUseDefaultFeeConfigs array
    for (uint256 i = 0; i < tokensToUseDefaultFeeConfigs.length; ++i) {
      delete s_tokenTransferFeeConfig[tokensToUseDefaultFeeConfigs[i]];
    }
    if (tokensToUseDefaultFeeConfigs.length > 0) {
      emit TokenTransferFeeConfigDeleted(tokensToUseDefaultFeeConfigs);
    }
  }

  // ================================================================
  // │                         NOP payments                         │
  // ================================================================

  /// @notice Get the total amount of fees to be paid to the Nops (in LINK)
  /// @return totalNopFees
  function getNopFeesJuels() external view returns (uint96) {
    return s_nopFeesJuels;
  }

  /// @notice Gets the Nops and their weights
  /// @return nopsAndWeights Array of NopAndWeight structs
  /// @return weightsTotal The sum weight of all Nops
  function getNops() external view returns (NopAndWeight[] memory nopsAndWeights, uint256 weightsTotal) {
    uint256 length = s_nops.length();
    nopsAndWeights = new NopAndWeight[](length);
    for (uint256 i = 0; i < length; ++i) {
      (address nopAddress, uint256 nopWeight) = s_nops.at(i);
      nopsAndWeights[i] = NopAndWeight({nop: nopAddress, weight: uint16(nopWeight)});
    }
    weightsTotal = s_nopWeightsTotal;
    return (nopsAndWeights, weightsTotal);
  }

  /// @notice Sets the Nops and their weights
  /// @param nopsAndWeights Array of NopAndWeight structs
  function setNops(NopAndWeight[] calldata nopsAndWeights) external {
    _onlyOwnerOrAdmin();
    _setNops(nopsAndWeights);
  }

  /// @param nopsAndWeights New set of nops and weights
  /// @dev Clears existing nops, sets new nops and weights
  /// @dev We permit fees to accrue before nops are configured, in which case
  /// they will go to the first set of configured nops.
  function _setNops(NopAndWeight[] memory nopsAndWeights) internal {
    uint256 numberOfNops = nopsAndWeights.length;
    if (numberOfNops > MAX_NUMBER_OF_NOPS) revert TooManyNops();

    // Make sure all nops have been paid before removing nops
    // We only have to pay when there are nops and there is enough
    // outstanding NOP balance to trigger a payment.
    if (s_nopWeightsTotal > 0 && s_nopFeesJuels >= s_nopWeightsTotal) {
      payNops();
    }

    // Remove all previous nops, move from end to start to avoid shifting
    for (uint256 i = s_nops.length(); i > 0; --i) {
      (address nop,) = s_nops.at(i - 1);
      s_nops.remove(nop);
    }

    // Add new
    uint32 nopWeightsTotal = 0;
    // nopWeightsTotal is bounded by the MAX_NUMBER_OF_NOPS and the weight of
    // a single nop being of type uint16. This ensures nopWeightsTotal will
    // always fit into the uint32 type.
    for (uint256 i = 0; i < numberOfNops; ++i) {
      // Make sure the LINK token is not a nop because the link token doesn't allow
      // self transfers. If set as nop, payNops would always revert. Since setNops
      // calls payNops, we can never remove the LINK token as a nop.
      address nop = nopsAndWeights[i].nop;
      uint16 weight = nopsAndWeights[i].weight;
      if (nop == i_linkToken || nop == address(0)) revert InvalidNopAddress(nop);
      s_nops.set(nop, weight);
      nopWeightsTotal += weight;
    }
    s_nopWeightsTotal = nopWeightsTotal;
    emit NopsSet(nopWeightsTotal, nopsAndWeights);
  }

  /// @notice Pays the Node Ops their outstanding balances.
  /// @dev some balance can remain after payments are done. This is at most the sum
  /// of the weight of all nops. Since nop weights are uint16s and we can have at
  /// most MAX_NUMBER_OF_NOPS NOPs, the highest possible value is 2**22 or 0.04 gjuels.
  function payNops() public {
    if (msg.sender != owner() && msg.sender != s_admin && !s_nops.contains(msg.sender)) {
      revert OnlyCallableByOwnerOrAdminOrNop();
    }
    uint256 weightsTotal = s_nopWeightsTotal;
    if (weightsTotal == 0) revert NoNopsToPay();

    uint96 totalFeesToPay = s_nopFeesJuels;
    if (totalFeesToPay < weightsTotal) revert NoFeesToPay();
    if (linkAvailableForPayment() < 0) revert InsufficientBalance();

    uint96 fundsLeft = totalFeesToPay;
    uint256 numberOfNops = s_nops.length();
    for (uint256 i = 0; i < numberOfNops; ++i) {
      (address nop, uint256 weight) = s_nops.at(i);
      // amount can never be higher than totalFeesToPay so the cast to uint96 is safe
      uint96 amount = uint96((totalFeesToPay * weight) / weightsTotal);
      fundsLeft -= amount;
      IERC20(i_linkToken).safeTransfer(nop, amount);
      emit NopPaid(nop, amount);
    }
    // Some funds can remain, since this is an incredibly small
    // amount we consider this OK.
    s_nopFeesJuels = fundsLeft;
  }

  /// @notice Allows the owner to withdraw any ERC20 token from the contract.
  /// The NOP link balance is not withdrawable.
  /// @param feeToken The token to withdraw
  /// @param to The address to send the tokens to
  function withdrawNonLinkFees(address feeToken, address to) external {
    _onlyOwnerOrAdmin();
    if (to == address(0)) revert InvalidWithdrawParams();

    // We require the link balance to be settled before allowing withdrawal of non-link fees.
    int256 linkAfterNopFees = linkAvailableForPayment();
    if (linkAfterNopFees < 0) revert LinkBalanceNotSettled();

    if (feeToken == i_linkToken) {
      // Withdraw only the left over link balance
      IERC20(feeToken).safeTransfer(to, uint256(linkAfterNopFees));
    } else {
      // Withdrawal all non-link tokens in the contract
      IERC20(feeToken).safeTransfer(to, IERC20(feeToken).balanceOf(address(this)));
    }
  }

  // ================================================================
  // │                        Link monitoring                       │
  // ================================================================

  /// @notice Calculate remaining LINK balance after paying nops
  /// @dev Allow keeper to monitor funds available for paying nops
  /// @return balance if nops were to be paid
  function linkAvailableForPayment() public view returns (int256) {
    // Since LINK caps at uint96, casting to int256 is safe
    return int256(IERC20(i_linkToken).balanceOf(address(this))) - int256(uint256(s_nopFeesJuels));
  }

  // ================================================================
  // │                        Access and ARM                        │
  // ================================================================

  /// @dev Require that the sender is the owner or the fee admin
  /// Not a modifier to save on contract size
  function _onlyOwnerOrAdmin() internal view {
    if (msg.sender != owner() && msg.sender != s_admin) revert OnlyCallableByOwnerOrAdmin();
  }
}<|MERGE_RESOLUTION|>--- conflicted
+++ resolved
@@ -377,11 +377,7 @@
   /// @return The extra args struct
   function _fromBytes(bytes calldata extraArgs) internal view returns (Client.EVMExtraArgsV2 memory) {
     if (extraArgs.length == 0) {
-<<<<<<< HEAD
       return _enforceExtraArg(i_defaultTxGasLimit, s_dynamicConfig.defaultAllowOutOfOrder);
-=======
-      return Client.EVMExtraArgsV2({gasLimit: i_defaultTxGasLimit, allowOutOfOrderExecution: false});
->>>>>>> 2f8201ec
     }
 
     bytes4 extraArgsTag = bytes4(extraArgs);
@@ -390,29 +386,24 @@
       // Clients may still send that version but it will be ignored.
       Client.EVMExtraArgsV1 memory extraArgsV1 = abi.decode(extraArgs[4:], (Client.EVMExtraArgsV1));
 
-<<<<<<< HEAD
-      // Backwards compatibility: allowOutOfOrder set to false by default.
+      // Backwards compatibility: allowOutOfOrderExecution set to false by default.
       return _enforceExtraArg(extraArgsV1.gasLimit, s_dynamicConfig.defaultAllowOutOfOrder);
-=======
-      // Backwards compatibility: allowOutOfOrderExecution set to false by default.
-      return Client.EVMExtraArgsV2({gasLimit: extraArgsV1.gasLimit, allowOutOfOrderExecution: false});
->>>>>>> 2f8201ec
     } else if (extraArgsTag == Client.EVM_EXTRA_ARGS_V2_TAG) {
       Client.EVMExtraArgsV2 memory extraArgsV2 = abi.decode(extraArgs[4:], (Client.EVMExtraArgsV2));
-      return _enforceExtraArg(extraArgsV2.gasLimit, extraArgsV2.allowOutOfOrder);
+      return _enforceExtraArg(extraArgsV2.gasLimit, extraArgsV2.allowOutOfOrderExecution);
     } else {
       revert InvalidExtraArgsTag();
     }
   }
 
-  function _enforceExtraArg(uint256 gasLimit, bool allowOutOfOrder) internal view returns (Client.EVMExtraArgsV2 memory) {
+  function _enforceExtraArg(uint256 gasLimit, bool allowOutOfOrderExecution) internal view returns (Client.EVMExtraArgsV2 memory) {
     if (
       s_dynamicConfig.enforceAllowOutOfOrderDefault
-        && allowOutOfOrder != s_dynamicConfig.defaultAllowOutOfOrder
+        && allowOutOfOrderExecution != s_dynamicConfig.defaultAllowOutOfOrder
     ) {
-      revert InvalidExtraArgOutOfOrderValue(s_dynamicConfig.defaultAllowOutOfOrder, allowOutOfOrder);
-    }
-    return Client.EVMExtraArgsV2({gasLimit: gasLimit, allowOutOfOrder: allowOutOfOrder});
+      revert InvalidExtraArgOutOfOrderValue(s_dynamicConfig.defaultAllowOutOfOrder, allowOutOfOrderExecution);
+    }
+    return Client.EVMExtraArgsV2({gasLimit: gasLimit, allowOutOfOrderExecution: allowOutOfOrderExecution});
   }
 
   /// @notice Validate the forwarded message with various checks.
