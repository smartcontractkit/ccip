--- conflicted
+++ resolved
@@ -182,14 +182,6 @@
   /// messages has been sent yet. 0 is not a valid sequence number for any
   /// real transaction.
   uint64 internal s_sequenceNumber;
-<<<<<<< HEAD
-  /// @dev This allowListing will be removed before public launch
-  /// @dev Whether s_allowList is enabled or not.
-  bool private s_allowlistEnabled;
-=======
-  /// @dev Whether this OnRamp is paused or not
-  bool private s_paused = false;
->>>>>>> 76fc4e38
 
   constructor(
     StaticConfig memory staticConfig,
