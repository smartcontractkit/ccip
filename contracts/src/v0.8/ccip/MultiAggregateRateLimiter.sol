--- conflicted
+++ resolved
@@ -62,28 +62,16 @@
   mapping(uint64 remoteChainSelector => EnumerableMapAddresses.AddressToBytesMap tokensLocalToRemote) internal
     s_rateLimitedTokensLocalToRemote;
 
-<<<<<<< HEAD
-  /// @notice The address of the FeeQuoter used to query token values for ratelimiting
+  /// @notice The address of the FeeQuoter used to query token values for ratelimiting.
   address internal s_feeQuoter;
-=======
-  /// @notice The address of the PriceRegistry used to query token values for ratelimiting.
-  address internal s_priceRegistry;
->>>>>>> 757cbf33
 
   /// @notice Rate limiter token bucket states per chain, with separate buckets for inbound and outbound lanes.
   mapping(uint64 remoteChainSelector => RateLimiterBuckets buckets) internal s_rateLimitersByChainSelector;
 
-<<<<<<< HEAD
-  /// @param feeQuoter the feeQuoter to set
-  /// @param authorizedCallers the authorized callers to set
+  /// @param FeeQuoter the fee quoter to set.
+  /// @param authorizedCallers the authorized callers to set.
   constructor(address feeQuoter, address[] memory authorizedCallers) AuthorizedCallers(authorizedCallers) {
-    _setFeeQuoter(feeQuoter);
-=======
-  /// @param priceRegistry the price registry to set.
-  /// @param authorizedCallers the authorized callers to set.
-  constructor(address priceRegistry, address[] memory authorizedCallers) AuthorizedCallers(authorizedCallers) {
-    _setPriceRegistry(priceRegistry);
->>>>>>> 757cbf33
+    _setPriceRegistry(feeQuoter);
   }
 
   /// @inheritdoc IMessageInterceptor
@@ -139,14 +127,9 @@
     }
   }
 
-<<<<<<< HEAD
-  /// @notice Retrieves the token value for a token using the FeeQuoter
-  /// @return tokenValue USD value in 18 decimals
-=======
-  /// @notice Retrieves the token value for a token using the PriceRegistry.
+  /// @notice Retrieves the token value for a token using the FeeQuoter.
   /// @param tokenAmount The token and amount to get the value for.
   /// @return tokenValue USD value in 18 decimals.
->>>>>>> 757cbf33
   function _getTokenValue(Client.EVMTokenAmount memory tokenAmount) internal view returns (uint256) {
     // not fetching validated price, as price staleness is not important for value-based rate limiting
     // we only need to verify the price is not 0
@@ -264,43 +247,23 @@
     }
   }
 
-<<<<<<< HEAD
-  /// @return feeQuoter The configured FeeQuoter address
+  /// @return feeQuoter The configured FeeQuoter address.
   function getFeeQuoter() external view returns (address feeQuoter) {
     return s_feeQuoter;
   }
 
-  /// @notice Sets the FeeQuoter address
-  /// @param newFeeQuoter the address of the new FeeQuoter
-  /// @dev precondition The address must be a non-zero address
+  /// @notice Sets the FeeQuoter address.
+  /// @param newFeeQuoter the address of the new FeeQuoter.
+  /// @dev precondition The address must be a non-zero address.
   function setFeeQuoter(address newFeeQuoter) external onlyOwner {
     _setFeeQuoter(newFeeQuoter);
   }
 
-  /// @notice Sets the FeeQuoter address
-  /// @param newFeeQuoter the address of the new FeeQuoter
-  /// @dev precondition The address must be a non-zero address
+  /// @notice Sets the FeeQuoter address.
+  /// @param newFeeQuoter the address of the new FeeQuoter.
+  /// @dev precondition The address must be a non-zero address.
   function _setFeeQuoter(address newFeeQuoter) internal {
     if (newFeeQuoter == address(0)) {
-=======
-  /// @return priceRegistry The configured PriceRegistry address.
-  function getPriceRegistry() external view returns (address) {
-    return s_priceRegistry;
-  }
-
-  /// @notice Sets the Price Registry address.
-  /// @param newPriceRegistry the address of the new PriceRegistry.
-  /// @dev precondition The address must be a non-zero address.
-  function setPriceRegistry(address newPriceRegistry) external onlyOwner {
-    _setPriceRegistry(newPriceRegistry);
-  }
-
-  /// @notice Sets the Price Registry address.
-  /// @param newPriceRegistry the address of the new PriceRegistry.
-  /// @dev precondition The address must be a non-zero address.
-  function _setPriceRegistry(address newPriceRegistry) internal {
-    if (newPriceRegistry == address(0)) {
->>>>>>> 757cbf33
       revert ZeroAddressNotAllowed();
     }
 
