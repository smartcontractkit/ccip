--- conflicted
+++ resolved
@@ -32,31 +32,6 @@
   using USDPriceWith18Decimals for uint224;
   using KeystoneFeedDefaultMetadataLib for bytes;
 
-<<<<<<< HEAD
-=======
-  /// @notice Token price data feed update
-  struct TokenPriceFeedUpdate {
-    address sourceToken; // Source token to update feed for
-    IPriceRegistry.TokenPriceFeedConfig feedConfig; // Feed config update data
-  }
-
-  /// @dev Struct that contains the static configuration
-  /// RMN depends on this struct, if changing, please notify the RMN maintainers.
-  // solhint-disable-next-line gas-struct-packing
-  struct StaticConfig {
-    uint96 maxFeeJuelsPerMsg; // ─╮ Maximum fee that can be charged for a message
-    address linkToken; // ────────╯ LINK token address
-    uint32 stalenessThreshold; // The amount of time a gas price can be stale before it is considered invalid.
-  }
-
-  /// @notice The struct representing the received CCIP feed report from keystone IReceiver.onReport()
-  struct ReceivedCCIPFeedReport {
-    address token; // Token address
-    uint224 price; // ─────────╮ Price of the token in USD with 18 decimals
-    uint32 timestamp; // ──────╯ Timestamp of the price update
-  }
-
->>>>>>> 8ddbe66e
   error TokenNotSupported(address token);
   error ChainNotSupported(uint64 chain);
   error StaleGasPrice(uint64 destChainSelector, uint256 threshold, uint256 timePassed);
@@ -100,6 +75,13 @@
     uint96 maxFeeJuelsPerMsg; // ─╮ Maximum fee that can be charged for a message
     address linkToken; // ────────╯ LINK token address
     uint32 stalenessThreshold; // The amount of time a gas price can be stale before it is considered invalid.
+  }
+
+  /// @notice The struct representing the received CCIP feed report from keystone IReceiver.onReport()
+  struct ReceivedCCIPFeedReport {
+    address token; // Token address
+    uint224 price; // ─────────╮ Price of the token in USD with 18 decimals
+    uint32 timestamp; // ──────╯ Timestamp of the price update
   }
 
   /// @dev Struct to hold the fee & validation configs for a destination chain
