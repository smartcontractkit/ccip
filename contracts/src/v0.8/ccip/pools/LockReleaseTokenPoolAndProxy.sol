// SPDX-License-Identifier: BUSL-1.1
pragma solidity 0.8.24;

import {ILiquidityContainer} from "../../liquiditymanager/interfaces/ILiquidityContainer.sol";
import {ITypeAndVersion} from "../../shared/interfaces/ITypeAndVersion.sol";

import {Pool} from "../libraries/Pool.sol";
import {LegacyPoolWrapper} from "./LegacyPoolWrapper.sol";

import {IERC20} from "../../vendor/openzeppelin-solidity/v4.8.3/contracts/token/ERC20/IERC20.sol";
import {SafeERC20} from "../../vendor/openzeppelin-solidity/v4.8.3/contracts/token/ERC20/utils/SafeERC20.sol";

/// @notice Token pool used for tokens on their native chain. This uses a lock and release mechanism.
/// Because of lock/unlock requiring liquidity, this pool contract also has function to add and remove
/// liquidity. This allows for proper bookkeeping for both user and liquidity provider balances.
/// @dev One token per LockReleaseTokenPool.
contract LockReleaseTokenPoolAndProxy is LegacyPoolWrapper, ILiquidityContainer, ITypeAndVersion {
  using SafeERC20 for IERC20;

  error InsufficientLiquidity();
  error LiquidityNotAccepted();

  string public constant override typeAndVersion = "LockReleaseTokenPoolAndProxy 1.5.0";

  /// @dev Whether or not the pool accepts liquidity.
  /// External liquidity is not required when there is one canonical token deployed to a chain,
  /// and CCIP is facilitating mint/burn on all the other chains, in which case the invariant
  /// balanceOf(pool) on home chain >= sum(totalSupply(mint/burn "wrapped" token) on all remote chains) should always hold
  bool internal immutable i_acceptLiquidity;
  /// @notice The address of the rebalancer.
  address internal s_rebalancer;

  constructor(
    IERC20 token,
    address[] memory allowlist,
    address rmnProxy,
    bool acceptLiquidity,
    address router
  ) LegacyPoolWrapper(token, allowlist, rmnProxy, router) {
    i_acceptLiquidity = acceptLiquidity;
  }

  /// @notice Locks the token in the pool
  /// @dev The _validateLockOrBurn check is an essential security check
  function lockOrBurn(Pool.LockOrBurnInV1 calldata lockOrBurnIn)
    external
    virtual
    override
    returns (Pool.LockOrBurnOutV1 memory)
  {
    _validateLockOrBurn(lockOrBurnIn);

    if (_hasLegacyPool()) {
      _lockOrBurnLegacy(lockOrBurnIn);
    }

    emit Locked(msg.sender, lockOrBurnIn.amount);

    return Pool.LockOrBurnOutV1({destTokenAddress: getRemoteToken(lockOrBurnIn.remoteChainSelector), destPoolData: ""});
  }

  /// @notice Release tokens from the pool to the recipient
  /// @dev The _validateReleaseOrMint check is an essential security check
  function releaseOrMint(Pool.ReleaseOrMintInV1 calldata releaseOrMintIn)
    external
    virtual
    override
    returns (Pool.ReleaseOrMintOutV1 memory)
  {
    _validateReleaseOrMint(releaseOrMintIn);

    if (!_hasLegacyPool()) {
<<<<<<< HEAD
      getToken().approve(msg.sender, releaseOrMintIn.amount);
=======
      // Release to the recipient
      getToken().safeTransfer(releaseOrMintIn.receiver, releaseOrMintIn.amount);
>>>>>>> 0ae527c3
    } else {
      _releaseOrMintLegacy(releaseOrMintIn);
    }

    emit Released(msg.sender, releaseOrMintIn.receiver, releaseOrMintIn.amount);

    return Pool.ReleaseOrMintOutV1({destinationAmount: releaseOrMintIn.amount});
  }

  // @inheritdoc IERC165
  function supportsInterface(bytes4 interfaceId) public pure virtual override returns (bool) {
    return interfaceId == type(ILiquidityContainer).interfaceId || super.supportsInterface(interfaceId);
  }

  /// @notice Gets LiquidityManager, can be address(0) if none is configured.
  /// @return The current liquidity manager.
  function getRebalancer() external view returns (address) {
    return s_rebalancer;
  }

  /// @notice Sets the LiquidityManager address.
  /// @dev Only callable by the owner.
  function setRebalancer(address rebalancer) external onlyOwner {
    s_rebalancer = rebalancer;
  }

  /// @notice Checks if the pool can accept liquidity.
  /// @return true if the pool can accept liquidity, false otherwise.
  function canAcceptLiquidity() external view returns (bool) {
    return i_acceptLiquidity;
  }

  /// @notice Adds liquidity to the pool. The tokens should be approved first.
  /// @param amount The amount of liquidity to provide.
  function provideLiquidity(uint256 amount) external {
    if (!i_acceptLiquidity) revert LiquidityNotAccepted();
    if (s_rebalancer != msg.sender) revert Unauthorized(msg.sender);

    i_token.safeTransferFrom(msg.sender, address(this), amount);
    emit LiquidityAdded(msg.sender, amount);
  }

  /// @notice Removed liquidity to the pool. The tokens will be sent to msg.sender.
  /// @param amount The amount of liquidity to remove.
  function withdrawLiquidity(uint256 amount) external {
    if (s_rebalancer != msg.sender) revert Unauthorized(msg.sender);

    if (i_token.balanceOf(address(this)) < amount) revert InsufficientLiquidity();
    i_token.safeTransfer(msg.sender, amount);
    emit LiquidityRemoved(msg.sender, amount);
  }

  /// @notice This function can be used to transfer liquidity from an older version of the pool to this pool. To do so
  /// this pool will have to be set as the rebalancer in the older version of the pool. This allows it to transfer the
  /// funds in the old pool to the new pool.
  /// @dev When upgrading a LockRelease pool, this function can be called at the same time as the pool is changed in the
  /// TokenAdminRegistry. This allows for a smooth transition of both liquidity and transactions to the new pool.
  /// Alternatively, when no multicall is available, a portion of the funds can be transferred to the new pool before
  /// changing which pool CCIP uses, to ensure both pools can operate. Then the pool should be changed in the
  /// TokenAdminRegistry, which will activate the new pool. All new transactions will use the new pool and its
  /// liquidity. Finally, the remaining liquidity can be transferred to the new pool using this function one more time.
  /// @param from The address of the old pool.
  /// @param amount The amount of liquidity to transfer.
  function transferLiquidity(address from, uint256 amount) external onlyOwner {
    LockReleaseTokenPoolAndProxy(from).withdrawLiquidity(amount);
  }
}<|MERGE_RESOLUTION|>--- conflicted
+++ resolved
@@ -70,12 +70,8 @@
     _validateReleaseOrMint(releaseOrMintIn);
 
     if (!_hasLegacyPool()) {
-<<<<<<< HEAD
-      getToken().approve(msg.sender, releaseOrMintIn.amount);
-=======
       // Release to the recipient
       getToken().safeTransfer(releaseOrMintIn.receiver, releaseOrMintIn.amount);
->>>>>>> 0ae527c3
     } else {
       _releaseOrMintLegacy(releaseOrMintIn);
     }
