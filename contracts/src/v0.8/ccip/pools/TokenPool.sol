--- conflicted
+++ resolved
@@ -154,13 +154,8 @@
   /// @dev This function should always be called before executing a lock or burn. Not doing so would allow
   /// for various exploits.
   function _validateLockOrBurn(Pool.LockOrBurnInV1 memory lockOrBurnIn) internal {
-<<<<<<< HEAD
     if (!isSupportedToken(lockOrBurnIn.localToken)) revert InvalidToken(lockOrBurnIn.localToken);
-    if (IRMN(i_rmnProxy).isCursed(bytes32(uint256(lockOrBurnIn.remoteChainSelector)))) revert CursedByRMN();
-=======
-    if (lockOrBurnIn.localToken != address(i_token)) revert InvalidToken(lockOrBurnIn.localToken);
     if (IRMN(i_rmnProxy).isCursed(bytes16(uint128(lockOrBurnIn.remoteChainSelector)))) revert CursedByRMN();
->>>>>>> fa961f98
     _checkAllowList(lockOrBurnIn.originalSender);
 
     _onlyOnRamp(lockOrBurnIn.remoteChainSelector);
@@ -177,12 +172,8 @@
   /// @dev This function should always be called before executing a lock or burn. Not doing so would allow
   /// for various exploits.
   function _validateReleaseOrMint(Pool.ReleaseOrMintInV1 memory releaseOrMintIn) internal {
-<<<<<<< HEAD
     if (!isSupportedToken(releaseOrMintIn.localToken)) revert InvalidToken(releaseOrMintIn.localToken);
-    if (IRMN(i_rmnProxy).isCursed(bytes32(uint256(releaseOrMintIn.remoteChainSelector)))) revert CursedByRMN();
-=======
     if (IRMN(i_rmnProxy).isCursed(bytes16(uint128(releaseOrMintIn.remoteChainSelector)))) revert CursedByRMN();
->>>>>>> fa961f98
     _onlyOffRamp(releaseOrMintIn.remoteChainSelector);
 
     // Validates that the source pool address is configured on this pool.
