// SPDX-License-Identifier: BUSL-1.1
pragma solidity 0.8.24;

import {ITypeAndVersion} from "../../shared/interfaces/ITypeAndVersion.sol";
import {IBurnMintERC20} from "../../shared/token/ERC20/IBurnMintERC20.sol";

import {Pool} from "../libraries/Pool.sol";
import {LegacyPoolWrapper} from "./LegacyPoolWrapper.sol";

contract BurnMintTokenPoolAndProxy is ITypeAndVersion, LegacyPoolWrapper {
  string public constant override typeAndVersion = "BurnMintTokenPoolAndProxy 1.5.0";

  constructor(
    IBurnMintERC20 token,
    address[] memory allowlist,
    address rmnProxy,
    address router
  ) LegacyPoolWrapper(token, allowlist, rmnProxy, router) {}

  /// @notice Burn the token in the pool
  /// @dev The _validateLockOrBurn check is an essential security check
  function lockOrBurn(Pool.LockOrBurnInV1 calldata lockOrBurnIn)
    external
    virtual
    override
    returns (Pool.LockOrBurnOutV1 memory)
  {
    _validateLockOrBurn(lockOrBurnIn);

    if (!_hasLegacyPool()) {
      IBurnMintERC20(address(i_token)).burn(lockOrBurnIn.amount);
    } else {
      _lockOrBurnLegacy(lockOrBurnIn);
    }

    emit Burned(msg.sender, lockOrBurnIn.amount);

    return Pool.LockOrBurnOutV1({destTokenAddress: getRemoteToken(lockOrBurnIn.remoteChainSelector), destPoolData: ""});
  }

  /// @notice Mint tokens from the pool to the recipient
  /// @dev The _validateReleaseOrMint check is an essential security check
  function releaseOrMint(Pool.ReleaseOrMintInV1 calldata releaseOrMintIn)
    external
    virtual
    override
    returns (Pool.ReleaseOrMintOutV1 memory)
  {
    _validateReleaseOrMint(releaseOrMintIn);

    if (!_hasLegacyPool()) {
<<<<<<< HEAD
      // Mint to the this contract and approve the msg.sender to send it to the recipient
      IBurnMintERC20(address(i_token)).mint(address(this), releaseOrMintIn.amount);
      IBurnMintERC20(address(i_token)).approve(msg.sender, releaseOrMintIn.amount);
=======
      IBurnMintERC20(address(i_token)).mint(releaseOrMintIn.receiver, releaseOrMintIn.amount);
>>>>>>> 0ae527c3
    } else {
      _releaseOrMintLegacy(releaseOrMintIn);
    }

    emit Minted(msg.sender, releaseOrMintIn.receiver, releaseOrMintIn.amount);

    return Pool.ReleaseOrMintOutV1({destinationAmount: releaseOrMintIn.amount});
  }
}<|MERGE_RESOLUTION|>--- conflicted
+++ resolved
@@ -49,13 +49,7 @@
     _validateReleaseOrMint(releaseOrMintIn);
 
     if (!_hasLegacyPool()) {
-<<<<<<< HEAD
-      // Mint to the this contract and approve the msg.sender to send it to the recipient
-      IBurnMintERC20(address(i_token)).mint(address(this), releaseOrMintIn.amount);
-      IBurnMintERC20(address(i_token)).approve(msg.sender, releaseOrMintIn.amount);
-=======
       IBurnMintERC20(address(i_token)).mint(releaseOrMintIn.receiver, releaseOrMintIn.amount);
->>>>>>> 0ae527c3
     } else {
       _releaseOrMintLegacy(releaseOrMintIn);
     }
