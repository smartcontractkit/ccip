// SPDX-License-Identifier: BUSL-1.1
pragma solidity 0.8.24;

import {ITypeAndVersion} from "../../../shared/interfaces/ITypeAndVersion.sol";
import {IMessageTransmitter} from "./IMessageTransmitter.sol";
import {ITokenMessenger} from "./ITokenMessenger.sol";

import {Pool} from "../../libraries/Pool.sol";
import {TokenPool} from "../TokenPool.sol";

import {IERC20} from "../../../vendor/openzeppelin-solidity/v4.8.3/contracts/token/ERC20/IERC20.sol";
import {SafeERC20} from "../../../vendor/openzeppelin-solidity/v4.8.3/contracts/token/ERC20/utils/SafeERC20.sol";

/// @notice This pool mints and burns USDC tokens through the Cross Chain Transfer
/// Protocol (CCTP).
contract USDCTokenPool is TokenPool, ITypeAndVersion {
  using SafeERC20 for IERC20;

  event DomainsSet(DomainUpdate[]);
  event ConfigSet(address tokenMessenger);

  error UnknownDomain(uint64 domain);
  error UnlockingUSDCFailed();
  error InvalidConfig();
  error InvalidDomain(DomainUpdate domain);
  error InvalidMessageVersion(uint32 version);
  error InvalidTokenMessengerVersion(uint32 version);
  error InvalidNonce(uint64 expected, uint64 got);
  error InvalidSourceDomain(uint32 expected, uint32 got);
  error InvalidDestinationDomain(uint32 expected, uint32 got);
  error InvalidReceiver(bytes receiver);

  // This data is supplied from offchain and contains everything needed
  // to receive the USDC tokens.
  struct MessageAndAttestation {
    bytes message;
    bytes attestation;
  }

  // A domain is a USDC representation of a chain.
  struct DomainUpdate {
    bytes32 allowedCaller; //       Address allowed to mint on the domain
    uint32 domainIdentifier; // ──╮ Unique domain ID
    uint64 destChainSelector; //  │ The destination chain for this domain
    bool enabled; // ─────────────╯ Whether the domain is enabled
  }

  struct SourceTokenDataPayload {
    uint64 nonce;
    uint32 sourceDomain;
  }

  string public constant override typeAndVersion = "USDCTokenPool 1.5.0";

  // We restrict to the first version. New pool may be required for subsequent versions.
  uint32 public constant SUPPORTED_USDC_VERSION = 0;

  // The local USDC config
  ITokenMessenger public immutable i_tokenMessenger;
  IMessageTransmitter public immutable i_messageTransmitter;
  uint32 public immutable i_localDomainIdentifier;

  /// A domain is a USDC representation of a destination chain.
  /// @dev Zero is a valid domain identifier.
  /// @dev The address to mint on the destination chain is the corresponding USDC pool.
  struct Domain {
    bytes32 allowedCaller; //      Address allowed to mint on the domain
    uint32 domainIdentifier; // ─╮ Unique domain ID
    bool enabled; // ────────────╯ Whether the domain is enabled
  }

  // A mapping of CCIP chain identifiers to destination domains
  mapping(uint64 chainSelector => Domain CCTPDomain) private s_chainToDomain;

  constructor(
    ITokenMessenger tokenMessenger,
    IERC20 token,
    address[] memory allowlist,
    address rmnProxy,
    address router
  ) TokenPool(token, allowlist, rmnProxy, router) {
    if (address(tokenMessenger) == address(0)) revert InvalidConfig();
    IMessageTransmitter transmitter = IMessageTransmitter(tokenMessenger.localMessageTransmitter());
    uint32 transmitterVersion = transmitter.version();
    if (transmitterVersion != SUPPORTED_USDC_VERSION) revert InvalidMessageVersion(transmitterVersion);
    uint32 tokenMessengerVersion = tokenMessenger.messageBodyVersion();
    if (tokenMessengerVersion != SUPPORTED_USDC_VERSION) revert InvalidTokenMessengerVersion(tokenMessengerVersion);

    i_tokenMessenger = tokenMessenger;
    i_messageTransmitter = transmitter;
    i_localDomainIdentifier = transmitter.localDomain();
    i_token.safeIncreaseAllowance(address(i_tokenMessenger), type(uint256).max);
    emit ConfigSet(address(tokenMessenger));
  }

  /// @notice Burn the token in the pool
  /// @dev emits ITokenMessenger.DepositForBurn
  /// @dev Assumes caller has validated destinationReceiver
  function lockOrBurn(Pool.LockOrBurnInV1 calldata lockOrBurnIn)
    public
    virtual
    override
    returns (Pool.LockOrBurnOutV1 memory)
  {
    _validateLockOrBurn(lockOrBurnIn);

    Domain memory domain = s_chainToDomain[lockOrBurnIn.remoteChainSelector];
    if (!domain.enabled) revert UnknownDomain(lockOrBurnIn.remoteChainSelector);

    if (lockOrBurnIn.receiver.length != 32) {
      revert InvalidReceiver(lockOrBurnIn.receiver);
    }
    bytes32 decodedReceiver = abi.decode(lockOrBurnIn.receiver, (bytes32));

    // Since this pool is the msg sender of the CCTP transaction, only this contract
    // is able to call replaceDepositForBurn. Since this contract does not implement
    // replaceDepositForBurn, the tokens cannot be maliciously re-routed to another address.
    uint64 nonce = i_tokenMessenger.depositForBurnWithCaller(
      lockOrBurnIn.amount, domain.domainIdentifier, decodedReceiver, address(i_token), domain.allowedCaller
    );

    emit Burned(msg.sender, lockOrBurnIn.amount);

    return Pool.LockOrBurnOutV1({
      destTokenAddress: getRemoteToken(lockOrBurnIn.remoteChainSelector),
      destPoolData: abi.encode(SourceTokenDataPayload({nonce: nonce, sourceDomain: i_localDomainIdentifier}))
    });
  }

  /// @notice Mint tokens from the pool to the recipient
  /// * sourceTokenData is part of the verified message and passed directly from
  /// the offramp so it is guaranteed to be what the lockOrBurn pool released on the
  /// source chain. It contains (nonce, sourceDomain) which is guaranteed by CCTP
  /// to be unique.
  /// * offchainTokenData is untrusted (can be supplied by manual execution), but we assert
  /// that (nonce, sourceDomain) is equal to the message's (nonce, sourceDomain) and
  /// receiveMessage will assert that Attestation contains a valid attestation signature
  /// for that message, including its (nonce, sourceDomain). This way, the only
  /// non-reverting offchainTokenData that can be supplied is a valid attestation for the
  /// specific message that was sent on source.
  function releaseOrMint(Pool.ReleaseOrMintInV1 calldata releaseOrMintIn)
<<<<<<< HEAD
    public
=======
    external
>>>>>>> 6facafc4
    virtual
    override
    returns (Pool.ReleaseOrMintOutV1 memory)
  {
    _validateReleaseOrMint(releaseOrMintIn);
    SourceTokenDataPayload memory sourceTokenDataPayload =
      abi.decode(releaseOrMintIn.sourcePoolData, (SourceTokenDataPayload));
    MessageAndAttestation memory msgAndAttestation =
      abi.decode(releaseOrMintIn.offchainTokenData, (MessageAndAttestation));

    _validateMessage(msgAndAttestation.message, sourceTokenDataPayload);

    if (!i_messageTransmitter.receiveMessage(msgAndAttestation.message, msgAndAttestation.attestation)) {
      revert UnlockingUSDCFailed();
    }

    emit Minted(msg.sender, releaseOrMintIn.receiver, releaseOrMintIn.amount);
    return Pool.ReleaseOrMintOutV1({destinationAmount: releaseOrMintIn.amount});
  }

  /// @notice Validates the USDC encoded message against the given parameters.
  /// @param usdcMessage The USDC encoded message
  /// @param sourceTokenData The expected source chain token data to check against
  /// @dev Only supports version SUPPORTED_USDC_VERSION of the CCTP message format
  /// @dev Message format for USDC:
  ///     * Field                 Bytes      Type       Index
  ///     * version               4          uint32     0
  ///     * sourceDomain          4          uint32     4
  ///     * destinationDomain     4          uint32     8
  ///     * nonce                 8          uint64     12
  ///     * sender                32         bytes32    20
  ///     * recipient             32         bytes32    52
  ///     * destinationCaller     32         bytes32    84
  ///     * messageBody           dynamic    bytes      116
  function _validateMessage(bytes memory usdcMessage, SourceTokenDataPayload memory sourceTokenData) internal view {
    uint32 version;
    // solhint-disable-next-line no-inline-assembly
    assembly {
      // We truncate using the datatype of the version variable, meaning
      // we will only be left with the first 4 bytes of the message.
      version := mload(add(usdcMessage, 4)) // 0 + 4 = 4
    }
    // This token pool only supports version 0 of the CCTP message format
    // We check the version prior to loading the rest of the message
    // to avoid unexpected reverts due to out-of-bounds reads.
    if (version != SUPPORTED_USDC_VERSION) revert InvalidMessageVersion(version);

    uint32 sourceDomain;
    uint32 destinationDomain;
    uint64 nonce;

    // solhint-disable-next-line no-inline-assembly
    assembly {
      sourceDomain := mload(add(usdcMessage, 8)) // 4 + 4 = 8
      destinationDomain := mload(add(usdcMessage, 12)) // 8 + 4 = 12
      nonce := mload(add(usdcMessage, 20)) // 12 + 8 = 20
    }

    if (sourceDomain != sourceTokenData.sourceDomain) {
      revert InvalidSourceDomain(sourceTokenData.sourceDomain, sourceDomain);
    }
    if (destinationDomain != i_localDomainIdentifier) {
      revert InvalidDestinationDomain(i_localDomainIdentifier, destinationDomain);
    }
    if (nonce != sourceTokenData.nonce) revert InvalidNonce(sourceTokenData.nonce, nonce);
  }

  // ================================================================
  // │                           Config                             │
  // ================================================================

  /// @notice Gets the CCTP domain for a given CCIP chain selector.
  function getDomain(uint64 chainSelector) external view returns (Domain memory) {
    return s_chainToDomain[chainSelector];
  }

  /// @notice Sets the CCTP domain for a CCIP chain selector.
  /// @dev Must verify mapping of selectors -> (domain, caller) offchain.
  function setDomains(DomainUpdate[] calldata domains) external onlyOwner {
    for (uint256 i = 0; i < domains.length; ++i) {
      DomainUpdate memory domain = domains[i];
      if (domain.allowedCaller == bytes32(0) || domain.destChainSelector == 0) revert InvalidDomain(domain);

      s_chainToDomain[domain.destChainSelector] = Domain({
        domainIdentifier: domain.domainIdentifier,
        allowedCaller: domain.allowedCaller,
        enabled: domain.enabled
      });
    }
    emit DomainsSet(domains);
  }
}<|MERGE_RESOLUTION|>--- conflicted
+++ resolved
@@ -139,11 +139,7 @@
   /// non-reverting offchainTokenData that can be supplied is a valid attestation for the
   /// specific message that was sent on source.
   function releaseOrMint(Pool.ReleaseOrMintInV1 calldata releaseOrMintIn)
-<<<<<<< HEAD
     public
-=======
-    external
->>>>>>> 6facafc4
     virtual
     override
     returns (Pool.ReleaseOrMintOutV1 memory)
