--- conflicted
+++ resolved
@@ -8,7 +8,6 @@
 
 import {IERC20} from "../../vendor/openzeppelin-solidity/v4.8.3/contracts/token/ERC20/IERC20.sol";
 import {SafeERC20} from "../../vendor/openzeppelin-solidity/v4.8.3/contracts/token/ERC20/utils/SafeERC20.sol";
-import {ILiquidityContainer} from "./liquidity/interfaces/ILiquidityContainer.sol";
 
 /// @notice Token pool used for tokens on their native chain. This uses a lock and release mechanism.
 /// Because of lock/unlock requiring liquidity, this pool contract also has function to add and remove
@@ -96,17 +95,10 @@
     return s_liquidityManager;
   }
 
-<<<<<<< HEAD
-  /// @notice Gets liquidity manager, can be address(0) if none is configured.
-  /// @return The current liquidity manager.
-  function getProvidedManager() external view returns (address) {
-    return s_liquidityManager;
-=======
   /// @notice Sets the liquidity manager address.
   /// @dev Only callable by the owner.
   function setLiquidityManager(address liquidityManager) external onlyOwner {
     s_liquidityManager = liquidityManager;
->>>>>>> 9c45680c
   }
 
   /// @notice Checks if the pool can accept liquidity.
@@ -134,8 +126,4 @@
     i_token.safeTransfer(msg.sender, amount);
     emit LiquidityRemoved(msg.sender, amount);
   }
-
-  function setLiquidityManager(address liquidityManager) external onlyOwner {
-    s_liquidityManager = liquidityManager;
-  }
 }