// SPDX-License-Identifier: MIT
pragma solidity ^0.8.6;

import "../dev/ocr2dr/OCR2DROracle.sol";

contract OCR2DROracleHelper is OCR2DROracle {
<<<<<<< HEAD
  function callReport(bytes calldata report) external {
    bytes32 configDigest;
    uint40 epochAndRound;
    _report(configDigest, epochAndRound, report);
=======
  function callValidateReport(bytes calldata report) external pure returns (bool isValid) {
    bytes32 configDigest;
    uint40 epochAndRound;
    isValid = _validateReport(configDigest, epochAndRound, report);
  }

  function callReport(bytes calldata report) external {
    uint32 initialGas;
    address transmitter;
    address[maxNumOracles] memory signers;
    _report(initialGas, transmitter, signers, report);
>>>>>>> 9cadbeb8
  }
}<|MERGE_RESOLUTION|>--- conflicted
+++ resolved
@@ -4,12 +4,6 @@
 import "../dev/ocr2dr/OCR2DROracle.sol";
 
 contract OCR2DROracleHelper is OCR2DROracle {
-<<<<<<< HEAD
-  function callReport(bytes calldata report) external {
-    bytes32 configDigest;
-    uint40 epochAndRound;
-    _report(configDigest, epochAndRound, report);
-=======
   function callValidateReport(bytes calldata report) external pure returns (bool isValid) {
     bytes32 configDigest;
     uint40 epochAndRound;
@@ -21,6 +15,5 @@
     address transmitter;
     address[maxNumOracles] memory signers;
     _report(initialGas, transmitter, signers, report);
->>>>>>> 9cadbeb8
   }
 }