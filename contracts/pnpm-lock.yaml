lockfileVersion: '6.0'

settings:
  autoInstallPeers: true
  excludeLinksFromLockfile: false

overrides:
  '@ethersproject/logger': 5.0.6

dependencies:
  '@eth-optimism/contracts':
    specifier: ^0.5.21
    version: 0.5.37(ethers@5.6.1)
  '@openzeppelin/contracts':
    specifier: ~4.3.3
    version: 4.3.3
  '@openzeppelin/contracts-upgradeable-4.7.3':
    specifier: npm:@openzeppelin/contracts-upgradeable@v4.7.3
    version: /@openzeppelin/contracts-upgradeable@4.7.3
  '@openzeppelin/contracts-v0.7':
    specifier: npm:@openzeppelin/contracts@v3.4.2
    version: /@openzeppelin/contracts@3.4.2

devDependencies:
  '@ethereum-waffle/mock-contract':
    specifier: ^3.3.0
    version: 3.4.4
  '@ethersproject/abi':
    specifier: ~5.7.0
    version: 5.7.0
  '@ethersproject/bignumber':
    specifier: ~5.7.0
    version: 5.7.0
  '@ethersproject/contracts':
<<<<<<< HEAD
    specifier: ~5.6.0
    version: 5.6.1
  '@ethersproject/experimental':
    specifier: ~5.5.0
    version: 5.5.0
=======
    specifier: ~5.7.0
    version: 5.7.0
>>>>>>> 9fdf74d0
  '@ethersproject/providers':
    specifier: ~5.7.2
    version: 5.7.2
  '@ethersproject/random':
    specifier: ~5.7.0
    version: 5.7.0
  '@nomicfoundation/hardhat-network-helpers':
    specifier: ^1.0.8
    version: 1.0.8(hardhat@2.17.3)
  '@nomiclabs/hardhat-ethers':
    specifier: ^2.2.3
    version: 2.2.3(ethers@5.6.1)(hardhat@2.17.3)
  '@nomiclabs/hardhat-etherscan':
    specifier: ^3.1.0
    version: 3.1.0(hardhat@2.17.3)
  '@nomiclabs/hardhat-waffle':
    specifier: ^2.0.1
    version: 2.0.1(@nomiclabs/hardhat-ethers@2.2.3)(ethereum-waffle@3.3.0)(ethers@5.6.1)(hardhat@2.17.3)
  '@openzeppelin/hardhat-upgrades':
    specifier: 1.22.1
    version: 1.22.1(@nomiclabs/hardhat-ethers@2.2.3)(@nomiclabs/hardhat-etherscan@3.1.0)(ethers@5.6.1)(hardhat@2.17.3)
  '@openzeppelin/test-helpers':
    specifier: ^0.5.11
    version: 0.5.11(bn.js@4.12.0)
  '@typechain/ethers-v5':
    specifier: ^7.0.1
    version: 7.2.0(@ethersproject/abi@5.7.0)(@ethersproject/bytes@5.7.0)(@ethersproject/providers@5.7.2)(ethers@5.6.1)(typechain@8.2.0)(typescript@5.2.2)
  '@typechain/hardhat':
    specifier: ^3.0.0
    version: 3.1.0(hardhat@2.17.3)(lodash@4.17.21)(typechain@8.2.0)
  '@types/cbor':
    specifier: 5.0.1
    version: 5.0.1
  '@types/chai':
    specifier: ^4.3.6
    version: 4.3.6
  '@types/debug':
    specifier: ^4.1.8
    version: 4.1.8
  '@types/deep-equal-in-any-order':
    specifier: ^1.0.1
    version: 1.0.1
  '@types/mocha':
    specifier: ^10.0.1
    version: 10.0.1
  '@types/node':
    specifier: ^16.18.52
    version: 16.18.52
  '@typescript-eslint/eslint-plugin':
    specifier: ^6.7.0
    version: 6.7.0(@typescript-eslint/parser@6.7.0)(eslint@8.49.0)(typescript@5.2.2)
  '@typescript-eslint/parser':
    specifier: ^6.7.0
    version: 6.7.0(eslint@8.49.0)(typescript@5.2.2)
  abi-to-sol:
    specifier: ^0.6.6
    version: 0.6.6
  chai:
    specifier: ^4.3.8
    version: 4.3.8
  debug:
    specifier: ^4.3.4
    version: 4.3.4(supports-color@8.1.1)
  deep-equal-in-any-order:
    specifier: ^2.0.6
    version: 2.0.6
  eslint:
    specifier: ^8.49.0
    version: 8.49.0
  eslint-config-prettier:
    specifier: ^9.0.0
    version: 9.0.0(eslint@8.49.0)
  eslint-plugin-prettier:
    specifier: ^5.0.0
    version: 5.0.0(eslint-config-prettier@9.0.0)(eslint@8.49.0)(prettier@3.0.3)
  ethereum-waffle:
    specifier: ^3.3.0
    version: 3.3.0(typescript@5.2.2)
  ethers:
    specifier: ~5.6.0
    version: 5.6.1
  hardhat:
    specifier: ~2.17.3
    version: 2.17.3(ts-node@10.9.1)(typescript@5.2.2)
  hardhat-abi-exporter:
    specifier: ^2.2.1
    version: 2.2.1(hardhat@2.17.3)
  hardhat-contract-sizer:
    specifier: ^2.5.1
    version: 2.5.1(hardhat@2.17.3)
  hardhat-gas-reporter:
    specifier: ^1.0.9
    version: 1.0.9(hardhat@2.17.3)
  hardhat-ignore-warnings:
    specifier: ^0.2.6
    version: 0.2.9
  istanbul:
    specifier: ^0.4.5
    version: 0.4.5
  moment:
    specifier: ^2.29.4
    version: 2.29.4
  prettier:
    specifier: ^3.0.3
    version: 3.0.3
  prettier-plugin-solidity:
    specifier: 1.1.3
    version: 1.1.3(prettier@3.0.3)
  rlp:
    specifier: ^2.2.7
    version: 2.2.7
  solhint:
    specifier: ^3.6.2
    version: 3.6.2
  solhint-plugin-chainlink-solidity:
    specifier: git+https://github.com/smartcontractkit/chainlink-solhint-rules.git
    version: github.com/smartcontractkit/chainlink-solhint-rules/6229ce5d3cc3e4a2454411bebc887c5ca240dcf2
  solhint-plugin-prettier:
    specifier: ^0.0.5
    version: 0.0.5(prettier-plugin-solidity@1.1.3)(prettier@3.0.3)
  solidity-coverage:
    specifier: ^0.8.4
    version: 0.8.4(hardhat@2.17.3)
  ts-node:
    specifier: ^10.9.1
    version: 10.9.1(@types/node@16.18.52)(typescript@5.2.2)
  tslib:
    specifier: ^2.6.2
    version: 2.6.2
  typechain:
    specifier: ^8.2.0
    version: 8.2.0(typescript@5.2.2)
  typescript:
    specifier: ^5.2.2
    version: 5.2.2

packages:

  /@aashutoshrathi/word-wrap@1.2.6:
    resolution: {integrity: sha512-1Yjs2SvM8TflER/OD3cOjhWWOZb58A2t7wpE2S9XfBYTiIl+XFhQG2bjy4Pu1I+EAlCNUzRDYDdFwFYUKvXcIA==}
    engines: {node: '>=0.10.0'}
    dev: true

  /@babel/code-frame@7.18.6:
    resolution: {integrity: sha512-TDCmlK5eOvH+eH7cdAFlNXeVJqWIQ7gW9tY1GJIpUtFb6CmjVyq2VM3u71bOyR8CRihcCgMUYoDNyLXao3+70Q==}
    engines: {node: '>=6.9.0'}
    dependencies:
      '@babel/highlight': 7.18.6
    dev: true

  /@babel/helper-validator-identifier@7.19.1:
    resolution: {integrity: sha512-awrNfaMtnHUr653GgGEs++LlAvW6w+DcPrOliSMXWCKo597CwL5Acf/wWdNkf/tfEQE3mjkeD1YOVZOUV/od1w==}
    engines: {node: '>=6.9.0'}
    dev: true

  /@babel/highlight@7.18.6:
    resolution: {integrity: sha512-u7stbOuYjaPezCuLj29hNW1v64M2Md2qupEKP1fHc7WdOA3DgLh37suiSrZYY7haUB7iBeQZ9P1uiRF359do3g==}
    engines: {node: '>=6.9.0'}
    dependencies:
      '@babel/helper-validator-identifier': 7.19.1
      chalk: 2.4.2
      js-tokens: 4.0.0
    dev: true

  /@babel/runtime@7.19.0:
    resolution: {integrity: sha512-eR8Lo9hnDS7tqkO7NsV+mKvCmv5boaXFSZ70DnfhcgiEne8hv9oCEd36Klw74EtizEqLsy4YnW8UWwpBVolHZA==}
    engines: {node: '>=6.9.0'}
    dependencies:
      regenerator-runtime: 0.13.9
    dev: true

  /@chainsafe/as-sha256@0.3.1:
    resolution: {integrity: sha512-hldFFYuf49ed7DAakWVXSJODuq3pzJEguD8tQ7h+sGkM18vja+OFoJI9krnGmgzyuZC2ETX0NOIcCTy31v2Mtg==}
    dev: true

  /@chainsafe/persistent-merkle-tree@0.4.2:
    resolution: {integrity: sha512-lLO3ihKPngXLTus/L7WHKaw9PnNJWizlOF1H9NNzHP6Xvh82vzg9F2bzkXhYIFshMZ2gTCEz8tq6STe7r5NDfQ==}
    dependencies:
      '@chainsafe/as-sha256': 0.3.1
    dev: true

  /@chainsafe/persistent-merkle-tree@0.5.0:
    resolution: {integrity: sha512-l0V1b5clxA3iwQLXP40zYjyZYospQLZXzBVIhhr9kDg/1qHZfzzHw0jj4VPBijfYCArZDlPkRi1wZaV2POKeuw==}
    dependencies:
      '@chainsafe/as-sha256': 0.3.1
    dev: true

  /@chainsafe/ssz@0.10.2:
    resolution: {integrity: sha512-/NL3Lh8K+0q7A3LsiFq09YXS9fPE+ead2rr7vM2QK8PLzrNsw3uqrif9bpRX5UxgeRjM+vYi+boCM3+GM4ovXg==}
    dependencies:
      '@chainsafe/as-sha256': 0.3.1
      '@chainsafe/persistent-merkle-tree': 0.5.0
    dev: true

  /@chainsafe/ssz@0.9.4:
    resolution: {integrity: sha512-77Qtg2N1ayqs4Bg/wvnWfg5Bta7iy7IRh8XqXh7oNMeP2HBbBwx8m6yTpA8p0EHItWPEBkgZd5S5/LSlp3GXuQ==}
    dependencies:
      '@chainsafe/as-sha256': 0.3.1
      '@chainsafe/persistent-merkle-tree': 0.4.2
      case: 1.6.3
    dev: true

  /@colors/colors@1.5.0:
    resolution: {integrity: sha512-ooWCrlZP11i8GImSjTHYHLkvFDP48nS4+204nGb1RiX/WXYHmJA2III9/e2DWVabCESdW7hBAEzHRqUn9OUVvQ==}
    engines: {node: '>=0.1.90'}
    requiresBuild: true
    dev: true
    optional: true

  /@cspotcode/source-map-support@0.8.1:
    resolution: {integrity: sha512-IchNf6dN4tHoMFIn/7OE8LWZ19Y6q/67Bmf6vnGREv8RSbBVb9LPJxEcnwrcwX6ixSvaiGoomAUvu4YSxXrVgw==}
    engines: {node: '>=12'}
    dependencies:
      '@jridgewell/trace-mapping': 0.3.9
    dev: true

  /@ensdomains/address-encoder@0.1.9:
    resolution: {integrity: sha512-E2d2gP4uxJQnDu2Kfg1tHNspefzbLT8Tyjrm5sEuim32UkU2sm5xL4VXtgc2X33fmPEw9+jUMpGs4veMbf+PYg==}
    dependencies:
      bech32: 1.1.4
      blakejs: 1.2.1
      bn.js: 4.12.0
      bs58: 4.0.1
      crypto-addr-codec: 0.1.7
      nano-base32: 1.0.1
      ripemd160: 2.0.2
    dev: true

  /@ensdomains/ens@0.4.5:
    resolution: {integrity: sha512-JSvpj1iNMFjK6K+uVl4unqMoa9rf5jopb8cya5UGBWz23Nw8hSNT7efgUx4BTlAPAgpNlEioUfeTyQ6J9ZvTVw==}
    deprecated: Please use @ensdomains/ens-contracts
    dependencies:
      bluebird: 3.7.2
      eth-ens-namehash: 2.0.8
      solc: 0.4.26
      testrpc: 0.0.1
      web3-utils: 1.8.0
    dev: true

  /@ensdomains/ensjs@2.1.0:
    resolution: {integrity: sha512-GRbGPT8Z/OJMDuxs75U/jUNEC0tbL0aj7/L/QQznGYKm/tiasp+ndLOaoULy9kKJFC0TBByqfFliEHDgoLhyog==}
    dependencies:
      '@babel/runtime': 7.19.0
      '@ensdomains/address-encoder': 0.1.9
      '@ensdomains/ens': 0.4.5
      '@ensdomains/resolver': 0.2.4
      content-hash: 2.5.2
      eth-ens-namehash: 2.0.8
      ethers: 5.6.1
      js-sha3: 0.8.0
    transitivePeerDependencies:
      - bufferutil
      - utf-8-validate
    dev: true

  /@ensdomains/resolver@0.2.4:
    resolution: {integrity: sha512-bvaTH34PMCbv6anRa9I/0zjLJgY4EuznbEMgbV77JBCQ9KNC46rzi0avuxpOfu+xDjPEtSFGqVEOr5GlUSGudA==}
    deprecated: Please use @ensdomains/ens-contracts
    dev: true

  /@eslint-community/eslint-utils@4.4.0(eslint@8.49.0):
    resolution: {integrity: sha512-1/sA4dwrzBAyeUoQ6oxahHKmrZvsnLCg4RfxW3ZFGGmQkSNQPFNLV9CUEFQP1x9EYXHTo5p6xdhZM1Ne9p/AfA==}
    engines: {node: ^12.22.0 || ^14.17.0 || >=16.0.0}
    peerDependencies:
      eslint: ^6.0.0 || ^7.0.0 || >=8.0.0
    dependencies:
      eslint: 8.49.0
      eslint-visitor-keys: 3.4.3
    dev: true

  /@eslint-community/regexpp@4.8.0:
    resolution: {integrity: sha512-JylOEEzDiOryeUnFbQz+oViCXS0KsvR1mvHkoMiu5+UiBvy+RYX7tzlIIIEstF/gVa2tj9AQXk3dgnxv6KxhFg==}
    engines: {node: ^12.0.0 || ^14.0.0 || >=16.0.0}
    dev: true

  /@eslint/eslintrc@2.1.2:
    resolution: {integrity: sha512-+wvgpDsrB1YqAMdEUCcnTlpfVBH7Vqn6A/NT3D8WVXFIaKMlErPIZT3oCIAVCOtarRpMtelZLqJeU3t7WY6X6g==}
    engines: {node: ^12.22.0 || ^14.17.0 || >=16.0.0}
    dependencies:
      ajv: 6.12.6
      debug: 4.3.4(supports-color@8.1.1)
      espree: 9.6.1
      globals: 13.20.0
      ignore: 5.2.4
      import-fresh: 3.3.0
      js-yaml: 4.1.0
      minimatch: 3.1.2
      strip-json-comments: 3.1.1
    transitivePeerDependencies:
      - supports-color
    dev: true

  /@eslint/js@8.49.0:
    resolution: {integrity: sha512-1S8uAY/MTJqVx0SC4epBq+N2yhuwtNwLbJYNZyhL2pO1ZVKn5HFXav5T41Ryzy9K9V7ZId2JB2oy/W4aCd9/2w==}
    engines: {node: ^12.22.0 || ^14.17.0 || >=16.0.0}
    dev: true

  /@eth-optimism/contracts@0.5.37(ethers@5.6.1):
    resolution: {integrity: sha512-HbNUUDIM1dUAM0hWPfGp3l9/Zte40zi8QhVbUSIwdYRA7jG7cZgbteqavrjW8wwFqxkWX9IrtA0KAR7pNlSAIQ==}
    peerDependencies:
      ethers: ^5
    dependencies:
      '@eth-optimism/core-utils': 0.10.1
      '@ethersproject/abstract-provider': 5.7.0
      '@ethersproject/abstract-signer': 5.7.0
      ethers: 5.6.1
    transitivePeerDependencies:
      - bufferutil
      - utf-8-validate
    dev: false

  /@eth-optimism/core-utils@0.10.1:
    resolution: {integrity: sha512-IJvG5UtYvyz6An9QdohlCLoeB3NBFxx2lRJKlPzvYYlfugUNNCHsajRIWIwJTcPRRma0WPd46JUsKACLJDdNrA==}
    dependencies:
      '@ethersproject/abi': 5.7.0
      '@ethersproject/abstract-provider': 5.7.0
      '@ethersproject/address': 5.7.0
      '@ethersproject/bignumber': 5.7.0
      '@ethersproject/bytes': 5.7.0
      '@ethersproject/constants': 5.7.0
      '@ethersproject/contracts': 5.7.0
      '@ethersproject/hash': 5.7.0
      '@ethersproject/keccak256': 5.7.0
      '@ethersproject/properties': 5.7.0
      '@ethersproject/providers': 5.7.2
      '@ethersproject/rlp': 5.7.0
      '@ethersproject/transactions': 5.7.0
      '@ethersproject/web': 5.7.1
      bufio: 1.0.7
      chai: 4.3.8
    transitivePeerDependencies:
      - bufferutil
      - utf-8-validate
    dev: false

  /@ethereum-waffle/chai@3.4.4:
    resolution: {integrity: sha512-/K8czydBtXXkcM9X6q29EqEkc5dN3oYenyH2a9hF7rGAApAJUpH8QBtojxOY/xQ2up5W332jqgxwp0yPiYug1g==}
    engines: {node: '>=10.0'}
    dependencies:
      '@ethereum-waffle/provider': 3.4.4
      ethers: 5.6.1
    transitivePeerDependencies:
      - bufferutil
      - encoding
      - supports-color
      - utf-8-validate
    dev: true

  /@ethereum-waffle/compiler@3.4.4(typescript@5.2.2):
    resolution: {integrity: sha512-RUK3axJ8IkD5xpWjWoJgyHclOeEzDLQFga6gKpeGxiS/zBu+HB0W2FvsrrLalTFIaPw/CGYACRBSIxqiCqwqTQ==}
    engines: {node: '>=10.0'}
    dependencies:
      '@resolver-engine/imports': 0.3.3
      '@resolver-engine/imports-fs': 0.3.3
      '@typechain/ethers-v5': 2.0.0(ethers@5.6.1)(typechain@3.0.0)
      '@types/mkdirp': 0.5.2
      '@types/node-fetch': 2.6.2
      ethers: 5.6.1
      mkdirp: 0.5.6
      node-fetch: 2.6.7
      solc: 0.6.12
      ts-generator: 0.1.1
      typechain: 3.0.0(typescript@5.2.2)
    transitivePeerDependencies:
      - bufferutil
      - encoding
      - supports-color
      - typescript
      - utf-8-validate
    dev: true

  /@ethereum-waffle/ens@3.4.4:
    resolution: {integrity: sha512-0m4NdwWxliy3heBYva1Wr4WbJKLnwXizmy5FfSSr5PMbjI7SIGCdCB59U7/ZzY773/hY3bLnzLwvG5mggVjJWg==}
    engines: {node: '>=10.0'}
    dependencies:
      '@ensdomains/ens': 0.4.5
      '@ensdomains/resolver': 0.2.4
      ethers: 5.6.1
    transitivePeerDependencies:
      - bufferutil
      - utf-8-validate
    dev: true

  /@ethereum-waffle/mock-contract@3.4.4:
    resolution: {integrity: sha512-Mp0iB2YNWYGUV+VMl5tjPsaXKbKo8MDH9wSJ702l9EBjdxFf/vBvnMBAC1Fub1lLtmD0JHtp1pq+mWzg/xlLnA==}
    engines: {node: '>=10.0'}
    dependencies:
      '@ethersproject/abi': 5.7.0
      ethers: 5.6.1
    transitivePeerDependencies:
      - bufferutil
      - utf-8-validate
    dev: true

  /@ethereum-waffle/provider@3.4.4:
    resolution: {integrity: sha512-GK8oKJAM8+PKy2nK08yDgl4A80mFuI8zBkE0C9GqTRYQqvuxIyXoLmJ5NZU9lIwyWVv5/KsoA11BgAv2jXE82g==}
    engines: {node: '>=10.0'}
    dependencies:
      '@ethereum-waffle/ens': 3.4.4
      ethers: 5.6.1
      ganache-core: 2.13.2
      patch-package: 6.4.7
      postinstall-postinstall: 2.1.0
    transitivePeerDependencies:
      - bufferutil
      - encoding
      - supports-color
      - utf-8-validate
    dev: true

  /@ethereumjs/common@2.6.5:
    resolution: {integrity: sha512-lRyVQOeCDaIVtgfbowla32pzeDv2Obr8oR8Put5RdUBNRGr1VGPGQNGP6elWIpgK3YdpzqTOh4GyUGOureVeeA==}
    dependencies:
      crc-32: 1.2.2
      ethereumjs-util: 7.1.5
    dev: true

  /@ethereumjs/tx@3.5.2:
    resolution: {integrity: sha512-gQDNJWKrSDGu2w7w0PzVXVBNMzb7wwdDOmOqczmhNjqFxFuIbhVJDwiGEnxFNC2/b8ifcZzY7MLcluizohRzNw==}
    dependencies:
      '@ethereumjs/common': 2.6.5
      ethereumjs-util: 7.1.5
    dev: true

  /@ethersproject/abi@5.0.0-beta.153:
    resolution: {integrity: sha512-aXweZ1Z7vMNzJdLpR1CZUAIgnwjrZeUSvN9syCwlBaEBUFJmFY+HHnfuTI5vIhVs/mRkfJVrbEyl51JZQqyjAg==}
    requiresBuild: true
    dependencies:
      '@ethersproject/address': 5.7.0
      '@ethersproject/bignumber': 5.7.0
      '@ethersproject/bytes': 5.7.0
      '@ethersproject/constants': 5.7.0
      '@ethersproject/hash': 5.7.0
      '@ethersproject/keccak256': 5.7.0
      '@ethersproject/logger': 5.0.6
      '@ethersproject/properties': 5.7.0
      '@ethersproject/strings': 5.7.0
    dev: true
    optional: true

  /@ethersproject/abi@5.6.0:
    resolution: {integrity: sha512-AhVByTwdXCc2YQ20v300w6KVHle9g2OFc28ZAFCPnJyEpkv1xKXjZcSTgWOlv1i+0dqlgF8RCF2Rn2KC1t+1Vg==}
    dependencies:
      '@ethersproject/address': 5.7.0
      '@ethersproject/bignumber': 5.7.0
      '@ethersproject/bytes': 5.7.0
      '@ethersproject/constants': 5.7.0
      '@ethersproject/hash': 5.7.0
      '@ethersproject/keccak256': 5.7.0
      '@ethersproject/logger': 5.0.6
      '@ethersproject/properties': 5.7.0
      '@ethersproject/strings': 5.7.0

  /@ethersproject/abi@5.7.0:
    resolution: {integrity: sha512-351ktp42TiRcYB3H1OP8yajPeAQstMW/yCFokj/AthP9bLHzQFPlOrxOcwYEDkUAICmOHljvN4K39OMTMUa9RA==}
    dependencies:
      '@ethersproject/address': 5.7.0
      '@ethersproject/bignumber': 5.7.0
      '@ethersproject/bytes': 5.7.0
      '@ethersproject/constants': 5.7.0
      '@ethersproject/hash': 5.7.0
      '@ethersproject/keccak256': 5.7.0
      '@ethersproject/logger': 5.0.6
      '@ethersproject/properties': 5.7.0
      '@ethersproject/strings': 5.7.0

  /@ethersproject/abstract-provider@5.6.0:
    resolution: {integrity: sha512-oPMFlKLN+g+y7a79cLK3WiLcjWFnZQtXWgnLAbHZcN3s7L4v90UHpTOrLk+m3yr0gt+/h9STTM6zrr7PM8uoRw==}
    dependencies:
      '@ethersproject/bignumber': 5.7.0
      '@ethersproject/bytes': 5.7.0
      '@ethersproject/logger': 5.0.6
      '@ethersproject/networks': 5.7.1
      '@ethersproject/properties': 5.7.0
      '@ethersproject/transactions': 5.7.0
      '@ethersproject/web': 5.7.1

  /@ethersproject/abstract-provider@5.7.0:
    resolution: {integrity: sha512-R41c9UkchKCpAqStMYUpdunjo3pkEvZC3FAwZn5S5MGbXoMQOHIdHItezTETxAO5bevtMApSyEhn9+CHcDsWBw==}
    dependencies:
      '@ethersproject/bignumber': 5.7.0
      '@ethersproject/bytes': 5.7.0
      '@ethersproject/logger': 5.0.6
      '@ethersproject/networks': 5.7.1
      '@ethersproject/properties': 5.7.0
      '@ethersproject/transactions': 5.7.0
      '@ethersproject/web': 5.7.1

  /@ethersproject/abstract-signer@5.6.0:
    resolution: {integrity: sha512-WOqnG0NJKtI8n0wWZPReHtaLkDByPL67tn4nBaDAhmVq8sjHTPbCdz4DRhVu/cfTOvfy9w3iq5QZ7BX7zw56BQ==}
    dependencies:
      '@ethersproject/abstract-provider': 5.7.0
      '@ethersproject/bignumber': 5.7.0
      '@ethersproject/bytes': 5.7.0
      '@ethersproject/logger': 5.0.6
      '@ethersproject/properties': 5.7.0

  /@ethersproject/abstract-signer@5.7.0:
    resolution: {integrity: sha512-a16V8bq1/Cz+TGCkE2OPMTOUDLS3grCpdjoJCYNnVBbdYEMSgKrU0+B90s8b6H+ByYTBZN7a3g76jdIJi7UfKQ==}
    dependencies:
      '@ethersproject/abstract-provider': 5.7.0
      '@ethersproject/bignumber': 5.7.0
      '@ethersproject/bytes': 5.7.0
      '@ethersproject/logger': 5.0.6
      '@ethersproject/properties': 5.7.0

  /@ethersproject/address@5.6.0:
    resolution: {integrity: sha512-6nvhYXjbXsHPS+30sHZ+U4VMagFC/9zAk6Gd/h3S21YW4+yfb0WfRtaAIZ4kfM4rrVwqiy284LP0GtL5HXGLxQ==}
    dependencies:
      '@ethersproject/bignumber': 5.7.0
      '@ethersproject/bytes': 5.7.0
      '@ethersproject/keccak256': 5.7.0
      '@ethersproject/logger': 5.0.6
      '@ethersproject/rlp': 5.7.0

  /@ethersproject/address@5.7.0:
    resolution: {integrity: sha512-9wYhYt7aghVGo758POM5nqcOMaE168Q6aRLJZwUmiqSrAungkG74gSSeKEIR7ukixesdRZGPgVqme6vmxs1fkA==}
    dependencies:
      '@ethersproject/bignumber': 5.7.0
      '@ethersproject/bytes': 5.7.0
      '@ethersproject/keccak256': 5.7.0
      '@ethersproject/logger': 5.0.6
      '@ethersproject/rlp': 5.7.0

  /@ethersproject/base64@5.6.0:
    resolution: {integrity: sha512-2Neq8wxJ9xHxCF9TUgmKeSh9BXJ6OAxWfeGWvbauPh8FuHEjamgHilllx8KkSd5ErxyHIX7Xv3Fkcud2kY9ezw==}
    dependencies:
      '@ethersproject/bytes': 5.7.0

  /@ethersproject/base64@5.7.0:
    resolution: {integrity: sha512-Dr8tcHt2mEbsZr/mwTPIQAf3Ai0Bks/7gTw9dSqk1mQvhW3XvRlmDJr/4n+wg1JmCl16NZue17CDh8xb/vZ0sQ==}
    dependencies:
      '@ethersproject/bytes': 5.7.0

  /@ethersproject/basex@5.6.0:
    resolution: {integrity: sha512-qN4T+hQd/Md32MoJpc69rOwLYRUXwjTlhHDIeUkUmiN/JyWkkLLMoG0TqvSQKNqZOMgN5stbUYN6ILC+eD7MEQ==}
    dependencies:
      '@ethersproject/bytes': 5.7.0
      '@ethersproject/properties': 5.7.0

  /@ethersproject/basex@5.7.0:
    resolution: {integrity: sha512-ywlh43GwZLv2Voc2gQVTKBoVQ1mti3d8HK5aMxsfu/nRDnMmNqaSJ3r3n85HBByT8OpoY96SXM1FogC533T4zw==}
    dependencies:
      '@ethersproject/bytes': 5.7.0
      '@ethersproject/properties': 5.7.0

  /@ethersproject/bignumber@5.6.0:
    resolution: {integrity: sha512-VziMaXIUHQlHJmkv1dlcd6GY2PmT0khtAqaMctCIDogxkrarMzA9L94KN1NeXqqOfFD6r0sJT3vCTOFSmZ07DA==}
    dependencies:
      '@ethersproject/bytes': 5.7.0
      '@ethersproject/logger': 5.0.6
      bn.js: 4.12.0

  /@ethersproject/bignumber@5.7.0:
    resolution: {integrity: sha512-n1CAdIHRWjSucQO3MC1zPSVgV/6dy/fjL9pMrPP9peL+QxEg9wOsVqwD4+818B6LUEtaXzVHQiuivzRoxPxUGw==}
    dependencies:
      '@ethersproject/bytes': 5.7.0
      '@ethersproject/logger': 5.0.6
      bn.js: 5.2.1

  /@ethersproject/bytes@5.6.0:
    resolution: {integrity: sha512-3hJPlYemb9V4VLfJF5BfN0+55vltPZSHU3QKUyP9M3Y2TcajbiRrz65UG+xVHOzBereB1b9mn7r12o177xgN7w==}
    dependencies:
      '@ethersproject/logger': 5.0.6

  /@ethersproject/bytes@5.7.0:
    resolution: {integrity: sha512-nsbxwgFXWh9NyYWo+U8atvmMsSdKJprTcICAkvbBffT75qDocbuggBU0SJiVK2MuTrp0q+xvLkTnGMPK1+uA9A==}
    dependencies:
      '@ethersproject/logger': 5.0.6

  /@ethersproject/constants@5.6.0:
    resolution: {integrity: sha512-SrdaJx2bK0WQl23nSpV/b1aq293Lh0sUaZT/yYKPDKn4tlAbkH96SPJwIhwSwTsoQQZxuh1jnqsKwyymoiBdWA==}
    dependencies:
      '@ethersproject/bignumber': 5.7.0

  /@ethersproject/constants@5.7.0:
    resolution: {integrity: sha512-DHI+y5dBNvkpYUMiRQyxRBYBefZkJfo70VUkUAsRjcPs47muV9evftfZ0PJVCXYbAiCgght0DtcF9srFQmIgWA==}
    dependencies:
      '@ethersproject/bignumber': 5.7.0

  /@ethersproject/contracts@5.6.0:
    resolution: {integrity: sha512-74Ge7iqTDom0NX+mux8KbRUeJgu1eHZ3iv6utv++sLJG80FVuU9HnHeKVPfjd9s3woFhaFoQGf3B3iH/FrQmgw==}
    dependencies:
      '@ethersproject/abi': 5.7.0
      '@ethersproject/abstract-provider': 5.7.0
      '@ethersproject/abstract-signer': 5.7.0
      '@ethersproject/address': 5.7.0
      '@ethersproject/bignumber': 5.7.0
      '@ethersproject/bytes': 5.7.0
      '@ethersproject/constants': 5.7.0
      '@ethersproject/logger': 5.0.6
      '@ethersproject/properties': 5.7.0
      '@ethersproject/transactions': 5.7.0

  /@ethersproject/contracts@5.7.0:
    resolution: {integrity: sha512-5GJbzEU3X+d33CdfPhcyS+z8MzsTrBGk/sc+G+59+tPa9yFkl6HQ9D6L0QMgNTA9q8dT0XKxxkyp883XsQvbbg==}
    dependencies:
      '@ethersproject/abi': 5.7.0
      '@ethersproject/abstract-provider': 5.7.0
      '@ethersproject/abstract-signer': 5.7.0
      '@ethersproject/address': 5.7.0
      '@ethersproject/bignumber': 5.7.0
      '@ethersproject/bytes': 5.7.0
      '@ethersproject/constants': 5.7.0
      '@ethersproject/logger': 5.0.6
      '@ethersproject/properties': 5.7.0
      '@ethersproject/transactions': 5.7.0

  /@ethersproject/experimental@5.5.0:
    resolution: {integrity: sha512-Q62IjbhlgVmeFHRI6JSU/mZbtVGd8mNgkuIU0IxyTVszUzNblocVctIngAiWm8gGqr/ytj7hN1FRadCRMY4zIA==}
    dependencies:
      '@ethersproject/web': 5.7.1
      ethers: 5.6.1
      scrypt-js: 3.0.1
    transitivePeerDependencies:
      - bufferutil
      - utf-8-validate
    dev: true

  /@ethersproject/hash@5.6.0:
    resolution: {integrity: sha512-fFd+k9gtczqlr0/BruWLAu7UAOas1uRRJvOR84uDf4lNZ+bTkGl366qvniUZHKtlqxBRU65MkOobkmvmpHU+jA==}
    dependencies:
      '@ethersproject/abstract-signer': 5.7.0
      '@ethersproject/address': 5.7.0
      '@ethersproject/bignumber': 5.7.0
      '@ethersproject/bytes': 5.7.0
      '@ethersproject/keccak256': 5.7.0
      '@ethersproject/logger': 5.0.6
      '@ethersproject/properties': 5.7.0
      '@ethersproject/strings': 5.7.0

  /@ethersproject/hash@5.7.0:
    resolution: {integrity: sha512-qX5WrQfnah1EFnO5zJv1v46a8HW0+E5xuBBDTwMFZLuVTx0tbU2kkx15NqdjxecrLGatQN9FGQKpb1FKdHCt+g==}
    dependencies:
      '@ethersproject/abstract-signer': 5.7.0
      '@ethersproject/address': 5.7.0
      '@ethersproject/base64': 5.7.0
      '@ethersproject/bignumber': 5.7.0
      '@ethersproject/bytes': 5.7.0
      '@ethersproject/keccak256': 5.7.0
      '@ethersproject/logger': 5.0.6
      '@ethersproject/properties': 5.7.0
      '@ethersproject/strings': 5.7.0

  /@ethersproject/hdnode@5.6.0:
    resolution: {integrity: sha512-61g3Jp3nwDqJcL/p4nugSyLrpl/+ChXIOtCEM8UDmWeB3JCAt5FoLdOMXQc3WWkc0oM2C0aAn6GFqqMcS/mHTw==}
    dependencies:
      '@ethersproject/abstract-signer': 5.7.0
      '@ethersproject/basex': 5.7.0
      '@ethersproject/bignumber': 5.7.0
      '@ethersproject/bytes': 5.7.0
      '@ethersproject/logger': 5.0.6
      '@ethersproject/pbkdf2': 5.7.0
      '@ethersproject/properties': 5.7.0
      '@ethersproject/sha2': 5.7.0
      '@ethersproject/signing-key': 5.7.0
      '@ethersproject/strings': 5.7.0
      '@ethersproject/transactions': 5.7.0
      '@ethersproject/wordlists': 5.7.0

  /@ethersproject/hdnode@5.7.0:
    resolution: {integrity: sha512-OmyYo9EENBPPf4ERhR7oj6uAtUAhYGqOnIS+jE5pTXvdKBS99ikzq1E7Iv0ZQZ5V36Lqx1qZLeak0Ra16qpeOg==}
    dependencies:
      '@ethersproject/abstract-signer': 5.7.0
      '@ethersproject/basex': 5.7.0
      '@ethersproject/bignumber': 5.7.0
      '@ethersproject/bytes': 5.7.0
      '@ethersproject/logger': 5.0.6
      '@ethersproject/pbkdf2': 5.7.0
      '@ethersproject/properties': 5.7.0
      '@ethersproject/sha2': 5.7.0
      '@ethersproject/signing-key': 5.7.0
      '@ethersproject/strings': 5.7.0
      '@ethersproject/transactions': 5.7.0
      '@ethersproject/wordlists': 5.7.0

  /@ethersproject/json-wallets@5.6.0:
    resolution: {integrity: sha512-fmh86jViB9r0ibWXTQipxpAGMiuxoqUf78oqJDlCAJXgnJF024hOOX7qVgqsjtbeoxmcLwpPsXNU0WEe/16qPQ==}
    dependencies:
      '@ethersproject/abstract-signer': 5.7.0
      '@ethersproject/address': 5.7.0
      '@ethersproject/bytes': 5.7.0
      '@ethersproject/hdnode': 5.7.0
      '@ethersproject/keccak256': 5.7.0
      '@ethersproject/logger': 5.0.6
      '@ethersproject/pbkdf2': 5.7.0
      '@ethersproject/properties': 5.7.0
      '@ethersproject/random': 5.7.0
      '@ethersproject/strings': 5.7.0
      '@ethersproject/transactions': 5.7.0
      aes-js: 3.0.0
      scrypt-js: 3.0.1

  /@ethersproject/json-wallets@5.7.0:
    resolution: {integrity: sha512-8oee5Xgu6+RKgJTkvEMl2wDgSPSAQ9MB/3JYjFV9jlKvcYHUXZC+cQp0njgmxdHkYWn8s6/IqIZYm0YWCjO/0g==}
    dependencies:
      '@ethersproject/abstract-signer': 5.7.0
      '@ethersproject/address': 5.7.0
      '@ethersproject/bytes': 5.7.0
      '@ethersproject/hdnode': 5.7.0
      '@ethersproject/keccak256': 5.7.0
      '@ethersproject/logger': 5.0.6
      '@ethersproject/pbkdf2': 5.7.0
      '@ethersproject/properties': 5.7.0
      '@ethersproject/random': 5.7.0
      '@ethersproject/strings': 5.7.0
      '@ethersproject/transactions': 5.7.0
      aes-js: 3.0.0
      scrypt-js: 3.0.1

  /@ethersproject/keccak256@5.6.0:
    resolution: {integrity: sha512-tk56BJ96mdj/ksi7HWZVWGjCq0WVl/QvfhFQNeL8fxhBlGoP+L80uDCiQcpJPd+2XxkivS3lwRm3E0CXTfol0w==}
    dependencies:
      '@ethersproject/bytes': 5.7.0
      js-sha3: 0.8.0

  /@ethersproject/keccak256@5.7.0:
    resolution: {integrity: sha512-2UcPboeL/iW+pSg6vZ6ydF8tCnv3Iu/8tUmLLzWWGzxWKFFqOBQFLo6uLUv6BDrLgCDfN28RJ/wtByx+jZ4KBg==}
    dependencies:
      '@ethersproject/bytes': 5.7.0
      js-sha3: 0.8.0

  /@ethersproject/logger@5.0.6:
    resolution: {integrity: sha512-FrX0Vnb3JZ1md/7GIZfmJ06XOAA8r3q9Uqt9O5orr4ZiksnbpXKlyDzQtlZ5Yv18RS8CAUbiKH9vwidJg1BPmQ==}

  /@ethersproject/networks@5.6.0:
    resolution: {integrity: sha512-DaVzgyThzHgSDLuURhvkp4oviGoGe9iTZW4jMEORHDRCgSZ9K9THGFKqL+qGXqPAYLEgZTf5z2w56mRrPR1MjQ==}
    dependencies:
      '@ethersproject/logger': 5.0.6

  /@ethersproject/networks@5.7.1:
    resolution: {integrity: sha512-n/MufjFYv3yFcUyfhnXotyDlNdFb7onmkSy8aQERi2PjNcnWQ66xXxa3XlS8nCcA8aJKJjIIMNJTC7tu80GwpQ==}
    dependencies:
      '@ethersproject/logger': 5.0.6

  /@ethersproject/pbkdf2@5.6.0:
    resolution: {integrity: sha512-Wu1AxTgJo3T3H6MIu/eejLFok9TYoSdgwRr5oGY1LTLfmGesDoSx05pemsbrPT2gG4cQME+baTSCp5sEo2erZQ==}
    dependencies:
      '@ethersproject/bytes': 5.7.0
      '@ethersproject/sha2': 5.7.0

  /@ethersproject/pbkdf2@5.7.0:
    resolution: {integrity: sha512-oR/dBRZR6GTyaofd86DehG72hY6NpAjhabkhxgr3X2FpJtJuodEl2auADWBZfhDHgVCbu3/H/Ocq2uC6dpNjjw==}
    dependencies:
      '@ethersproject/bytes': 5.7.0
      '@ethersproject/sha2': 5.7.0

  /@ethersproject/properties@5.6.0:
    resolution: {integrity: sha512-szoOkHskajKePTJSZ46uHUWWkbv7TzP2ypdEK6jGMqJaEt2sb0jCgfBo0gH0m2HBpRixMuJ6TBRaQCF7a9DoCg==}
    dependencies:
      '@ethersproject/logger': 5.0.6

  /@ethersproject/properties@5.7.0:
    resolution: {integrity: sha512-J87jy8suntrAkIZtecpxEPxY//szqr1mlBaYlQ0r4RCaiD2hjheqF9s1LVE8vVuJCXisjIP+JgtK/Do54ej4Sw==}
    dependencies:
      '@ethersproject/logger': 5.0.6

  /@ethersproject/providers@5.6.1:
    resolution: {integrity: sha512-w8Wx15nH+aVDvnoKCyI1f3x0B5idmk/bDJXMEUqCfdO8Eadd0QpDx9lDMTMmenhOmf9vufLJXjpSm24D3ZnVpg==}
    dependencies:
      '@ethersproject/abstract-provider': 5.7.0
      '@ethersproject/abstract-signer': 5.7.0
      '@ethersproject/address': 5.7.0
      '@ethersproject/basex': 5.7.0
      '@ethersproject/bignumber': 5.7.0
      '@ethersproject/bytes': 5.7.0
      '@ethersproject/constants': 5.7.0
      '@ethersproject/hash': 5.7.0
      '@ethersproject/logger': 5.0.6
      '@ethersproject/networks': 5.7.1
      '@ethersproject/properties': 5.7.0
      '@ethersproject/random': 5.7.0
      '@ethersproject/rlp': 5.7.0
      '@ethersproject/sha2': 5.7.0
      '@ethersproject/strings': 5.7.0
      '@ethersproject/transactions': 5.7.0
      '@ethersproject/web': 5.7.1
      bech32: 1.1.4
      ws: 7.4.6
    transitivePeerDependencies:
      - bufferutil
      - utf-8-validate

  /@ethersproject/providers@5.7.2:
    resolution: {integrity: sha512-g34EWZ1WWAVgr4aptGlVBF8mhl3VWjv+8hoAnzStu8Ah22VHBsuGzP17eb6xDVRzw895G4W7vvx60lFFur/1Rg==}
    dependencies:
      '@ethersproject/abstract-provider': 5.7.0
      '@ethersproject/abstract-signer': 5.7.0
      '@ethersproject/address': 5.7.0
      '@ethersproject/base64': 5.7.0
      '@ethersproject/basex': 5.7.0
      '@ethersproject/bignumber': 5.7.0
      '@ethersproject/bytes': 5.7.0
      '@ethersproject/constants': 5.7.0
      '@ethersproject/hash': 5.7.0
      '@ethersproject/logger': 5.0.6
      '@ethersproject/networks': 5.7.1
      '@ethersproject/properties': 5.7.0
      '@ethersproject/random': 5.7.0
      '@ethersproject/rlp': 5.7.0
      '@ethersproject/sha2': 5.7.0
      '@ethersproject/strings': 5.7.0
      '@ethersproject/transactions': 5.7.0
      '@ethersproject/web': 5.7.1
      bech32: 1.1.4
      ws: 7.4.6
    transitivePeerDependencies:
      - bufferutil
      - utf-8-validate

  /@ethersproject/random@5.6.0:
    resolution: {integrity: sha512-si0PLcLjq+NG/XHSZz90asNf+YfKEqJGVdxoEkSukzbnBgC8rydbgbUgBbBGLeHN4kAJwUFEKsu3sCXT93YMsw==}
    dependencies:
      '@ethersproject/bytes': 5.7.0
      '@ethersproject/logger': 5.0.6

  /@ethersproject/random@5.7.0:
    resolution: {integrity: sha512-19WjScqRA8IIeWclFme75VMXSBvi4e6InrUNuaR4s5pTF2qNhcGdCUwdxUVGtDDqC00sDLCO93jPQoDUH4HVmQ==}
    dependencies:
      '@ethersproject/bytes': 5.7.0
      '@ethersproject/logger': 5.0.6

  /@ethersproject/rlp@5.6.0:
    resolution: {integrity: sha512-dz9WR1xpcTL+9DtOT/aDO+YyxSSdO8YIS0jyZwHHSlAmnxA6cKU3TrTd4Xc/bHayctxTgGLYNuVVoiXE4tTq1g==}
    dependencies:
      '@ethersproject/bytes': 5.7.0
      '@ethersproject/logger': 5.0.6

  /@ethersproject/rlp@5.7.0:
    resolution: {integrity: sha512-rBxzX2vK8mVF7b0Tol44t5Tb8gomOHkj5guL+HhzQ1yBh/ydjGnpw6at+X6Iw0Kp3OzzzkcKp8N9r0W4kYSs9w==}
    dependencies:
      '@ethersproject/bytes': 5.7.0
      '@ethersproject/logger': 5.0.6

  /@ethersproject/sha2@5.6.0:
    resolution: {integrity: sha512-1tNWCPFLu1n3JM9t4/kytz35DkuF9MxqkGGEHNauEbaARdm2fafnOyw1s0tIQDPKF/7bkP1u3dbrmjpn5CelyA==}
    dependencies:
      '@ethersproject/bytes': 5.7.0
      '@ethersproject/logger': 5.0.6
      hash.js: 1.1.7

  /@ethersproject/sha2@5.7.0:
    resolution: {integrity: sha512-gKlH42riwb3KYp0reLsFTokByAKoJdgFCwI+CCiX/k+Jm2mbNs6oOaCjYQSlI1+XBVejwH2KrmCbMAT/GnRDQw==}
    dependencies:
      '@ethersproject/bytes': 5.7.0
      '@ethersproject/logger': 5.0.6
      hash.js: 1.1.7

  /@ethersproject/signing-key@5.6.0:
    resolution: {integrity: sha512-S+njkhowmLeUu/r7ir8n78OUKx63kBdMCPssePS89So1TH4hZqnWFsThEd/GiXYp9qMxVrydf7KdM9MTGPFukA==}
    dependencies:
      '@ethersproject/bytes': 5.7.0
      '@ethersproject/logger': 5.0.6
      '@ethersproject/properties': 5.7.0
      bn.js: 4.12.0
      elliptic: 6.5.4
      hash.js: 1.1.7

  /@ethersproject/signing-key@5.7.0:
    resolution: {integrity: sha512-MZdy2nL3wO0u7gkB4nA/pEf8lu1TlFswPNmy8AiYkfKTdO6eXBJyUdmHO/ehm/htHw9K/qF8ujnTyUAD+Ry54Q==}
    dependencies:
      '@ethersproject/bytes': 5.7.0
      '@ethersproject/logger': 5.0.6
      '@ethersproject/properties': 5.7.0
      bn.js: 5.2.1
      elliptic: 6.5.4
      hash.js: 1.1.7

  /@ethersproject/solidity@5.6.0:
    resolution: {integrity: sha512-YwF52vTNd50kjDzqKaoNNbC/r9kMDPq3YzDWmsjFTRBcIF1y4JCQJ8gB30wsTfHbaxgxelI5BfxQSxD/PbJOww==}
    dependencies:
      '@ethersproject/bignumber': 5.7.0
      '@ethersproject/bytes': 5.7.0
      '@ethersproject/keccak256': 5.7.0
      '@ethersproject/logger': 5.0.6
      '@ethersproject/sha2': 5.7.0
      '@ethersproject/strings': 5.7.0

  /@ethersproject/solidity@5.7.0:
    resolution: {integrity: sha512-HmabMd2Dt/raavyaGukF4XxizWKhKQ24DoLtdNbBmNKUOPqwjsKQSdV9GQtj9CBEea9DlzETlVER1gYeXXBGaA==}
    dependencies:
      '@ethersproject/bignumber': 5.7.0
      '@ethersproject/bytes': 5.7.0
      '@ethersproject/keccak256': 5.7.0
      '@ethersproject/logger': 5.0.6
      '@ethersproject/sha2': 5.7.0
      '@ethersproject/strings': 5.7.0
    dev: true

  /@ethersproject/strings@5.6.0:
    resolution: {integrity: sha512-uv10vTtLTZqrJuqBZR862ZQjTIa724wGPWQqZrofaPI/kUsf53TBG0I0D+hQ1qyNtllbNzaW+PDPHHUI6/65Mg==}
    dependencies:
      '@ethersproject/bytes': 5.7.0
      '@ethersproject/constants': 5.7.0
      '@ethersproject/logger': 5.0.6

  /@ethersproject/strings@5.7.0:
    resolution: {integrity: sha512-/9nu+lj0YswRNSH0NXYqrh8775XNyEdUQAuf3f+SmOrnVewcJ5SBNAjF7lpgehKi4abvNNXyf+HX86czCdJ8Mg==}
    dependencies:
      '@ethersproject/bytes': 5.7.0
      '@ethersproject/constants': 5.7.0
      '@ethersproject/logger': 5.0.6

  /@ethersproject/transactions@5.6.0:
    resolution: {integrity: sha512-4HX+VOhNjXHZyGzER6E/LVI2i6lf9ejYeWD6l4g50AdmimyuStKc39kvKf1bXWQMg7QNVh+uC7dYwtaZ02IXeg==}
    dependencies:
      '@ethersproject/address': 5.7.0
      '@ethersproject/bignumber': 5.7.0
      '@ethersproject/bytes': 5.7.0
      '@ethersproject/constants': 5.7.0
      '@ethersproject/keccak256': 5.7.0
      '@ethersproject/logger': 5.0.6
      '@ethersproject/properties': 5.7.0
      '@ethersproject/rlp': 5.7.0
      '@ethersproject/signing-key': 5.7.0

  /@ethersproject/transactions@5.7.0:
    resolution: {integrity: sha512-kmcNicCp1lp8qanMTC3RIikGgoJ80ztTyvtsFvCYpSCfkjhD0jZ2LOrnbcuxuToLIUYYf+4XwD1rP+B/erDIhQ==}
    dependencies:
      '@ethersproject/address': 5.7.0
      '@ethersproject/bignumber': 5.7.0
      '@ethersproject/bytes': 5.7.0
      '@ethersproject/constants': 5.7.0
      '@ethersproject/keccak256': 5.7.0
      '@ethersproject/logger': 5.0.6
      '@ethersproject/properties': 5.7.0
      '@ethersproject/rlp': 5.7.0
      '@ethersproject/signing-key': 5.7.0

  /@ethersproject/units@5.6.0:
    resolution: {integrity: sha512-tig9x0Qmh8qbo1w8/6tmtyrm/QQRviBh389EQ+d8fP4wDsBrJBf08oZfoiz1/uenKK9M78yAP4PoR7SsVoTjsw==}
    dependencies:
      '@ethersproject/bignumber': 5.7.0
      '@ethersproject/constants': 5.7.0
      '@ethersproject/logger': 5.0.6

  /@ethersproject/units@5.7.0:
    resolution: {integrity: sha512-pD3xLMy3SJu9kG5xDGI7+xhTEmGXlEqXU4OfNapmfnxLVY4EMSSRp7j1k7eezutBPH7RBN/7QPnwR7hzNlEFeg==}
    dependencies:
      '@ethersproject/bignumber': 5.7.0
      '@ethersproject/constants': 5.7.0
      '@ethersproject/logger': 5.0.6
    dev: true

  /@ethersproject/wallet@5.6.0:
    resolution: {integrity: sha512-qMlSdOSTyp0MBeE+r7SUhr1jjDlC1zAXB8VD84hCnpijPQiSNbxr6GdiLXxpUs8UKzkDiNYYC5DRI3MZr+n+tg==}
    dependencies:
      '@ethersproject/abstract-provider': 5.7.0
      '@ethersproject/abstract-signer': 5.7.0
      '@ethersproject/address': 5.7.0
      '@ethersproject/bignumber': 5.7.0
      '@ethersproject/bytes': 5.7.0
      '@ethersproject/hash': 5.7.0
      '@ethersproject/hdnode': 5.7.0
      '@ethersproject/json-wallets': 5.7.0
      '@ethersproject/keccak256': 5.7.0
      '@ethersproject/logger': 5.0.6
      '@ethersproject/properties': 5.7.0
      '@ethersproject/random': 5.7.0
      '@ethersproject/signing-key': 5.7.0
      '@ethersproject/transactions': 5.7.0
      '@ethersproject/wordlists': 5.7.0

  /@ethersproject/wallet@5.7.0:
    resolution: {integrity: sha512-MhmXlJXEJFBFVKrDLB4ZdDzxcBxQ3rLyCkhNqVu3CDYvR97E+8r01UgrI+TI99Le+aYm/in/0vp86guJuM7FCA==}
    dependencies:
      '@ethersproject/abstract-provider': 5.7.0
      '@ethersproject/abstract-signer': 5.7.0
      '@ethersproject/address': 5.7.0
      '@ethersproject/bignumber': 5.7.0
      '@ethersproject/bytes': 5.7.0
      '@ethersproject/hash': 5.7.0
      '@ethersproject/hdnode': 5.7.0
      '@ethersproject/json-wallets': 5.7.0
      '@ethersproject/keccak256': 5.7.0
      '@ethersproject/logger': 5.0.6
      '@ethersproject/properties': 5.7.0
      '@ethersproject/random': 5.7.0
      '@ethersproject/signing-key': 5.7.0
      '@ethersproject/transactions': 5.7.0
      '@ethersproject/wordlists': 5.7.0
    dev: true

  /@ethersproject/web@5.6.0:
    resolution: {integrity: sha512-G/XHj0hV1FxI2teHRfCGvfBUHFmU+YOSbCxlAMqJklxSa7QMiHFQfAxvwY2PFqgvdkxEKwRNr/eCjfAPEm2Ctg==}
    dependencies:
      '@ethersproject/base64': 5.7.0
      '@ethersproject/bytes': 5.7.0
      '@ethersproject/logger': 5.0.6
      '@ethersproject/properties': 5.7.0
      '@ethersproject/strings': 5.7.0

  /@ethersproject/web@5.7.1:
    resolution: {integrity: sha512-Gueu8lSvyjBWL4cYsWsjh6MtMwM0+H4HvqFPZfB6dV8ctbP9zFAO73VG1cMWae0FLPCtz0peKPpZY8/ugJJX2w==}
    dependencies:
      '@ethersproject/base64': 5.7.0
      '@ethersproject/bytes': 5.7.0
      '@ethersproject/logger': 5.0.6
      '@ethersproject/properties': 5.7.0
      '@ethersproject/strings': 5.7.0

  /@ethersproject/wordlists@5.6.0:
    resolution: {integrity: sha512-q0bxNBfIX3fUuAo9OmjlEYxP40IB8ABgb7HjEZCL5IKubzV3j30CWi2rqQbjTS2HfoyQbfINoKcTVWP4ejwR7Q==}
    dependencies:
      '@ethersproject/bytes': 5.7.0
      '@ethersproject/hash': 5.7.0
      '@ethersproject/logger': 5.0.6
      '@ethersproject/properties': 5.7.0
      '@ethersproject/strings': 5.7.0

  /@ethersproject/wordlists@5.7.0:
    resolution: {integrity: sha512-S2TFNJNfHWVHNE6cNDjbVlZ6MgE17MIxMbMg2zv3wn+3XSJGosL1m9ZVv3GXCf/2ymSsQ+hRI5IzoMJTG6aoVA==}
    dependencies:
      '@ethersproject/bytes': 5.7.0
      '@ethersproject/hash': 5.7.0
      '@ethersproject/logger': 5.0.6
      '@ethersproject/properties': 5.7.0
      '@ethersproject/strings': 5.7.0

  /@humanwhocodes/config-array@0.11.11:
    resolution: {integrity: sha512-N2brEuAadi0CcdeMXUkhbZB84eskAc8MEX1By6qEchoVywSgXPIjou4rYsl0V3Hj0ZnuGycGCjdNgockbzeWNA==}
    engines: {node: '>=10.10.0'}
    dependencies:
      '@humanwhocodes/object-schema': 1.2.1
      debug: 4.3.4(supports-color@8.1.1)
      minimatch: 3.1.2
    transitivePeerDependencies:
      - supports-color
    dev: true

  /@humanwhocodes/module-importer@1.0.1:
    resolution: {integrity: sha512-bxveV4V8v5Yb4ncFTT3rPSgZBOpCkjfK0y4oVVVJwIuDVBRMDXrPyXRL988i5ap9m9bnyEEjWfm5WkBmtffLfA==}
    engines: {node: '>=12.22'}
    dev: true

  /@humanwhocodes/object-schema@1.2.1:
    resolution: {integrity: sha512-ZnQMnLV4e7hDlUvw8H+U8ASL02SS2Gn6+9Ac3wGGLIe7+je2AeAOxPY+izIPJDfFDb7eDjev0Us8MO1iFRN8hA==}
    dev: true

  /@jridgewell/resolve-uri@3.1.1:
    resolution: {integrity: sha512-dSYZh7HhCDtCKm4QakX0xFpsRDqjjtZf/kjI/v3T3Nwt5r8/qz/M19F9ySyOqU94SXBmeG9ttTul+YnR4LOxFA==}
    engines: {node: '>=6.0.0'}
    dev: true

  /@jridgewell/sourcemap-codec@1.4.15:
    resolution: {integrity: sha512-eF2rxCRulEKXHTRiDrDy6erMYWqNw4LPdQ8UQA4huuxaQsVeRPFl2oM8oDGxMFhJUWZf9McpLtJasDDZb/Bpeg==}
    dev: true

  /@jridgewell/trace-mapping@0.3.9:
    resolution: {integrity: sha512-3Belt6tdc8bPgAtbcmdtNJlirVoTmEb5e2gC94PnkwEW9jI6CAHUeoG85tjWP5WquqfavoMtMwiG4P926ZKKuQ==}
    dependencies:
      '@jridgewell/resolve-uri': 3.1.1
      '@jridgewell/sourcemap-codec': 1.4.15
    dev: true

  /@metamask/eth-sig-util@4.0.1:
    resolution: {integrity: sha512-tghyZKLHZjcdlDqCA3gNZmLeR0XvOE9U1qoQO9ohyAZT6Pya+H9vkBPcsyXytmYLNgVoin7CKCmweo/R43V+tQ==}
    engines: {node: '>=12.0.0'}
    dependencies:
      ethereumjs-abi: 0.6.8
      ethereumjs-util: 6.2.1
      ethjs-util: 0.1.6
      tweetnacl: 1.0.3
      tweetnacl-util: 0.15.1
    dev: true

  /@noble/hashes@1.1.2:
    resolution: {integrity: sha512-KYRCASVTv6aeUi1tsF8/vpyR7zpfs3FUzy2Jqm+MU+LmUKhQ0y2FpfwqkCcxSg2ua4GALJd8k2R76WxwZGbQpA==}
    dev: true

  /@noble/secp256k1@1.6.3:
    resolution: {integrity: sha512-T04e4iTurVy7I8Sw4+c5OSN9/RkPlo1uKxAomtxQNLq8j1uPAqnsqG1bqvY3Jv7c13gyr6dui0zmh/I3+f/JaQ==}
    dev: true

  /@nodelib/fs.scandir@2.1.5:
    resolution: {integrity: sha512-vq24Bq3ym5HEQm2NKCr3yXDwjc7vTsEThRDnkp2DK9p1uqLR+DHurm/NOTo0KG7HYHU7eppKZj3MyqYuMBf62g==}
    engines: {node: '>= 8'}
    dependencies:
      '@nodelib/fs.stat': 2.0.5
      run-parallel: 1.1.9
    dev: true

  /@nodelib/fs.stat@2.0.5:
    resolution: {integrity: sha512-RkhPPp2zrqDAQA/2jNhnztcPAlv64XdhIp7a7454A5ovI7Bukxgt7MX7udwAu3zg1DcpPU0rz3VV1SeaqvY4+A==}
    engines: {node: '>= 8'}
    dev: true

  /@nodelib/fs.walk@1.2.8:
    resolution: {integrity: sha512-oGB+UxlgWcgQkgwo8GcEGwemoTFt3FIO9ababBmaGwXIoBKZ+GTy0pP185beGg7Llih/NSHSV2XAs1lnznocSg==}
    engines: {node: '>= 8'}
    dependencies:
      '@nodelib/fs.scandir': 2.1.5
      fastq: 1.6.0
    dev: true

  /@nomicfoundation/ethereumjs-block@5.0.2:
    resolution: {integrity: sha512-hSe6CuHI4SsSiWWjHDIzWhSiAVpzMUcDRpWYzN0T9l8/Rz7xNn3elwVOJ/tAyS0LqL6vitUD78Uk7lQDXZun7Q==}
    engines: {node: '>=14'}
    dependencies:
      '@nomicfoundation/ethereumjs-common': 4.0.2
      '@nomicfoundation/ethereumjs-rlp': 5.0.2
      '@nomicfoundation/ethereumjs-trie': 6.0.2
      '@nomicfoundation/ethereumjs-tx': 5.0.2
      '@nomicfoundation/ethereumjs-util': 9.0.2
      ethereum-cryptography: 0.1.3
      ethers: 5.7.2
    transitivePeerDependencies:
      - bufferutil
      - utf-8-validate
    dev: true

  /@nomicfoundation/ethereumjs-blockchain@7.0.2:
    resolution: {integrity: sha512-8UUsSXJs+MFfIIAKdh3cG16iNmWzWC/91P40sazNvrqhhdR/RtGDlFk2iFTGbBAZPs2+klZVzhRX8m2wvuvz3w==}
    engines: {node: '>=14'}
    dependencies:
      '@nomicfoundation/ethereumjs-block': 5.0.2
      '@nomicfoundation/ethereumjs-common': 4.0.2
      '@nomicfoundation/ethereumjs-ethash': 3.0.2
      '@nomicfoundation/ethereumjs-rlp': 5.0.2
      '@nomicfoundation/ethereumjs-trie': 6.0.2
      '@nomicfoundation/ethereumjs-tx': 5.0.2
      '@nomicfoundation/ethereumjs-util': 9.0.2
      abstract-level: 1.0.3
      debug: 4.3.4(supports-color@8.1.1)
      ethereum-cryptography: 0.1.3
      level: 8.0.0
      lru-cache: 5.1.1
      memory-level: 1.0.0
    transitivePeerDependencies:
      - bufferutil
      - supports-color
      - utf-8-validate
    dev: true

  /@nomicfoundation/ethereumjs-common@4.0.2:
    resolution: {integrity: sha512-I2WGP3HMGsOoycSdOTSqIaES0ughQTueOsddJ36aYVpI3SN8YSusgRFLwzDJwRFVIYDKx/iJz0sQ5kBHVgdDwg==}
    dependencies:
      '@nomicfoundation/ethereumjs-util': 9.0.2
      crc-32: 1.2.2
    dev: true

  /@nomicfoundation/ethereumjs-ethash@3.0.2:
    resolution: {integrity: sha512-8PfoOQCcIcO9Pylq0Buijuq/O73tmMVURK0OqdjhwqcGHYC2PwhbajDh7GZ55ekB0Px197ajK3PQhpKoiI/UPg==}
    engines: {node: '>=14'}
    dependencies:
      '@nomicfoundation/ethereumjs-block': 5.0.2
      '@nomicfoundation/ethereumjs-rlp': 5.0.2
      '@nomicfoundation/ethereumjs-util': 9.0.2
      abstract-level: 1.0.3
      bigint-crypto-utils: 3.1.8
      ethereum-cryptography: 0.1.3
    transitivePeerDependencies:
      - bufferutil
      - utf-8-validate
    dev: true

  /@nomicfoundation/ethereumjs-evm@2.0.2:
    resolution: {integrity: sha512-rBLcUaUfANJxyOx9HIdMX6uXGin6lANCulIm/pjMgRqfiCRMZie3WKYxTSd8ZE/d+qT+zTedBF4+VHTdTSePmQ==}
    engines: {node: '>=14'}
    dependencies:
      '@ethersproject/providers': 5.7.2
      '@nomicfoundation/ethereumjs-common': 4.0.2
      '@nomicfoundation/ethereumjs-tx': 5.0.2
      '@nomicfoundation/ethereumjs-util': 9.0.2
      debug: 4.3.4(supports-color@8.1.1)
      ethereum-cryptography: 0.1.3
      mcl-wasm: 0.7.9
      rustbn.js: 0.2.0
    transitivePeerDependencies:
      - bufferutil
      - supports-color
      - utf-8-validate
    dev: true

  /@nomicfoundation/ethereumjs-rlp@5.0.2:
    resolution: {integrity: sha512-QwmemBc+MMsHJ1P1QvPl8R8p2aPvvVcKBbvHnQOKBpBztEo0omN0eaob6FeZS/e3y9NSe+mfu3nNFBHszqkjTA==}
    engines: {node: '>=14'}
    hasBin: true
    dev: true

  /@nomicfoundation/ethereumjs-statemanager@2.0.2:
    resolution: {integrity: sha512-dlKy5dIXLuDubx8Z74sipciZnJTRSV/uHG48RSijhgm1V7eXYFC567xgKtsKiVZB1ViTP9iFL4B6Je0xD6X2OA==}
    dependencies:
      '@nomicfoundation/ethereumjs-common': 4.0.2
      '@nomicfoundation/ethereumjs-rlp': 5.0.2
      debug: 4.3.4(supports-color@8.1.1)
      ethereum-cryptography: 0.1.3
      ethers: 5.7.2
      js-sdsl: 4.4.2
    transitivePeerDependencies:
      - bufferutil
      - supports-color
      - utf-8-validate
    dev: true

  /@nomicfoundation/ethereumjs-trie@6.0.2:
    resolution: {integrity: sha512-yw8vg9hBeLYk4YNg5MrSJ5H55TLOv2FSWUTROtDtTMMmDGROsAu+0tBjiNGTnKRi400M6cEzoFfa89Fc5k8NTQ==}
    engines: {node: '>=14'}
    dependencies:
      '@nomicfoundation/ethereumjs-rlp': 5.0.2
      '@nomicfoundation/ethereumjs-util': 9.0.2
      '@types/readable-stream': 2.3.15
      ethereum-cryptography: 0.1.3
      readable-stream: 3.6.0
    dev: true

  /@nomicfoundation/ethereumjs-tx@5.0.2:
    resolution: {integrity: sha512-T+l4/MmTp7VhJeNloMkM+lPU3YMUaXdcXgTGCf8+ZFvV9NYZTRLFekRwlG6/JMmVfIfbrW+dRRJ9A6H5Q/Z64g==}
    engines: {node: '>=14'}
    dependencies:
      '@chainsafe/ssz': 0.9.4
      '@ethersproject/providers': 5.7.2
      '@nomicfoundation/ethereumjs-common': 4.0.2
      '@nomicfoundation/ethereumjs-rlp': 5.0.2
      '@nomicfoundation/ethereumjs-util': 9.0.2
      ethereum-cryptography: 0.1.3
    transitivePeerDependencies:
      - bufferutil
      - utf-8-validate
    dev: true

  /@nomicfoundation/ethereumjs-util@9.0.2:
    resolution: {integrity: sha512-4Wu9D3LykbSBWZo8nJCnzVIYGvGCuyiYLIJa9XXNVt1q1jUzHdB+sJvx95VGCpPkCT+IbLecW6yfzy3E1bQrwQ==}
    engines: {node: '>=14'}
    dependencies:
      '@chainsafe/ssz': 0.10.2
      '@nomicfoundation/ethereumjs-rlp': 5.0.2
      ethereum-cryptography: 0.1.3
    dev: true

  /@nomicfoundation/ethereumjs-vm@7.0.2:
    resolution: {integrity: sha512-Bj3KZT64j54Tcwr7Qm/0jkeZXJMfdcAtRBedou+Hx0dPOSIgqaIr0vvLwP65TpHbak2DmAq+KJbW2KNtIoFwvA==}
    engines: {node: '>=14'}
    dependencies:
      '@nomicfoundation/ethereumjs-block': 5.0.2
      '@nomicfoundation/ethereumjs-blockchain': 7.0.2
      '@nomicfoundation/ethereumjs-common': 4.0.2
      '@nomicfoundation/ethereumjs-evm': 2.0.2
      '@nomicfoundation/ethereumjs-rlp': 5.0.2
      '@nomicfoundation/ethereumjs-statemanager': 2.0.2
      '@nomicfoundation/ethereumjs-trie': 6.0.2
      '@nomicfoundation/ethereumjs-tx': 5.0.2
      '@nomicfoundation/ethereumjs-util': 9.0.2
      debug: 4.3.4(supports-color@8.1.1)
      ethereum-cryptography: 0.1.3
      mcl-wasm: 0.7.9
      rustbn.js: 0.2.0
    transitivePeerDependencies:
      - bufferutil
      - supports-color
      - utf-8-validate
    dev: true

  /@nomicfoundation/hardhat-network-helpers@1.0.8(hardhat@2.17.3):
    resolution: {integrity: sha512-MNqQbzUJZnCMIYvlniC3U+kcavz/PhhQSsY90tbEtUyMj/IQqsLwIRZa4ctjABh3Bz0KCh9OXUZ7Yk/d9hr45Q==}
    peerDependencies:
      hardhat: ^2.9.5
    dependencies:
      ethereumjs-util: 7.1.5
      hardhat: 2.17.3(ts-node@10.9.1)(typescript@5.2.2)
    dev: true

  /@nomicfoundation/solidity-analyzer-darwin-arm64@0.1.0:
    resolution: {integrity: sha512-vEF3yKuuzfMHsZecHQcnkUrqm8mnTWfJeEVFHpg+cO+le96xQA4lAJYdUan8pXZohQxv1fSReQsn4QGNuBNuCw==}
    engines: {node: '>= 10'}
    cpu: [arm64]
    os: [darwin]
    requiresBuild: true
    dev: true
    optional: true

  /@nomicfoundation/solidity-analyzer-darwin-x64@0.1.0:
    resolution: {integrity: sha512-dlHeIg0pTL4dB1l9JDwbi/JG6dHQaU1xpDK+ugYO8eJ1kxx9Dh2isEUtA4d02cQAl22cjOHTvifAk96A+ItEHA==}
    engines: {node: '>= 10'}
    cpu: [x64]
    os: [darwin]
    requiresBuild: true
    dev: true
    optional: true

  /@nomicfoundation/solidity-analyzer-freebsd-x64@0.1.0:
    resolution: {integrity: sha512-WFCZYMv86WowDA4GiJKnebMQRt3kCcFqHeIomW6NMyqiKqhK1kIZCxSLDYsxqlx396kKLPN1713Q1S8tu68GKg==}
    engines: {node: '>= 10'}
    cpu: [x64]
    os: [freebsd]
    requiresBuild: true
    dev: true
    optional: true

  /@nomicfoundation/solidity-analyzer-linux-arm64-gnu@0.1.0:
    resolution: {integrity: sha512-DTw6MNQWWlCgc71Pq7CEhEqkb7fZnS7oly13pujs4cMH1sR0JzNk90Mp1zpSCsCs4oKan2ClhMlLKtNat/XRKQ==}
    engines: {node: '>= 10'}
    cpu: [arm64]
    os: [linux]
    requiresBuild: true
    dev: true
    optional: true

  /@nomicfoundation/solidity-analyzer-linux-arm64-musl@0.1.0:
    resolution: {integrity: sha512-wUpUnR/3GV5Da88MhrxXh/lhb9kxh9V3Jya2NpBEhKDIRCDmtXMSqPMXHZmOR9DfCwCvG6vLFPr/+YrPCnUN0w==}
    engines: {node: '>= 10'}
    cpu: [arm64]
    os: [linux]
    requiresBuild: true
    dev: true
    optional: true

  /@nomicfoundation/solidity-analyzer-linux-x64-gnu@0.1.0:
    resolution: {integrity: sha512-lR0AxK1x/MeKQ/3Pt923kPvwigmGX3OxeU5qNtQ9pj9iucgk4PzhbS3ruUeSpYhUxG50jN4RkIGwUMoev5lguw==}
    engines: {node: '>= 10'}
    cpu: [x64]
    os: [linux]
    requiresBuild: true
    dev: true
    optional: true

  /@nomicfoundation/solidity-analyzer-linux-x64-musl@0.1.0:
    resolution: {integrity: sha512-A1he/8gy/JeBD3FKvmI6WUJrGrI5uWJNr5Xb9WdV+DK0F8msuOqpEByLlnTdLkXMwW7nSl3awvLezOs9xBHJEg==}
    engines: {node: '>= 10'}
    cpu: [x64]
    os: [linux]
    requiresBuild: true
    dev: true
    optional: true

  /@nomicfoundation/solidity-analyzer-win32-arm64-msvc@0.1.0:
    resolution: {integrity: sha512-7x5SXZ9R9H4SluJZZP8XPN+ju7Mx+XeUMWZw7ZAqkdhP5mK19I4vz3x0zIWygmfE8RT7uQ5xMap0/9NPsO+ykw==}
    engines: {node: '>= 10'}
    cpu: [arm64]
    os: [win32]
    requiresBuild: true
    dev: true
    optional: true

  /@nomicfoundation/solidity-analyzer-win32-ia32-msvc@0.1.0:
    resolution: {integrity: sha512-m7w3xf+hnE774YRXu+2mGV7RiF3QJtUoiYU61FascCkQhX3QMQavh7saH/vzb2jN5D24nT/jwvaHYX/MAM9zUw==}
    engines: {node: '>= 10'}
    cpu: [ia32]
    os: [win32]
    requiresBuild: true
    dev: true
    optional: true

  /@nomicfoundation/solidity-analyzer-win32-x64-msvc@0.1.0:
    resolution: {integrity: sha512-xCuybjY0sLJQnJhupiFAXaek2EqF0AP0eBjgzaalPXSNvCEN6ZYHvUzdA50ENDVeSYFXcUsYf3+FsD3XKaeptA==}
    engines: {node: '>= 10'}
    cpu: [x64]
    os: [win32]
    requiresBuild: true
    dev: true
    optional: true

  /@nomicfoundation/solidity-analyzer@0.1.0:
    resolution: {integrity: sha512-xGWAiVCGOycvGiP/qrlf9f9eOn7fpNbyJygcB0P21a1MDuVPlKt0Srp7rvtBEutYQ48ouYnRXm33zlRnlTOPHg==}
    engines: {node: '>= 12'}
    optionalDependencies:
      '@nomicfoundation/solidity-analyzer-darwin-arm64': 0.1.0
      '@nomicfoundation/solidity-analyzer-darwin-x64': 0.1.0
      '@nomicfoundation/solidity-analyzer-freebsd-x64': 0.1.0
      '@nomicfoundation/solidity-analyzer-linux-arm64-gnu': 0.1.0
      '@nomicfoundation/solidity-analyzer-linux-arm64-musl': 0.1.0
      '@nomicfoundation/solidity-analyzer-linux-x64-gnu': 0.1.0
      '@nomicfoundation/solidity-analyzer-linux-x64-musl': 0.1.0
      '@nomicfoundation/solidity-analyzer-win32-arm64-msvc': 0.1.0
      '@nomicfoundation/solidity-analyzer-win32-ia32-msvc': 0.1.0
      '@nomicfoundation/solidity-analyzer-win32-x64-msvc': 0.1.0
    dev: true

  /@nomiclabs/hardhat-ethers@2.2.3(ethers@5.6.1)(hardhat@2.17.3):
    resolution: {integrity: sha512-YhzPdzb612X591FOe68q+qXVXGG2ANZRvDo0RRUtimev85rCrAlv/TLMEZw5c+kq9AbzocLTVX/h2jVIFPL9Xg==}
    peerDependencies:
      ethers: ^5.0.0
      hardhat: ^2.0.0
    dependencies:
      ethers: 5.6.1
      hardhat: 2.17.3(ts-node@10.9.1)(typescript@5.2.2)
    dev: true

  /@nomiclabs/hardhat-etherscan@3.1.0(hardhat@2.17.3):
    resolution: {integrity: sha512-JroYgfN1AlYFkQTQ3nRwFi4o8NtZF7K/qFR2dxDUgHbCtIagkUseca9L4E/D2ScUm4XT40+8PbCdqZi+XmHyQA==}
    peerDependencies:
      hardhat: ^2.0.4
    dependencies:
      '@ethersproject/abi': 5.7.0
      '@ethersproject/address': 5.7.0
      cbor: 5.2.0
      chalk: 2.4.2
      debug: 4.3.4(supports-color@8.1.1)
      fs-extra: 7.0.1
      hardhat: 2.17.3(ts-node@10.9.1)(typescript@5.2.2)
      lodash: 4.17.21
      semver: 6.3.0
      table: 6.8.0
      undici: 5.10.0
    transitivePeerDependencies:
      - supports-color
    dev: true

  /@nomiclabs/hardhat-waffle@2.0.1(@nomiclabs/hardhat-ethers@2.2.3)(ethereum-waffle@3.3.0)(ethers@5.6.1)(hardhat@2.17.3):
    resolution: {integrity: sha512-2YR2V5zTiztSH9n8BYWgtv3Q+EL0N5Ltm1PAr5z20uAY4SkkfylJ98CIqt18XFvxTD5x4K2wKBzddjV9ViDAZQ==}
    peerDependencies:
      '@nomiclabs/hardhat-ethers': ^2.0.0
      ethereum-waffle: ^3.2.0
      ethers: ^5.0.0
      hardhat: ^2.0.0
    dependencies:
      '@nomiclabs/hardhat-ethers': 2.2.3(ethers@5.6.1)(hardhat@2.17.3)
      '@types/sinon-chai': 3.2.8
      '@types/web3': 1.0.19
      ethereum-waffle: 3.3.0(typescript@5.2.2)
      ethers: 5.6.1
      hardhat: 2.17.3(ts-node@10.9.1)(typescript@5.2.2)
    dev: true

  /@openzeppelin/contract-loader@0.6.3:
    resolution: {integrity: sha512-cOFIjBjwbGgZhDZsitNgJl0Ye1rd5yu/Yx5LMgeq3u0ZYzldm4uObzHDFq4gjDdoypvyORjjJa3BlFA7eAnVIg==}
    dependencies:
      find-up: 4.1.0
      fs-extra: 8.1.0
    dev: true

  /@openzeppelin/contracts-upgradeable@4.7.3:
    resolution: {integrity: sha512-+wuegAMaLcZnLCJIvrVUDzA9z/Wp93f0Dla/4jJvIhijRrPabjQbZe6fWiECLaJyfn5ci9fqf9vTw3xpQOad2A==}
    dev: false

  /@openzeppelin/contracts@3.4.2:
    resolution: {integrity: sha512-z0zMCjyhhp4y7XKAcDAi3Vgms4T2PstwBdahiO0+9NaGICQKjynK3wduSRplTgk4LXmoO1yfDGO5RbjKYxtuxA==}
    dev: false

  /@openzeppelin/contracts@4.3.3:
    resolution: {integrity: sha512-tDBopO1c98Yk7Cv/PZlHqrvtVjlgK5R4J6jxLwoO7qxK4xqOiZG+zSkIvGFpPZ0ikc3QOED3plgdqjgNTnBc7g==}
    dev: false

  /@openzeppelin/hardhat-upgrades@1.22.1(@nomiclabs/hardhat-ethers@2.2.3)(@nomiclabs/hardhat-etherscan@3.1.0)(ethers@5.6.1)(hardhat@2.17.3):
    resolution: {integrity: sha512-MdoitCTLl4zwMU8MeE/bCj+7JMWBEvd38XqJkw36PkJrXlbv6FedDVCPoumMAhpmtymm0nTwTYYklYG+L6WiiQ==}
    hasBin: true
    peerDependencies:
      '@nomiclabs/hardhat-ethers': ^2.0.0
      '@nomiclabs/hardhat-etherscan': ^3.1.0
      '@nomiclabs/harhdat-etherscan': '*'
      ethers: ^5.0.5
      hardhat: ^2.0.2
    peerDependenciesMeta:
      '@nomiclabs/harhdat-etherscan':
        optional: true
    dependencies:
      '@nomiclabs/hardhat-ethers': 2.2.3(ethers@5.6.1)(hardhat@2.17.3)
      '@nomiclabs/hardhat-etherscan': 3.1.0(hardhat@2.17.3)
      '@openzeppelin/upgrades-core': 1.22.0
      chalk: 4.1.2
      debug: 4.3.4(supports-color@8.1.1)
      ethers: 5.6.1
      hardhat: 2.17.3(ts-node@10.9.1)(typescript@5.2.2)
      proper-lockfile: 4.1.2
    transitivePeerDependencies:
      - supports-color
    dev: true

  /@openzeppelin/test-helpers@0.5.11(bn.js@4.12.0):
    resolution: {integrity: sha512-HkFpCjtTD8dk+wdYhsT07YbMGCE+Z4Wp5sBKXvPDF3Lynoc0H2KqZgCWV+qr2YZ0WW1oX/sXkKFrrKJ0caBTjw==}
    dependencies:
      '@openzeppelin/contract-loader': 0.6.3
      '@truffle/contract': 4.6.2
      ansi-colors: 3.2.4
      chai: 4.3.8
      chai-bn: 0.2.2(bn.js@4.12.0)(chai@4.3.8)
      ethjs-abi: 0.2.1
      lodash.flatten: 4.4.0
      semver: 5.7.1
      web3: 1.8.0
      web3-utils: 1.8.0
    transitivePeerDependencies:
      - bn.js
      - bufferutil
      - encoding
      - supports-color
      - utf-8-validate
    dev: true

  /@openzeppelin/upgrades-core@1.22.0:
    resolution: {integrity: sha512-TcTabzRbYOzWJnwiToj0LRzje25d9QbDPe2dOT9eHlLDRhOMiep39FDibJjkYd5IdF3s8M9IcK+YSnf49renEg==}
    dependencies:
      cbor: 8.1.0
      chalk: 4.1.2
      compare-versions: 5.0.3
      debug: 4.3.4(supports-color@8.1.1)
      ethereumjs-util: 7.1.5
      proper-lockfile: 4.1.2
      solidity-ast: 0.4.45
    transitivePeerDependencies:
      - supports-color
    dev: true

  /@pkgr/utils@2.4.2:
    resolution: {integrity: sha512-POgTXhjrTfbTV63DiFXav4lBHiICLKKwDeaKn9Nphwj7WH6m0hMMCaJkMyRWjgtPFyRKRVoMXXjczsTQRDEhYw==}
    engines: {node: ^12.20.0 || ^14.18.0 || >=16.0.0}
    dependencies:
      cross-spawn: 7.0.3
      fast-glob: 3.3.1
      is-glob: 4.0.3
      open: 9.1.0
      picocolors: 1.0.0
      tslib: 2.6.2
    dev: true

  /@resolver-engine/core@0.3.3:
    resolution: {integrity: sha512-eB8nEbKDJJBi5p5SrvrvILn4a0h42bKtbCTri3ZxCGt6UvoQyp7HnGOfki944bUjBSHKK3RvgfViHn+kqdXtnQ==}
    dependencies:
      debug: 3.2.7
      is-url: 1.2.4
      request: 2.88.2
    transitivePeerDependencies:
      - supports-color
    dev: true

  /@resolver-engine/fs@0.3.3:
    resolution: {integrity: sha512-wQ9RhPUcny02Wm0IuJwYMyAG8fXVeKdmhm8xizNByD4ryZlx6PP6kRen+t/haF43cMfmaV7T3Cx6ChOdHEhFUQ==}
    dependencies:
      '@resolver-engine/core': 0.3.3
      debug: 3.2.7
    transitivePeerDependencies:
      - supports-color
    dev: true

  /@resolver-engine/imports-fs@0.3.3:
    resolution: {integrity: sha512-7Pjg/ZAZtxpeyCFlZR5zqYkz+Wdo84ugB5LApwriT8XFeQoLwGUj4tZFFvvCuxaNCcqZzCYbonJgmGObYBzyCA==}
    dependencies:
      '@resolver-engine/fs': 0.3.3
      '@resolver-engine/imports': 0.3.3
      debug: 3.2.7
    transitivePeerDependencies:
      - supports-color
    dev: true

  /@resolver-engine/imports@0.3.3:
    resolution: {integrity: sha512-anHpS4wN4sRMwsAbMXhMfOD/y4a4Oo0Cw/5+rue7hSwGWsDOQaAU1ClK1OxjUC35/peazxEl8JaSRRS+Xb8t3Q==}
    dependencies:
      '@resolver-engine/core': 0.3.3
      debug: 3.2.7
      hosted-git-info: 2.8.9
      path-browserify: 1.0.1
      url: 0.11.0
    transitivePeerDependencies:
      - supports-color
    dev: true

  /@scure/base@1.1.1:
    resolution: {integrity: sha512-ZxOhsSyxYwLJj3pLZCefNitxsj093tb2vq90mp2txoYeBqbcjDjqFhyM8eUjq/uFm6zJ+mUuqxlS2FkuSY1MTA==}
    dev: true

  /@scure/bip32@1.1.0:
    resolution: {integrity: sha512-ftTW3kKX54YXLCxH6BB7oEEoJfoE2pIgw7MINKAs5PsS6nqKPuKk1haTF/EuHmYqG330t5GSrdmtRuHaY1a62Q==}
    dependencies:
      '@noble/hashes': 1.1.2
      '@noble/secp256k1': 1.6.3
      '@scure/base': 1.1.1
    dev: true

  /@scure/bip39@1.1.0:
    resolution: {integrity: sha512-pwrPOS16VeTKg98dYXQyIjJEcWfz7/1YJIwxUEPFfQPtc86Ym/1sVgQ2RLoD43AazMk2l/unK4ITySSpW2+82w==}
    dependencies:
      '@noble/hashes': 1.1.2
      '@scure/base': 1.1.1
    dev: true

  /@sentry/core@5.30.0:
    resolution: {integrity: sha512-TmfrII8w1PQZSZgPpUESqjB+jC6MvZJZdLtE/0hZ+SrnKhW3x5WlYLvTXZpcWePYBku7rl2wn1RZu6uT0qCTeg==}
    engines: {node: '>=6'}
    dependencies:
      '@sentry/hub': 5.30.0
      '@sentry/minimal': 5.30.0
      '@sentry/types': 5.30.0
      '@sentry/utils': 5.30.0
      tslib: 1.14.1
    dev: true

  /@sentry/hub@5.30.0:
    resolution: {integrity: sha512-2tYrGnzb1gKz2EkMDQcfLrDTvmGcQPuWxLnJKXJvYTQDGLlEvi2tWz1VIHjunmOvJrB5aIQLhm+dcMRwFZDCqQ==}
    engines: {node: '>=6'}
    dependencies:
      '@sentry/types': 5.30.0
      '@sentry/utils': 5.30.0
      tslib: 1.14.1
    dev: true

  /@sentry/minimal@5.30.0:
    resolution: {integrity: sha512-BwWb/owZKtkDX+Sc4zCSTNcvZUq7YcH3uAVlmh/gtR9rmUvbzAA3ewLuB3myi4wWRAMEtny6+J/FN/x+2wn9Xw==}
    engines: {node: '>=6'}
    dependencies:
      '@sentry/hub': 5.30.0
      '@sentry/types': 5.30.0
      tslib: 1.14.1
    dev: true

  /@sentry/node@5.30.0:
    resolution: {integrity: sha512-Br5oyVBF0fZo6ZS9bxbJZG4ApAjRqAnqFFurMVJJdunNb80brh7a5Qva2kjhm+U6r9NJAB5OmDyPkA1Qnt+QVg==}
    engines: {node: '>=6'}
    dependencies:
      '@sentry/core': 5.30.0
      '@sentry/hub': 5.30.0
      '@sentry/tracing': 5.30.0
      '@sentry/types': 5.30.0
      '@sentry/utils': 5.30.0
      cookie: 0.4.2
      https-proxy-agent: 5.0.1
      lru_map: 0.3.3
      tslib: 1.14.1
    transitivePeerDependencies:
      - supports-color
    dev: true

  /@sentry/tracing@5.30.0:
    resolution: {integrity: sha512-dUFowCr0AIMwiLD7Fs314Mdzcug+gBVo/+NCMyDw8tFxJkwWAKl7Qa2OZxLQ0ZHjakcj1hNKfCQJ9rhyfOl4Aw==}
    engines: {node: '>=6'}
    dependencies:
      '@sentry/hub': 5.30.0
      '@sentry/minimal': 5.30.0
      '@sentry/types': 5.30.0
      '@sentry/utils': 5.30.0
      tslib: 1.14.1
    dev: true

  /@sentry/types@5.30.0:
    resolution: {integrity: sha512-R8xOqlSTZ+htqrfteCWU5Nk0CDN5ApUTvrlvBuiH1DyP6czDZ4ktbZB0hAgBlVcK0U+qpD3ag3Tqqpa5Q67rPw==}
    engines: {node: '>=6'}
    dev: true

  /@sentry/utils@5.30.0:
    resolution: {integrity: sha512-zaYmoH0NWWtvnJjC9/CBseXMtKHm/tm40sz3YfJRxeQjyzRqNQPgivpd9R/oDJCYj999mzdW382p/qi2ypjLww==}
    engines: {node: '>=6'}
    dependencies:
      '@sentry/types': 5.30.0
      tslib: 1.14.1
    dev: true

  /@sindresorhus/is@0.14.0:
    resolution: {integrity: sha512-9NET910DNaIPngYnLLPeg+Ogzqsi9uM4mSboU5y6p8S5DzMTVEsJZrawi+BoDNUVBa2DhJqQYUFvMDfgU062LQ==}
    engines: {node: '>=6'}
    requiresBuild: true
    dev: true

  /@sindresorhus/is@4.6.0:
    resolution: {integrity: sha512-t09vSN3MdfsyCHoFcTRCH/iUtG7OJ0CsjzB8cjAmKc/va/kIgeDI/TxsigdncE/4be734m0cvIYwNaV4i2XqAw==}
    engines: {node: '>=10'}
    dev: true

  /@solidity-parser/parser@0.14.3:
    resolution: {integrity: sha512-29g2SZ29HtsqA58pLCtopI1P/cPy5/UAzlcAXO6T/CNJimG6yA8kx4NaseMyJULiC+TEs02Y9/yeHzClqoA0hw==}
    dependencies:
      antlr4ts: 0.5.0-alpha.4
    dev: true

  /@solidity-parser/parser@0.16.0:
    resolution: {integrity: sha512-ESipEcHyRHg4Np4SqBCfcXwyxxna1DgFVz69bgpLV8vzl/NP1DtcKsJ4dJZXWQhY/Z4J2LeKBiOkOVZn9ct33Q==}
    dependencies:
      antlr4ts: 0.5.0-alpha.4
    dev: true

  /@szmarczak/http-timer@1.1.2:
    resolution: {integrity: sha512-XIB2XbzHTN6ieIjfIMV9hlVcfPU26s2vafYWQcZHWXHOxiaRZYEDKEwdl129Zyg50+foYV2jCgtrqSA6qNuNSA==}
    engines: {node: '>=6'}
    requiresBuild: true
    dependencies:
      defer-to-connect: 1.1.1
    dev: true

  /@szmarczak/http-timer@5.0.1:
    resolution: {integrity: sha512-+PmQX0PiAYPMeVYe237LJAYvOMYW1j2rH5YROyS3b4CTVJum34HfRvKvAzozHAQG0TnHNdUfY9nCeUyRAs//cw==}
    engines: {node: '>=14.16'}
    dependencies:
      defer-to-connect: 2.0.1
    dev: true

  /@truffle/abi-utils@0.3.2:
    resolution: {integrity: sha512-32queMD64YKL/tmQgSV4Xs073dIaZ9tp7NP1icjwvFSA3Q9yeu7ApYbSbYMsx9H9zWkkVOsfcoJ2kJEieOCzsA==}
    dependencies:
      change-case: 3.0.2
      fast-check: 3.1.1
      web3-utils: 1.7.4
    dev: true

  /@truffle/blockchain-utils@0.1.4:
    resolution: {integrity: sha512-HegAo5A8UX9vE8dtceBRgCY207gOb9wj54c8mNOOWHcFpkyJz7kZYGo44As6Imh10/0hD2j7vHQ56Jf+uszJ3A==}
    dev: true

  /@truffle/codec@0.14.5:
    resolution: {integrity: sha512-3FCpTJe6o7LGWUfrSdguMpdpH1PTn3u7bIfbj6Cfdzym2OAVSgxTgdlqC1poepbk0xcOVcUW+EsqNwLMqmBiPA==}
    dependencies:
      '@truffle/abi-utils': 0.3.2
      '@truffle/compile-common': 0.8.1
      big.js: 6.2.1
      bn.js: 5.2.1
      cbor: 5.2.0
      debug: 4.3.4(supports-color@8.1.1)
      lodash: 4.17.21
      semver: 7.3.7
      utf8: 3.0.0
      web3-utils: 1.7.4
    transitivePeerDependencies:
      - supports-color
    dev: true

  /@truffle/compile-common@0.8.1:
    resolution: {integrity: sha512-7mzzG9Cfrn+fDT5Sqi7B6pccvIIV5w/GM8/56YgnjysbDzy5aZ6mv0fe37ZbcznEVQ35NJjBy+lEr/ozOGXwQA==}
    dependencies:
      '@truffle/error': 0.1.1
      colors: 1.4.0
    dev: true

  /@truffle/contract-schema@3.4.10:
    resolution: {integrity: sha512-BhRNRoRvlj2th6E5RNS0BnS0ZxQe01JJz8I7MjkGqdeXSvrn6qDCAnbmvhNgUv0l5h8w5+gBOQhAJhILf1shdQ==}
    dependencies:
      ajv: 6.12.6
      debug: 4.3.4(supports-color@8.1.1)
    transitivePeerDependencies:
      - supports-color
    dev: true

  /@truffle/contract@4.6.2:
    resolution: {integrity: sha512-OZZIDmKtHgZS2Q6sCczNe8OfTuMWpRaAo3vwY49LGGs0VXLiwc7nIcCFh+bMg14IRK6vBN4pWE9W9eWSBFy31Q==}
    dependencies:
      '@ensdomains/ensjs': 2.1.0
      '@truffle/blockchain-utils': 0.1.4
      '@truffle/contract-schema': 3.4.10
      '@truffle/debug-utils': 6.0.35
      '@truffle/error': 0.1.1
      '@truffle/interface-adapter': 0.5.22
      bignumber.js: 7.2.1
      debug: 4.3.4(supports-color@8.1.1)
      ethers: 4.0.49
      web3: 1.7.4
      web3-core-helpers: 1.7.4
      web3-core-promievent: 1.7.4
      web3-eth-abi: 1.7.4
      web3-utils: 1.7.4
    transitivePeerDependencies:
      - bufferutil
      - supports-color
      - utf-8-validate
    dev: true

  /@truffle/debug-utils@6.0.35:
    resolution: {integrity: sha512-GuLsc+GFEYiUM683GWh4/ol3jkBts5a601detVWu1Xo5/bSL5gxooOjgOTovjA8dimCjkyi/DnK2yHHC+q+g0g==}
    dependencies:
      '@truffle/codec': 0.14.5
      '@trufflesuite/chromafi': 3.0.0
      bn.js: 5.2.1
      chalk: 2.4.2
      debug: 4.3.4(supports-color@8.1.1)
      highlightjs-solidity: 2.0.5
    transitivePeerDependencies:
      - supports-color
    dev: true

  /@truffle/error@0.1.1:
    resolution: {integrity: sha512-sE7c9IHIGdbK4YayH4BC8i8qMjoAOeg6nUXUDZZp8wlU21/EMpaG+CLx+KqcIPyR+GSWIW3Dm0PXkr2nlggFDA==}
    dev: true

  /@truffle/interface-adapter@0.5.22:
    resolution: {integrity: sha512-Bgl5Afb1mPVNedI8CJzZQzVIdrZWSXISTBrXPZmppD4Q+6V1RUzlLxiaGGB4gYHOA+U0pBzD8MCcSycPAD9RsA==}
    dependencies:
      bn.js: 5.2.1
      ethers: 4.0.49
      web3: 1.7.4
    transitivePeerDependencies:
      - bufferutil
      - supports-color
      - utf-8-validate
    dev: true

  /@trufflesuite/chromafi@3.0.0:
    resolution: {integrity: sha512-oqWcOqn8nT1bwlPPfidfzS55vqcIDdpfzo3HbU9EnUmcSTX+I8z0UyUFI3tZQjByVJulbzxHxUGS3ZJPwK/GPQ==}
    dependencies:
      camelcase: 4.1.0
      chalk: 2.4.2
      cheerio: 1.0.0-rc.12
      detect-indent: 5.0.0
      highlight.js: 10.7.3
      lodash.merge: 4.6.2
      strip-ansi: 4.0.0
      strip-indent: 2.0.0
    dev: true

  /@tsconfig/node10@1.0.9:
    resolution: {integrity: sha512-jNsYVVxU8v5g43Erja32laIDHXeoNvFEpX33OK4d6hljo3jDhCBDhx5dhCCTMWUojscpAagGiRkBKxpdl9fxqA==}
    dev: true

  /@tsconfig/node12@1.0.11:
    resolution: {integrity: sha512-cqefuRsh12pWyGsIoBKJA9luFu3mRxCA+ORZvA4ktLSzIuCUtWVxGIuXigEwO5/ywWFMZ2QEGKWvkZG1zDMTag==}
    dev: true

  /@tsconfig/node14@1.0.3:
    resolution: {integrity: sha512-ysT8mhdixWK6Hw3i1V2AeRqZ5WfXg1G43mqoYlM2nc6388Fq5jcXyr5mRsqViLx/GJYdoL0bfXD8nmF+Zn/Iow==}
    dev: true

  /@tsconfig/node16@1.0.3:
    resolution: {integrity: sha512-yOlFc+7UtL/89t2ZhjPvvB/DeAr3r+Dq58IgzsFkOAvVC6NMJXmCGjbptdXdR9qsX7pKcTL+s87FtYREi2dEEQ==}
    dev: true

  /@typechain/ethers-v5@2.0.0(ethers@5.6.1)(typechain@3.0.0):
    resolution: {integrity: sha512-0xdCkyGOzdqh4h5JSf+zoWx85IusEjDcPIwNEHP8mrWSnCae4rvrqB+/gtpdNfX7zjlFlZiMeePn2r63EI3Lrw==}
    peerDependencies:
      ethers: ^5.0.0
      typechain: ^3.0.0
    dependencies:
      ethers: 5.6.1
      typechain: 3.0.0(typescript@5.2.2)
    dev: true

  /@typechain/ethers-v5@7.2.0(@ethersproject/abi@5.7.0)(@ethersproject/bytes@5.7.0)(@ethersproject/providers@5.7.2)(ethers@5.6.1)(typechain@8.2.0)(typescript@5.2.2):
    resolution: {integrity: sha512-jfcmlTvaaJjng63QsT49MT6R1HFhtO/TBMWbyzPFSzMmVIqb2tL6prnKBs4ZJrSvmgIXWy+ttSjpaxCTq8D/Tw==}
    peerDependencies:
      '@ethersproject/abi': ^5.0.0
      '@ethersproject/bytes': ^5.0.0
      '@ethersproject/providers': ^5.0.0
      ethers: ^5.1.3
      typechain: ^5.0.0
      typescript: '>=4.0.0'
    dependencies:
      '@ethersproject/abi': 5.7.0
      '@ethersproject/bytes': 5.7.0
      '@ethersproject/providers': 5.7.2
      ethers: 5.6.1
      lodash: 4.17.21
      ts-essentials: 7.0.3(typescript@5.2.2)
      typechain: 8.2.0(typescript@5.2.2)
      typescript: 5.2.2
    dev: true

  /@typechain/hardhat@3.1.0(hardhat@2.17.3)(lodash@4.17.21)(typechain@8.2.0):
    resolution: {integrity: sha512-C6Be6l+vTpao19PvMH2CB/lhL1TRLkhdPkvQCF/zqkY1e+0iqY2Bb9Jd3PTt6I8QvMm89ZDerrCJC9927ZHmlg==}
    peerDependencies:
      hardhat: ^2.0.10
      lodash: ^4.17.15
      typechain: ^6.0.0
    dependencies:
      fs-extra: 9.1.0
      hardhat: 2.17.3(ts-node@10.9.1)(typescript@5.2.2)
      lodash: 4.17.21
      typechain: 8.2.0(typescript@5.2.2)
    dev: true

  /@types/bn.js@4.11.6:
    resolution: {integrity: sha512-pqr857jrp2kPuO9uRjZ3PwnJTjoQy+fcdxvBTvHm6dkmEL9q+hDD/2j/0ELOBPtPnS8LjCX0gI9nbl8lVkadpg==}
    dependencies:
      '@types/node': 16.18.52
    dev: true

  /@types/bn.js@5.1.1:
    resolution: {integrity: sha512-qNrYbZqMx0uJAfKnKclPh+dTwK33KfLHYqtyODwd5HnXOjnkhc4qgn3BrK6RWyGZm5+sIFE7Q7Vz6QQtJB7w7g==}
    dependencies:
      '@types/node': 16.18.52
    dev: true

  /@types/cacheable-request@6.0.2:
    resolution: {integrity: sha512-B3xVo+dlKM6nnKTcmm5ZtY/OL8bOAOd2Olee9M1zft65ox50OzjEHW91sDiU9j6cvW8Ejg1/Qkf4xd2kugApUA==}
    dependencies:
      '@types/http-cache-semantics': 4.0.1
      '@types/keyv': 3.1.4
      '@types/node': 16.18.52
      '@types/responselike': 1.0.0
    dev: true

  /@types/cbor@5.0.1:
    resolution: {integrity: sha512-zVqJy2KzusZPLOgyGJDnOIbu3DxIGGqxYbEwtEEe4Z+la8jwIhOyb+GMrlHafs5tvKruwf8f8qOYP6zTvse/pw==}
    dependencies:
      '@types/node': 16.18.52
    dev: true

  /@types/chai@4.3.6:
    resolution: {integrity: sha512-VOVRLM1mBxIRxydiViqPcKn6MIxZytrbMpd6RJLIWKxUNr3zux8no0Oc7kJx0WAPIitgZ0gkrDS+btlqQpubpw==}
    dev: true

  /@types/concat-stream@1.6.1:
    resolution: {integrity: sha512-eHE4cQPoj6ngxBZMvVf6Hw7Mh4jMW4U9lpGmS5GBPB9RYxlFg+CHaVN7ErNY4W9XfLIEn20b4VDYaIrbq0q4uA==}
    dependencies:
      '@types/node': 16.18.52
    dev: true

  /@types/debug@4.1.8:
    resolution: {integrity: sha512-/vPO1EPOs306Cvhwv7KfVfYvOJqA/S/AXjaHQiJboCZzcNDb+TIJFN9/2C9DZ//ijSKWioNyUxD792QmDJ+HKQ==}
    dependencies:
      '@types/ms': 0.7.31
    dev: true

  /@types/deep-equal-in-any-order@1.0.1:
    resolution: {integrity: sha512-hUWUUE53WjKfcCncSmWmNXVNNT+0Iz7gYFnov3zdCXrX3Thxp1Cnmfd5LwWOeCVUV5LhpiFgS05vaAG72doo9w==}
    dev: true

  /@types/events@3.0.0:
    resolution: {integrity: sha512-EaObqwIvayI5a8dCzhFrjKzVwKLxjoG9T6Ppd5CEo07LRKfQ8Yokw54r5+Wq7FaBQ+yXRvQAYPrHwya1/UFt9g==}
    dev: true

  /@types/form-data@0.0.33:
    resolution: {integrity: sha512-8BSvG1kGm83cyJITQMZSulnl6QV8jqAGreJsc5tPu1Jq0vTSOiY/k24Wx82JRpWwZSqrala6sd5rWi6aNXvqcw==}
    dependencies:
      '@types/node': 16.18.52
    dev: true

  /@types/glob@7.1.1:
    resolution: {integrity: sha512-1Bh06cbWJUHMC97acuD6UMG29nMt0Aqz1vF3guLfG+kHHJhy3AyohZFFxYk2f7Q1SQIrNwvncxAE0N/9s70F2w==}
    dependencies:
      '@types/events': 3.0.0
      '@types/minimatch': 3.0.3
      '@types/node': 16.18.52
    dev: true

  /@types/http-cache-semantics@4.0.1:
    resolution: {integrity: sha512-SZs7ekbP8CN0txVG2xVRH6EgKmEm31BOxA07vkFaETzZz1xh+cbt8BcI0slpymvwhx5dlFnQG2rTlPVQn+iRPQ==}
    dev: true

  /@types/json-schema@7.0.12:
    resolution: {integrity: sha512-Hr5Jfhc9eYOQNPYO5WLDq/n4jqijdHNlDXjuAQkkt+mWdQR+XJToOHrsD4cPaMXpn6KO7y2+wM8AZEs8VpBLVA==}
    dev: true

  /@types/keyv@3.1.4:
    resolution: {integrity: sha512-BQ5aZNSCpj7D6K2ksrRCTmKRLEpnPvWDiLPfoGyhZ++8YtiK9d/3DBKPJgry359X/P1PfruyYwvnvwFjuEiEIg==}
    dependencies:
      '@types/node': 16.18.52
    dev: true

  /@types/lru-cache@5.1.1:
    resolution: {integrity: sha512-ssE3Vlrys7sdIzs5LOxCzTVMsU7i9oa/IaW92wF32JFb3CVczqOkru2xspuKczHEbG3nvmPY7IFqVmGGHdNbYw==}
    dev: true

  /@types/minimatch@3.0.3:
    resolution: {integrity: sha512-tHq6qdbT9U1IRSGf14CL0pUlULksvY9OZ+5eEgl1N7t+OA3tGvNpxJCzuKQlsNgCVwbAs670L1vcVQi8j9HjnA==}
    dev: true

  /@types/mkdirp@0.5.2:
    resolution: {integrity: sha512-U5icWpv7YnZYGsN4/cmh3WD2onMY0aJIiTE6+51TwJCttdHvtCYmkBNOobHlXwrJRL0nkH9jH4kD+1FAdMN4Tg==}
    dependencies:
      '@types/node': 16.18.52
    dev: true

  /@types/mocha@10.0.1:
    resolution: {integrity: sha512-/fvYntiO1GeICvqbQ3doGDIP97vWmvFt83GKguJ6prmQM2iXZfFcq6YE8KteFyRtX2/h5Hf91BYvPodJKFYv5Q==}
    dev: true

  /@types/ms@0.7.31:
    resolution: {integrity: sha512-iiUgKzV9AuaEkZqkOLDIvlQiL6ltuZd9tGcW3gwpnX8JbuiuhFlEGmmFXEXkN50Cvq7Os88IY2v0dkDqXYWVgA==}
    dev: true

  /@types/node-fetch@2.6.2:
    resolution: {integrity: sha512-DHqhlq5jeESLy19TYhLakJ07kNumXWjcDdxXsLUMJZ6ue8VZJj4kLPQVE/2mdHh3xZziNF1xppu5lwmS53HR+A==}
    dependencies:
      '@types/node': 16.18.52
      form-data: 3.0.1
    dev: true

  /@types/node@10.17.60:
    resolution: {integrity: sha512-F0KIgDJfy2nA3zMLmWGKxcH2ZVEtCZXHHdOQs2gSaQ27+lNeEfGxzkIw90aXswATX7AZ33tahPbzy6KAfUreVw==}
    dev: true

  /@types/node@12.19.16:
    resolution: {integrity: sha512-7xHmXm/QJ7cbK2laF+YYD7gb5MggHIIQwqyjin3bpEGiSuvScMQ5JZZXPvRipi1MwckTQbJZROMns/JxdnIL1Q==}
    dev: true

  /@types/node@16.18.52:
    resolution: {integrity: sha512-sm2aph6cRSsTMFYFgI+RpPLunXO9ClJkpizUVdT7KmGeyfQ14xnjTMT/f3MHcfKqevXqGT6BgVFzW8wcEoDUtA==}
    dev: true

  /@types/node@8.10.66:
    resolution: {integrity: sha512-tktOkFUA4kXx2hhhrB8bIFb5TbwzS4uOhKEmwiD+NoiL0qtP2OQ9mFldbgD4dV1djrlBYP6eBuQZiWjuHUpqFw==}
    dev: true

  /@types/pbkdf2@3.1.0:
    resolution: {integrity: sha512-Cf63Rv7jCQ0LaL8tNXmEyqTHuIJxRdlS5vMh1mj5voN4+QFhVZnlZruezqpWYDiJ8UTzhP0VmeLXCmBk66YrMQ==}
    dependencies:
      '@types/node': 16.18.52
    dev: true

  /@types/prettier@2.7.1:
    resolution: {integrity: sha512-ri0UmynRRvZiiUJdiz38MmIblKK+oH30MztdBVR95dv/Ubw6neWSb8u1XpRb72L4qsZOhz+L+z9JD40SJmfWow==}
    dev: true

  /@types/qs@6.9.7:
    resolution: {integrity: sha512-FGa1F62FT09qcrueBA6qYTrJPVDzah9a+493+o2PCXsesWHIn27G98TsSMs3WPNbZIEj4+VJf6saSFpvD+3Zsw==}
    dev: true

  /@types/readable-stream@2.3.15:
    resolution: {integrity: sha512-oM5JSKQCcICF1wvGgmecmHldZ48OZamtMxcGGVICOJA8o8cahXC1zEVAif8iwoc5j8etxFaRFnf095+CDsuoFQ==}
    dependencies:
      '@types/node': 16.18.52
      safe-buffer: 5.1.2
    dev: true

  /@types/resolve@0.0.8:
    resolution: {integrity: sha512-auApPaJf3NPfe18hSoJkp8EbZzer2ISk7o8mCC3M9he/a04+gbMF97NkpD2S8riMGvm4BMRI59/SZQSaLTKpsQ==}
    dependencies:
      '@types/node': 16.18.52
    dev: true

  /@types/responselike@1.0.0:
    resolution: {integrity: sha512-85Y2BjiufFzaMIlvJDvTTB8Fxl2xfLo4HgmHzVBz08w4wDePCTjYw66PdrolO0kzli3yam/YCgRufyo1DdQVTA==}
    dependencies:
      '@types/node': 16.18.52
    dev: true

  /@types/secp256k1@4.0.3:
    resolution: {integrity: sha512-Da66lEIFeIz9ltsdMZcpQvmrmmoqrfju8pm1BH8WbYjZSwUgCwXLb9C+9XYogwBITnbsSaMdVPb2ekf7TV+03w==}
    dependencies:
      '@types/node': 16.18.52
    dev: true

  /@types/semver@7.5.0:
    resolution: {integrity: sha512-G8hZ6XJiHnuhQKR7ZmysCeJWE08o8T0AXtk5darsCaTVsYZhhgUrq53jizaR2FvsoeCwJhlmwTjkXBY5Pn/ZHw==}
    dev: true

  /@types/sinon-chai@3.2.8:
    resolution: {integrity: sha512-d4ImIQbT/rKMG8+AXpmcan5T2/PNeSjrYhvkwet6z0p8kzYtfgA32xzOBlbU0yqJfq+/0Ml805iFoODO0LP5/g==}
    dependencies:
      '@types/chai': 4.3.6
      '@types/sinon': 10.0.13
    dev: true

  /@types/sinon@10.0.13:
    resolution: {integrity: sha512-UVjDqJblVNQYvVNUsj0PuYYw0ELRmgt1Nt5Vk0pT5f16ROGfcKJY8o1HVuMOJOpD727RrGB9EGvoaTQE5tgxZQ==}
    dependencies:
      '@types/sinonjs__fake-timers': 8.1.2
    dev: true

  /@types/sinonjs__fake-timers@8.1.2:
    resolution: {integrity: sha512-9GcLXF0/v3t80caGs5p2rRfkB+a8VBGLJZVih6CNFkx8IZ994wiKKLSRs9nuFwk1HevWs/1mnUmkApGrSGsShA==}
    dev: true

  /@types/underscore@1.11.4:
    resolution: {integrity: sha512-uO4CD2ELOjw8tasUrAhvnn2W4A0ZECOvMjCivJr4gA9pGgjv+qxKWY9GLTMVEK8ej85BxQOocUyE7hImmSQYcg==}
    dev: true

  /@types/web3@1.0.19:
    resolution: {integrity: sha512-fhZ9DyvDYDwHZUp5/STa9XW2re0E8GxoioYJ4pEUZ13YHpApSagixj7IAdoYH5uAK+UalGq6Ml8LYzmgRA/q+A==}
    dependencies:
      '@types/bn.js': 5.1.1
      '@types/underscore': 1.11.4
    dev: true

  /@typescript-eslint/eslint-plugin@6.7.0(@typescript-eslint/parser@6.7.0)(eslint@8.49.0)(typescript@5.2.2):
    resolution: {integrity: sha512-gUqtknHm0TDs1LhY12K2NA3Rmlmp88jK9Tx8vGZMfHeNMLE3GH2e9TRub+y+SOjuYgtOmok+wt1AyDPZqxbNag==}
    engines: {node: ^16.0.0 || >=18.0.0}
    peerDependencies:
      '@typescript-eslint/parser': ^6.0.0 || ^6.0.0-alpha
      eslint: ^7.0.0 || ^8.0.0
      typescript: '*'
    peerDependenciesMeta:
      typescript:
        optional: true
    dependencies:
      '@eslint-community/regexpp': 4.8.0
      '@typescript-eslint/parser': 6.7.0(eslint@8.49.0)(typescript@5.2.2)
      '@typescript-eslint/scope-manager': 6.7.0
      '@typescript-eslint/type-utils': 6.7.0(eslint@8.49.0)(typescript@5.2.2)
      '@typescript-eslint/utils': 6.7.0(eslint@8.49.0)(typescript@5.2.2)
      '@typescript-eslint/visitor-keys': 6.7.0
      debug: 4.3.4(supports-color@8.1.1)
      eslint: 8.49.0
      graphemer: 1.4.0
      ignore: 5.2.4
      natural-compare: 1.4.0
      semver: 7.5.4
      ts-api-utils: 1.0.3(typescript@5.2.2)
      typescript: 5.2.2
    transitivePeerDependencies:
      - supports-color
    dev: true

  /@typescript-eslint/parser@6.7.0(eslint@8.49.0)(typescript@5.2.2):
    resolution: {integrity: sha512-jZKYwqNpNm5kzPVP5z1JXAuxjtl2uG+5NpaMocFPTNC2EdYIgbXIPImObOkhbONxtFTTdoZstLZefbaK+wXZng==}
    engines: {node: ^16.0.0 || >=18.0.0}
    peerDependencies:
      eslint: ^7.0.0 || ^8.0.0
      typescript: '*'
    peerDependenciesMeta:
      typescript:
        optional: true
    dependencies:
      '@typescript-eslint/scope-manager': 6.7.0
      '@typescript-eslint/types': 6.7.0
      '@typescript-eslint/typescript-estree': 6.7.0(typescript@5.2.2)
      '@typescript-eslint/visitor-keys': 6.7.0
      debug: 4.3.4(supports-color@8.1.1)
      eslint: 8.49.0
      typescript: 5.2.2
    transitivePeerDependencies:
      - supports-color
    dev: true

  /@typescript-eslint/scope-manager@6.7.0:
    resolution: {integrity: sha512-lAT1Uau20lQyjoLUQ5FUMSX/dS07qux9rYd5FGzKz/Kf8W8ccuvMyldb8hadHdK/qOI7aikvQWqulnEq2nCEYA==}
    engines: {node: ^16.0.0 || >=18.0.0}
    dependencies:
      '@typescript-eslint/types': 6.7.0
      '@typescript-eslint/visitor-keys': 6.7.0
    dev: true

  /@typescript-eslint/type-utils@6.7.0(eslint@8.49.0)(typescript@5.2.2):
    resolution: {integrity: sha512-f/QabJgDAlpSz3qduCyQT0Fw7hHpmhOzY/Rv6zO3yO+HVIdPfIWhrQoAyG+uZVtWAIS85zAyzgAFfyEr+MgBpg==}
    engines: {node: ^16.0.0 || >=18.0.0}
    peerDependencies:
      eslint: ^7.0.0 || ^8.0.0
      typescript: '*'
    peerDependenciesMeta:
      typescript:
        optional: true
    dependencies:
      '@typescript-eslint/typescript-estree': 6.7.0(typescript@5.2.2)
      '@typescript-eslint/utils': 6.7.0(eslint@8.49.0)(typescript@5.2.2)
      debug: 4.3.4(supports-color@8.1.1)
      eslint: 8.49.0
      ts-api-utils: 1.0.3(typescript@5.2.2)
      typescript: 5.2.2
    transitivePeerDependencies:
      - supports-color
    dev: true

  /@typescript-eslint/types@6.7.0:
    resolution: {integrity: sha512-ihPfvOp7pOcN/ysoj0RpBPOx3HQTJTrIN8UZK+WFd3/iDeFHHqeyYxa4hQk4rMhsz9H9mXpR61IzwlBVGXtl9Q==}
    engines: {node: ^16.0.0 || >=18.0.0}
    dev: true

  /@typescript-eslint/typescript-estree@6.7.0(typescript@5.2.2):
    resolution: {integrity: sha512-dPvkXj3n6e9yd/0LfojNU8VMUGHWiLuBZvbM6V6QYD+2qxqInE7J+J/ieY2iGwR9ivf/R/haWGkIj04WVUeiSQ==}
    engines: {node: ^16.0.0 || >=18.0.0}
    peerDependencies:
      typescript: '*'
    peerDependenciesMeta:
      typescript:
        optional: true
    dependencies:
      '@typescript-eslint/types': 6.7.0
      '@typescript-eslint/visitor-keys': 6.7.0
      debug: 4.3.4(supports-color@8.1.1)
      globby: 11.1.0
      is-glob: 4.0.3
      semver: 7.5.4
      ts-api-utils: 1.0.3(typescript@5.2.2)
      typescript: 5.2.2
    transitivePeerDependencies:
      - supports-color
    dev: true

  /@typescript-eslint/utils@6.7.0(eslint@8.49.0)(typescript@5.2.2):
    resolution: {integrity: sha512-MfCq3cM0vh2slSikQYqK2Gq52gvOhe57vD2RM3V4gQRZYX4rDPnKLu5p6cm89+LJiGlwEXU8hkYxhqqEC/V3qA==}
    engines: {node: ^16.0.0 || >=18.0.0}
    peerDependencies:
      eslint: ^7.0.0 || ^8.0.0
    dependencies:
      '@eslint-community/eslint-utils': 4.4.0(eslint@8.49.0)
      '@types/json-schema': 7.0.12
      '@types/semver': 7.5.0
      '@typescript-eslint/scope-manager': 6.7.0
      '@typescript-eslint/types': 6.7.0
      '@typescript-eslint/typescript-estree': 6.7.0(typescript@5.2.2)
      eslint: 8.49.0
      semver: 7.5.4
    transitivePeerDependencies:
      - supports-color
      - typescript
    dev: true

  /@typescript-eslint/visitor-keys@6.7.0:
    resolution: {integrity: sha512-/C1RVgKFDmGMcVGeD8HjKv2bd72oI1KxQDeY8uc66gw9R0OK0eMq48cA+jv9/2Ag6cdrsUGySm1yzYmfz0hxwQ==}
    engines: {node: ^16.0.0 || >=18.0.0}
    dependencies:
      '@typescript-eslint/types': 6.7.0
      eslint-visitor-keys: 3.4.3
    dev: true

  /@yarnpkg/lockfile@1.1.0:
    resolution: {integrity: sha512-GpSwvyXOcOOlV70vbnzjj4fW5xW/FdUF6nQEt1ENy7m4ZCczi1+/buVUPAqmGfqznsORNFzUMjctTIp8a9tuCQ==}
    dev: true

  /abbrev@1.0.9:
    resolution: {integrity: sha512-LEyx4aLEC3x6T0UguF6YILf+ntvmOaWsVfENmIW0E9H09vKlLDGelMjjSm0jkDHALj8A8quZ/HapKNigzwge+Q==}
    dev: true

  /abbrev@1.1.1:
    resolution: {integrity: sha512-nne9/IiQ/hzIhY6pdDnbBtz7DjPTKrY00P/zvPSm5pOFkl6xuGrGnXn/VtTNNfNtAfZ9/1RtehkszU9qcTii0Q==}
    dev: true

  /abi-to-sol@0.6.6:
    resolution: {integrity: sha512-PRn81rSpv6NXFPYQSw7ujruqIP6UkwZ/XoFldtiqCX8+2kHVc73xVaUVvdbro06vvBVZiwnxhEIGdI4BRMwGHw==}
    hasBin: true
    dependencies:
      '@truffle/abi-utils': 0.3.2
      '@truffle/contract-schema': 3.4.10
      ajv: 6.12.6
      better-ajv-errors: 0.8.2(ajv@6.12.6)
      neodoc: 2.0.2
      semver: 7.3.7
      source-map-support: 0.5.21
    optionalDependencies:
      prettier: 2.8.8
      prettier-plugin-solidity: 1.1.3(prettier@2.8.8)
    transitivePeerDependencies:
      - supports-color
    dev: true

  /abortcontroller-polyfill@1.7.3:
    resolution: {integrity: sha512-zetDJxd89y3X99Kvo4qFx8GKlt6GsvN3UcRZHwU6iFA/0KiOmhkTVhe8oRoTBiTVPZu09x3vCra47+w8Yz1+2Q==}
    dev: true

  /abstract-level@1.0.3:
    resolution: {integrity: sha512-t6jv+xHy+VYwc4xqZMn2Pa9DjcdzvzZmQGRjTFc8spIbRGHgBrEKbPq+rYXc7CCo0lxgYvSgKVg9qZAhpVQSjA==}
    engines: {node: '>=12'}
    dependencies:
      buffer: 6.0.3
      catering: 2.1.1
      is-buffer: 2.0.5
      level-supports: 4.0.1
      level-transcoder: 1.0.1
      module-error: 1.0.2
      queue-microtask: 1.2.3
    dev: true

  /abstract-leveldown@2.6.3:
    resolution: {integrity: sha512-2++wDf/DYqkPR3o5tbfdhF96EfMApo1GpPfzOsR/ZYXdkSmELlvOOEAl9iKkRsktMPHdGjO4rtkBpf2I7TiTeA==}
    dependencies:
      xtend: 4.0.2
    dev: true

  /abstract-leveldown@2.7.2:
    resolution: {integrity: sha512-+OVvxH2rHVEhWLdbudP6p0+dNMXu8JA1CbhP19T8paTYAcX7oJ4OVjT+ZUVpv7mITxXHqDMej+GdqXBmXkw09w==}
    dependencies:
      xtend: 4.0.2
    dev: true

  /abstract-leveldown@3.0.0:
    resolution: {integrity: sha512-KUWx9UWGQD12zsmLNj64/pndaz4iJh/Pj7nopgkfDG6RlCcbMZvT6+9l7dchK4idog2Is8VdC/PvNbFuFmalIQ==}
    engines: {node: '>=4'}
    dependencies:
      xtend: 4.0.2
    dev: true

  /abstract-leveldown@5.0.0:
    resolution: {integrity: sha512-5mU5P1gXtsMIXg65/rsYGsi93+MlogXZ9FA8JnwKurHQg64bfXwGYVdVdijNTVNOlAsuIiOwHdvFFD5JqCJQ7A==}
    engines: {node: '>=6'}
    dependencies:
      xtend: 4.0.2
    dev: true

  /accepts@1.3.7:
    resolution: {integrity: sha512-Il80Qs2WjYlJIBNzNkK6KYqlVMTbZLXgHx2oT0pU/fjRHyEp+PEfEPY0R3WCwAGVOtauxh1hOxNgIf5bv7dQpA==}
    engines: {node: '>= 0.6'}
    dependencies:
      mime-types: 2.1.27
      negotiator: 0.6.2
    dev: true

  /acorn-jsx@5.3.2(acorn@8.10.0):
    resolution: {integrity: sha512-rq9s+JNhf0IChjtDXxllJ7g41oZk5SlXtp0LHwyA5cejwn7vKmKp4pPri6YEePv2PU65sAsegbXtIinmDFDXgQ==}
    peerDependencies:
      acorn: ^6.0.0 || ^7.0.0 || ^8.0.0
    dependencies:
      acorn: 8.10.0
    dev: true

  /acorn-walk@8.2.0:
    resolution: {integrity: sha512-k+iyHEuPgSw6SbuDpGQM+06HQUa04DZ3o+F6CSzXMvvI5KMvnaEqXe+YVe555R9nn6GPt404fos4wcgpw12SDA==}
    engines: {node: '>=0.4.0'}
    dev: true

  /acorn@8.10.0:
    resolution: {integrity: sha512-F0SAmZ8iUtS//m8DmCTA0jlh6TDKkHQyK6xc6V4KDTyZKA9dnvX9/3sRTVQrWm79glUAZbnmmNcdYwUIHWVybw==}
    engines: {node: '>=0.4.0'}
    hasBin: true
    dev: true

  /address@1.1.2:
    resolution: {integrity: sha512-aT6camzM4xEA54YVJYSqxz1kv4IHnQZRtThJJHhUMRExaU5spC7jX5ugSwTaTgJliIgs4VhZOk7htClvQ/LmRA==}
    engines: {node: '>= 0.12.0'}
    dev: true

  /adm-zip@0.4.16:
    resolution: {integrity: sha512-TFi4HBKSGfIKsK5YCkKaaFG2m4PEDyViZmEwof3MTIgzimHLto6muaHVpbrljdIvIrFZzEq/p4nafOeLcYegrg==}
    engines: {node: '>=0.3.0'}
    dev: true

  /aes-js@3.0.0:
    resolution: {integrity: sha512-H7wUZRn8WpTq9jocdxQ2c8x2sKo9ZVmzfRE13GiNJXfp7NcKYEdvl3vspKjXox6RIG2VtaRe4JFvxG4rqp2Zuw==}

  /aes-js@3.1.2:
    resolution: {integrity: sha512-e5pEa2kBnBOgR4Y/p20pskXI74UEz7de8ZGVo58asOtvSVG5YAbJeELPZxOmt+Bnz3rX753YKhfIn4X4l1PPRQ==}
    requiresBuild: true
    dev: true
    optional: true

  /agent-base@6.0.2:
    resolution: {integrity: sha512-RZNwNclF7+MS/8bDg70amg32dyeZGZxiDuQmZxKLAlQjr3jGyLx+4Kkk58UO7D2QdgFIQCovuSuZESne6RG6XQ==}
    engines: {node: '>= 6.0.0'}
    dependencies:
      debug: 4.3.4(supports-color@8.1.1)
    transitivePeerDependencies:
      - supports-color
    dev: true

  /aggregate-error@3.1.0:
    resolution: {integrity: sha512-4I7Td01quW/RpocfNayFdFVk1qSuoh0E7JrbRJ16nH01HhKFQ88INq9Sd+nd72zqRySlr9BmDA8xlEJ6vJMrYA==}
    engines: {node: '>=8'}
    dependencies:
      clean-stack: 2.2.0
      indent-string: 4.0.0
    dev: true

  /ajv@6.12.6:
    resolution: {integrity: sha512-j3fVLgvTo527anyYyJOGTYJbG+vnnQYvE0m5mmkc1TK+nxAppkCLMIL0aZ4dblVCNoGShhm+kzE4ZUykBoMg4g==}
    dependencies:
      fast-deep-equal: 3.1.3
      fast-json-stable-stringify: 2.1.0
      json-schema-traverse: 0.4.1
      uri-js: 4.4.1
    dev: true

  /ajv@8.11.0:
    resolution: {integrity: sha512-wGgprdCvMalC0BztXvitD2hC04YffAvtsUn93JbGXYLAtCUO4xd17mCCZQxUOItiBwZvJScWo8NIvQMQ71rdpg==}
    dependencies:
      fast-deep-equal: 3.1.3
      json-schema-traverse: 1.0.0
      require-from-string: 2.0.2
      uri-js: 4.4.1
    dev: true

  /amdefine@1.0.1:
    resolution: {integrity: sha512-S2Hw0TtNkMJhIabBwIojKL9YHO5T0n5eNqWJ7Lrlel/zDbftQpxpapi8tZs3X1HWa+u+QeydGmzzNU0m09+Rcg==}
    engines: {node: '>=0.4.2'}
    requiresBuild: true
    dev: true
    optional: true

  /ansi-colors@3.2.3:
    resolution: {integrity: sha512-LEHHyuhlPY3TmuUYMh2oz89lTShfvgbmzaBcxve9t/9Wuy7Dwf4yoAKcND7KFT1HAQfqZ12qtc+DUrBMeKF9nw==}
    engines: {node: '>=6'}
    dev: true

  /ansi-colors@3.2.4:
    resolution: {integrity: sha512-hHUXGagefjN2iRrID63xckIvotOXOojhQKWIPUZ4mNUZ9nLZW+7FMNoE1lOkEhNWYsx/7ysGIuJYCiMAA9FnrA==}
    engines: {node: '>=6'}
    dev: true

  /ansi-colors@4.1.1:
    resolution: {integrity: sha512-JoX0apGbHaUJBNl6yF+p6JAFYZ666/hhCGKN5t9QFjbJQKUU/g8MNbFDbvfrgKXvI1QpZplPOnwIo99lX/AAmA==}
    engines: {node: '>=6'}
    dev: true

  /ansi-colors@4.1.3:
    resolution: {integrity: sha512-/6w/C21Pm1A7aZitlI5Ni/2J6FFQN8i1Cvz3kHABAAbw93v/NlvKdVOqz7CCWz/3iv/JplRSEEZ83XION15ovw==}
    engines: {node: '>=6'}
    dev: true

  /ansi-escapes@4.3.2:
    resolution: {integrity: sha512-gKXj5ALrKWQLsYG9jlTRmR/xKluxHV+Z9QEwNIgCfM1/uwPMCuzVVnh5mwTd+OuBZcwSIMbqssNWRm1lE51QaQ==}
    engines: {node: '>=8'}
    dependencies:
      type-fest: 0.21.3
    dev: true

  /ansi-regex@2.1.1:
    resolution: {integrity: sha512-TIGnTpdo+E3+pCyAluZvtED5p5wCqLdezCyhPZzKPcxvFplEt4i+W7OONCKgeZFT3+y5NZZfOOS/Bdcanm1MYA==}
    engines: {node: '>=0.10.0'}
    dev: true

  /ansi-regex@3.0.1:
    resolution: {integrity: sha512-+O9Jct8wf++lXxxFc4hc8LsjaSq0HFzzL7cVsw8pRDIPdjKD2mT4ytDZlLuSBZ4cLKZFXIrMGO7DbQCtMJJMKw==}
    engines: {node: '>=4'}
    dev: true

  /ansi-regex@4.1.1:
    resolution: {integrity: sha512-ILlv4k/3f6vfQ4OoP2AGvirOktlQ98ZEL1k9FaQjxa3L1abBgbuTDAdPOpvbGncC0BTVQrl+OM8xZGK6tWXt7g==}
    engines: {node: '>=6'}
    dev: true

  /ansi-regex@5.0.1:
    resolution: {integrity: sha512-quJQXlTSUGL2LH9SUXo8VwsY4soanhgo6LNSm84E1LBcE8s3O0wpdiRzyR9z/ZZJMlMWv37qOOb9pdJlMUEKFQ==}
    engines: {node: '>=8'}
    dev: true

  /ansi-styles@2.2.1:
    resolution: {integrity: sha512-kmCevFghRiWM7HB5zTPULl4r9bVFSWjz62MhqizDGUrq2NWuNMQyuv4tHHoKJHs69M/MF64lEcHdYIocrdWQYA==}
    engines: {node: '>=0.10.0'}
    dev: true

  /ansi-styles@3.2.1:
    resolution: {integrity: sha512-VT0ZI6kZRdTh8YyJw3SMbYm/u+NqfsAxEpWO0Pf9sq8/e94WxxOpPKx9FR1FlyCtOVDNOQ+8ntlqFxiRc+r5qA==}
    engines: {node: '>=4'}
    dependencies:
      color-convert: 1.9.3
    dev: true

  /ansi-styles@4.3.0:
    resolution: {integrity: sha512-zbB9rCJAT1rbjiVDb2hqKFHNYLxgtk8NURxZ3IZwD3F6NtxbXZQCnnSi1Lkx+IDohdPlFp222wVALIheZJQSEg==}
    engines: {node: '>=8'}
    dependencies:
      color-convert: 2.0.1
    dev: true

  /antlr4@4.13.0:
    resolution: {integrity: sha512-zooUbt+UscjnWyOrsuY/tVFL4rwrAGwOivpQmvmUDE22hy/lUA467Rc1rcixyRwcRUIXFYBwv7+dClDSHdmmew==}
    engines: {node: '>=16'}
    dev: true

  /antlr4ts@0.5.0-alpha.4:
    resolution: {integrity: sha512-WPQDt1B74OfPv/IMS2ekXAKkTZIHl88uMetg6q3OTqgFxZ/dxDXI0EWLyZid/1Pe6hTftyg5N7gel5wNAGxXyQ==}
    dev: true

  /anymatch@3.1.2:
    resolution: {integrity: sha512-P43ePfOAIupkguHUycrc4qJ9kz8ZiuOUijaETwX7THt0Y/GNK7v0aa8rY816xWjZ7rJdA5XdMcpVFTKMq+RvWg==}
    engines: {node: '>= 8'}
    dependencies:
      normalize-path: 3.0.0
      picomatch: 2.3.1
    dev: true

  /arg@4.1.3:
    resolution: {integrity: sha512-58S9QDqG0Xx27YwPSt9fJxivjYl432YCwfDMfZ+71RAqUrZef7LrKQZ3LHLOwCS4FLNBplP533Zx895SeOCHvA==}
    dev: true

  /argparse@1.0.10:
    resolution: {integrity: sha512-o5Roy6tNG4SL/FOkCAN6RzjiakZS25RLYFrcMttJqbdd8BWrnA+fGz57iN5Pb06pvBGvl5gQ0B48dJlslXvoTg==}
    dependencies:
      sprintf-js: 1.0.3
    dev: true

  /argparse@2.0.1:
    resolution: {integrity: sha512-8+9WqebbFzpX9OR+Wa6O29asIogeRMzcGtAINdpMHHyAg10f05aSFVBbcEqGf/PXw1EjAZ+q2/bEBg3DvurK3Q==}
    dev: true

  /arr-diff@4.0.0:
    resolution: {integrity: sha512-YVIQ82gZPGBebQV/a8dar4AitzCQs0jjXwMPZllpXMaGjXPYVUawSxQrRsjhjupyVxEvbHgUmIhKVlND+j02kA==}
    engines: {node: '>=0.10.0'}
    dev: true

  /arr-flatten@1.1.0:
    resolution: {integrity: sha512-L3hKV5R/p5o81R7O02IGnwpDmkp6E982XhtbuwSe3O4qOtMMMtodicASA1Cny2U+aCXcNpml+m4dPsvsJ3jatg==}
    engines: {node: '>=0.10.0'}
    dev: true

  /arr-union@3.1.0:
    resolution: {integrity: sha512-sKpyeERZ02v1FeCZT8lrfJq5u6goHCtpTAzPwJYe7c8SPFOboNjNg1vz2L4VTn9T4PQxEx13TbXLmYUcS6Ug7Q==}
    engines: {node: '>=0.10.0'}
    dev: true

  /array-back@1.0.4:
    resolution: {integrity: sha512-1WxbZvrmyhkNoeYcizokbmh5oiOCIfyvGtcqbK3Ls1v1fKcquzxnQSceOx6tzq7jmai2kFLWIpGND2cLhH6TPw==}
    engines: {node: '>=0.12.0'}
    dependencies:
      typical: 2.6.1
    dev: true

  /array-back@2.0.0:
    resolution: {integrity: sha512-eJv4pLLufP3g5kcZry0j6WXpIbzYw9GUB4mVJZno9wfwiBxbizTnHCw3VJb07cBihbFX48Y7oSrW9y+gt4glyw==}
    engines: {node: '>=4'}
    dependencies:
      typical: 2.6.1
    dev: true

  /array-back@3.1.0:
    resolution: {integrity: sha512-TkuxA4UCOvxuDK6NZYXCalszEzj+TLszyASooky+i742l9TqsOdYCMJJupxRic61hwquNtppB3hgcuq9SVSH1Q==}
    engines: {node: '>=6'}
    dev: true

  /array-back@4.0.2:
    resolution: {integrity: sha512-NbdMezxqf94cnNfWLL7V/im0Ub+Anbb0IoZhvzie8+4HJ4nMQuzHuy49FkGYCJK2yAloZ3meiB6AVMClbrI1vg==}
    engines: {node: '>=8'}
    dev: true

  /array-filter@1.0.0:
    resolution: {integrity: sha512-Ene1hbrinPZ1qPoZp7NSx4jQnh4nr7MtY78pHNb+yr8yHbxmTS7ChGW0a55JKA7TkRDeoQxK4GcJaCvBYplSKA==}
    dev: true

  /array-flatten@1.1.1:
    resolution: {integrity: sha512-PCVAQswWemu6UdxsDFFX/+gVeYqKAod3D3UVm91jHwynguOwAvYPhx8nNlM++NqRcK6CxxpUafjmhIdKiHibqg==}
    dev: true

  /array-union@2.1.0:
    resolution: {integrity: sha512-HGyxoOTYUyCM6stUe6EJgnd4EoewAI7zMdfqO+kGjnlZmBDz/cR5pf8r/cR4Wq60sL/p0IkcjUEEPwS3GFrIyw==}
    engines: {node: '>=8'}
    dev: true

  /array-uniq@1.0.3:
    resolution: {integrity: sha512-MNha4BWQ6JbwhFhj03YK552f7cb3AzoE8SzeljgChvL1dl3IcvggXVz1DilzySZkCja+CXuZbdW7yATchWn8/Q==}
    engines: {node: '>=0.10.0'}
    dev: true

  /array-unique@0.3.2:
    resolution: {integrity: sha512-SleRWjh9JUud2wH1hPs9rZBZ33H6T9HOiL0uwGnGx9FpE6wKGyfWugmbkEOIs6qWrZhg0LWeLziLrEwQJhs5mQ==}
    engines: {node: '>=0.10.0'}
    dev: true

  /array.prototype.reduce@1.0.4:
    resolution: {integrity: sha512-WnM+AjG/DvLRLo4DDl+r+SvCzYtD2Jd9oeBYMcEaI7t3fFrHY9M53/wdLcTvmZNQ70IU6Htj0emFkZ5TS+lrdw==}
    engines: {node: '>= 0.4'}
    dependencies:
      call-bind: 1.0.2
      define-properties: 1.1.4
      es-abstract: 1.20.3
      es-array-method-boxes-properly: 1.0.0
      is-string: 1.0.7
    dev: true

  /asap@2.0.6:
    resolution: {integrity: sha512-BSHWgDSAiKs50o2Re8ppvp3seVHXSRM44cdSsT9FfNEUUZLOGWVCsiWaRPWM1Znn+mqZ1OfVZ3z3DWEzSp7hRA==}
    dev: true

  /asn1.js@4.10.1:
    resolution: {integrity: sha512-p32cOF5q0Zqs9uBiONKYLm6BClCoBCM5O9JfeUSlnQLBTxYdTK+pW+nXflm8UkKd2UYlEbYz5qEi0JuZR9ckSw==}
    dependencies:
      bn.js: 4.12.0
      inherits: 2.0.4
      minimalistic-assert: 1.0.1
    dev: true

  /asn1@0.2.4:
    resolution: {integrity: sha512-jxwzQpLQjSmWXgwaCZE9Nz+glAG01yF1QnWgbhGwHI5A6FRIEY6IVqtHhIepHqI7/kyEyQEagBC5mBEFlIYvdg==}
    dependencies:
      safer-buffer: 2.1.2
    dev: true

  /assert-plus@1.0.0:
    resolution: {integrity: sha512-NfJ4UzBCcQGLDlQq7nHxH+tv3kyZ0hHQqF5BO6J7tNJeP5do1llPr8dZ8zHonfhAu0PHAdMkSo+8o0wxg9lZWw==}
    engines: {node: '>=0.8'}
    dev: true

  /assertion-error@1.1.0:
    resolution: {integrity: sha512-jgsaNduz+ndvGyFt3uSuWqvy4lCnIJiovtouQN5JZHOKCS2QuhEdbcQHFhVksz2N2U9hXJo8odG7ETyWlEeuDw==}

  /assign-symbols@1.0.0:
    resolution: {integrity: sha512-Q+JC7Whu8HhmTdBph/Tq59IoRtoy6KAm5zzPv00WdujX82lbAL8K7WVjne7vdCsAmbF4AYaDOPyO3k0kl8qIrw==}
    engines: {node: '>=0.10.0'}
    dev: true

  /ast-parents@0.0.1:
    resolution: {integrity: sha512-XHusKxKz3zoYk1ic8Un640joHbFMhbqneyoZfoKnEGtf2ey9Uh/IdpcQplODdO/kENaMIWsD0nJm4+wX3UNLHA==}
    dev: true

  /astral-regex@2.0.0:
    resolution: {integrity: sha512-Z7tMw1ytTXt5jqMcOP+OQteU1VuNK9Y02uuJtKQ1Sv69jXQKKg5cibLwGJow8yzZP+eAc18EmLGPal0bp36rvQ==}
    engines: {node: '>=8'}
    dev: true

  /async-eventemitter@0.2.4:
    resolution: {integrity: sha512-pd20BwL7Yt1zwDFy+8MX8F1+WCT8aQeKj0kQnTrH9WaeRETlRamVhD0JtRPmrV4GfOJ2F9CvdQkZeZhnh2TuHw==}
    dependencies:
      async: 2.6.3
    dev: true

  /async-limiter@1.0.1:
    resolution: {integrity: sha512-csOlWGAcRFJaI6m+F2WKdnMKr4HhdhFVBk0H/QbJFMCr+uO2kwohwXQPxw/9OCxp05r5ghVBFSyioixx3gfkNQ==}
    dev: true

  /async@1.5.2:
    resolution: {integrity: sha512-nSVgobk4rv61R9PUSDtYt7mPVB2olxNR5RWJcAsH676/ef11bUZwvu7+RGYrYauVdDPcO519v68wRhXQtxsV9w==}
    dev: true

  /async@2.6.2:
    resolution: {integrity: sha512-H1qVYh1MYhEEFLsP97cVKqCGo7KfCyTt6uEWqsTBr9SO84oK9Uwbyd/yCW+6rKJLHksBNUVWZDAjfS+Ccx0Bbg==}
    dependencies:
      lodash: 4.17.21
    dev: true

  /async@2.6.3:
    resolution: {integrity: sha512-zflvls11DCy+dQWzTW2dzuilv8Z5X/pjfmZOWba6TNIVDm+2UDaJmXSOXlasHKfNBs8oo3M0aT50fDEWfKZjXg==}
    dependencies:
      lodash: 4.17.21
    dev: true

  /asynckit@0.4.0:
    resolution: {integrity: sha512-Oei9OH4tRh0YqU3GxhX79dM/mwVgvbZJaSNaRk+bshkj0S5cfHcgYakreBjrHwatXKbz+IoIdYLxrKim2MjW0Q==}
    dev: true

  /at-least-node@1.0.0:
    resolution: {integrity: sha512-+q/t7Ekv1EDY2l6Gda6LLiX14rU9TV20Wa3ofeQmwPFZbOMo9DXrLbOjFaaclkXKWidIaopwAObQDqwWtGUjqg==}
    engines: {node: '>= 4.0.0'}
    dev: true

  /atob@2.1.2:
    resolution: {integrity: sha512-Wm6ukoaOGJi/73p/cl2GvLjTI5JM1k/O14isD73YML8StrH/7/lRFgmg8nICZgD3bZZvjwCGxtMOD3wWNAu8cg==}
    engines: {node: '>= 4.5.0'}
    hasBin: true
    dev: true

  /available-typed-arrays@1.0.2:
    resolution: {integrity: sha512-XWX3OX8Onv97LMk/ftVyBibpGwY5a8SmuxZPzeOxqmuEqUCOM9ZE+uIaD1VNJ5QnvU2UQusvmKbuM1FR8QWGfQ==}
    engines: {node: '>= 0.4'}
    dependencies:
      array-filter: 1.0.0
    dev: true

  /aws-sign2@0.7.0:
    resolution: {integrity: sha512-08kcGqnYf/YmjoRhfxyu+CLxBjUtHLXLXX/vUfx9l2LYzG3c1m61nrpyFUZI6zeS+Li/wWMMidD9KgrqtGq3mA==}
    dev: true

  /aws4@1.11.0:
    resolution: {integrity: sha512-xh1Rl34h6Fi1DC2WWKfxUTVqRsNnr6LsKz2+hfwDxQJWmrx8+c7ylaqBMcHfl1U1r2dsifOvKX3LQuLNZ+XSvA==}
    dev: true

  /babel-code-frame@6.26.0:
    resolution: {integrity: sha512-XqYMR2dfdGMW+hd0IUZ2PwK+fGeFkOxZJ0wY+JaQAHzt1Zx8LcvpiZD2NiGkEG8qx0CfkAOr5xt76d1e8vG90g==}
    dependencies:
      chalk: 1.1.3
      esutils: 2.0.3
      js-tokens: 3.0.2
    dev: true

  /babel-core@6.26.3:
    resolution: {integrity: sha512-6jyFLuDmeidKmUEb3NM+/yawG0M2bDZ9Z1qbZP59cyHLz8kYGKYwpJP0UwUKKUiTRNvxfLesJnTedqczP7cTDA==}
    dependencies:
      babel-code-frame: 6.26.0
      babel-generator: 6.26.1
      babel-helpers: 6.24.1
      babel-messages: 6.23.0
      babel-register: 6.26.0
      babel-runtime: 6.26.0
      babel-template: 6.26.0
      babel-traverse: 6.26.0
      babel-types: 6.26.0
      babylon: 6.18.0
      convert-source-map: 1.8.0
      debug: 2.6.9
      json5: 0.5.1
      lodash: 4.17.21
      minimatch: 3.1.2
      path-is-absolute: 1.0.1
      private: 0.1.8
      slash: 1.0.0
      source-map: 0.5.7
    transitivePeerDependencies:
      - supports-color
    dev: true

  /babel-generator@6.26.1:
    resolution: {integrity: sha512-HyfwY6ApZj7BYTcJURpM5tznulaBvyio7/0d4zFOeMPUmfxkCjHocCuoLa2SAGzBI8AREcH3eP3758F672DppA==}
    dependencies:
      babel-messages: 6.23.0
      babel-runtime: 6.26.0
      babel-types: 6.26.0
      detect-indent: 4.0.0
      jsesc: 1.3.0
      lodash: 4.17.21
      source-map: 0.5.7
      trim-right: 1.0.1
    dev: true

  /babel-helper-builder-binary-assignment-operator-visitor@6.24.1:
    resolution: {integrity: sha512-gCtfYORSG1fUMX4kKraymq607FWgMWg+j42IFPc18kFQEsmtaibP4UrqsXt8FlEJle25HUd4tsoDR7H2wDhe9Q==}
    dependencies:
      babel-helper-explode-assignable-expression: 6.24.1
      babel-runtime: 6.26.0
      babel-types: 6.26.0
    transitivePeerDependencies:
      - supports-color
    dev: true

  /babel-helper-call-delegate@6.24.1:
    resolution: {integrity: sha512-RL8n2NiEj+kKztlrVJM9JT1cXzzAdvWFh76xh/H1I4nKwunzE4INBXn8ieCZ+wh4zWszZk7NBS1s/8HR5jDkzQ==}
    dependencies:
      babel-helper-hoist-variables: 6.24.1
      babel-runtime: 6.26.0
      babel-traverse: 6.26.0
      babel-types: 6.26.0
    transitivePeerDependencies:
      - supports-color
    dev: true

  /babel-helper-define-map@6.26.0:
    resolution: {integrity: sha512-bHkmjcC9lM1kmZcVpA5t2om2nzT/xiZpo6TJq7UlZ3wqKfzia4veeXbIhKvJXAMzhhEBd3cR1IElL5AenWEUpA==}
    dependencies:
      babel-helper-function-name: 6.24.1
      babel-runtime: 6.26.0
      babel-types: 6.26.0
      lodash: 4.17.21
    transitivePeerDependencies:
      - supports-color
    dev: true

  /babel-helper-explode-assignable-expression@6.24.1:
    resolution: {integrity: sha512-qe5csbhbvq6ccry9G7tkXbzNtcDiH4r51rrPUbwwoTzZ18AqxWYRZT6AOmxrpxKnQBW0pYlBI/8vh73Z//78nQ==}
    dependencies:
      babel-runtime: 6.26.0
      babel-traverse: 6.26.0
      babel-types: 6.26.0
    transitivePeerDependencies:
      - supports-color
    dev: true

  /babel-helper-function-name@6.24.1:
    resolution: {integrity: sha512-Oo6+e2iX+o9eVvJ9Y5eKL5iryeRdsIkwRYheCuhYdVHsdEQysbc2z2QkqCLIYnNxkT5Ss3ggrHdXiDI7Dhrn4Q==}
    dependencies:
      babel-helper-get-function-arity: 6.24.1
      babel-runtime: 6.26.0
      babel-template: 6.26.0
      babel-traverse: 6.26.0
      babel-types: 6.26.0
    transitivePeerDependencies:
      - supports-color
    dev: true

  /babel-helper-get-function-arity@6.24.1:
    resolution: {integrity: sha512-WfgKFX6swFB1jS2vo+DwivRN4NB8XUdM3ij0Y1gnC21y1tdBoe6xjVnd7NSI6alv+gZXCtJqvrTeMW3fR/c0ng==}
    dependencies:
      babel-runtime: 6.26.0
      babel-types: 6.26.0
    dev: true

  /babel-helper-hoist-variables@6.24.1:
    resolution: {integrity: sha512-zAYl3tqerLItvG5cKYw7f1SpvIxS9zi7ohyGHaI9cgDUjAT6YcY9jIEH5CstetP5wHIVSceXwNS7Z5BpJg+rOw==}
    dependencies:
      babel-runtime: 6.26.0
      babel-types: 6.26.0
    dev: true

  /babel-helper-optimise-call-expression@6.24.1:
    resolution: {integrity: sha512-Op9IhEaxhbRT8MDXx2iNuMgciu2V8lDvYCNQbDGjdBNCjaMvyLf4wl4A3b8IgndCyQF8TwfgsQ8T3VD8aX1/pA==}
    dependencies:
      babel-runtime: 6.26.0
      babel-types: 6.26.0
    dev: true

  /babel-helper-regex@6.26.0:
    resolution: {integrity: sha512-VlPiWmqmGJp0x0oK27Out1D+71nVVCTSdlbhIVoaBAj2lUgrNjBCRR9+llO4lTSb2O4r7PJg+RobRkhBrf6ofg==}
    dependencies:
      babel-runtime: 6.26.0
      babel-types: 6.26.0
      lodash: 4.17.21
    dev: true

  /babel-helper-remap-async-to-generator@6.24.1:
    resolution: {integrity: sha512-RYqaPD0mQyQIFRu7Ho5wE2yvA/5jxqCIj/Lv4BXNq23mHYu/vxikOy2JueLiBxQknwapwrJeNCesvY0ZcfnlHg==}
    dependencies:
      babel-helper-function-name: 6.24.1
      babel-runtime: 6.26.0
      babel-template: 6.26.0
      babel-traverse: 6.26.0
      babel-types: 6.26.0
    transitivePeerDependencies:
      - supports-color
    dev: true

  /babel-helper-replace-supers@6.24.1:
    resolution: {integrity: sha512-sLI+u7sXJh6+ToqDr57Bv973kCepItDhMou0xCP2YPVmR1jkHSCY+p1no8xErbV1Siz5QE8qKT1WIwybSWlqjw==}
    dependencies:
      babel-helper-optimise-call-expression: 6.24.1
      babel-messages: 6.23.0
      babel-runtime: 6.26.0
      babel-template: 6.26.0
      babel-traverse: 6.26.0
      babel-types: 6.26.0
    transitivePeerDependencies:
      - supports-color
    dev: true

  /babel-helpers@6.24.1:
    resolution: {integrity: sha512-n7pFrqQm44TCYvrCDb0MqabAF+JUBq+ijBvNMUxpkLjJaAu32faIexewMumrH5KLLJ1HDyT0PTEqRyAe/GwwuQ==}
    dependencies:
      babel-runtime: 6.26.0
      babel-template: 6.26.0
    transitivePeerDependencies:
      - supports-color
    dev: true

  /babel-messages@6.23.0:
    resolution: {integrity: sha512-Bl3ZiA+LjqaMtNYopA9TYE9HP1tQ+E5dLxE0XrAzcIJeK2UqF0/EaqXwBn9esd4UmTfEab+P+UYQ1GnioFIb/w==}
    dependencies:
      babel-runtime: 6.26.0
    dev: true

  /babel-plugin-check-es2015-constants@6.22.0:
    resolution: {integrity: sha512-B1M5KBP29248dViEo1owyY32lk1ZSH2DaNNrXLGt8lyjjHm7pBqAdQ7VKUPR6EEDO323+OvT3MQXbCin8ooWdA==}
    dependencies:
      babel-runtime: 6.26.0
    dev: true

  /babel-plugin-syntax-async-functions@6.13.0:
    resolution: {integrity: sha512-4Zp4unmHgw30A1eWI5EpACji2qMocisdXhAftfhXoSV9j0Tvj6nRFE3tOmRY912E0FMRm/L5xWE7MGVT2FoLnw==}
    dev: true

  /babel-plugin-syntax-exponentiation-operator@6.13.0:
    resolution: {integrity: sha512-Z/flU+T9ta0aIEKl1tGEmN/pZiI1uXmCiGFRegKacQfEJzp7iNsKloZmyJlQr+75FCJtiFfGIK03SiCvCt9cPQ==}
    dev: true

  /babel-plugin-syntax-trailing-function-commas@6.22.0:
    resolution: {integrity: sha512-Gx9CH3Q/3GKbhs07Bszw5fPTlU+ygrOGfAhEt7W2JICwufpC4SuO0mG0+4NykPBSYPMJhqvVlDBU17qB1D+hMQ==}
    dev: true

  /babel-plugin-transform-async-to-generator@6.24.1:
    resolution: {integrity: sha512-7BgYJujNCg0Ti3x0c/DL3tStvnKS6ktIYOmo9wginv/dfZOrbSZ+qG4IRRHMBOzZ5Awb1skTiAsQXg/+IWkZYw==}
    dependencies:
      babel-helper-remap-async-to-generator: 6.24.1
      babel-plugin-syntax-async-functions: 6.13.0
      babel-runtime: 6.26.0
    transitivePeerDependencies:
      - supports-color
    dev: true

  /babel-plugin-transform-es2015-arrow-functions@6.22.0:
    resolution: {integrity: sha512-PCqwwzODXW7JMrzu+yZIaYbPQSKjDTAsNNlK2l5Gg9g4rz2VzLnZsStvp/3c46GfXpwkyufb3NCyG9+50FF1Vg==}
    dependencies:
      babel-runtime: 6.26.0
    dev: true

  /babel-plugin-transform-es2015-block-scoped-functions@6.22.0:
    resolution: {integrity: sha512-2+ujAT2UMBzYFm7tidUsYh+ZoIutxJ3pN9IYrF1/H6dCKtECfhmB8UkHVpyxDwkj0CYbQG35ykoz925TUnBc3A==}
    dependencies:
      babel-runtime: 6.26.0
    dev: true

  /babel-plugin-transform-es2015-block-scoping@6.26.0:
    resolution: {integrity: sha512-YiN6sFAQ5lML8JjCmr7uerS5Yc/EMbgg9G8ZNmk2E3nYX4ckHR01wrkeeMijEf5WHNK5TW0Sl0Uu3pv3EdOJWw==}
    dependencies:
      babel-runtime: 6.26.0
      babel-template: 6.26.0
      babel-traverse: 6.26.0
      babel-types: 6.26.0
      lodash: 4.17.21
    transitivePeerDependencies:
      - supports-color
    dev: true

  /babel-plugin-transform-es2015-classes@6.24.1:
    resolution: {integrity: sha512-5Dy7ZbRinGrNtmWpquZKZ3EGY8sDgIVB4CU8Om8q8tnMLrD/m94cKglVcHps0BCTdZ0TJeeAWOq2TK9MIY6cag==}
    dependencies:
      babel-helper-define-map: 6.26.0
      babel-helper-function-name: 6.24.1
      babel-helper-optimise-call-expression: 6.24.1
      babel-helper-replace-supers: 6.24.1
      babel-messages: 6.23.0
      babel-runtime: 6.26.0
      babel-template: 6.26.0
      babel-traverse: 6.26.0
      babel-types: 6.26.0
    transitivePeerDependencies:
      - supports-color
    dev: true

  /babel-plugin-transform-es2015-computed-properties@6.24.1:
    resolution: {integrity: sha512-C/uAv4ktFP/Hmh01gMTvYvICrKze0XVX9f2PdIXuriCSvUmV9j+u+BB9f5fJK3+878yMK6dkdcq+Ymr9mrcLzw==}
    dependencies:
      babel-runtime: 6.26.0
      babel-template: 6.26.0
    transitivePeerDependencies:
      - supports-color
    dev: true

  /babel-plugin-transform-es2015-destructuring@6.23.0:
    resolution: {integrity: sha512-aNv/GDAW0j/f4Uy1OEPZn1mqD+Nfy9viFGBfQ5bZyT35YqOiqx7/tXdyfZkJ1sC21NyEsBdfDY6PYmLHF4r5iA==}
    dependencies:
      babel-runtime: 6.26.0
    dev: true

  /babel-plugin-transform-es2015-duplicate-keys@6.24.1:
    resolution: {integrity: sha512-ossocTuPOssfxO2h+Z3/Ea1Vo1wWx31Uqy9vIiJusOP4TbF7tPs9U0sJ9pX9OJPf4lXRGj5+6Gkl/HHKiAP5ug==}
    dependencies:
      babel-runtime: 6.26.0
      babel-types: 6.26.0
    dev: true

  /babel-plugin-transform-es2015-for-of@6.23.0:
    resolution: {integrity: sha512-DLuRwoygCoXx+YfxHLkVx5/NpeSbVwfoTeBykpJK7JhYWlL/O8hgAK/reforUnZDlxasOrVPPJVI/guE3dCwkw==}
    dependencies:
      babel-runtime: 6.26.0
    dev: true

  /babel-plugin-transform-es2015-function-name@6.24.1:
    resolution: {integrity: sha512-iFp5KIcorf11iBqu/y/a7DK3MN5di3pNCzto61FqCNnUX4qeBwcV1SLqe10oXNnCaxBUImX3SckX2/o1nsrTcg==}
    dependencies:
      babel-helper-function-name: 6.24.1
      babel-runtime: 6.26.0
      babel-types: 6.26.0
    transitivePeerDependencies:
      - supports-color
    dev: true

  /babel-plugin-transform-es2015-literals@6.22.0:
    resolution: {integrity: sha512-tjFl0cwMPpDYyoqYA9li1/7mGFit39XiNX5DKC/uCNjBctMxyL1/PT/l4rSlbvBG1pOKI88STRdUsWXB3/Q9hQ==}
    dependencies:
      babel-runtime: 6.26.0
    dev: true

  /babel-plugin-transform-es2015-modules-amd@6.24.1:
    resolution: {integrity: sha512-LnIIdGWIKdw7zwckqx+eGjcS8/cl8D74A3BpJbGjKTFFNJSMrjN4bIh22HY1AlkUbeLG6X6OZj56BDvWD+OeFA==}
    dependencies:
      babel-plugin-transform-es2015-modules-commonjs: 6.26.2
      babel-runtime: 6.26.0
      babel-template: 6.26.0
    transitivePeerDependencies:
      - supports-color
    dev: true

  /babel-plugin-transform-es2015-modules-commonjs@6.26.2:
    resolution: {integrity: sha512-CV9ROOHEdrjcwhIaJNBGMBCodN+1cfkwtM1SbUHmvyy35KGT7fohbpOxkE2uLz1o6odKK2Ck/tz47z+VqQfi9Q==}
    dependencies:
      babel-plugin-transform-strict-mode: 6.24.1
      babel-runtime: 6.26.0
      babel-template: 6.26.0
      babel-types: 6.26.0
    transitivePeerDependencies:
      - supports-color
    dev: true

  /babel-plugin-transform-es2015-modules-systemjs@6.24.1:
    resolution: {integrity: sha512-ONFIPsq8y4bls5PPsAWYXH/21Hqv64TBxdje0FvU3MhIV6QM2j5YS7KvAzg/nTIVLot2D2fmFQrFWCbgHlFEjg==}
    dependencies:
      babel-helper-hoist-variables: 6.24.1
      babel-runtime: 6.26.0
      babel-template: 6.26.0
    transitivePeerDependencies:
      - supports-color
    dev: true

  /babel-plugin-transform-es2015-modules-umd@6.24.1:
    resolution: {integrity: sha512-LpVbiT9CLsuAIp3IG0tfbVo81QIhn6pE8xBJ7XSeCtFlMltuar5VuBV6y6Q45tpui9QWcy5i0vLQfCfrnF7Kiw==}
    dependencies:
      babel-plugin-transform-es2015-modules-amd: 6.24.1
      babel-runtime: 6.26.0
      babel-template: 6.26.0
    transitivePeerDependencies:
      - supports-color
    dev: true

  /babel-plugin-transform-es2015-object-super@6.24.1:
    resolution: {integrity: sha512-8G5hpZMecb53vpD3mjs64NhI1au24TAmokQ4B+TBFBjN9cVoGoOvotdrMMRmHvVZUEvqGUPWL514woru1ChZMA==}
    dependencies:
      babel-helper-replace-supers: 6.24.1
      babel-runtime: 6.26.0
    transitivePeerDependencies:
      - supports-color
    dev: true

  /babel-plugin-transform-es2015-parameters@6.24.1:
    resolution: {integrity: sha512-8HxlW+BB5HqniD+nLkQ4xSAVq3bR/pcYW9IigY+2y0dI+Y7INFeTbfAQr+63T3E4UDsZGjyb+l9txUnABWxlOQ==}
    dependencies:
      babel-helper-call-delegate: 6.24.1
      babel-helper-get-function-arity: 6.24.1
      babel-runtime: 6.26.0
      babel-template: 6.26.0
      babel-traverse: 6.26.0
      babel-types: 6.26.0
    transitivePeerDependencies:
      - supports-color
    dev: true

  /babel-plugin-transform-es2015-shorthand-properties@6.24.1:
    resolution: {integrity: sha512-mDdocSfUVm1/7Jw/FIRNw9vPrBQNePy6wZJlR8HAUBLybNp1w/6lr6zZ2pjMShee65t/ybR5pT8ulkLzD1xwiw==}
    dependencies:
      babel-runtime: 6.26.0
      babel-types: 6.26.0
    dev: true

  /babel-plugin-transform-es2015-spread@6.22.0:
    resolution: {integrity: sha512-3Ghhi26r4l3d0Js933E5+IhHwk0A1yiutj9gwvzmFbVV0sPMYk2lekhOufHBswX7NCoSeF4Xrl3sCIuSIa+zOg==}
    dependencies:
      babel-runtime: 6.26.0
    dev: true

  /babel-plugin-transform-es2015-sticky-regex@6.24.1:
    resolution: {integrity: sha512-CYP359ADryTo3pCsH0oxRo/0yn6UsEZLqYohHmvLQdfS9xkf+MbCzE3/Kolw9OYIY4ZMilH25z/5CbQbwDD+lQ==}
    dependencies:
      babel-helper-regex: 6.26.0
      babel-runtime: 6.26.0
      babel-types: 6.26.0
    dev: true

  /babel-plugin-transform-es2015-template-literals@6.22.0:
    resolution: {integrity: sha512-x8b9W0ngnKzDMHimVtTfn5ryimars1ByTqsfBDwAqLibmuuQY6pgBQi5z1ErIsUOWBdw1bW9FSz5RZUojM4apg==}
    dependencies:
      babel-runtime: 6.26.0
    dev: true

  /babel-plugin-transform-es2015-typeof-symbol@6.23.0:
    resolution: {integrity: sha512-fz6J2Sf4gYN6gWgRZaoFXmq93X+Li/8vf+fb0sGDVtdeWvxC9y5/bTD7bvfWMEq6zetGEHpWjtzRGSugt5kNqw==}
    dependencies:
      babel-runtime: 6.26.0
    dev: true

  /babel-plugin-transform-es2015-unicode-regex@6.24.1:
    resolution: {integrity: sha512-v61Dbbihf5XxnYjtBN04B/JBvsScY37R1cZT5r9permN1cp+b70DY3Ib3fIkgn1DI9U3tGgBJZVD8p/mE/4JbQ==}
    dependencies:
      babel-helper-regex: 6.26.0
      babel-runtime: 6.26.0
      regexpu-core: 2.0.0
    dev: true

  /babel-plugin-transform-exponentiation-operator@6.24.1:
    resolution: {integrity: sha512-LzXDmbMkklvNhprr20//RStKVcT8Cu+SQtX18eMHLhjHf2yFzwtQ0S2f0jQ+89rokoNdmwoSqYzAhq86FxlLSQ==}
    dependencies:
      babel-helper-builder-binary-assignment-operator-visitor: 6.24.1
      babel-plugin-syntax-exponentiation-operator: 6.13.0
      babel-runtime: 6.26.0
    transitivePeerDependencies:
      - supports-color
    dev: true

  /babel-plugin-transform-regenerator@6.26.0:
    resolution: {integrity: sha512-LS+dBkUGlNR15/5WHKe/8Neawx663qttS6AGqoOUhICc9d1KciBvtrQSuc0PI+CxQ2Q/S1aKuJ+u64GtLdcEZg==}
    dependencies:
      regenerator-transform: 0.10.1
    dev: true

  /babel-plugin-transform-strict-mode@6.24.1:
    resolution: {integrity: sha512-j3KtSpjyLSJxNoCDrhwiJad8kw0gJ9REGj8/CqL0HeRyLnvUNYV9zcqluL6QJSXh3nfsLEmSLvwRfGzrgR96Pw==}
    dependencies:
      babel-runtime: 6.26.0
      babel-types: 6.26.0
    dev: true

  /babel-preset-env@1.7.0:
    resolution: {integrity: sha512-9OR2afuKDneX2/q2EurSftUYM0xGu4O2D9adAhVfADDhrYDaxXV0rBbevVYoY9n6nyX1PmQW/0jtpJvUNr9CHg==}
    dependencies:
      babel-plugin-check-es2015-constants: 6.22.0
      babel-plugin-syntax-trailing-function-commas: 6.22.0
      babel-plugin-transform-async-to-generator: 6.24.1
      babel-plugin-transform-es2015-arrow-functions: 6.22.0
      babel-plugin-transform-es2015-block-scoped-functions: 6.22.0
      babel-plugin-transform-es2015-block-scoping: 6.26.0
      babel-plugin-transform-es2015-classes: 6.24.1
      babel-plugin-transform-es2015-computed-properties: 6.24.1
      babel-plugin-transform-es2015-destructuring: 6.23.0
      babel-plugin-transform-es2015-duplicate-keys: 6.24.1
      babel-plugin-transform-es2015-for-of: 6.23.0
      babel-plugin-transform-es2015-function-name: 6.24.1
      babel-plugin-transform-es2015-literals: 6.22.0
      babel-plugin-transform-es2015-modules-amd: 6.24.1
      babel-plugin-transform-es2015-modules-commonjs: 6.26.2
      babel-plugin-transform-es2015-modules-systemjs: 6.24.1
      babel-plugin-transform-es2015-modules-umd: 6.24.1
      babel-plugin-transform-es2015-object-super: 6.24.1
      babel-plugin-transform-es2015-parameters: 6.24.1
      babel-plugin-transform-es2015-shorthand-properties: 6.24.1
      babel-plugin-transform-es2015-spread: 6.22.0
      babel-plugin-transform-es2015-sticky-regex: 6.24.1
      babel-plugin-transform-es2015-template-literals: 6.22.0
      babel-plugin-transform-es2015-typeof-symbol: 6.23.0
      babel-plugin-transform-es2015-unicode-regex: 6.24.1
      babel-plugin-transform-exponentiation-operator: 6.24.1
      babel-plugin-transform-regenerator: 6.26.0
      browserslist: 3.2.8
      invariant: 2.2.4
      semver: 5.7.1
    transitivePeerDependencies:
      - supports-color
    dev: true

  /babel-register@6.26.0:
    resolution: {integrity: sha512-veliHlHX06wjaeY8xNITbveXSiI+ASFnOqvne/LaIJIqOWi2Ogmj91KOugEz/hoh/fwMhXNBJPCv8Xaz5CyM4A==}
    dependencies:
      babel-core: 6.26.3
      babel-runtime: 6.26.0
      core-js: 2.6.12
      home-or-tmp: 2.0.0
      lodash: 4.17.21
      mkdirp: 0.5.6
      source-map-support: 0.4.18
    transitivePeerDependencies:
      - supports-color
    dev: true

  /babel-runtime@6.26.0:
    resolution: {integrity: sha512-ITKNuq2wKlW1fJg9sSW52eepoYgZBggvOAHC0u/CYu/qxQ9EVzThCgR69BnSXLHjy2f7SY5zaQ4yt7H9ZVxY2g==}
    dependencies:
      core-js: 2.6.12
      regenerator-runtime: 0.11.1
    dev: true

  /babel-template@6.26.0:
    resolution: {integrity: sha512-PCOcLFW7/eazGUKIoqH97sO9A2UYMahsn/yRQ7uOk37iutwjq7ODtcTNF+iFDSHNfkctqsLRjLP7URnOx0T1fg==}
    dependencies:
      babel-runtime: 6.26.0
      babel-traverse: 6.26.0
      babel-types: 6.26.0
      babylon: 6.18.0
      lodash: 4.17.21
    transitivePeerDependencies:
      - supports-color
    dev: true

  /babel-traverse@6.26.0:
    resolution: {integrity: sha512-iSxeXx7apsjCHe9c7n8VtRXGzI2Bk1rBSOJgCCjfyXb6v1aCqE1KSEpq/8SXuVN8Ka/Rh1WDTF0MDzkvTA4MIA==}
    dependencies:
      babel-code-frame: 6.26.0
      babel-messages: 6.23.0
      babel-runtime: 6.26.0
      babel-types: 6.26.0
      babylon: 6.18.0
      debug: 2.6.9
      globals: 9.18.0
      invariant: 2.2.4
      lodash: 4.17.21
    transitivePeerDependencies:
      - supports-color
    dev: true

  /babel-types@6.26.0:
    resolution: {integrity: sha512-zhe3V/26rCWsEZK8kZN+HaQj5yQ1CilTObixFzKW1UWjqG7618Twz6YEsCnjfg5gBcJh02DrpCkS9h98ZqDY+g==}
    dependencies:
      babel-runtime: 6.26.0
      esutils: 2.0.3
      lodash: 4.17.21
      to-fast-properties: 1.0.3
    dev: true

  /babelify@7.3.0:
    resolution: {integrity: sha512-vID8Fz6pPN5pJMdlUnNFSfrlcx5MUule4k9aKs/zbZPyXxMTcRrB0M4Tarw22L8afr8eYSWxDPYCob3TdrqtlA==}
    dependencies:
      babel-core: 6.26.3
      object-assign: 4.1.1
    transitivePeerDependencies:
      - supports-color
    dev: true

  /babylon@6.18.0:
    resolution: {integrity: sha512-q/UEjfGJ2Cm3oKV71DJz9d25TPnq5rhBVL2Q4fA5wcC3jcrdn7+SssEybFIxwAvvP+YCsCYNKughoF33GxgycQ==}
    hasBin: true
    dev: true

  /backoff@2.5.0:
    resolution: {integrity: sha512-wC5ihrnUXmR2douXmXLCe5O3zg3GKIyvRi/hi58a/XyRxVI+3/yM0PYueQOZXPXQ9pxBislYkw+sF9b7C/RuMA==}
    engines: {node: '>= 0.6'}
    dependencies:
      precond: 0.2.3
    dev: true

  /balanced-match@1.0.0:
    resolution: {integrity: sha512-9Y0g0Q8rmSt+H33DfKv7FOc3v+iRI+o1lbzt8jGcIosYW37IIW/2XVYq5NPdmaD5NQ59Nk26Kl/vZbwW9Fr8vg==}
    dev: true

  /base-x@3.0.9:
    resolution: {integrity: sha512-H7JU6iBHTal1gp56aKoaa//YUxEaAOUiydvrV/pILqIHXTtqxSkATOnDA2u+jZ/61sD+L/412+7kzXRtWukhpQ==}
    dependencies:
      safe-buffer: 5.2.1
    dev: true

  /base64-js@1.5.1:
    resolution: {integrity: sha512-AKpaYlHn8t4SVbOHCy+b5+KKgvR4vrsD8vbvrbiQJps7fKDTkjkDry6ji0rUJjC0kzbNePLwzxq8iypo41qeWA==}
    dev: true

  /base@0.11.2:
    resolution: {integrity: sha512-5T6P4xPgpp0YDFvSWwEZ4NoE3aM4QBQXDzmVbraCkFj8zHM+mba8SyqB5DbZWyR7mYHo6Y7BdQo3MoA4m0TeQg==}
    engines: {node: '>=0.10.0'}
    dependencies:
      cache-base: 1.0.1
      class-utils: 0.3.6
      component-emitter: 1.3.0
      define-property: 1.0.0
      isobject: 3.0.1
      mixin-deep: 1.3.2
      pascalcase: 0.1.1
    dev: true

  /bcrypt-pbkdf@1.0.2:
    resolution: {integrity: sha512-qeFIXtP4MSoi6NLqO12WfqARWWuCKi2Rn/9hJLEmtB5yTNr9DqFWkJRCf2qShWzPeAMRnOgCrq0sg/KLv5ES9w==}
    dependencies:
      tweetnacl: 0.14.5
    dev: true

  /bech32@1.1.4:
    resolution: {integrity: sha512-s0IrSOzLlbvX7yp4WBfPITzpAU8sqQcpsmwXDiKwrG4r491vwCO/XpejasRNl0piBMe/DvP4Tz0mIS/X1DPJBQ==}

  /better-ajv-errors@0.8.2(ajv@6.12.6):
    resolution: {integrity: sha512-FnODTBJSQSHmJXDLPiC7ca0dC4S1HSTPv1+Hg2sm/C71i3Dj0l1jcUEaq/3OQ6MmnUveshTsUvUj65pDSr3Qow==}
    peerDependencies:
      ajv: 4.11.8 - 8
    dependencies:
      '@babel/code-frame': 7.18.6
      '@babel/runtime': 7.19.0
      ajv: 6.12.6
      chalk: 2.4.2
      core-js: 3.30.1
      json-to-ast: 2.1.0
      jsonpointer: 5.0.1
      leven: 3.1.0
    dev: true

  /big-integer@1.6.36:
    resolution: {integrity: sha512-t70bfa7HYEA1D9idDbmuv7YbsbVkQ+Hp+8KFSul4aE5e/i1bjCNIRYJZlA8Q8p0r9T8cF/RVvwUgRA//FydEyg==}
    engines: {node: '>=0.6'}
    dev: true

  /big-integer@1.6.51:
    resolution: {integrity: sha512-GPEid2Y9QU1Exl1rpO9B2IPJGHPSupF5GnVIP0blYvNOMer2bTvSWs1jGOUg04hTmu67nmLsQ9TBo1puaotBHg==}
    engines: {node: '>=0.6'}
    dev: true

  /big.js@6.2.1:
    resolution: {integrity: sha512-bCtHMwL9LeDIozFn+oNhhFoq+yQ3BNdnsLSASUxLciOb1vgvpHsIO1dsENiGMgbb4SkP5TrzWzRiLddn8ahVOQ==}
    dev: true

  /bigint-crypto-utils@3.1.8:
    resolution: {integrity: sha512-+VMV9Laq8pXLBKKKK49nOoq9bfR3j7NNQAtbA617a4nw9bVLo8rsqkKMBgM2AJWlNX9fEIyYaYX+d0laqYV4tw==}
    engines: {node: '>=10.4.0'}
    dependencies:
      bigint-mod-arith: 3.1.2
    dev: true

  /bigint-mod-arith@3.1.2:
    resolution: {integrity: sha512-nx8J8bBeiRR+NlsROFH9jHswW5HO8mgfOSqW0AmjicMMvaONDa8AO+5ViKDUUNytBPWiwfvZP4/Bj4Y3lUfvgQ==}
    engines: {node: '>=10.4.0'}
    dev: true

  /bignumber.js@7.2.1:
    resolution: {integrity: sha512-S4XzBk5sMB+Rcb/LNcpzXr57VRTxgAvaAEDAl1AwRx27j00hT84O6OkteE7u8UB3NuaaygCRrEpqox4uDOrbdQ==}
    dev: true

  /bignumber.js@9.1.0:
    resolution: {integrity: sha512-4LwHK4nfDOraBCtst+wOWIHbu1vhvAPJK8g8nROd4iuc3PSEjWif/qwbkh8jwCJz6yDBvtU4KPynETgrfh7y3A==}
    dev: true

  /binary-extensions@2.2.0:
    resolution: {integrity: sha512-jDctJ/IVQbZoJykoeHbhXpOlNBqGNcwXJKJog42E5HDPUwQTSdjCHdihjj0DlnheQ7blbT6dHOafNAiS8ooQKA==}
    engines: {node: '>=8'}
    dev: true

  /bindings@1.5.0:
    resolution: {integrity: sha512-p2q/t/mhvuOj/UeLlV6566GD/guowlr0hHxClI0W9m7MWYkL1F0hLo+0Aexs9HSPCtR1SXQ0TD3MMKrXZajbiQ==}
    dependencies:
      file-uri-to-path: 1.0.0
    dev: true

  /bip39@2.5.0:
    resolution: {integrity: sha512-xwIx/8JKoT2+IPJpFEfXoWdYwP7UVAoUxxLNfGCfVowaJE7yg1Y5B1BVPqlUNsBq5/nGwmFkwRJ8xDW4sX8OdA==}
    dependencies:
      create-hash: 1.2.0
      pbkdf2: 3.1.2
      randombytes: 2.1.0
      safe-buffer: 5.2.1
      unorm: 1.6.0
    dev: true

  /bip66@1.1.5:
    resolution: {integrity: sha512-nemMHz95EmS38a26XbbdxIYj5csHd3RMP3H5bwQknX0WYHF01qhpufP42mLOwVICuH2JmhIhXiWs89MfUGL7Xw==}
    dependencies:
      safe-buffer: 5.2.1
    dev: true

  /blakejs@1.2.1:
    resolution: {integrity: sha512-QXUSXI3QVc/gJME0dBpXrag1kbzOqCjCX8/b54ntNyW6sjtoqxqRk3LTmXzaJoh71zMsDCjM+47jS7XiwN/+fQ==}
    dev: true

  /bluebird@3.7.2:
    resolution: {integrity: sha512-XpNj6GDQzdfW+r2Wnn7xiSAd7TM3jzkxGXBGTtWKuSXv1xUV+azxAm8jdWZN06QTQk+2N2XB9jRDkvbmQmcRtg==}
    dev: true

  /bn.js@4.11.6:
    resolution: {integrity: sha512-XWwnNNFCuuSQ0m3r3C4LE3EiORltHd9M05pq6FOlVeiophzRbMo50Sbz1ehl8K3Z+jw9+vmgnXefY1hz8X+2wA==}
    dev: true

  /bn.js@4.12.0:
    resolution: {integrity: sha512-c98Bf3tPniI+scsdk237ku1Dc3ujXQTSgyiPUDEOe7tRkhrqridvh8klBv0HCEso1OLOYcHuCv/cS6DNxKH+ZA==}

  /bn.js@5.2.1:
    resolution: {integrity: sha512-eXRvHzWyYPBuB4NBy0cmYQjGitUrtqwbvlzP3G6VFnNRbsZQIxQ10PbKKHt8gZ/HW/D/747aDl+QkDqg3KQLMQ==}

  /body-parser@1.19.0:
    resolution: {integrity: sha512-dhEPs72UPbDnAQJ9ZKMNTP6ptJaionhP5cBb541nXPlW60Jepo9RV/a4fX4XWW9CuFNK22krhrj1+rgzifNCsw==}
    engines: {node: '>= 0.8'}
    dependencies:
      bytes: 3.1.0
      content-type: 1.0.4
      debug: 2.6.9
      depd: 1.1.2
      http-errors: 1.7.2
      iconv-lite: 0.4.24
      on-finished: 2.3.0
      qs: 6.7.0
      raw-body: 2.4.0
      type-is: 1.6.18
    transitivePeerDependencies:
      - supports-color
    dev: true

  /boolbase@1.0.0:
    resolution: {integrity: sha512-JZOSA7Mo9sNGB8+UjSgzdLtokWAky1zbztM3WRLCbZ70/3cTANmQmOdR7y2g+J0e2WXywy1yS468tY+IruqEww==}
    dev: true

  /bplist-parser@0.2.0:
    resolution: {integrity: sha512-z0M+byMThzQmD9NILRniCUXYsYpjwnlO8N5uCFaCqIOpqRsJCrQL9NK3JsD67CN5a08nF5oIL2bD6loTdHOuKw==}
    engines: {node: '>= 5.10.0'}
    dependencies:
      big-integer: 1.6.51
    dev: true

  /brace-expansion@1.1.11:
    resolution: {integrity: sha512-iCuPHDFgrHX7H2vEI/5xpz07zSHB00TpugqhmYtVmMO6518mCuRMoOYFldEBl0g187ufozdaHgWKcYFb61qGiA==}
    dependencies:
      balanced-match: 1.0.0
      concat-map: 0.0.1
    dev: true

  /brace-expansion@2.0.1:
    resolution: {integrity: sha512-XnAIvQ8eM+kC6aULx6wuQiwVsnzsi9d3WxzV3FpWTGA19F621kwdbsAcFKXgKUHZWsy+mY6iL1sHTxWEFCytDA==}
    dependencies:
      balanced-match: 1.0.0
    dev: true

  /braces@2.3.2:
    resolution: {integrity: sha512-aNdbnj9P8PjdXU4ybaWLK2IF3jc/EoDYbC7AazW6to3TRsfXxscC9UXOB5iDiEQrkyIbWp2SLQda4+QAa7nc3w==}
    engines: {node: '>=0.10.0'}
    dependencies:
      arr-flatten: 1.1.0
      array-unique: 0.3.2
      extend-shallow: 2.0.1
      fill-range: 4.0.0
      isobject: 3.0.1
      repeat-element: 1.1.4
      snapdragon: 0.8.2
      snapdragon-node: 2.1.1
      split-string: 3.1.0
      to-regex: 3.0.2
    transitivePeerDependencies:
      - supports-color
    dev: true

  /braces@3.0.2:
    resolution: {integrity: sha512-b8um+L1RzM3WDSzvhm6gIz1yfTbBt6YTlcEKAvsmqCZZFw46z626lVj9j1yEPW33H5H+lBQpZMP1k8l+78Ha0A==}
    engines: {node: '>=8'}
    dependencies:
      fill-range: 7.0.1
    dev: true

  /brorand@1.1.0:
    resolution: {integrity: sha512-cKV8tMCEpQs4hK/ik71d6LrPOnpkpGBR0wzxqr68g2m/LB2GxVYQroAjMJZRVM1Y4BCjCKc3vAamxSzOY2RP+w==}

  /browser-level@1.0.1:
    resolution: {integrity: sha512-XECYKJ+Dbzw0lbydyQuJzwNXtOpbMSq737qxJN11sIRTErOMShvDpbzTlgju7orJKvx4epULolZAuJGLzCmWRQ==}
    dependencies:
      abstract-level: 1.0.3
      catering: 2.1.1
      module-error: 1.0.2
      run-parallel-limit: 1.1.0
    dev: true

  /browser-stdout@1.3.1:
    resolution: {integrity: sha512-qhAVI1+Av2X7qelOfAIYwXONood6XlZE/fXaBSmW/T5SzLAmCgzi+eiWE7fUvbHaeNBQH13UftjpXxsfLkMpgw==}
    dev: true

  /browserify-aes@1.2.0:
    resolution: {integrity: sha512-+7CHXqGuspUn/Sl5aO7Ea0xWGAtETPXNSAjHo48JfLdPWcMng33Xe4znFvQweqc/uzk5zSOI3H52CYnjCfb5hA==}
    dependencies:
      buffer-xor: 1.0.3
      cipher-base: 1.0.4
      create-hash: 1.2.0
      evp_bytestokey: 1.0.3
      inherits: 2.0.4
      safe-buffer: 5.2.1
    dev: true

  /browserify-cipher@1.0.1:
    resolution: {integrity: sha512-sPhkz0ARKbf4rRQt2hTpAHqn47X3llLkUGn+xEJzLjwY8LRs2p0v7ljvI5EyoRO/mexrNunNECisZs+gw2zz1w==}
    dependencies:
      browserify-aes: 1.2.0
      browserify-des: 1.0.2
      evp_bytestokey: 1.0.3
    dev: true

  /browserify-des@1.0.2:
    resolution: {integrity: sha512-BioO1xf3hFwz4kc6iBhI3ieDFompMhrMlnDFC4/0/vd5MokpuAc3R+LYbwTA9A5Yc9pq9UYPqffKpW2ObuwX5A==}
    dependencies:
      cipher-base: 1.0.4
      des.js: 1.0.1
      inherits: 2.0.4
      safe-buffer: 5.2.1
    dev: true

  /browserify-rsa@4.0.1:
    resolution: {integrity: sha512-+YpEyaLDDvvdzIxQ+cCx73r5YEhS3ANGOkiHdyWqW4t3gdeoNEYjSiQwntbU4Uo2/9yRkpYX3SRFeH+7jc2Duw==}
    dependencies:
      bn.js: 4.12.0
      randombytes: 2.1.0
    dev: true

  /browserify-sha3@0.0.4:
    resolution: {integrity: sha512-WmXX4M8lltqzMnBiPbP9KQdITknmxe4Wp3rhGfpYJst5yOeGwKkHpC0t+Ty22laH4Ltg9YO+p14p93wiipqjxA==}
    dependencies:
      js-sha3: 0.6.1
      safe-buffer: 5.2.1
    dev: true

  /browserify-sign@4.0.4:
    resolution: {integrity: sha512-D2ItxCwNtLcHRrOCuEDZQlIezlFyUV/N5IYz6TY1svu1noyThFuthoEjzT8ChZe3UEctqnwmykcPhet3Eiz58A==}
    dependencies:
      bn.js: 4.12.0
      browserify-rsa: 4.0.1
      create-hash: 1.2.0
      create-hmac: 1.1.7
      elliptic: 6.5.4
      inherits: 2.0.4
      parse-asn1: 5.1.5
    dev: true

  /browserslist@3.2.8:
    resolution: {integrity: sha512-WHVocJYavUwVgVViC0ORikPHQquXwVh939TaelZ4WDqpWgTX/FsGhl/+P4qBUAGcRvtOgDgC+xftNWWp2RUTAQ==}
    hasBin: true
    dependencies:
      caniuse-lite: 1.0.30001414
      electron-to-chromium: 1.4.270
    dev: true

  /bs58@4.0.1:
    resolution: {integrity: sha512-Ok3Wdf5vOIlBrgCvTq96gBkJw+JUEzdBgyaza5HLtPm7yTHkjRy8+JzNyHF7BHa0bNWOQIp3m5YF0nnFcOIKLw==}
    dependencies:
      base-x: 3.0.9
    dev: true

  /bs58check@2.1.2:
    resolution: {integrity: sha512-0TS1jicxdU09dwJMNZtVAfzPi6Q6QeN0pM1Fkzrjn+XYHvzMKPU3pHVpva+769iNVSfIYWf7LJ6WR+BuuMf8cA==}
    dependencies:
      bs58: 4.0.1
      create-hash: 1.2.0
      safe-buffer: 5.2.1
    dev: true

  /buffer-from@1.1.2:
    resolution: {integrity: sha512-E+XQCRwSbaaiChtv6k6Dwgc+bx+Bs6vuKJHHl5kox/BaKbhiXzqQOwK4cO22yElGp2OCmjwVhT3HmxgyPGnJfQ==}
    dev: true

  /buffer-to-arraybuffer@0.0.5:
    resolution: {integrity: sha512-3dthu5CYiVB1DEJp61FtApNnNndTckcqe4pFcLdvHtrpG+kcyekCJKg4MRiDcFW7A6AODnXB9U4dwQiCW5kzJQ==}
    dev: true

  /buffer-xor@1.0.3:
    resolution: {integrity: sha512-571s0T7nZWK6vB67HI5dyUF7wXiNcfaPPPTl6zYCNApANjIvYJTg7hlud/+cJpdAhS7dVzqMLmfhfHR3rAcOjQ==}
    dev: true

  /buffer-xor@2.0.2:
    resolution: {integrity: sha512-eHslX0bin3GB+Lx2p7lEYRShRewuNZL3fUl4qlVJGGiwoPGftmt8JQgk2Y9Ji5/01TnVDo33E5b5O3vUB1HdqQ==}
    dependencies:
      safe-buffer: 5.2.1
    dev: true

  /buffer@5.7.1:
    resolution: {integrity: sha512-EHcyIPBQ4BSGlvjB16k5KgAJ27CIsHY/2JBmCRReo48y9rQ3MaUzWX3KVlBa4U7MyX02HdVj0K7C3WaB3ju7FQ==}
    dependencies:
      base64-js: 1.5.1
      ieee754: 1.2.1
    dev: true

  /buffer@6.0.3:
    resolution: {integrity: sha512-FTiCpNxtwiZZHEZbcbTIcZjERVICn9yq/pDFkTl95/AxzD1naBctN7YO68riM/gLSDY7sdrMby8hofADYuuqOA==}
    dependencies:
      base64-js: 1.5.1
      ieee754: 1.2.1
    dev: true

  /bufferutil@4.0.6:
    resolution: {integrity: sha512-jduaYOYtnio4aIAyc6UbvPCVcgq7nYpVnucyxr6eCYg/Woad9Hf/oxxBRDnGGjPfjUm6j5O/uBWhIu4iLebFaw==}
    engines: {node: '>=6.14.2'}
    requiresBuild: true
    dependencies:
      node-gyp-build: 4.5.0
    dev: true

  /bufio@1.0.7:
    resolution: {integrity: sha512-bd1dDQhiC+bEbEfg56IdBv7faWa6OipMs/AFFFvtFnB3wAYjlwQpQRZ0pm6ZkgtfL0pILRXhKxOiQj6UzoMR7A==}
    engines: {node: '>=8.0.0'}
    dev: false

  /bundle-name@3.0.0:
    resolution: {integrity: sha512-PKA4BeSvBpQKQ8iPOGCSiell+N8P+Tf1DlwqmYhpe2gAhKPHn8EYOxVT+ShuGmhg8lN8XiSlS80yiExKXrURlw==}
    engines: {node: '>=12'}
    dependencies:
      run-applescript: 5.0.0
    dev: true

  /busboy@1.6.0:
    resolution: {integrity: sha512-8SFQbg/0hQ9xy3UNTB0YEnsNBbWfhf7RtnzpL7TkBiTBRfrQ9Fxcnz7VJsleJpyp6rVLvXiuORqjlHi5q+PYuA==}
    engines: {node: '>=10.16.0'}
    dependencies:
      streamsearch: 1.1.0
    dev: true

  /bytes@3.1.0:
    resolution: {integrity: sha512-zauLjrfCG+xvoyaqLoV8bLVXXNGC4JqlxFCutSDWA6fJrTo2ZuvLYTqZ7aHBLZSMOopbzwv8f+wZcVzfVTI2Dg==}
    engines: {node: '>= 0.8'}
    dev: true

  /bytes@3.1.2:
    resolution: {integrity: sha512-/Nf7TyzTx6S3yRJObOAV7956r8cr2+Oj8AC5dt8wSP3BQAoeX58NoHyCU8P8zGkNXStjTSi6fzO6F0pBdcYbEg==}
    engines: {node: '>= 0.8'}
    dev: true

  /bytewise-core@1.2.3:
    resolution: {integrity: sha512-nZD//kc78OOxeYtRlVk8/zXqTB4gf/nlguL1ggWA8FuchMyOxcyHR4QPQZMUmA7czC+YnaBrPUCubqAWe50DaA==}
    dependencies:
      typewise-core: 1.2.0
    dev: true

  /bytewise@1.1.0:
    resolution: {integrity: sha512-rHuuseJ9iQ0na6UDhnrRVDh8YnWVlU6xM3VH6q/+yHDeUH2zIhUzP+2/h3LIrhLDBtTqzWpE3p3tP/boefskKQ==}
    dependencies:
      bytewise-core: 1.2.3
      typewise: 1.0.3
    dev: true

  /cache-base@1.0.1:
    resolution: {integrity: sha512-AKcdTnFSWATd5/GCPRxr2ChwIJ85CeyrEyjRHlKxQ56d4XJMGym0uAiKn0xbLOGOl3+yRpOTi484dVCEc5AUzQ==}
    engines: {node: '>=0.10.0'}
    dependencies:
      collection-visit: 1.0.0
      component-emitter: 1.3.0
      get-value: 2.0.6
      has-value: 1.0.0
      isobject: 3.0.1
      set-value: 2.0.1
      to-object-path: 0.3.0
      union-value: 1.0.1
      unset-value: 1.0.0
    dev: true

  /cacheable-lookup@6.1.0:
    resolution: {integrity: sha512-KJ/Dmo1lDDhmW2XDPMo+9oiy/CeqosPguPCrgcVzKyZrL6pM1gU2GmPY/xo6OQPTUaA/c0kwHuywB4E6nmT9ww==}
    engines: {node: '>=10.6.0'}
    dev: true

  /cacheable-request@6.1.0:
    resolution: {integrity: sha512-Oj3cAGPCqOZX7Rz64Uny2GYAZNliQSqfbePrgAQ1wKAihYmCUnraBtJtKcGR4xz7wF+LoJC+ssFZvv5BgF9Igg==}
    engines: {node: '>=8'}
    requiresBuild: true
    dependencies:
      clone-response: 1.0.2
      get-stream: 5.1.0
      http-cache-semantics: 4.0.3
      keyv: 3.1.0
      lowercase-keys: 2.0.0
      normalize-url: 4.5.1
      responselike: 1.0.2
    dev: true

  /cacheable-request@7.0.2:
    resolution: {integrity: sha512-pouW8/FmiPQbuGpkXQ9BAPv/Mo5xDGANgSNXzTzJ8DrKGuXOssM4wIQRjfanNRh3Yu5cfYPvcorqbhg2KIJtew==}
    engines: {node: '>=8'}
    dependencies:
      clone-response: 1.0.2
      get-stream: 5.1.0
      http-cache-semantics: 4.0.3
      keyv: 4.5.0
      lowercase-keys: 2.0.0
      normalize-url: 6.1.0
      responselike: 2.0.1
    dev: true

  /cachedown@1.0.0:
    resolution: {integrity: sha512-t+yVk82vQWCJF3PsWHMld+jhhjkkWjcAzz8NbFx1iULOXWl8Tm/FdM4smZNVw3MRr0X+lVTx9PKzvEn4Ng19RQ==}
    dependencies:
      abstract-leveldown: 2.7.2
      lru-cache: 3.2.0
    dev: true

  /call-bind@1.0.2:
    resolution: {integrity: sha512-7O+FbCihrB5WGbFYesctwmTKae6rOiIzmz1icreWJ+0aA7LJfuqhEso2T9ncpcFtzMQtzXf2QGGueWJGTYsqrA==}
    dependencies:
      function-bind: 1.1.1
      get-intrinsic: 1.1.3
    dev: true

  /callsites@3.1.0:
    resolution: {integrity: sha512-P8BjAsXvZS+VIDUI11hHCQEv74YT67YUi5JJFNWIqL235sBmjX4+qx9Muvls5ivyNENctx46xQLQ3aTuE7ssaQ==}
    engines: {node: '>=6'}
    dev: true

  /camel-case@3.0.0:
    resolution: {integrity: sha512-+MbKztAYHXPr1jNTSKQF52VpcFjwY5RkR7fxksV8Doo4KAYc5Fl4UJRgthBbTmEx8C54DqahhbLJkDwjI3PI/w==}
    dependencies:
      no-case: 2.3.2
      upper-case: 1.1.3
    dev: true

  /camelcase@3.0.0:
    resolution: {integrity: sha512-4nhGqUkc4BqbBBB4Q6zLuD7lzzrHYrjKGeYaEji/3tFR5VdJu9v+LilhGIVe8wxEJPPOeWo7eg8dwY13TZ1BNg==}
    engines: {node: '>=0.10.0'}
    dev: true

  /camelcase@4.1.0:
    resolution: {integrity: sha512-FxAv7HpHrXbh3aPo4o2qxHay2lkLY3x5Mw3KeE4KQE8ysVfziWeRZDwcjauvwBSGEC/nXUPzZy8zeh4HokqOnw==}
    engines: {node: '>=4'}
    dev: true

  /camelcase@5.3.1:
    resolution: {integrity: sha512-L28STB170nwWS63UjtlEOE3dldQApaJXZkOI1uMFfzf3rRuPegHaHesyee+YxQ+W6SvRDQV6UrdOdRiR153wJg==}
    engines: {node: '>=6'}
    dev: true

  /camelcase@6.3.0:
    resolution: {integrity: sha512-Gmy6FhYlCY7uOElZUSbxo2UCDH8owEk996gkbrpsgGtrJLM3J7jGxl9Ic7Qwwj4ivOE5AWZWRMecDdF7hqGjFA==}
    engines: {node: '>=10'}
    dev: true

  /caniuse-lite@1.0.30001414:
    resolution: {integrity: sha512-t55jfSaWjCdocnFdKQoO+d2ct9C59UZg4dY3OnUlSZ447r8pUtIKdp0hpAzrGFultmTC+Us+KpKi4GZl/LXlFg==}
    dev: true

  /case@1.6.3:
    resolution: {integrity: sha512-mzDSXIPaFwVDvZAHqZ9VlbyF4yyXRuX6IvB06WvPYkqJVO24kX1PPhv9bfpKNFZyxYFmmgo03HUiD8iklmJYRQ==}
    engines: {node: '>= 0.8.0'}
    dev: true

  /caseless@0.12.0:
    resolution: {integrity: sha512-4tYFyifaFfGacoiObjJegolkwSU4xQNGbVgUiNYVUxbQ2x2lUsFvY4hVgVzGiIe6WLOPqycWXA40l+PWsxthUw==}
    dev: true

  /catering@2.1.1:
    resolution: {integrity: sha512-K7Qy8O9p76sL3/3m7/zLKbRkyOlSZAgzEaLhyj2mXS8PsCud2Eo4hAb8aLtZqHh0QGqLcb9dlJSu6lHRVENm1w==}
    engines: {node: '>=6'}
    dev: true

  /cbor@5.2.0:
    resolution: {integrity: sha512-5IMhi9e1QU76ppa5/ajP1BmMWZ2FHkhAhjeVKQ/EFCgYSEaeVaoGtL7cxJskf9oCCk+XjzaIdc3IuU/dbA/o2A==}
    engines: {node: '>=6.0.0'}
    dependencies:
      bignumber.js: 9.1.0
      nofilter: 1.0.4
    dev: true

  /cbor@8.1.0:
    resolution: {integrity: sha512-DwGjNW9omn6EwP70aXsn7FQJx5kO12tX0bZkaTjzdVFM6/7nhA4t0EENocKGx6D2Bch9PE2KzCUf5SceBdeijg==}
    engines: {node: '>=12.19'}
    dependencies:
      nofilter: 3.1.0
    dev: true

  /chai-bn@0.2.2(bn.js@4.12.0)(chai@4.3.8):
    resolution: {integrity: sha512-MzjelH0p8vWn65QKmEq/DLBG1Hle4WeyqT79ANhXZhn/UxRWO0OogkAxi5oGGtfzwU9bZR8mvbvYdoqNVWQwFg==}
    peerDependencies:
      bn.js: ^4.11.0
      chai: ^4.0.0
    dependencies:
      bn.js: 4.12.0
      chai: 4.3.8
    dev: true

  /chai@4.3.8:
    resolution: {integrity: sha512-vX4YvVVtxlfSZ2VecZgFUTU5qPCYsobVI2O9FmwEXBhDigYGQA6jRXCycIs1yJnnWbZ6/+a2zNIF5DfVCcJBFQ==}
    engines: {node: '>=4'}
    dependencies:
      assertion-error: 1.1.0
      check-error: 1.0.2
      deep-eql: 4.1.3
      get-func-name: 2.0.0
      loupe: 2.3.4
      pathval: 1.1.1
      type-detect: 4.0.8

  /chalk@1.1.3:
    resolution: {integrity: sha512-U3lRVLMSlsCfjqYPbLyVv11M9CPW4I728d6TCKMAOJueEeB9/8o+eSsMnxPJD+Q+K909sdESg7C+tIkoH6on1A==}
    engines: {node: '>=0.10.0'}
    dependencies:
      ansi-styles: 2.2.1
      escape-string-regexp: 1.0.5
      has-ansi: 2.0.0
      strip-ansi: 3.0.1
      supports-color: 2.0.0
    dev: true

  /chalk@2.4.2:
    resolution: {integrity: sha512-Mti+f9lpJNcwF4tWV8/OrTTtF1gZi+f8FqlyAdouralcFWFQWF2+NgCHShjkCb+IFBLq9buZwE1xckQU4peSuQ==}
    engines: {node: '>=4'}
    dependencies:
      ansi-styles: 3.2.1
      escape-string-regexp: 1.0.5
      supports-color: 5.5.0
    dev: true

  /chalk@4.1.2:
    resolution: {integrity: sha512-oKnbhFyRIXpUuez8iBMmyEa4nbj4IOQyuhc/wy9kY7/WVPcwIO9VA668Pu8RkO7+0G76SLROeyw9CpQ061i4mA==}
    engines: {node: '>=10'}
    dependencies:
      ansi-styles: 4.3.0
      supports-color: 7.2.0
    dev: true

  /change-case@3.0.2:
    resolution: {integrity: sha512-Mww+SLF6MZ0U6kdg11algyKd5BARbyM4TbFBepwowYSR5ClfQGCGtxNXgykpN0uF/bstWeaGDT4JWaDh8zWAHA==}
    dependencies:
      camel-case: 3.0.0
      constant-case: 2.0.0
      dot-case: 2.1.1
      header-case: 1.0.1
      is-lower-case: 1.1.3
      is-upper-case: 1.1.2
      lower-case: 1.1.4
      lower-case-first: 1.0.2
      no-case: 2.3.2
      param-case: 2.1.1
      pascal-case: 2.0.1
      path-case: 2.1.1
      sentence-case: 2.1.1
      snake-case: 2.1.0
      swap-case: 1.1.2
      title-case: 2.1.1
      upper-case: 1.1.3
      upper-case-first: 1.1.2
    dev: true

  /charenc@0.0.2:
    resolution: {integrity: sha512-yrLQ/yVUFXkzg7EDQsPieE/53+0RlaWTs+wBrvW36cyilJ2SaDWfl4Yj7MtLTXleV9uEKefbAGUPv2/iWSooRA==}
    dev: true

  /check-error@1.0.2:
    resolution: {integrity: sha512-BrgHpW9NURQgzoNyjfq0Wu6VFO6D7IZEmJNdtgNqpzGG8RuNFHt2jQxWlAs4HMe119chBnv+34syEZtc6IhLtA==}

  /checkpoint-store@1.1.0:
    resolution: {integrity: sha512-J/NdY2WvIx654cc6LWSq/IYFFCUf75fFTgwzFnmbqyORH4MwgiQCgswLLKBGzmsyTI5V7i5bp/So6sMbDWhedg==}
    dependencies:
      functional-red-black-tree: 1.0.1
    dev: true

  /cheerio-select@2.1.0:
    resolution: {integrity: sha512-9v9kG0LvzrlcungtnJtpGNxY+fzECQKhK4EGJX2vByejiMX84MFNQw4UxPJl3bFbTMw+Dfs37XaIkCwTZfLh4g==}
    dependencies:
      boolbase: 1.0.0
      css-select: 5.1.0
      css-what: 6.1.0
      domelementtype: 2.3.0
      domhandler: 5.0.3
      domutils: 3.0.1
    dev: true

  /cheerio@1.0.0-rc.12:
    resolution: {integrity: sha512-VqR8m68vM46BNnuZ5NtnGBKIE/DfN0cRIzg9n40EIq9NOv90ayxLBXA8fXC5gquFRGJSTRqBq25Jt2ECLR431Q==}
    engines: {node: '>= 6'}
    dependencies:
      cheerio-select: 2.1.0
      dom-serializer: 2.0.0
      domhandler: 5.0.3
      domutils: 3.0.1
      htmlparser2: 8.0.1
      parse5: 7.1.1
      parse5-htmlparser2-tree-adapter: 7.0.0
    dev: true

  /chokidar@3.3.0:
    resolution: {integrity: sha512-dGmKLDdT3Gdl7fBUe8XK+gAtGmzy5Fn0XkkWQuYxGIgWVPPse2CxFA5mtrlD0TOHaHjEUqkWNyP1XdHoJES/4A==}
    engines: {node: '>= 8.10.0'}
    dependencies:
      anymatch: 3.1.2
      braces: 3.0.2
      glob-parent: 5.1.2
      is-binary-path: 2.1.0
      is-glob: 4.0.3
      normalize-path: 3.0.0
      readdirp: 3.2.0
    optionalDependencies:
      fsevents: 2.1.3
    dev: true

  /chokidar@3.5.3:
    resolution: {integrity: sha512-Dr3sfKRP6oTcjf2JmUmFJfeVMvXBdegxB0iVQ5eb2V10uFJUCAS8OByZdVAyVb8xXNz3GjjTgj9kLWsZTqE6kw==}
    engines: {node: '>= 8.10.0'}
    dependencies:
      anymatch: 3.1.2
      braces: 3.0.2
      glob-parent: 5.1.2
      is-binary-path: 2.1.0
      is-glob: 4.0.3
      normalize-path: 3.0.0
      readdirp: 3.6.0
    optionalDependencies:
      fsevents: 2.3.2
    dev: true

  /chownr@1.1.4:
    resolution: {integrity: sha512-jJ0bqzaylmJtVnNgzTeSOs8DPavpbYgEr/b0YL8/2GO3xJEhInFmhKMUnEJQjZumK7KXGFhUy89PrsJWlakBVg==}
    dev: true

  /ci-info@2.0.0:
    resolution: {integrity: sha512-5tK7EtrZ0N+OLFMthtqOj4fI2Jeb88C4CAZPu25LDVUgXJ0A3Js4PMGqrn0JU1W0Mh1/Z8wZzYPxqUrXeBboCQ==}
    dev: true

  /cids@0.7.5:
    resolution: {integrity: sha512-zT7mPeghoWAu+ppn8+BS1tQ5qGmbMfB4AregnQjA/qHY3GC1m1ptI9GkWNlgeu38r7CuRdXB47uY2XgAYt6QVA==}
    engines: {node: '>=4.0.0', npm: '>=3.0.0'}
    deprecated: This module has been superseded by the multiformats module
    dependencies:
      buffer: 5.7.1
      class-is: 1.1.0
      multibase: 0.6.1
      multicodec: 1.0.4
      multihashes: 0.4.21
    dev: true

  /cipher-base@1.0.4:
    resolution: {integrity: sha512-Kkht5ye6ZGmwv40uUDZztayT2ThLQGfnj/T71N/XzeZeo3nf8foyW7zGTsPYkEya3m5f3cAypH+qe7YOrM1U2Q==}
    dependencies:
      inherits: 2.0.4
      safe-buffer: 5.2.1
    dev: true

  /class-is@1.1.0:
    resolution: {integrity: sha512-rhjH9AG1fvabIDoGRVH587413LPjTZgmDF9fOFCbFJQV4yuocX1mHxxvXI4g3cGwbVY9wAYIoKlg1N79frJKQw==}
    dev: true

  /class-utils@0.3.6:
    resolution: {integrity: sha512-qOhPa/Fj7s6TY8H8esGu5QNpMMQxz79h+urzrNYN6mn+9BnxlDGf5QZ+XeCDsxSjPqsSR56XOZOJmpeurnLMeg==}
    engines: {node: '>=0.10.0'}
    dependencies:
      arr-union: 3.1.0
      define-property: 0.2.5
      isobject: 3.0.1
      static-extend: 0.1.2
    dev: true

  /classic-level@1.2.0:
    resolution: {integrity: sha512-qw5B31ANxSluWz9xBzklRWTUAJ1SXIdaVKTVS7HcTGKOAmExx65Wo5BUICW+YGORe2FOUaDghoI9ZDxj82QcFg==}
    engines: {node: '>=12'}
    requiresBuild: true
    dependencies:
      abstract-level: 1.0.3
      catering: 2.1.1
      module-error: 1.0.2
      napi-macros: 2.0.0
      node-gyp-build: 4.5.0
    dev: true

  /clean-stack@2.2.0:
    resolution: {integrity: sha512-4diC9HaTE+KRAMWhDhrGOECgWZxoevMc5TlkObMqNSsVU62PYzXZ/SMTjzyGAFF1YusgxGcSWTEXBhp0CPwQ1A==}
    engines: {node: '>=6'}
    dev: true

  /cli-table3@0.5.1:
    resolution: {integrity: sha512-7Qg2Jrep1S/+Q3EceiZtQcDPWxhAvBw+ERf1162v4sikJrvojMHFqXt8QIVha8UlH9rgU0BeWPytZ9/TzYqlUw==}
    engines: {node: '>=6'}
    dependencies:
      object-assign: 4.1.1
      string-width: 2.1.1
    optionalDependencies:
      colors: 1.4.0
    dev: true

  /cli-table3@0.6.3:
    resolution: {integrity: sha512-w5Jac5SykAeZJKntOxJCrm63Eg5/4dhMWIcuTbo9rpE+brgaSZo0RuNJZeOyMgsUdhDeojvgyQLmjI+K50ZGyg==}
    engines: {node: 10.* || >= 12.*}
    dependencies:
      string-width: 4.2.3
    optionalDependencies:
      '@colors/colors': 1.5.0
    dev: true

  /cliui@3.2.0:
    resolution: {integrity: sha512-0yayqDxWQbqk3ojkYqUKqaAQ6AfNKeKWRNA8kR0WXzAsdHpP4BIaOmMAG87JGuO6qcobyW4GjxHd9PmhEd+T9w==}
    dependencies:
      string-width: 1.0.2
      strip-ansi: 3.0.1
      wrap-ansi: 2.1.0
    dev: true

  /cliui@5.0.0:
    resolution: {integrity: sha512-PYeGSEmmHM6zvoef2w8TPzlrnNpXIjTipYK780YswmIP9vjxmd6Y2a3CB2Ks6/AU8NHjZugXvo8w3oWM2qnwXA==}
    dependencies:
      string-width: 3.1.0
      strip-ansi: 5.2.0
      wrap-ansi: 5.1.0
    dev: true

  /cliui@7.0.4:
    resolution: {integrity: sha512-OcRE68cOsVMXp1Yvonl/fzkQOyjLSu/8bhPDfQt0e0/Eb283TKP20Fs2MqoPsr9SwA595rRCA+QMzYc9nBP+JQ==}
    dependencies:
      string-width: 4.2.3
      strip-ansi: 6.0.1
      wrap-ansi: 7.0.0
    dev: true

  /clone-response@1.0.2:
    resolution: {integrity: sha512-yjLXh88P599UOyPTFX0POsd7WxnbsVsGohcwzHOLspIhhpalPw1BcqED8NblyZLKcGrL8dTgMlcaZxV2jAD41Q==}
    dependencies:
      mimic-response: 1.0.1
    dev: true

  /clone@2.1.2:
    resolution: {integrity: sha512-3Pe/CF1Nn94hyhIYpjtiLhdCoEoz0DqQ+988E9gmeEdQZlojxnOb74wctFyuwWQHzqyf9X7C7MG8juUpqBJT8w==}
    engines: {node: '>=0.8'}
    dev: true

  /code-error-fragment@0.0.230:
    resolution: {integrity: sha512-cadkfKp6932H8UkhzE/gcUqhRMNf8jHzkAN7+5Myabswaghu4xABTgPHDCjW+dBAJxj/SpkTYokpzDqY4pCzQw==}
    engines: {node: '>= 4'}
    dev: true

  /code-point-at@1.1.0:
    resolution: {integrity: sha512-RpAVKQA5T63xEj6/giIbUEtZwJ4UFIc3ZtvEkiaUERylqe8xb5IvqcgOurZLahv93CLKfxcw5YI+DZcUBRyLXA==}
    engines: {node: '>=0.10.0'}
    dev: true

  /collection-visit@1.0.0:
    resolution: {integrity: sha512-lNkKvzEeMBBjUGHZ+q6z9pSJla0KWAQPvtzhEV9+iGyQYG+pBpl7xKDhxoNSOZH2hhv0v5k0y2yAM4o4SjoSkw==}
    engines: {node: '>=0.10.0'}
    dependencies:
      map-visit: 1.0.0
      object-visit: 1.0.1
    dev: true

  /color-convert@1.9.3:
    resolution: {integrity: sha512-QfAUtd+vFdAtFQcC8CCyYt1fYWxSqAiK2cSD6zDB8N3cpsEBAvRxp9zOGg6G/SHHJYAT88/az/IuDGALsNVbGg==}
    dependencies:
      color-name: 1.1.3
    dev: true

  /color-convert@2.0.1:
    resolution: {integrity: sha512-RRECPsj7iu/xb5oKYcsFHSppFNnsj/52OVTRKb4zP5onXwVF3zVmmToNcOfGC+CRDpfK/U584fMg38ZHCaElKQ==}
    engines: {node: '>=7.0.0'}
    dependencies:
      color-name: 1.1.4
    dev: true

  /color-name@1.1.3:
    resolution: {integrity: sha512-72fSenhMw2HZMTVHeCA9KCmpEIbzWiQsjN+BHcBbS9vr1mtt+vJjPdksIBNUmKAW8TFUDPJK5SUU3QhE9NEXDw==}
    dev: true

  /color-name@1.1.4:
    resolution: {integrity: sha512-dOy+3AuW3a2wNbZHIuMZpTcgjGuLU/uBL/ubcZF9OXbDo8ff4O8yVp5Bf0efS8uEoYo5q4Fx7dY9OgQGXgAsQA==}
    dev: true

  /colors@1.4.0:
    resolution: {integrity: sha512-a+UqTh4kgZg/SlGvfbzDHpgRu7AAQOmmqRHJnxhRZICKFUT91brVhNNt58CMWU9PsBbv3PDCZUHbVxuDiH2mtA==}
    engines: {node: '>=0.1.90'}
    dev: true

  /combined-stream@1.0.8:
    resolution: {integrity: sha512-FQN4MRfuJeHf7cBbBMJFXhKSDq+2kAArBlmRBvcvFE5BB1HZKXtSFASDhdlz9zOYwxh8lDdnvmMOe/+5cdoEdg==}
    engines: {node: '>= 0.8'}
    dependencies:
      delayed-stream: 1.0.0
    dev: true

  /command-exists@1.2.9:
    resolution: {integrity: sha512-LTQ/SGc+s0Xc0Fu5WaKnR0YiygZkm9eKFvyS+fRsU7/ZWFF8ykFM6Pc9aCVf1+xasOOZpO3BAVgVrKvsqKHV7w==}
    dev: true

  /command-line-args@4.0.7:
    resolution: {integrity: sha512-aUdPvQRAyBvQd2n7jXcsMDz68ckBJELXNzBybCHOibUWEg0mWTnaYCSRU8h9R+aNRSvDihJtssSRCiDRpLaezA==}
    hasBin: true
    dependencies:
      array-back: 2.0.0
      find-replace: 1.0.3
      typical: 2.6.1
    dev: true

  /command-line-args@5.2.1:
    resolution: {integrity: sha512-H4UfQhZyakIjC74I9d34fGYDwk3XpSr17QhEd0Q3I9Xq1CETHo4Hcuo87WyWHpAF1aSLjLRf5lD9ZGX2qStUvg==}
    engines: {node: '>=4.0.0'}
    dependencies:
      array-back: 3.1.0
      find-replace: 3.0.0
      lodash.camelcase: 4.3.0
      typical: 4.0.0
    dev: true

  /command-line-usage@6.1.3:
    resolution: {integrity: sha512-sH5ZSPr+7UStsloltmDh7Ce5fb8XPlHyoPzTpyyMuYCtervL65+ubVZ6Q61cFtFl62UyJlc8/JwERRbAFPUqgw==}
    engines: {node: '>=8.0.0'}
    dependencies:
      array-back: 4.0.2
      chalk: 2.4.2
      table-layout: 1.0.2
      typical: 5.2.0
    dev: true

  /commander@10.0.1:
    resolution: {integrity: sha512-y4Mg2tXshplEbSGzx7amzPwKKOCGuoSRP/CjEdwwk0FOGlUbq6lKuoyDZTNZkmxHdJtp54hdfY/JUrdL7Xfdug==}
    engines: {node: '>=14'}
    dev: true

  /commander@3.0.2:
    resolution: {integrity: sha512-Gar0ASD4BDyKC4hl4DwHqDrmvjoxWKZigVnAbn5H1owvm4CxCPdb0HQDehwNYMJpla5+M2tPmPARzhtYuwpHow==}
    dev: true

  /compare-versions@5.0.3:
    resolution: {integrity: sha512-4UZlZP8Z99MGEY+Ovg/uJxJuvoXuN4M6B3hKaiackiHrgzQFEe3diJi1mf1PNHbFujM7FvLrK2bpgIaImbtZ1A==}
    dev: true

  /component-emitter@1.3.0:
    resolution: {integrity: sha512-Rd3se6QB+sO1TwqZjscQrurpEPIfO0/yYnSin6Q/rD3mOutHvUrCAhJub3r90uNb+SESBuE0QYoB90YdfatsRg==}
    dev: true

  /concat-map@0.0.1:
    resolution: {integrity: sha1-2Klr13/Wjfd5OnMDajug1UBdR3s=}
    dev: true

  /concat-stream@1.6.2:
    resolution: {integrity: sha512-27HBghJxjiZtIk3Ycvn/4kbJk/1uZuJFfuPEns6LaEvpvG1f0hTea8lilrouyo9mVc2GWdcEZ8OLoGmSADlrCw==}
    engines: {'0': node >= 0.8}
    dependencies:
      buffer-from: 1.1.2
      inherits: 2.0.4
      readable-stream: 2.3.7
      typedarray: 0.0.6
    dev: true

  /constant-case@2.0.0:
    resolution: {integrity: sha512-eS0N9WwmjTqrOmR3o83F5vW8Z+9R1HnVz3xmzT2PMFug9ly+Au/fxRWlEBSb6LcZwspSsEn9Xs1uw9YgzAg1EQ==}
    dependencies:
      snake-case: 2.1.0
      upper-case: 1.1.3
    dev: true

  /content-disposition@0.5.3:
    resolution: {integrity: sha512-ExO0774ikEObIAEV9kDo50o+79VCUdEB6n6lzKgGwupcVeRlhrj3qGAfwq8G6uBJjkqLrhT0qEYFcWng8z1z0g==}
    engines: {node: '>= 0.6'}
    dependencies:
      safe-buffer: 5.1.2
    dev: true

  /content-hash@2.5.2:
    resolution: {integrity: sha512-FvIQKy0S1JaWV10sMsA7TRx8bpU+pqPkhbsfvOJAdjRXvYxEckAwQWGwtRjiaJfh+E0DvcWUGqcdjwMGFjsSdw==}
    dependencies:
      cids: 0.7.5
      multicodec: 0.5.7
      multihashes: 0.4.21
    dev: true

  /content-type@1.0.4:
    resolution: {integrity: sha512-hIP3EEPs8tB9AT1L+NUqtwOAps4mk2Zob89MWXMHjHWg9milF/j4osnnQLXBCBFBk/tvIG/tUc9mOUJiPBhPXA==}
    engines: {node: '>= 0.6'}
    dev: true

  /convert-source-map@1.8.0:
    resolution: {integrity: sha512-+OQdjP49zViI/6i7nIJpA8rAl4sV/JdPfU9nZs3VqOwGIgizICvuN2ru6fMd+4llL0tar18UYJXfZ/TWtmhUjA==}
    dependencies:
      safe-buffer: 5.1.2
    dev: true

  /cookie-signature@1.0.6:
    resolution: {integrity: sha512-QADzlaHc8icV8I7vbaJXJwod9HWYp8uCqf1xa4OfNu1T7JVxQIrUgOWtHdNDtPiywmFbiS12VjotIXLrKM3orQ==}
    dev: true

  /cookie@0.4.0:
    resolution: {integrity: sha512-+Hp8fLp57wnUSt0tY0tHEXh4voZRDnoIrZPqlo3DPiI4y9lwg/jqx+1Om94/W6ZaPDOUbnjOt/99w66zk+l1Xg==}
    engines: {node: '>= 0.6'}
    dev: true

  /cookie@0.4.2:
    resolution: {integrity: sha512-aSWTXFzaKWkvHO1Ny/s+ePFpvKsPnjc551iI41v3ny/ow6tBG5Vd+FuqGNhh1LxOmVzOlGUriIlOaokOvhaStA==}
    engines: {node: '>= 0.6'}
    dev: true

  /cookiejar@2.1.2:
    resolution: {integrity: sha512-Mw+adcfzPxcPeI+0WlvRrr/3lGVO0bD75SxX6811cxSh1Wbxx7xZBGK1eVtDf6si8rg2lhnUjsVLMFMfbRIuwA==}
    requiresBuild: true
    dev: true

  /copy-descriptor@0.1.1:
    resolution: {integrity: sha512-XgZ0pFcakEUlbwQEVNg3+QAis1FyTL3Qel9FYy8pSkQqoG3PNoT0bOCQtOXcOkur21r2Eq2kI+IE+gsmAEVlYw==}
    engines: {node: '>=0.10.0'}
    dev: true

  /core-js-pure@3.25.3:
    resolution: {integrity: sha512-T/7qvgv70MEvRkZ8p6BasLZmOVYKzOaWNBEHAU8FmveCJkl4nko2quqPQOmy6AJIp5MBanhz9no3A94NoRb0XA==}
    requiresBuild: true
    dev: true

  /core-js@2.6.12:
    resolution: {integrity: sha512-Kb2wC0fvsWfQrgk8HU5lW6U/Lcs8+9aaYcy4ZFc6DDlo4nZ7n70dEgE5rtR0oG6ufKDUnrwfWL1mXR5ljDatrQ==}
    deprecated: core-js@<3.23.3 is no longer maintained and not recommended for usage due to the number of issues. Because of the V8 engine whims, feature detection in old core-js versions could cause a slowdown up to 100x even if nothing is polyfilled. Some versions have web compatibility issues. Please, upgrade your dependencies to the actual version of core-js.
    requiresBuild: true
    dev: true

  /core-js@3.30.1:
    resolution: {integrity: sha512-ZNS5nbiSwDTq4hFosEDqm65izl2CWmLz0hARJMyNQBgkUZMIF51cQiMvIQKA6hvuaeWxQDP3hEedM1JZIgTldQ==}
    requiresBuild: true
    dev: true

  /core-util-is@1.0.2:
    resolution: {integrity: sha512-3lqz5YjWTYnW6dlDa5TLaTCcShfar1e40rmcJVwCBJC6mWlFuj0eCHIElmG1g5kyuJ/GD+8Wn4FFCcz4gJPfaQ==}
    dev: true

  /core-util-is@1.0.3:
    resolution: {integrity: sha512-ZQBvi1DcpJ4GDqanjucZ2Hj3wEO5pZDS89BWbkcrvdxksJorwUDDZamX9ldFkp9aw2lmBDLgkObEA4DWNJ9FYQ==}
    dev: true

  /cors@2.8.5:
    resolution: {integrity: sha512-KIHbLJqu73RGr/hnbrO9uBeixNGuvSQjul/jdFvS/KFSIH1hWVd1ng7zOHx+YrEfInLG7q4n6GHQ9cDtxv/P6g==}
    engines: {node: '>= 0.10'}
    dependencies:
      object-assign: 4.1.1
      vary: 1.1.2
    dev: true

  /cosmiconfig@8.2.0:
    resolution: {integrity: sha512-3rTMnFJA1tCOPwRxtgF4wd7Ab2qvDbL8jX+3smjIbS4HlZBagTlpERbdN7iAbWlrfxE3M8c27kTwTawQ7st+OQ==}
    engines: {node: '>=14'}
    dependencies:
      import-fresh: 3.3.0
      js-yaml: 4.1.0
      parse-json: 5.2.0
      path-type: 4.0.0
    dev: true

  /crc-32@1.2.2:
    resolution: {integrity: sha512-ROmzCKrTnOwybPcJApAA6WBWij23HVfGVNKqqrZpuyZOHqK2CwHSvpGuyt/UNNvaIjEd8X5IFGp4Mh+Ie1IHJQ==}
    engines: {node: '>=0.8'}
    hasBin: true
    dev: true

  /create-ecdh@4.0.3:
    resolution: {integrity: sha512-GbEHQPMOswGpKXM9kCWVrremUcBmjteUaQ01T9rkKCPDXfUHX0IoP9LpHYo2NPFampa4e+/pFDc3jQdxrxQLaw==}
    dependencies:
      bn.js: 4.12.0
      elliptic: 6.5.4
    dev: true

  /create-hash@1.2.0:
    resolution: {integrity: sha512-z00bCGNHDG8mHAkP7CtT1qVu+bFQUPjYq/4Iv3C3kWjTFV10zIjfSoeqXo9Asws8gwSHDGj/hl2u4OGIjapeCg==}
    dependencies:
      cipher-base: 1.0.4
      inherits: 2.0.4
      md5.js: 1.3.5
      ripemd160: 2.0.2
      sha.js: 2.4.11
    dev: true

  /create-hmac@1.1.7:
    resolution: {integrity: sha512-MJG9liiZ+ogc4TzUwuvbER1JRdgvUFSB5+VR/g5h82fGaIRWMWddtKBHi7/sVhfjQZ6SehlyhvQYrcYkaUIpLg==}
    dependencies:
      cipher-base: 1.0.4
      create-hash: 1.2.0
      inherits: 2.0.4
      ripemd160: 2.0.2
      safe-buffer: 5.2.1
      sha.js: 2.4.11
    dev: true

  /create-require@1.1.1:
    resolution: {integrity: sha512-dcKFX3jn0MpIaXjisoRvexIJVEKzaq7z2rZKxf+MSr9TkdmHmsU4m2lcLojrj/FHl8mk5VxMmYA+ftRkP/3oKQ==}
    dev: true

  /cross-fetch@2.2.6:
    resolution: {integrity: sha512-9JZz+vXCmfKUZ68zAptS7k4Nu8e2qcibe7WVZYps7sAgk5R8GYTc+T1WR0v1rlP9HxgARmOX1UTIJZFytajpNA==}
    dependencies:
      node-fetch: 2.6.7
      whatwg-fetch: 2.0.4
    transitivePeerDependencies:
      - encoding
    dev: true

  /cross-fetch@3.1.5:
    resolution: {integrity: sha512-lvb1SBsI0Z7GDwmuid+mU3kWVBwTVUbe7S0H52yaaAdQOXq2YktTCZdlAcNKFzE6QtRz0snpw9bNiPeOIkkQvw==}
    dependencies:
      node-fetch: 2.6.7
    transitivePeerDependencies:
      - encoding
    dev: true

  /cross-spawn@6.0.5:
    resolution: {integrity: sha512-eTVLrBSt7fjbDygz805pMnstIs2VTBNkRm0qxZd+M7A5XDdxVRWO5MxGBXZhjY4cqLYLdtrGqRf8mBPmzwSpWQ==}
    engines: {node: '>=4.8'}
    dependencies:
      nice-try: 1.0.5
      path-key: 2.0.1
      semver: 5.7.1
      shebang-command: 1.2.0
      which: 1.3.1
    dev: true

  /cross-spawn@7.0.3:
    resolution: {integrity: sha512-iRDPJKUPVEND7dHPO8rkbOnPpyDygcDFtWjpeWNCgy8WP2rXcxXL8TskReQl6OrB2G7+UJrags1q15Fudc7G6w==}
    engines: {node: '>= 8'}
    dependencies:
      path-key: 3.1.1
      shebang-command: 2.0.0
      which: 2.0.2
    dev: true

  /crypt@0.0.2:
    resolution: {integrity: sha512-mCxBlsHFYh9C+HVpiEacem8FEBnMXgU9gy4zmNC+SXAZNB/1idgp/aulFJ4FgCi7GPEVbfyng092GqL2k2rmow==}
    dev: true

  /crypto-addr-codec@0.1.7:
    resolution: {integrity: sha512-X4hzfBzNhy4mAc3UpiXEC/L0jo5E8wAa9unsnA8nNXYzXjCcGk83hfC5avJWCSGT8V91xMnAS9AKMHmjw5+XCg==}
    dependencies:
      base-x: 3.0.9
      big-integer: 1.6.36
      blakejs: 1.2.1
      bs58: 4.0.1
      ripemd160-min: 0.0.6
      safe-buffer: 5.2.1
      sha3: 2.1.4
    dev: true

  /crypto-browserify@3.12.0:
    resolution: {integrity: sha512-fz4spIh+znjO2VjL+IdhEpRJ3YN6sMzITSBijk6FK2UvTqruSQW+/cCZTSNsMiZNvUeq0CqurF+dAbyiGOY6Wg==}
    dependencies:
      browserify-cipher: 1.0.1
      browserify-sign: 4.0.4
      create-ecdh: 4.0.3
      create-hash: 1.2.0
      create-hmac: 1.1.7
      diffie-hellman: 5.0.3
      inherits: 2.0.4
      pbkdf2: 3.1.2
      public-encrypt: 4.0.3
      randombytes: 2.1.0
      randomfill: 1.0.4
    dev: true

  /css-select@5.1.0:
    resolution: {integrity: sha512-nwoRF1rvRRnnCqqY7updORDsuqKzqYJ28+oSMaJMMgOauh3fvwHqMS7EZpIPqK8GL+g9mKxF1vP/ZjSeNjEVHg==}
    dependencies:
      boolbase: 1.0.0
      css-what: 6.1.0
      domhandler: 5.0.3
      domutils: 3.0.1
      nth-check: 2.1.1
    dev: true

  /css-what@6.1.0:
    resolution: {integrity: sha512-HTUrgRJ7r4dsZKU6GjmpfRK1O76h97Z8MfS1G0FozR+oF2kG6Vfe8JE6zwrkbxigziPHinCJ+gCPjA9EaBDtRw==}
    engines: {node: '>= 6'}
    dev: true

  /d@1.0.1:
    resolution: {integrity: sha512-m62ShEObQ39CfralilEQRjH6oAMtNCV1xJyEx5LpRYUVN+EviphDgUc/F3hnYbADmkiNs67Y+3ylmlG7Lnu+FA==}
    dependencies:
      es5-ext: 0.10.62
      type: 1.2.0
    dev: true

  /dashdash@1.14.1:
    resolution: {integrity: sha512-jRFi8UDGo6j+odZiEpjazZaWqEal3w/basFjQHQEwVtZJGDpxbH1MeYluwCS8Xq5wmLJooDlMgvVarmWfGM44g==}
    engines: {node: '>=0.10'}
    dependencies:
      assert-plus: 1.0.0
    dev: true

  /death@1.1.0:
    resolution: {integrity: sha512-vsV6S4KVHvTGxbEcij7hkWRv0It+sGGWVOM67dQde/o5Xjnr+KmLjxWJii2uEObIrt1CcM9w0Yaovx+iOlIL+w==}
    dev: true

  /debug@2.6.9:
    resolution: {integrity: sha512-bC7ElrdJaJnPbAP+1EotYvqZsb3ecl5wi6Bfi6BJTUcNowp6cvspg0jXznRTKDjm/E7AdgFBVeAPVMNcKGsHMA==}
    peerDependencies:
      supports-color: '*'
    peerDependenciesMeta:
      supports-color:
        optional: true
    dependencies:
      ms: 2.0.0
    dev: true

  /debug@3.2.6(supports-color@6.0.0):
    resolution: {integrity: sha512-mel+jf7nrtEl5Pn1Qx46zARXKDpBbvzezse7p7LqINmdoIk8PYP5SySaxEmYv6TZ0JyEKA1hsCId6DIhgITtWQ==}
    deprecated: Debug versions >=3.2.0 <3.2.7 || >=4 <4.3.1 have a low-severity ReDos regression when used in a Node.js environment. It is recommended you upgrade to 3.2.7 or 4.3.1. (https://github.com/visionmedia/debug/issues/797)
    peerDependencies:
      supports-color: '*'
    peerDependenciesMeta:
      supports-color:
        optional: true
    dependencies:
      ms: 2.1.3
      supports-color: 6.0.0
    dev: true

  /debug@3.2.7:
    resolution: {integrity: sha512-CFjzYYAi4ThfiQvizrFQevTTXHtnCqWfe7x1AhgEscTz6ZbLbfoLRLPugTQyBth6f8ZERVUSyWHFD/7Wu4t1XQ==}
    peerDependencies:
      supports-color: '*'
    peerDependenciesMeta:
      supports-color:
        optional: true
    dependencies:
      ms: 2.1.3
    dev: true

  /debug@4.3.4(supports-color@8.1.1):
    resolution: {integrity: sha512-PRWFHuSU3eDtQJPvnNY7Jcket1j0t5OuOsFzPPzsekD52Zl8qUfFIPEiswXqIvHWGVHOgX+7G/vCNNhehwxfkQ==}
    engines: {node: '>=6.0'}
    peerDependencies:
      supports-color: '*'
    peerDependenciesMeta:
      supports-color:
        optional: true
    dependencies:
      ms: 2.1.2
      supports-color: 8.1.1
    dev: true

  /decamelize@1.2.0:
    resolution: {integrity: sha512-z2S+W9X73hAUUki+N+9Za2lBlun89zigOyGrsax+KUQ6wKW4ZoWpEYBkGhQjwAjjDCkWxhY0VKEhk8wzY7F5cA==}
    engines: {node: '>=0.10.0'}
    dev: true

  /decamelize@4.0.0:
    resolution: {integrity: sha512-9iE1PgSik9HeIIw2JO94IidnE3eBoQrFJ3w7sFuzSX4DpmZ3v5sZpUiV5Swcf6mQEF+Y0ru8Neo+p+nyh2J+hQ==}
    engines: {node: '>=10'}
    dev: true

  /decode-uri-component@0.2.0:
    resolution: {integrity: sha512-hjf+xovcEn31w/EUYdTXQh/8smFL/dzYjohQGEIgjyNavaJfBY2p5F527Bo1VPATxv0VYTUC2bOcXvqFwk78Og==}
    engines: {node: '>=0.10'}
    dev: true

  /decompress-response@3.3.0:
    resolution: {integrity: sha512-BzRPQuY1ip+qDonAOz42gRm/pg9F768C+npV/4JOsxRC2sq+Rlk+Q4ZCAsOhnIaMrgarILY+RMUIvMmmX1qAEA==}
    engines: {node: '>=4'}
    dependencies:
      mimic-response: 1.0.1
    dev: true

  /decompress-response@6.0.0:
    resolution: {integrity: sha512-aW35yZM6Bb/4oJlZncMH2LCoZtJXTRxES17vE3hoRiowU2kWHaJKFkSBDnDR+cm9J+9QhXmREyIfv0pji9ejCQ==}
    engines: {node: '>=10'}
    dependencies:
      mimic-response: 3.1.0
    dev: true

  /deep-eql@4.1.3:
    resolution: {integrity: sha512-WaEtAOpRA1MQ0eohqZjpGD8zdI0Ovsm8mmFhaDN8dvDZzyoUMcYDnf5Y6iu7HTXxf8JDS23qWa4a+hKCDyOPzw==}
    engines: {node: '>=6'}
    dependencies:
      type-detect: 4.0.8

  /deep-equal-in-any-order@2.0.6:
    resolution: {integrity: sha512-RfnWHQzph10YrUjvWwhd15Dne8ciSJcZ3U6OD7owPwiVwsdE5IFSoZGg8rlwJD11ES+9H5y8j3fCofviRHOqLQ==}
    dependencies:
      lodash.mapvalues: 4.6.0
      sort-any: 2.0.0
    dev: true

  /deep-equal@1.1.1:
    resolution: {integrity: sha512-yd9c5AdiqVcR+JjcwUQb9DkhJc8ngNr0MahEBGvDiJw8puWab2yZlh+nkasOnZP+EGTAP6rRp2JzJhJZzvNF8g==}
    dependencies:
      is-arguments: 1.0.4
      is-date-object: 1.0.2
      is-regex: 1.1.4
      object-is: 1.1.5
      object-keys: 1.1.1
      regexp.prototype.flags: 1.4.3
    dev: true

  /deep-extend@0.6.0:
    resolution: {integrity: sha512-LOHxIOaPYdHlJRtCQfDIVZtfw/ufM8+rVj649RIHzcm/vGwQRXFt6OPqIFWsm2XEMrNIEtWR64sY1LEKD2vAOA==}
    engines: {node: '>=4.0.0'}
    dev: true

  /deep-is@0.1.4:
    resolution: {integrity: sha512-oIPzksmTg4/MriiaYGO+okXDT7ztn/w3Eptv/+gSIdMdKsJo0u4CfYNFJPy+4SKMuCqGw2wxnA+URMg3t8a/bQ==}
    dev: true

  /default-browser-id@3.0.0:
    resolution: {integrity: sha512-OZ1y3y0SqSICtE8DE4S8YOE9UZOJ8wO16fKWVP5J1Qz42kV9jcnMVFrEE/noXb/ss3Q4pZIH79kxofzyNNtUNA==}
    engines: {node: '>=12'}
    dependencies:
      bplist-parser: 0.2.0
      untildify: 4.0.0
    dev: true

  /default-browser@4.0.0:
    resolution: {integrity: sha512-wX5pXO1+BrhMkSbROFsyxUm0i/cJEScyNhA4PPxc41ICuv05ZZB/MX28s8aZx6xjmatvebIapF6hLEKEcpneUA==}
    engines: {node: '>=14.16'}
    dependencies:
      bundle-name: 3.0.0
      default-browser-id: 3.0.0
      execa: 7.2.0
      titleize: 3.0.0
    dev: true

  /defer-to-connect@1.1.1:
    resolution: {integrity: sha512-J7thop4u3mRTkYRQ+Vpfwy2G5Ehoy82I14+14W4YMDLKdWloI9gSzRbV30s/NckQGVJtPkWNcW4oMAUigTdqiQ==}
    requiresBuild: true
    dev: true

  /defer-to-connect@2.0.1:
    resolution: {integrity: sha512-4tvttepXG1VaYGrRibk5EwJd1t4udunSOVMdLSAL6mId1ix438oPwPZMALY41FCijukO1L0twNcGsdzS7dHgDg==}
    engines: {node: '>=10'}
    dev: true

  /deferred-leveldown@1.2.2:
    resolution: {integrity: sha512-uukrWD2bguRtXilKt6cAWKyoXrTSMo5m7crUdLfWQmu8kIm88w3QZoUL+6nhpfKVmhHANER6Re3sKoNoZ3IKMA==}
    dependencies:
      abstract-leveldown: 2.6.3
    dev: true

  /deferred-leveldown@4.0.2:
    resolution: {integrity: sha512-5fMC8ek8alH16QiV0lTCis610D1Zt1+LA4MS4d63JgS32lrCjTFDUFz2ao09/j2I4Bqb5jL4FZYwu7Jz0XO1ww==}
    engines: {node: '>=6'}
    dependencies:
      abstract-leveldown: 5.0.0
      inherits: 2.0.4
    dev: true

  /define-lazy-prop@3.0.0:
    resolution: {integrity: sha512-N+MeXYoqr3pOgn8xfyRPREN7gHakLYjhsHhWGT3fWAiL4IkAt0iDw14QiiEm2bE30c5XX5q0FtAA3CK5f9/BUg==}
    engines: {node: '>=12'}
    dev: true

  /define-properties@1.1.4:
    resolution: {integrity: sha512-uckOqKcfaVvtBdsVkdPv3XjveQJsNQqmhXgRi8uhvWWuPYZCNlzT8qAyblUgNoXdHdjMTzAqeGjAoli8f+bzPA==}
    engines: {node: '>= 0.4'}
    dependencies:
      has-property-descriptors: 1.0.0
      object-keys: 1.1.1
    dev: true

  /define-property@0.2.5:
    resolution: {integrity: sha512-Rr7ADjQZenceVOAKop6ALkkRAmH1A4Gx9hV/7ZujPUN2rkATqFO0JZLZInbAjpZYoJ1gUx8MRMQVkYemcbMSTA==}
    engines: {node: '>=0.10.0'}
    dependencies:
      is-descriptor: 0.1.6
    dev: true

  /define-property@1.0.0:
    resolution: {integrity: sha512-cZTYKFWspt9jZsMscWo8sc/5lbPC9Q0N5nBLgb+Yd915iL3udB1uFgS3B8YCx66UVHq018DAVFoee7x+gxggeA==}
    engines: {node: '>=0.10.0'}
    dependencies:
      is-descriptor: 1.0.2
    dev: true

  /define-property@2.0.2:
    resolution: {integrity: sha512-jwK2UV4cnPpbcG7+VRARKTZPUWowwXA8bzH5NP6ud0oeAxyYPuGZUAC7hMugpCdz4BeSZl2Dl9k66CHJ/46ZYQ==}
    engines: {node: '>=0.10.0'}
    dependencies:
      is-descriptor: 1.0.2
      isobject: 3.0.1
    dev: true

  /defined@1.0.0:
    resolution: {integrity: sha512-Y2caI5+ZwS5c3RiNDJ6u53VhQHv+hHKwhkI1iHvceKUHw9Df6EK2zRLfjejRgMuCuxK7PfSWIMwWecceVvThjQ==}
    dev: true

  /delayed-stream@1.0.0:
    resolution: {integrity: sha512-ZySD7Nf91aLB0RxL4KGrKHBXl7Eds1DAmEdcoVawXnLD7SDhpNgtuII2aAkg7a7QS41jxPSZ17p4VdGnMHk3MQ==}
    engines: {node: '>=0.4.0'}
    dev: true

  /depd@1.1.2:
    resolution: {integrity: sha512-7emPTl6Dpo6JRXOXjLRxck+FlLRX5847cLKEn00PLAgc3g2hTZZgr+e4c2v6QpSmLeFP3n5yUo7ft6avBK/5jQ==}
    engines: {node: '>= 0.6'}
    dev: true

  /depd@2.0.0:
    resolution: {integrity: sha512-g7nH6P6dyDioJogAAGprGpCtVImJhpPk/roCzdb3fIh61/s/nPsfR6onyMwkCAR/OlC3yBC0lESvUoQEAssIrw==}
    engines: {node: '>= 0.8'}
    dev: true

  /des.js@1.0.1:
    resolution: {integrity: sha512-Q0I4pfFrv2VPd34/vfLrFOoRmlYj3OV50i7fskps1jZWK1kApMWWT9G6RRUeYedLcBDIhnSDaUvJMb3AhUlaEA==}
    dependencies:
      inherits: 2.0.4
      minimalistic-assert: 1.0.1
    dev: true

  /destroy@1.0.4:
    resolution: {integrity: sha512-3NdhDuEXnfun/z7x9GOElY49LoqVHoGScmOKwmxhsS8N5Y+Z8KyPPDnaSzqWgYt/ji4mqwfTS34Htrk0zPIXVg==}
    dev: true

  /detect-indent@4.0.0:
    resolution: {integrity: sha512-BDKtmHlOzwI7iRuEkhzsnPoi5ypEhWAJB5RvHWe1kMr06js3uK5B3734i3ui5Yd+wOJV1cpE4JnivPD283GU/A==}
    engines: {node: '>=0.10.0'}
    dependencies:
      repeating: 2.0.1
    dev: true

  /detect-indent@5.0.0:
    resolution: {integrity: sha512-rlpvsxUtM0PQvy9iZe640/IWwWYyBsTApREbA1pHOpmOUIl9MkP/U4z7vTtg4Oaojvqhxt7sdufnT0EzGaR31g==}
    engines: {node: '>=4'}
    dev: true

  /detect-port@1.3.0:
    resolution: {integrity: sha512-E+B1gzkl2gqxt1IhUzwjrxBKRqx1UzC3WLONHinn8S3T6lwV/agVCyitiFOsGJ/eYuEUBvD71MZHy3Pv1G9doQ==}
    engines: {node: '>= 4.2.1'}
    hasBin: true
    dependencies:
      address: 1.1.2
      debug: 2.6.9
    transitivePeerDependencies:
      - supports-color
    dev: true

  /diff@3.5.0:
    resolution: {integrity: sha512-A46qtFgd+g7pDZinpnwiRJtxbC1hpgf0uzP3iG89scHk0AUC7A1TGxf5OiiOUv/JMZR8GOt8hL900hV0bOy5xA==}
    engines: {node: '>=0.3.1'}
    dev: true

  /diff@4.0.2:
    resolution: {integrity: sha512-58lmxKSA4BNyLz+HHMUzlOEpg09FV+ev6ZMe3vJihgdxzgcwZ8VoEEPmALCZG9LmqfVoNMMKpttIYTVG6uDY7A==}
    engines: {node: '>=0.3.1'}
    dev: true

  /diff@5.0.0:
    resolution: {integrity: sha512-/VTCrvm5Z0JGty/BWHljh+BAiw3IK+2j87NGMu8Nwc/f48WoDAC395uomO9ZD117ZOBaHmkX1oyLvkVM/aIT3w==}
    engines: {node: '>=0.3.1'}
    dev: true

  /diffie-hellman@5.0.3:
    resolution: {integrity: sha512-kqag/Nl+f3GwyK25fhUMYj81BUOrZ9IuJsjIcDE5icNM9FJHAVm3VcUDxdLPoQtTuUylWm6ZIknYJwwaPxsUzg==}
    dependencies:
      bn.js: 4.12.0
      miller-rabin: 4.0.1
      randombytes: 2.1.0
    dev: true

  /difflib@0.2.4:
    resolution: {integrity: sha512-9YVwmMb0wQHQNr5J9m6BSj6fk4pfGITGQOOs+D9Fl+INODWFOfvhIU1hNv6GgR1RBoC/9NJcwu77zShxV0kT7w==}
    dependencies:
      heap: 0.2.6
    dev: true

  /dir-glob@3.0.1:
    resolution: {integrity: sha512-WkrWp9GR4KXfKGYzOLmTuGVi1UWFfws377n9cc55/tb6DuqyF6pcQ5AbiHEshaDpY9v6oaSr2XCDidGmMwdzIA==}
    engines: {node: '>=8'}
    dependencies:
      path-type: 4.0.0
    dev: true

  /doctrine@3.0.0:
    resolution: {integrity: sha512-yS+Q5i3hBf7GBkd4KG8a7eBNNWNGLTaEwwYWUijIYM7zrlYDM0BFXHjjPWlWZ1Rg7UaddZeIDmi9jF3HmqiQ2w==}
    engines: {node: '>=6.0.0'}
    dependencies:
      esutils: 2.0.3
    dev: true

  /dom-serializer@2.0.0:
    resolution: {integrity: sha512-wIkAryiqt/nV5EQKqQpo3SToSOV9J0DnbJqwK7Wv/Trc92zIAYZ4FlMu+JPFW1DfGFt81ZTCGgDEabffXeLyJg==}
    dependencies:
      domelementtype: 2.3.0
      domhandler: 5.0.3
      entities: 4.4.0
    dev: true

  /dom-walk@0.1.1:
    resolution: {integrity: sha512-8CGZnLAdYN/o0SHjlP3nLvliHpi2f/prVU63/Hc4DTDpBgsNVAJekegjFtxfZ7NTUEDzHUByjX1gT3eYakIKqg==}
    dev: true

  /domelementtype@2.3.0:
    resolution: {integrity: sha512-OLETBj6w0OsagBwdXnPdN0cnMfF9opN69co+7ZrbfPGrdpPVNBUj02spi6B1N7wChLQiPn4CSH/zJvXw56gmHw==}
    dev: true

  /domhandler@5.0.3:
    resolution: {integrity: sha512-cgwlv/1iFQiFnU96XXgROh8xTeetsnJiDsTc7TYCLFd9+/WNkIqPTxiM/8pSd8VIrhXGTf1Ny1q1hquVqDJB5w==}
    engines: {node: '>= 4'}
    dependencies:
      domelementtype: 2.3.0
    dev: true

  /domutils@3.0.1:
    resolution: {integrity: sha512-z08c1l761iKhDFtfXO04C7kTdPBLi41zwOZl00WS8b5eiaebNpY00HKbztwBq+e3vyqWNwWF3mP9YLUeqIrF+Q==}
    dependencies:
      dom-serializer: 2.0.0
      domelementtype: 2.3.0
      domhandler: 5.0.3
    dev: true

  /dot-case@2.1.1:
    resolution: {integrity: sha512-HnM6ZlFqcajLsyudHq7LeeLDr2rFAVYtDv/hV5qchQEidSck8j9OPUsXY9KwJv/lHMtYlX4DjRQqwFYa+0r8Ug==}
    dependencies:
      no-case: 2.3.2
    dev: true

  /dotignore@0.1.2:
    resolution: {integrity: sha512-UGGGWfSauusaVJC+8fgV+NVvBXkCTmVv7sk6nojDZZvuOUNGUy0Zk4UpHQD6EDjS0jpBwcACvH4eofvyzBcRDw==}
    hasBin: true
    dependencies:
      minimatch: 3.1.2
    dev: true

  /drbg.js@1.0.1:
    resolution: {integrity: sha512-F4wZ06PvqxYLFEZKkFxTDcns9oFNk34hvmJSEwdzsxVQ8YI5YaxtACgQatkYgv2VI2CFkUd2Y+xosPQnHv809g==}
    engines: {node: '>=0.10'}
    dependencies:
      browserify-aes: 1.2.0
      create-hash: 1.2.0
      create-hmac: 1.1.7
    dev: true

  /duplexer3@0.1.4:
    resolution: {integrity: sha512-CEj8FwwNA4cVH2uFCoHUrmojhYh1vmCdOaneKJXwkeY1i9jnlslVo9dx+hQ5Hl9GnH/Bwy/IjxAyOePyPKYnzA==}
    dev: true

  /ecc-jsbn@0.1.2:
    resolution: {integrity: sha512-eh9O+hwRHNbG4BLTjEl3nw044CkGm5X6LoaCf7LPp7UU8Qrt47JYNi6nPX8xjW97TKGKm1ouctg0QSpZe9qrnw==}
    dependencies:
      jsbn: 0.1.1
      safer-buffer: 2.1.2
    dev: true

  /ee-first@1.1.1:
    resolution: {integrity: sha512-WMwm9LhRUo+WUaRN+vRuETqG89IgZphVSNkdFgeb6sS/E4OrDIN7t48CAewSHXc6C8lefD8KKfr5vY61brQlow==}
    dev: true

  /electron-to-chromium@1.4.270:
    resolution: {integrity: sha512-KNhIzgLiJmDDC444dj9vEOpZEgsV96ult9Iff98Vanumn+ShJHd5se8aX6KeVxdc0YQeqdrezBZv89rleDbvSg==}
    dev: true

  /elliptic@6.5.4:
    resolution: {integrity: sha512-iLhC6ULemrljPZb+QutR5TQGB+pdW6KGD5RSegS+8sorOZT+rdQFbsQFJgvN3eRqNALqJer4oQ16YvJHlU8hzQ==}
    dependencies:
      bn.js: 4.12.0
      brorand: 1.1.0
      hash.js: 1.1.7
      hmac-drbg: 1.0.1
      inherits: 2.0.4
      minimalistic-assert: 1.0.1
      minimalistic-crypto-utils: 1.0.1

  /emoji-regex@7.0.3:
    resolution: {integrity: sha512-CwBLREIQ7LvYFB0WyRvwhq5N5qPhc6PMjD6bYggFlI5YyDgl+0vxq5VHbMOFqLg7hfWzmu8T5Z1QofhmTIhItA==}
    dev: true

  /emoji-regex@8.0.0:
    resolution: {integrity: sha512-MSjYzcWNOA0ewAHpz0MxpYFvwg6yjy1NG3xteoqz644VCo/RPgnr1/GGt+ic3iJTzQ8Eu3TdM14SawnVUmGE6A==}
    dev: true

  /encodeurl@1.0.2:
    resolution: {integrity: sha512-TPJXq8JqFaVYm2CWmPvnP2Iyo4ZSM7/QKcSmuMLDObfpH5fi7RUGmd/rTDf+rut/saiDiQEeVTNgAmJEdAOx0w==}
    engines: {node: '>= 0.8'}
    dev: true

  /encoding-down@5.0.4:
    resolution: {integrity: sha512-8CIZLDcSKxgzT+zX8ZVfgNbu8Md2wq/iqa1Y7zyVR18QBEAc0Nmzuvj/N5ykSKpfGzjM8qxbaFntLPwnVoUhZw==}
    engines: {node: '>=6'}
    dependencies:
      abstract-leveldown: 5.0.0
      inherits: 2.0.4
      level-codec: 9.0.2
      level-errors: 2.0.1
      xtend: 4.0.2
    dev: true

  /encoding@0.1.13:
    resolution: {integrity: sha512-ETBauow1T35Y/WZMkio9jiM0Z5xjHHmJ4XmjZOq1l/dXz3lr2sRn87nJy20RupqSh1F2m3HHPSp8ShIPQJrJ3A==}
    dependencies:
      iconv-lite: 0.6.3
    dev: true

  /end-of-stream@1.4.4:
    resolution: {integrity: sha512-+uw1inIHVPQoaVuHzRyXd21icM+cnt4CzD5rW+NC1wjOUSTOs+Te7FOv7AhN7vS9x/oIyhLP5PR1H+phQAHu5Q==}
    dependencies:
      once: 1.4.0
    dev: true

  /enquirer@2.3.6:
    resolution: {integrity: sha512-yjNnPr315/FjS4zIsUxYguYUPP2e1NK4d7E7ZOLiyYCcbFBiTMyID+2wvm2w6+pZ/odMA7cRkjhsPbltwBOrLg==}
    engines: {node: '>=8.6'}
    dependencies:
      ansi-colors: 4.1.3
    dev: true

  /entities@4.4.0:
    resolution: {integrity: sha512-oYp7156SP8LkeGD0GF85ad1X9Ai79WtRsZ2gxJqtBuzH+98YUV6jkHEKlZkMbcrjJjIVJNIDP/3WL9wQkoPbWA==}
    engines: {node: '>=0.12'}
    dev: true

  /env-paths@2.2.1:
    resolution: {integrity: sha512-+h1lkLKhZMTYjog1VEpJNG7NZJWcuc2DDk/qsqSTRRCOXiLjeQ1d1/udrUGhqMxUgAlwKNZ0cf2uqan5GLuS2A==}
    engines: {node: '>=6'}
    dev: true

  /errno@0.1.8:
    resolution: {integrity: sha512-dJ6oBr5SQ1VSd9qkk7ByRgb/1SH4JZjCHSW/mr63/QcXO9zLVxvJ6Oy13nio03rxpSnVDDjFor75SjVeZWPW/A==}
    hasBin: true
    dependencies:
      prr: 1.0.1
    dev: true

  /error-ex@1.3.2:
    resolution: {integrity: sha512-7dFHNmqeFSEt2ZBsCriorKnn3Z2pj+fd9kmI6QoWw4//DL+icEBfc0U7qJCisqrTsKTjw4fNFy2pW9OqStD84g==}
    dependencies:
      is-arrayish: 0.2.1
    dev: true

  /es-abstract@1.20.3:
    resolution: {integrity: sha512-AyrnaKVpMzljIdwjzrj+LxGmj8ik2LckwXacHqrJJ/jxz6dDDBcZ7I7nlHM0FvEW8MfbWJwOd+yT2XzYW49Frw==}
    engines: {node: '>= 0.4'}
    dependencies:
      call-bind: 1.0.2
      es-to-primitive: 1.2.1
      function-bind: 1.1.1
      function.prototype.name: 1.1.5
      get-intrinsic: 1.1.3
      get-symbol-description: 1.0.0
      has: 1.0.3
      has-property-descriptors: 1.0.0
      has-symbols: 1.0.3
      internal-slot: 1.0.3
      is-callable: 1.2.7
      is-negative-zero: 2.0.2
      is-regex: 1.1.4
      is-shared-array-buffer: 1.0.2
      is-string: 1.0.7
      is-weakref: 1.0.2
      object-inspect: 1.12.2
      object-keys: 1.1.1
      object.assign: 4.1.4
      regexp.prototype.flags: 1.4.3
      safe-regex-test: 1.0.0
      string.prototype.trimend: 1.0.5
      string.prototype.trimstart: 1.0.5
      unbox-primitive: 1.0.2
    dev: true

  /es-array-method-boxes-properly@1.0.0:
    resolution: {integrity: sha512-wd6JXUmyHmt8T5a2xreUwKcGPq6f1f+WwIJkijUqiGcJz1qqnZgP6XIK+QyIWU5lT7imeNxUll48bziG+TSYcA==}
    dev: true

  /es-to-primitive@1.2.1:
    resolution: {integrity: sha512-QCOllgZJtaUo9miYBcLChTUaHNjJF3PYs1VidD7AwiEj1kYxKeQTctLAezAOH5ZKRH0g2IgPn6KwB4IT8iRpvA==}
    engines: {node: '>= 0.4'}
    dependencies:
      is-callable: 1.2.7
      is-date-object: 1.0.2
      is-symbol: 1.0.3
    dev: true

  /es5-ext@0.10.62:
    resolution: {integrity: sha512-BHLqn0klhEpnOKSrzn/Xsz2UIW8j+cGmo9JLzr8BiUapV8hPL9+FliFqjwr9ngW7jWdnxv6eO+/LqyhJVqgrjA==}
    engines: {node: '>=0.10'}
    requiresBuild: true
    dependencies:
      es6-iterator: 2.0.3
      es6-symbol: 3.1.3
      next-tick: 1.1.0
    dev: true

  /es6-iterator@2.0.3:
    resolution: {integrity: sha512-zw4SRzoUkd+cl+ZoE15A9o1oQd920Bb0iOJMQkQhl3jNc03YqVjAhG7scf9C5KWRU/R13Orf588uCC6525o02g==}
    dependencies:
      d: 1.0.1
      es5-ext: 0.10.62
      es6-symbol: 3.1.3
    dev: true

  /es6-promise@4.2.8:
    resolution: {integrity: sha512-HJDGx5daxeIvxdBxvG2cb9g4tEvwIk3i8+nhX0yGrYmZUzbkdg8QbDevheDB8gd0//uPj4c1EQua8Q+MViT0/w==}
    dev: true

  /es6-symbol@3.1.3:
    resolution: {integrity: sha512-NJ6Yn3FuDinBaBRWl/q5X/s4koRHBrgKAu+yGI6JCBeiu3qrcbJhwT2GeR/EXVfylRk8dpQVJoLEFhK+Mu31NA==}
    dependencies:
      d: 1.0.1
      ext: 1.4.0
    dev: true

  /escalade@3.1.1:
    resolution: {integrity: sha512-k0er2gUkLf8O0zKJiAhmkTnJlTvINGv7ygDNPbeIsX/TJjGJZHuh9B2UxbsaEkmlEo9MfhrSzmhIlhRlI2GXnw==}
    engines: {node: '>=6'}
    dev: true

  /escape-html@1.0.3:
    resolution: {integrity: sha512-NiSupZ4OeuGwr68lGIeym/ksIZMJodUGOSCZ/FSnTxcrekbvqrgdUxlJOMpijaKZVjAJrWrGs/6Jy8OMuyj9ow==}
    dev: true

  /escape-string-regexp@1.0.5:
    resolution: {integrity: sha512-vbRorB5FUQWvla16U8R/qgaFIya2qGzwDrNmCZuYKrbdSUMG6I1ZCGQRefkRVhuOkIGVne7BQ35DSfo1qvJqFg==}
    engines: {node: '>=0.8.0'}
    dev: true

  /escape-string-regexp@4.0.0:
    resolution: {integrity: sha512-TtpcNJ3XAzx3Gq8sWRzJaVajRs0uVxA2YAkdb1jm2YkPz4G6egUFAyA3n5vtEIZefPk5Wa4UXbKuS5fKkJWdgA==}
    engines: {node: '>=10'}
    dev: true

  /escodegen@1.8.1:
    resolution: {integrity: sha512-yhi5S+mNTOuRvyW4gWlg5W1byMaQGWWSYHXsuFZ7GBo7tpyOwi2EdzMP/QWxh9hwkD2m+wDVHJsxhRIj+v/b/A==}
    engines: {node: '>=0.12.0'}
    hasBin: true
    dependencies:
      esprima: 2.7.3
      estraverse: 1.9.3
      esutils: 2.0.3
      optionator: 0.8.3
    optionalDependencies:
      source-map: 0.2.0
    dev: true

  /eslint-config-prettier@9.0.0(eslint@8.49.0):
    resolution: {integrity: sha512-IcJsTkJae2S35pRsRAwoCE+925rJJStOdkKnLVgtE+tEpqU0EVVM7OqrwxqgptKdX29NUwC82I5pXsGFIgSevw==}
    hasBin: true
    peerDependencies:
      eslint: '>=7.0.0'
    dependencies:
      eslint: 8.49.0
    dev: true

  /eslint-plugin-prettier@5.0.0(eslint-config-prettier@9.0.0)(eslint@8.49.0)(prettier@3.0.3):
    resolution: {integrity: sha512-AgaZCVuYDXHUGxj/ZGu1u8H8CYgDY3iG6w5kUFw4AzMVXzB7VvbKgYR4nATIN+OvUrghMbiDLeimVjVY5ilq3w==}
    engines: {node: ^14.18.0 || >=16.0.0}
    peerDependencies:
      '@types/eslint': '>=8.0.0'
      eslint: '>=8.0.0'
      eslint-config-prettier: '*'
      prettier: '>=3.0.0'
    peerDependenciesMeta:
      '@types/eslint':
        optional: true
      eslint-config-prettier:
        optional: true
    dependencies:
      eslint: 8.49.0
      eslint-config-prettier: 9.0.0(eslint@8.49.0)
      prettier: 3.0.3
      prettier-linter-helpers: 1.0.0
      synckit: 0.8.5
    dev: true

  /eslint-scope@7.2.2:
    resolution: {integrity: sha512-dOt21O7lTMhDM+X9mB4GX+DZrZtCUJPL/wlcTqxyrx5IvO0IYtILdtrQGQp+8n5S0gwSVmOf9NQrjMOgfQZlIg==}
    engines: {node: ^12.22.0 || ^14.17.0 || >=16.0.0}
    dependencies:
      esrecurse: 4.3.0
      estraverse: 5.3.0
    dev: true

  /eslint-visitor-keys@3.4.3:
    resolution: {integrity: sha512-wpc+LXeiyiisxPlEkUzU6svyS1frIO3Mgxj1fdy7Pm8Ygzguax2N3Fa/D/ag1WqbOprdI+uY6wMUl8/a2G+iag==}
    engines: {node: ^12.22.0 || ^14.17.0 || >=16.0.0}
    dev: true

  /eslint@8.49.0:
    resolution: {integrity: sha512-jw03ENfm6VJI0jA9U+8H5zfl5b+FvuU3YYvZRdZHOlU2ggJkxrlkJH4HcDrZpj6YwD8kuYqvQM8LyesoazrSOQ==}
    engines: {node: ^12.22.0 || ^14.17.0 || >=16.0.0}
    hasBin: true
    dependencies:
      '@eslint-community/eslint-utils': 4.4.0(eslint@8.49.0)
      '@eslint-community/regexpp': 4.8.0
      '@eslint/eslintrc': 2.1.2
      '@eslint/js': 8.49.0
      '@humanwhocodes/config-array': 0.11.11
      '@humanwhocodes/module-importer': 1.0.1
      '@nodelib/fs.walk': 1.2.8
      ajv: 6.12.6
      chalk: 4.1.2
      cross-spawn: 7.0.3
      debug: 4.3.4(supports-color@8.1.1)
      doctrine: 3.0.0
      escape-string-regexp: 4.0.0
      eslint-scope: 7.2.2
      eslint-visitor-keys: 3.4.3
      espree: 9.6.1
      esquery: 1.5.0
      esutils: 2.0.3
      fast-deep-equal: 3.1.3
      file-entry-cache: 6.0.1
      find-up: 5.0.0
      glob-parent: 6.0.2
      globals: 13.20.0
      graphemer: 1.4.0
      ignore: 5.2.4
      imurmurhash: 0.1.4
      is-glob: 4.0.3
      is-path-inside: 3.0.3
      js-yaml: 4.1.0
      json-stable-stringify-without-jsonify: 1.0.1
      levn: 0.4.1
      lodash.merge: 4.6.2
      minimatch: 3.1.2
      natural-compare: 1.4.0
      optionator: 0.9.3
      strip-ansi: 6.0.1
      text-table: 0.2.0
    transitivePeerDependencies:
      - supports-color
    dev: true

  /espree@9.6.1:
    resolution: {integrity: sha512-oruZaFkjorTpF32kDSI5/75ViwGeZginGGy2NoOSg3Q9bnwlnmDm4HLnkl0RE3n+njDXR037aY1+x58Z/zFdwQ==}
    engines: {node: ^12.22.0 || ^14.17.0 || >=16.0.0}
    dependencies:
      acorn: 8.10.0
      acorn-jsx: 5.3.2(acorn@8.10.0)
      eslint-visitor-keys: 3.4.3
    dev: true

  /esprima@2.7.3:
    resolution: {integrity: sha512-OarPfz0lFCiW4/AV2Oy1Rp9qu0iusTKqykwTspGCZtPxmF81JR4MmIebvF1F9+UOKth2ZubLQ4XGGaU+hSn99A==}
    engines: {node: '>=0.10.0'}
    hasBin: true
    dev: true

  /esprima@4.0.1:
    resolution: {integrity: sha512-eGuFFw7Upda+g4p+QHvnW0RyTX/SVeJBDM/gCtMARO0cLuT2HcEKnTPvhjV6aGeqrCB/sbNop0Kszm0jsaWU4A==}
    engines: {node: '>=4'}
    hasBin: true
    dev: true

  /esquery@1.5.0:
    resolution: {integrity: sha512-YQLXUplAwJgCydQ78IMJywZCceoqk1oH01OERdSAJc/7U2AylwjhSCLDEtqwg811idIS/9fIU5GjG73IgjKMVg==}
    engines: {node: '>=0.10'}
    dependencies:
      estraverse: 5.3.0
    dev: true

  /esrecurse@4.3.0:
    resolution: {integrity: sha512-KmfKL3b6G+RXvP8N1vr3Tq1kL/oCFgn2NYXEtqP8/L3pKapUA4G8cFVaoF3SU323CD4XypR/ffioHmkti6/Tag==}
    engines: {node: '>=4.0'}
    dependencies:
      estraverse: 5.3.0
    dev: true

  /estraverse@1.9.3:
    resolution: {integrity: sha512-25w1fMXQrGdoquWnScXZGckOv+Wes+JDnuN/+7ex3SauFRS72r2lFDec0EKPt2YD1wUJ/IrfEex+9yp4hfSOJA==}
    engines: {node: '>=0.10.0'}
    dev: true

  /estraverse@5.3.0:
    resolution: {integrity: sha512-MMdARuVEQziNTeJD8DgMqmhwR11BRQ/cBP+pLtYdSTnf3MIO8fFeiINEbX36ZdNlfU/7A9f3gUw49B3oQsvwBA==}
    engines: {node: '>=4.0'}
    dev: true

  /esutils@2.0.3:
    resolution: {integrity: sha512-kVscqXk4OCp68SZ0dkgEKVi6/8ij300KBWTJq32P/dYeWTSwK41WyTxalN1eRmA5Z9UU/LX9D7FWSmV9SAYx6g==}
    engines: {node: '>=0.10.0'}
    dev: true

  /etag@1.8.1:
    resolution: {integrity: sha512-aIL5Fx7mawVa300al2BnEE4iNvo1qETxLrPI/o05L7z6go7fCw1J6EQmbK4FmJ2AS7kgVF/KEZWufBfdClMcPg==}
    engines: {node: '>= 0.6'}
    dev: true

  /eth-block-tracker@3.0.1:
    resolution: {integrity: sha512-WUVxWLuhMmsfenfZvFO5sbl1qFY2IqUlw/FPVmjjdElpqLsZtSG+wPe9Dz7W/sB6e80HgFKknOmKk2eNlznHug==}
    dependencies:
      eth-query: 2.1.2
      ethereumjs-tx: 1.3.7
      ethereumjs-util: 5.2.1
      ethjs-util: 0.1.6
      json-rpc-engine: 3.8.0
      pify: 2.3.0
      tape: 4.16.1
    transitivePeerDependencies:
      - supports-color
    dev: true

  /eth-ens-namehash@2.0.8:
    resolution: {integrity: sha512-VWEI1+KJfz4Km//dadyvBBoBeSQ0MHTXPvr8UIXiLW6IanxvAV+DmlZAijZwAyggqGUfwQBeHf7tc9wzc1piSw==}
    dependencies:
      idna-uts46-hx: 2.3.1
      js-sha3: 0.5.7
    dev: true

  /eth-gas-reporter@0.2.25:
    resolution: {integrity: sha512-1fRgyE4xUB8SoqLgN3eDfpDfwEfRxh2Sz1b7wzFbyQA+9TekMmvSjjoRu9SKcSVyK+vLkLIsVbJDsTWjw195OQ==}
    peerDependencies:
      '@codechecks/client': ^0.1.0
    peerDependenciesMeta:
      '@codechecks/client':
        optional: true
    dependencies:
      '@ethersproject/abi': 5.7.0
      '@solidity-parser/parser': 0.14.3
      cli-table3: 0.5.1
      colors: 1.4.0
      ethereum-cryptography: 1.1.2
      ethers: 4.0.49
      fs-readdir-recursive: 1.1.0
      lodash: 4.17.21
      markdown-table: 1.1.3
      mocha: 7.2.0
      req-cwd: 2.0.0
      request: 2.88.2
      request-promise-native: 1.0.9(request@2.88.2)
      sha1: 1.1.1
      sync-request: 6.1.0
    dev: true

  /eth-json-rpc-infura@3.2.1:
    resolution: {integrity: sha512-W7zR4DZvyTn23Bxc0EWsq4XGDdD63+XPUCEhV2zQvQGavDVC4ZpFDK4k99qN7bd7/fjj37+rxmuBOBeIqCA5Mw==}
    dependencies:
      cross-fetch: 2.2.6
      eth-json-rpc-middleware: 1.6.0
      json-rpc-engine: 3.8.0
      json-rpc-error: 2.0.0
    transitivePeerDependencies:
      - encoding
      - supports-color
    dev: true

  /eth-json-rpc-middleware@1.6.0:
    resolution: {integrity: sha512-tDVCTlrUvdqHKqivYMjtFZsdD7TtpNLBCfKAcOpaVs7orBMS/A8HWro6dIzNtTZIR05FAbJ3bioFOnZpuCew9Q==}
    dependencies:
      async: 2.6.3
      eth-query: 2.1.2
      eth-tx-summary: 3.2.4
      ethereumjs-block: 1.7.1
      ethereumjs-tx: 1.3.7
      ethereumjs-util: 5.2.1
      ethereumjs-vm: 2.6.0
      fetch-ponyfill: 4.1.0
      json-rpc-engine: 3.8.0
      json-rpc-error: 2.0.0
      json-stable-stringify: 1.0.1
      promise-to-callback: 1.0.0
      tape: 4.16.1
    transitivePeerDependencies:
      - supports-color
    dev: true

  /eth-lib@0.1.29:
    resolution: {integrity: sha512-bfttrr3/7gG4E02HoWTDUcDDslN003OlOoBxk9virpAZQ1ja/jDgwkWB8QfJF7ojuEowrqy+lzp9VcJG7/k5bQ==}
    dependencies:
      bn.js: 4.12.0
      elliptic: 6.5.4
      nano-json-stream-parser: 0.1.2
      servify: 0.1.12
      ws: 3.3.3
      xhr-request-promise: 0.1.2
    transitivePeerDependencies:
      - bufferutil
      - supports-color
      - utf-8-validate
    dev: true

  /eth-lib@0.2.8:
    resolution: {integrity: sha512-ArJ7x1WcWOlSpzdoTBX8vkwlkSQ85CjjifSZtV4co64vWxSV8geWfPI9x4SVYu3DSxnX4yWFVTtGL+j9DUFLNw==}
    dependencies:
      bn.js: 4.12.0
      elliptic: 6.5.4
      xhr-request-promise: 0.1.2
    dev: true

  /eth-query@2.1.2:
    resolution: {integrity: sha512-srES0ZcvwkR/wd5OQBRA1bIJMww1skfGS0s8wlwK3/oNP4+wnds60krvu5R1QbpRQjMmpG5OMIWro5s7gvDPsA==}
    dependencies:
      json-rpc-random-id: 1.0.1
      xtend: 4.0.2
    dev: true

  /eth-sig-util@1.4.2:
    resolution: {integrity: sha512-iNZ576iTOGcfllftB73cPB5AN+XUQAT/T8xzsILsghXC1o8gJUqe3RHlcDqagu+biFpYQ61KQrZZJza8eRSYqw==}
    deprecated: Deprecated in favor of '@metamask/eth-sig-util'
    dependencies:
      ethereumjs-abi: github.com/ethereumjs/ethereumjs-abi/ee3994657fa7a427238e6ba92a84d0b529bbcde0
      ethereumjs-util: 5.2.1
    dev: true

  /eth-sig-util@3.0.0:
    resolution: {integrity: sha512-4eFkMOhpGbTxBQ3AMzVf0haUX2uTur7DpWiHzWyTURa28BVJJtOkcb9Ok5TV0YvEPG61DODPW7ZUATbJTslioQ==}
    deprecated: Deprecated in favor of '@metamask/eth-sig-util'
    dependencies:
      buffer: 5.7.1
      elliptic: 6.5.4
      ethereumjs-abi: 0.6.5
      ethereumjs-util: 5.2.1
      tweetnacl: 1.0.3
      tweetnacl-util: 0.15.1
    dev: true

  /eth-tx-summary@3.2.4:
    resolution: {integrity: sha512-NtlDnaVZah146Rm8HMRUNMgIwG/ED4jiqk0TME9zFheMl1jOp6jL1m0NKGjJwehXQ6ZKCPr16MTr+qspKpEXNg==}
    dependencies:
      async: 2.6.3
      clone: 2.1.2
      concat-stream: 1.6.2
      end-of-stream: 1.4.4
      eth-query: 2.1.2
      ethereumjs-block: 1.7.1
      ethereumjs-tx: 1.3.7
      ethereumjs-util: 5.2.1
      ethereumjs-vm: 2.6.0
      through2: 2.0.5
    dev: true

  /ethashjs@0.0.8:
    resolution: {integrity: sha512-/MSbf/r2/Ld8o0l15AymjOTlPqpN8Cr4ByUEA9GtR4x0yAh3TdtDzEg29zMjXCNPI7u6E5fOQdj/Cf9Tc7oVNw==}
    deprecated: 'New package name format for new versions: @ethereumjs/ethash. Please update.'
    dependencies:
      async: 2.6.3
      buffer-xor: 2.0.2
      ethereumjs-util: 7.1.5
      miller-rabin: 4.0.1
    dev: true

  /ethereum-bloom-filters@1.0.10:
    resolution: {integrity: sha512-rxJ5OFN3RwjQxDcFP2Z5+Q9ho4eIdEmSc2ht0fCu8Se9nbXjZ7/031uXoUYJ87KHCOdVeiUuwSnoS7hmYAGVHA==}
    dependencies:
      js-sha3: 0.8.0
    dev: true

  /ethereum-common@0.0.18:
    resolution: {integrity: sha512-EoltVQTRNg2Uy4o84qpa2aXymXDJhxm7eos/ACOg0DG4baAbMjhbdAEsx9GeE8sC3XCxnYvrrzZDH8D8MtA2iQ==}
    dev: true

  /ethereum-common@0.2.0:
    resolution: {integrity: sha512-XOnAR/3rntJgbCdGhqdaLIxDLWKLmsZOGhHdBKadEr6gEnJLH52k93Ou+TUdFaPN3hJc3isBZBal3U/XZ15abA==}
    dev: true

  /ethereum-cryptography@0.1.3:
    resolution: {integrity: sha512-w8/4x1SGGzc+tO97TASLja6SLd3fRIK2tLVcV2Gx4IB21hE19atll5Cq9o3d0ZmAYC/8aw0ipieTSiekAea4SQ==}
    dependencies:
      '@types/pbkdf2': 3.1.0
      '@types/secp256k1': 4.0.3
      blakejs: 1.2.1
      browserify-aes: 1.2.0
      bs58check: 2.1.2
      create-hash: 1.2.0
      create-hmac: 1.1.7
      hash.js: 1.1.7
      keccak: 3.0.2
      pbkdf2: 3.1.2
      randombytes: 2.1.0
      safe-buffer: 5.2.1
      scrypt-js: 3.0.1
      secp256k1: 4.0.3
      setimmediate: 1.0.5
    dev: true

  /ethereum-cryptography@1.1.2:
    resolution: {integrity: sha512-XDSJlg4BD+hq9N2FjvotwUET9Tfxpxc3kWGE2AqUG5vcbeunnbImVk3cj6e/xT3phdW21mE8R5IugU4fspQDcQ==}
    dependencies:
      '@noble/hashes': 1.1.2
      '@noble/secp256k1': 1.6.3
      '@scure/bip32': 1.1.0
      '@scure/bip39': 1.1.0
    dev: true

  /ethereum-waffle@3.3.0(typescript@5.2.2):
    resolution: {integrity: sha512-4xm3RWAPCu5LlaVxYEg0tG3L7g5ovBw1GY/UebrzZ+OTx22vcPjI+bvelFlGBpkdnO5yOIFXjH2eK59tNAe9IA==}
    engines: {node: '>=10.0'}
    hasBin: true
    dependencies:
      '@ethereum-waffle/chai': 3.4.4
      '@ethereum-waffle/compiler': 3.4.4(typescript@5.2.2)
      '@ethereum-waffle/mock-contract': 3.4.4
      '@ethereum-waffle/provider': 3.4.4
      ethers: 5.6.1
    transitivePeerDependencies:
      - bufferutil
      - encoding
      - supports-color
      - typescript
      - utf-8-validate
    dev: true

  /ethereumjs-abi@0.6.5:
    resolution: {integrity: sha512-rCjJZ/AE96c/AAZc6O3kaog4FhOsAViaysBxqJNy2+LHP0ttH0zkZ7nXdVHOAyt6lFwLO0nlCwWszysG/ao1+g==}
    dependencies:
      bn.js: 4.12.0
      ethereumjs-util: 4.5.0
    dev: true

  /ethereumjs-abi@0.6.8:
    resolution: {integrity: sha512-Tx0r/iXI6r+lRsdvkFDlut0N08jWMnKRZ6Gkq+Nmw75lZe4e6o3EkSnkaBP5NF6+m5PTGAr9JP43N3LyeoglsA==}
    dependencies:
      bn.js: 4.12.0
      ethereumjs-util: 6.2.1
    dev: true

  /ethereumjs-account@2.0.5:
    resolution: {integrity: sha512-bgDojnXGjhMwo6eXQC0bY6UK2liSFUSMwwylOmQvZbSl/D7NXQ3+vrGO46ZeOgjGfxXmgIeVNDIiHw7fNZM4VA==}
    dependencies:
      ethereumjs-util: 5.2.1
      rlp: 2.2.7
      safe-buffer: 5.2.1
    dev: true

  /ethereumjs-account@3.0.0:
    resolution: {integrity: sha512-WP6BdscjiiPkQfF9PVfMcwx/rDvfZTjFKY0Uwc09zSQr9JfIVH87dYIJu0gNhBhpmovV4yq295fdllS925fnBA==}
    deprecated: Please use Util.Account class found on package ethereumjs-util@^7.0.6 https://github.com/ethereumjs/ethereumjs-util/releases/tag/v7.0.6
    dependencies:
      ethereumjs-util: 6.2.1
      rlp: 2.2.7
      safe-buffer: 5.2.1
    dev: true

  /ethereumjs-block@1.7.1:
    resolution: {integrity: sha512-B+sSdtqm78fmKkBq78/QLKJbu/4Ts4P2KFISdgcuZUPDm9x+N7qgBPIIFUGbaakQh8bzuquiRVbdmvPKqbILRg==}
    deprecated: 'New package name format for new versions: @ethereumjs/block. Please update.'
    dependencies:
      async: 2.6.3
      ethereum-common: 0.2.0
      ethereumjs-tx: 1.3.7
      ethereumjs-util: 5.2.1
      merkle-patricia-tree: 2.3.2
    dev: true

  /ethereumjs-block@2.2.2:
    resolution: {integrity: sha512-2p49ifhek3h2zeg/+da6XpdFR3GlqY3BIEiqxGF8j9aSRIgkb7M1Ky+yULBKJOu8PAZxfhsYA+HxUk2aCQp3vg==}
    deprecated: 'New package name format for new versions: @ethereumjs/block. Please update.'
    dependencies:
      async: 2.6.3
      ethereumjs-common: 1.5.0
      ethereumjs-tx: 2.1.2
      ethereumjs-util: 5.2.1
      merkle-patricia-tree: 2.3.2
    dev: true

  /ethereumjs-blockchain@4.0.4:
    resolution: {integrity: sha512-zCxaRMUOzzjvX78DTGiKjA+4h2/sF0OYL1QuPux0DHpyq8XiNoF5GYHtb++GUxVlMsMfZV7AVyzbtgcRdIcEPQ==}
    deprecated: 'New package name format for new versions: @ethereumjs/blockchain. Please update.'
    dependencies:
      async: 2.6.3
      ethashjs: 0.0.8
      ethereumjs-block: 2.2.2
      ethereumjs-common: 1.5.0
      ethereumjs-util: 6.2.1
      flow-stoplight: 1.0.0
      level-mem: 3.0.1
      lru-cache: 5.1.1
      rlp: 2.2.7
      semaphore: 1.1.0
    dev: true

  /ethereumjs-common@1.5.0:
    resolution: {integrity: sha512-SZOjgK1356hIY7MRj3/ma5qtfr/4B5BL+G4rP/XSMYr2z1H5el4RX5GReYCKmQmYI/nSBmRnwrZ17IfHuG0viQ==}
    deprecated: 'New package name format for new versions: @ethereumjs/common. Please update.'
    dev: true

  /ethereumjs-tx@1.3.7:
    resolution: {integrity: sha512-wvLMxzt1RPhAQ9Yi3/HKZTn0FZYpnsmQdbKYfUUpi4j1SEIcbkd9tndVjcPrufY3V7j2IebOpC00Zp2P/Ay2kA==}
    deprecated: 'New package name format for new versions: @ethereumjs/tx. Please update.'
    dependencies:
      ethereum-common: 0.0.18
      ethereumjs-util: 5.2.1
    dev: true

  /ethereumjs-tx@2.1.2:
    resolution: {integrity: sha512-zZEK1onCeiORb0wyCXUvg94Ve5It/K6GD1K+26KfFKodiBiS6d9lfCXlUKGBBdQ+bv7Day+JK0tj1K+BeNFRAw==}
    deprecated: 'New package name format for new versions: @ethereumjs/tx. Please update.'
    dependencies:
      ethereumjs-common: 1.5.0
      ethereumjs-util: 6.2.1
    dev: true

  /ethereumjs-util@4.5.0:
    resolution: {integrity: sha512-gT1zBY8aQKkexYu7XNeBZBnJsRLo+sWD1XWRLJOaDSz49/9kCOs6ERP52Bw/TA4uaVFKpM+O8ebWy44Ib5B6xw==}
    dependencies:
      bn.js: 4.12.0
      create-hash: 1.2.0
      keccakjs: 0.2.3
      rlp: 2.2.7
      secp256k1: 3.7.1
    dev: true

  /ethereumjs-util@5.2.1:
    resolution: {integrity: sha512-v3kT+7zdyCm1HIqWlLNrHGqHGLpGYIhjeHxQjnDXjLT2FyGJDsd3LWMYUo7pAFRrk86CR3nUJfhC81CCoJNNGQ==}
    dependencies:
      bn.js: 4.12.0
      create-hash: 1.2.0
      elliptic: 6.5.4
      ethereum-cryptography: 0.1.3
      ethjs-util: 0.1.6
      rlp: 2.2.7
      safe-buffer: 5.2.1
    dev: true

  /ethereumjs-util@6.2.1:
    resolution: {integrity: sha512-W2Ktez4L01Vexijrm5EB6w7dg4n/TgpoYU4avuT5T3Vmnw/eCRtiBrJfQYS/DCSvDIOLn2k57GcHdeBcgVxAqw==}
    dependencies:
      '@types/bn.js': 4.11.6
      bn.js: 4.12.0
      create-hash: 1.2.0
      elliptic: 6.5.4
      ethereum-cryptography: 0.1.3
      ethjs-util: 0.1.6
      rlp: 2.2.7
    dev: true

  /ethereumjs-util@7.1.5:
    resolution: {integrity: sha512-SDl5kKrQAudFBUe5OJM9Ac6WmMyYmXX/6sTmLZ3ffG2eY6ZIGBes3pEDxNN6V72WyOw4CPD5RomKdsa8DAAwLg==}
    engines: {node: '>=10.0.0'}
    dependencies:
      '@types/bn.js': 5.1.1
      bn.js: 5.2.1
      create-hash: 1.2.0
      ethereum-cryptography: 0.1.3
      rlp: 2.2.7
    dev: true

  /ethereumjs-vm@2.6.0:
    resolution: {integrity: sha512-r/XIUik/ynGbxS3y+mvGnbOKnuLo40V5Mj1J25+HEO63aWYREIqvWeRO/hnROlMBE5WoniQmPmhiaN0ctiHaXw==}
    deprecated: 'New package name format for new versions: @ethereumjs/vm. Please update.'
    dependencies:
      async: 2.6.3
      async-eventemitter: 0.2.4
      ethereumjs-account: 2.0.5
      ethereumjs-block: 2.2.2
      ethereumjs-common: 1.5.0
      ethereumjs-util: 6.2.1
      fake-merkle-patricia-tree: 1.0.1
      functional-red-black-tree: 1.0.1
      merkle-patricia-tree: 2.3.2
      rustbn.js: 0.2.0
      safe-buffer: 5.2.1
    dev: true

  /ethereumjs-vm@4.2.0:
    resolution: {integrity: sha512-X6qqZbsY33p5FTuZqCnQ4+lo957iUJMM6Mpa6bL4UW0dxM6WmDSHuI4j/zOp1E2TDKImBGCJA9QPfc08PaNubA==}
    deprecated: 'New package name format for new versions: @ethereumjs/vm. Please update.'
    dependencies:
      async: 2.6.3
      async-eventemitter: 0.2.4
      core-js-pure: 3.25.3
      ethereumjs-account: 3.0.0
      ethereumjs-block: 2.2.2
      ethereumjs-blockchain: 4.0.4
      ethereumjs-common: 1.5.0
      ethereumjs-tx: 2.1.2
      ethereumjs-util: 6.2.1
      fake-merkle-patricia-tree: 1.0.1
      functional-red-black-tree: 1.0.1
      merkle-patricia-tree: 2.3.2
      rustbn.js: 0.2.0
      safe-buffer: 5.2.1
      util.promisify: 1.1.1
    dev: true

  /ethereumjs-wallet@0.6.5:
    resolution: {integrity: sha512-MDwjwB9VQVnpp/Dc1XzA6J1a3wgHQ4hSvA1uWNatdpOrtCbPVuQSKSyRnjLvS0a+KKMw2pvQ9Ybqpb3+eW8oNA==}
    requiresBuild: true
    dependencies:
      aes-js: 3.1.2
      bs58check: 2.1.2
      ethereum-cryptography: 0.1.3
      ethereumjs-util: 6.2.1
      randombytes: 2.1.0
      safe-buffer: 5.2.1
      scryptsy: 1.2.1
      utf8: 3.0.0
      uuid: 3.4.0
    dev: true
    optional: true

  /ethers@4.0.49:
    resolution: {integrity: sha512-kPltTvWiyu+OktYy1IStSO16i2e7cS9D9OxZ81q2UUaiNPVrm/RTcbxamCXF9VUSKzJIdJV68EAIhTEVBalRWg==}
    dependencies:
      aes-js: 3.0.0
      bn.js: 4.12.0
      elliptic: 6.5.4
      hash.js: 1.1.3
      js-sha3: 0.5.7
      scrypt-js: 2.0.4
      setimmediate: 1.0.4
      uuid: 2.0.1
      xmlhttprequest: 1.8.0
    dev: true

  /ethers@5.6.1:
    resolution: {integrity: sha512-qtl/2W+dwmUa5Z3JqwsbV3JEBZZHNARe5K/A2ePcNAuhJYnEKIgGOT/O9ouPwBijSqVoQnmQMzi5D48LFNOY2A==}
    dependencies:
      '@ethersproject/abi': 5.6.0
      '@ethersproject/abstract-provider': 5.6.0
      '@ethersproject/abstract-signer': 5.6.0
      '@ethersproject/address': 5.6.0
      '@ethersproject/base64': 5.6.0
      '@ethersproject/basex': 5.6.0
      '@ethersproject/bignumber': 5.6.0
      '@ethersproject/bytes': 5.6.0
      '@ethersproject/constants': 5.6.0
      '@ethersproject/contracts': 5.6.0
      '@ethersproject/hash': 5.6.0
      '@ethersproject/hdnode': 5.6.0
      '@ethersproject/json-wallets': 5.6.0
      '@ethersproject/keccak256': 5.6.0
      '@ethersproject/logger': 5.0.6
      '@ethersproject/networks': 5.6.0
      '@ethersproject/pbkdf2': 5.6.0
      '@ethersproject/properties': 5.6.0
      '@ethersproject/providers': 5.6.1
      '@ethersproject/random': 5.6.0
      '@ethersproject/rlp': 5.6.0
      '@ethersproject/sha2': 5.6.0
      '@ethersproject/signing-key': 5.6.0
      '@ethersproject/solidity': 5.6.0
      '@ethersproject/strings': 5.6.0
      '@ethersproject/transactions': 5.6.0
      '@ethersproject/units': 5.6.0
      '@ethersproject/wallet': 5.6.0
      '@ethersproject/web': 5.6.0
      '@ethersproject/wordlists': 5.6.0
    transitivePeerDependencies:
      - bufferutil
      - utf-8-validate

  /ethers@5.7.2:
    resolution: {integrity: sha512-wswUsmWo1aOK8rR7DIKiWSw9DbLWe6x98Jrn8wcTflTVvaXhAMaB5zGAXy0GYQEQp9iO1iSHWVyARQm11zUtyg==}
    dependencies:
      '@ethersproject/abi': 5.7.0
      '@ethersproject/abstract-provider': 5.7.0
      '@ethersproject/abstract-signer': 5.7.0
      '@ethersproject/address': 5.7.0
      '@ethersproject/base64': 5.7.0
      '@ethersproject/basex': 5.7.0
      '@ethersproject/bignumber': 5.7.0
      '@ethersproject/bytes': 5.7.0
      '@ethersproject/constants': 5.7.0
      '@ethersproject/contracts': 5.7.0
      '@ethersproject/hash': 5.7.0
      '@ethersproject/hdnode': 5.7.0
      '@ethersproject/json-wallets': 5.7.0
      '@ethersproject/keccak256': 5.7.0
      '@ethersproject/logger': 5.0.6
      '@ethersproject/networks': 5.7.1
      '@ethersproject/pbkdf2': 5.7.0
      '@ethersproject/properties': 5.7.0
      '@ethersproject/providers': 5.7.2
      '@ethersproject/random': 5.7.0
      '@ethersproject/rlp': 5.7.0
      '@ethersproject/sha2': 5.7.0
      '@ethersproject/signing-key': 5.7.0
      '@ethersproject/solidity': 5.7.0
      '@ethersproject/strings': 5.7.0
      '@ethersproject/transactions': 5.7.0
      '@ethersproject/units': 5.7.0
      '@ethersproject/wallet': 5.7.0
      '@ethersproject/web': 5.7.1
      '@ethersproject/wordlists': 5.7.0
    transitivePeerDependencies:
      - bufferutil
      - utf-8-validate
    dev: true

  /ethjs-abi@0.2.1:
    resolution: {integrity: sha512-g2AULSDYI6nEJyJaEVEXtTimRY2aPC2fi7ddSy0W+LXvEVL8Fe1y76o43ecbgdUKwZD+xsmEgX1yJr1Ia3r1IA==}
    engines: {node: '>=6.5.0', npm: '>=3'}
    dependencies:
      bn.js: 4.11.6
      js-sha3: 0.5.5
      number-to-bn: 1.7.0
    dev: true

  /ethjs-unit@0.1.6:
    resolution: {integrity: sha512-/Sn9Y0oKl0uqQuvgFk/zQgR7aw1g36qX/jzSQ5lSwlO0GigPymk4eGQfeNTD03w1dPOqfz8V77Cy43jH56pagw==}
    engines: {node: '>=6.5.0', npm: '>=3'}
    dependencies:
      bn.js: 4.11.6
      number-to-bn: 1.7.0
    dev: true

  /ethjs-util@0.1.6:
    resolution: {integrity: sha512-CUnVOQq7gSpDHZVVrQW8ExxUETWrnrvXYvYz55wOU8Uj4VCgw56XC2B/fVqQN+f7gmrnRHSLVnFAwsCuNwji8w==}
    engines: {node: '>=6.5.0', npm: '>=3'}
    dependencies:
      is-hex-prefixed: 1.0.0
      strip-hex-prefix: 1.0.0
    dev: true

  /eventemitter3@4.0.4:
    resolution: {integrity: sha512-rlaVLnVxtxvoyLsQQFBx53YmXHDxRIzzTLbdfxqi4yocpSjAxXwkU0cScM5JgSKMqEhrZpnvQ2D9gjylR0AimQ==}
    dev: true

  /events@3.3.0:
    resolution: {integrity: sha512-mQw+2fkQbALzQ7V0MY0IqdnXNOeTtP4r0lN9z7AAawCXgqea7bDii20AYrIBrFd/Hx0M2Ocz6S111CaFkUcb0Q==}
    engines: {node: '>=0.8.x'}
    dev: true

  /evp_bytestokey@1.0.3:
    resolution: {integrity: sha512-/f2Go4TognH/KvCISP7OUsHn85hT9nUkxxA9BEWxFn+Oj9o8ZNLm/40hdlgSLyuOimsrTKLUMEorQexp/aPQeA==}
    dependencies:
      md5.js: 1.3.5
      safe-buffer: 5.2.1
    dev: true

  /execa@5.1.1:
    resolution: {integrity: sha512-8uSpZZocAZRBAPIEINJj3Lo9HyGitllczc27Eh5YYojjMFMn8yHMDMaUHE2Jqfq05D/wucwI4JGURyXt1vchyg==}
    engines: {node: '>=10'}
    dependencies:
      cross-spawn: 7.0.3
      get-stream: 6.0.1
      human-signals: 2.1.0
      is-stream: 2.0.1
      merge-stream: 2.0.0
      npm-run-path: 4.0.1
      onetime: 5.1.2
      signal-exit: 3.0.7
      strip-final-newline: 2.0.0
    dev: true

  /execa@7.2.0:
    resolution: {integrity: sha512-UduyVP7TLB5IcAQl+OzLyLcS/l32W/GLg+AhHJ+ow40FOk2U3SAllPwR44v4vmdFwIWqpdwxxpQbF1n5ta9seA==}
    engines: {node: ^14.18.0 || ^16.14.0 || >=18.0.0}
    dependencies:
      cross-spawn: 7.0.3
      get-stream: 6.0.1
      human-signals: 4.3.1
      is-stream: 3.0.0
      merge-stream: 2.0.0
      npm-run-path: 5.1.0
      onetime: 6.0.0
      signal-exit: 3.0.7
      strip-final-newline: 3.0.0
    dev: true

  /expand-brackets@2.1.4:
    resolution: {integrity: sha512-w/ozOKR9Obk3qoWeY/WDi6MFta9AoMR+zud60mdnbniMcBxRuFJyDt2LdX/14A1UABeqk+Uk+LDfUpvoGKppZA==}
    engines: {node: '>=0.10.0'}
    dependencies:
      debug: 2.6.9
      define-property: 0.2.5
      extend-shallow: 2.0.1
      posix-character-classes: 0.1.1
      regex-not: 1.0.2
      snapdragon: 0.8.2
      to-regex: 3.0.2
    transitivePeerDependencies:
      - supports-color
    dev: true

  /express@4.17.1:
    resolution: {integrity: sha512-mHJ9O79RqluphRrcw2X/GTh3k9tVv8YcoyY4Kkh4WDMUYKRZUq0h1o0w2rrrxBqM7VoeUVqgb27xlEMXTnYt4g==}
    engines: {node: '>= 0.10.0'}
    dependencies:
      accepts: 1.3.7
      array-flatten: 1.1.1
      body-parser: 1.19.0
      content-disposition: 0.5.3
      content-type: 1.0.4
      cookie: 0.4.0
      cookie-signature: 1.0.6
      debug: 2.6.9
      depd: 1.1.2
      encodeurl: 1.0.2
      escape-html: 1.0.3
      etag: 1.8.1
      finalhandler: 1.1.2
      fresh: 0.5.2
      merge-descriptors: 1.0.1
      methods: 1.1.2
      on-finished: 2.3.0
      parseurl: 1.3.3
      path-to-regexp: 0.1.7
      proxy-addr: 2.0.5
      qs: 6.7.0
      range-parser: 1.2.1
      safe-buffer: 5.1.2
      send: 0.17.1
      serve-static: 1.14.1
      setprototypeof: 1.1.1
      statuses: 1.5.0
      type-is: 1.6.18
      utils-merge: 1.0.1
      vary: 1.1.2
    transitivePeerDependencies:
      - supports-color
    dev: true

  /ext@1.4.0:
    resolution: {integrity: sha512-Key5NIsUxdqKg3vIsdw9dSuXpPCQ297y6wBjL30edxwPgt2E44WcWBZey/ZvUc6sERLTxKdyCu4gZFmUbk1Q7A==}
    dependencies:
      type: 2.0.0
    dev: true

  /extend-shallow@2.0.1:
    resolution: {integrity: sha512-zCnTtlxNoAiDc3gqY2aYAWFx7XWWiasuF2K8Me5WbN8otHKTUKBwjPtNpRs/rbUZm7KxWAaNj7P1a/p52GbVug==}
    engines: {node: '>=0.10.0'}
    dependencies:
      is-extendable: 0.1.1
    dev: true

  /extend-shallow@3.0.2:
    resolution: {integrity: sha512-BwY5b5Ql4+qZoefgMj2NUmx+tehVTH/Kf4k1ZEtOHNFcm2wSxMRo992l6X3TIgni2eZVTZ85xMOjF31fwZAj6Q==}
    engines: {node: '>=0.10.0'}
    dependencies:
      assign-symbols: 1.0.0
      is-extendable: 1.0.1
    dev: true

  /extend@3.0.2:
    resolution: {integrity: sha512-fjquC59cD7CyW6urNXK0FBufkZcoiGG80wTuPujX590cB5Ttln20E2UB4S/WARVqhXffZl2LNgS+gQdPIIim/g==}
    dev: true

  /extglob@2.0.4:
    resolution: {integrity: sha512-Nmb6QXkELsuBr24CJSkilo6UHHgbekK5UiZgfE6UHD3Eb27YC6oD+bhcT+tJ6cl8dmsgdQxnWlcry8ksBIBLpw==}
    engines: {node: '>=0.10.0'}
    dependencies:
      array-unique: 0.3.2
      define-property: 1.0.0
      expand-brackets: 2.1.4
      extend-shallow: 2.0.1
      fragment-cache: 0.2.1
      regex-not: 1.0.2
      snapdragon: 0.8.2
      to-regex: 3.0.2
    transitivePeerDependencies:
      - supports-color
    dev: true

  /extsprintf@1.3.0:
    resolution: {integrity: sha512-11Ndz7Nv+mvAC1j0ktTa7fAb0vLyGGX+rMHNBYQviQDGU0Hw7lhctJANqbPhu9nV9/izT/IntTgZ7Im/9LJs9g==}
    engines: {'0': node >=0.6.0}
    dev: true

  /extsprintf@1.4.0:
    resolution: {integrity: sha512-6NW8DZ8pWBc5NbGYUiqqccj9dXnuSzilZYqprdKJBZsQodGH9IyUoFOGxIWVDcBzHMb8ET24aqx9p66tZEWZkA==}
    engines: {'0': node >=0.6.0}
    dev: true

  /fake-merkle-patricia-tree@1.0.1:
    resolution: {integrity: sha512-Tgq37lkc9pUIgIKw5uitNUKcgcYL3R6JvXtKQbOf/ZSavXbidsksgp/pAY6p//uhw0I4yoMsvTSovvVIsk/qxA==}
    dependencies:
      checkpoint-store: 1.1.0
    dev: true

  /fast-check@3.1.1:
    resolution: {integrity: sha512-3vtXinVyuUKCKFKYcwXhGE6NtGWkqF8Yh3rvMZNzmwz8EPrgoc/v4pDdLHyLnCyCI5MZpZZkDEwFyXyEONOxpA==}
    engines: {node: '>=8.0.0'}
    dependencies:
      pure-rand: 5.0.3
    dev: true

  /fast-deep-equal@3.1.3:
    resolution: {integrity: sha512-f3qQ9oQy9j2AhBe/H9VC91wLmKBCCU/gDOnKNAYG5hswO7BLKj09Hc5HYNz9cGI++xlpDCIgDaitVs03ATR84Q==}
    dev: true

  /fast-diff@1.2.0:
    resolution: {integrity: sha512-xJuoT5+L99XlZ8twedaRf6Ax2TgQVxvgZOYoPKqZufmJib0tL2tegPBOZb1pVNgIhlqDlA0eO0c3wBvQcmzx4w==}
    dev: true

  /fast-glob@3.2.12:
    resolution: {integrity: sha512-DVj4CQIYYow0BlaelwK1pHl5n5cRSJfM60UA0zK891sVInoPri2Ekj7+e1CT3/3qxXenpI+nBBmQAcJPJgaj4w==}
    engines: {node: '>=8.6.0'}
    dependencies:
      '@nodelib/fs.stat': 2.0.5
      '@nodelib/fs.walk': 1.2.8
      glob-parent: 5.1.2
      merge2: 1.4.1
      micromatch: 4.0.5
    dev: true

  /fast-glob@3.3.1:
    resolution: {integrity: sha512-kNFPyjhh5cKjrUltxs+wFx+ZkbRaxxmZ+X0ZU31SOsxCEtP9VPgtq2teZw1DebupL5GmDaNQ6yKMMVcM41iqDg==}
    engines: {node: '>=8.6.0'}
    dependencies:
      '@nodelib/fs.stat': 2.0.5
      '@nodelib/fs.walk': 1.2.8
      glob-parent: 5.1.2
      merge2: 1.4.1
      micromatch: 4.0.5
    dev: true

  /fast-json-stable-stringify@2.1.0:
    resolution: {integrity: sha512-lhd/wF+Lk98HZoTCtlVraHtfh5XYijIjalXck7saUtuanSDyLMxnHhSXEDJqHxD7msR8D0uCmqlkwjCV8xvwHw==}
    dev: true

  /fast-levenshtein@2.0.6:
    resolution: {integrity: sha512-DCXu6Ifhqcks7TZKY3Hxp3y6qphY5SJZmrWMDrKcERSOXWQdMhU9Ig/PYrzyw/ul9jOIyh0N4M0tbC5hodg8dw==}
    dev: true

  /fastq@1.6.0:
    resolution: {integrity: sha512-jmxqQ3Z/nXoeyDmWAzF9kH1aGZSis6e/SbfPmJpUnyZ0ogr6iscHQaml4wsEepEWSdtmpy+eVXmCRIMpxaXqOA==}
    dependencies:
      reusify: 1.0.4
    dev: true

  /fetch-ponyfill@4.1.0:
    resolution: {integrity: sha512-knK9sGskIg2T7OnYLdZ2hZXn0CtDrAIBxYQLpmEf0BqfdWnwmM1weccUl5+4EdA44tzNSFAuxITPbXtPehUB3g==}
    dependencies:
      node-fetch: 1.7.3
    dev: true

  /file-entry-cache@6.0.1:
    resolution: {integrity: sha512-7Gps/XWymbLk2QLYK4NzpMOrYjMhdIxXuIvy2QBsLE6ljuodKvdkWs/cpyJJ3CVIVpH0Oi1Hvg1ovbMzLdFBBg==}
    engines: {node: ^10.12.0 || >=12.0.0}
    dependencies:
      flat-cache: 3.0.4
    dev: true

  /file-uri-to-path@1.0.0:
    resolution: {integrity: sha512-0Zt+s3L7Vf1biwWZ29aARiVYLx7iMGnEUl9x33fbB/j3jR81u/O2LbqK+Bm1CDSNDKVtJ/YjwY7TUd5SkeLQLw==}
    dev: true

  /fill-range@4.0.0:
    resolution: {integrity: sha512-VcpLTWqWDiTerugjj8e3+esbg+skS3M9e54UuR3iCeIDMXCLTsAH8hTSzDQU/X6/6t3eYkOKoZSef2PlU6U1XQ==}
    engines: {node: '>=0.10.0'}
    dependencies:
      extend-shallow: 2.0.1
      is-number: 3.0.0
      repeat-string: 1.6.1
      to-regex-range: 2.1.1
    dev: true

  /fill-range@7.0.1:
    resolution: {integrity: sha512-qOo9F+dMUmC2Lcb4BbVvnKJxTPjCm+RRpe4gDuGrzkL7mEVl/djYSu2OdQ2Pa302N4oqkSg9ir6jaLWJ2USVpQ==}
    engines: {node: '>=8'}
    dependencies:
      to-regex-range: 5.0.1
    dev: true

  /finalhandler@1.1.2:
    resolution: {integrity: sha512-aAWcW57uxVNrQZqFXjITpW3sIUQmHGG3qSb9mUah9MgMC4NeWhNOlNjXEYq3HjRAvL6arUviZGGJsBg6z0zsWA==}
    engines: {node: '>= 0.8'}
    dependencies:
      debug: 2.6.9
      encodeurl: 1.0.2
      escape-html: 1.0.3
      on-finished: 2.3.0
      parseurl: 1.3.3
      statuses: 1.5.0
      unpipe: 1.0.0
    transitivePeerDependencies:
      - supports-color
    dev: true

  /find-replace@1.0.3:
    resolution: {integrity: sha512-KrUnjzDCD9426YnCP56zGYy/eieTnhtK6Vn++j+JJzmlsWWwEkDnsyVF575spT6HJ6Ow9tlbT3TQTDsa+O4UWA==}
    engines: {node: '>=4.0.0'}
    dependencies:
      array-back: 1.0.4
      test-value: 2.1.0
    dev: true

  /find-replace@3.0.0:
    resolution: {integrity: sha512-6Tb2myMioCAgv5kfvP5/PkZZ/ntTpVK39fHY7WkWBgvbeE+VHd/tZuZ4mrC+bxh4cfOZeYKVPaJIZtZXV7GNCQ==}
    engines: {node: '>=4.0.0'}
    dependencies:
      array-back: 3.1.0
    dev: true

  /find-up@1.1.2:
    resolution: {integrity: sha512-jvElSjyuo4EMQGoTwo1uJU5pQMwTW5lS1x05zzfJuTIyLR3zwO27LYrxNg+dlvKpGOuGy/MzBdXh80g0ve5+HA==}
    engines: {node: '>=0.10.0'}
    dependencies:
      path-exists: 2.1.0
      pinkie-promise: 2.0.1
    dev: true

  /find-up@2.1.0:
    resolution: {integrity: sha512-NWzkk0jSJtTt08+FBFMvXoeZnOJD+jTtsRmBYbAIzJdX6l7dLgR7CTubCM5/eDdPUBvLCeVasP1brfVR/9/EZQ==}
    engines: {node: '>=4'}
    dependencies:
      locate-path: 2.0.0
    dev: true

  /find-up@3.0.0:
    resolution: {integrity: sha512-1yD6RmLI1XBfxugvORwlck6f75tYL+iR0jqwsOrOxMZyGYqUuDhJ0l4AXdO1iX/FTs9cBAMEk1gWSEx1kSbylg==}
    engines: {node: '>=6'}
    dependencies:
      locate-path: 3.0.0
    dev: true

  /find-up@4.1.0:
    resolution: {integrity: sha512-PpOwAdQ/YlXQ2vj8a3h8IipDuYRi3wceVQQGYWxNINccq40Anw7BlsEXCMbt1Zt+OLA6Fq9suIpIWD0OsnISlw==}
    engines: {node: '>=8'}
    dependencies:
      locate-path: 5.0.0
      path-exists: 4.0.0
    dev: true

  /find-up@5.0.0:
    resolution: {integrity: sha512-78/PXT1wlLLDgTzDs7sjq9hzz0vXD+zn+7wypEe4fXQxCmdmqfGsEPQxmiCSQI3ajFV91bVSsvNtrJRiW6nGng==}
    engines: {node: '>=10'}
    dependencies:
      locate-path: 6.0.0
      path-exists: 4.0.0
    dev: true

  /find-yarn-workspace-root@1.2.1:
    resolution: {integrity: sha512-dVtfb0WuQG+8Ag2uWkbG79hOUzEsRrhBzgfn86g2sJPkzmcpGdghbNTfUKGTxymFrY/tLIodDzLoW9nOJ4FY8Q==}
    dependencies:
      fs-extra: 4.0.3
      micromatch: 3.1.10
    transitivePeerDependencies:
      - supports-color
    dev: true

  /find-yarn-workspace-root@2.0.0:
    resolution: {integrity: sha512-1IMnbjt4KzsQfnhnzNd8wUEgXZ44IzZaZmnLYx7D5FZlaHt2gW20Cri8Q+E/t5tIj4+epTBub+2Zxu/vNILzqQ==}
    dependencies:
      micromatch: 4.0.5
    dev: true

  /flat-cache@3.0.4:
    resolution: {integrity: sha512-dm9s5Pw7Jc0GvMYbshN6zchCA9RgQlzzEZX3vylR9IqFfS8XciblUXOKfW6SiuJ0e13eDYZoZV5wdrev7P3Nwg==}
    engines: {node: ^10.12.0 || >=12.0.0}
    dependencies:
      flatted: 3.2.7
      rimraf: 3.0.2
    dev: true

  /flat@4.1.1:
    resolution: {integrity: sha512-FmTtBsHskrU6FJ2VxCnsDb84wu9zhmO3cUX2kGFb5tuwhfXxGciiT0oRY+cck35QmG+NmGh5eLz6lLCpWTqwpA==}
    hasBin: true
    dependencies:
      is-buffer: 2.0.5
    dev: true

  /flat@5.0.2:
    resolution: {integrity: sha512-b6suED+5/3rTpUBdG1gupIl8MPFCAMA0QXwmljLhvCUKcUvdE4gWky9zpuGCcXHOsz4J9wPGNWq6OKpmIzz3hQ==}
    hasBin: true
    dev: true

  /flatted@3.2.7:
    resolution: {integrity: sha512-5nqDSxl8nn5BSNxyR3n4I6eDmbolI6WT+QqR547RwxQapgjQBmtktdP+HTBb/a/zLsbzERTONyUB5pefh5TtjQ==}
    dev: true

  /flow-stoplight@1.0.0:
    resolution: {integrity: sha512-rDjbZUKpN8OYhB0IE/vY/I8UWO/602IIJEU/76Tv4LvYnwHCk0BCsvz4eRr9n+FQcri7L5cyaXOo0+/Kh4HisA==}
    dev: true

  /follow-redirects@1.15.2(debug@4.3.4):
    resolution: {integrity: sha512-VQLG33o04KaQ8uYi2tVNbdrWp1QWxNNea+nmIB4EVM28v0hmP17z7aG1+wAkNzVq4KeXTq3221ye5qTJP91JwA==}
    engines: {node: '>=4.0'}
    peerDependencies:
      debug: '*'
    peerDependenciesMeta:
      debug:
        optional: true
    dependencies:
      debug: 4.3.4(supports-color@8.1.1)
    dev: true

  /for-each@0.3.3:
    resolution: {integrity: sha512-jqYfLp7mo9vIyQf8ykW2v7A+2N4QjeCeI5+Dz9XraiO1ign81wjiH7Fb9vSOWvQfNtmSa4H2RoQTrrXivdUZmw==}
    dependencies:
      is-callable: 1.2.7
    dev: true

  /for-in@1.0.2:
    resolution: {integrity: sha512-7EwmXrOjyL+ChxMhmG5lnW9MPt1aIeZEwKhQzoBUdTV0N3zuwWDZYVJatDvZ2OyzPUvdIAZDsCetk3coyMfcnQ==}
    engines: {node: '>=0.10.0'}
    dev: true

  /foreach@2.0.5:
    resolution: {integrity: sha512-ZBbtRiapkZYLsqoPyZOR+uPfto0GRMNQN1GwzZtZt7iZvPPbDDQV0JF5Hx4o/QFQ5c0vyuoZ98T8RSBbopzWtA==}
    dev: true

  /forever-agent@0.6.1:
    resolution: {integrity: sha512-j0KLYPhm6zeac4lz3oJ3o65qvgQCcPubiyotZrXqEaG4hNagNYO8qdlUrX5vwqv9ohqeT/Z3j6+yW067yWWdUw==}
    dev: true

  /form-data-encoder@1.7.1:
    resolution: {integrity: sha512-EFRDrsMm/kyqbTQocNvRXMLjc7Es2Vk+IQFx/YW7hkUH1eBl4J1fqiP34l74Yt0pFLCNpc06fkbVk00008mzjg==}
    dev: true

  /form-data@2.3.3:
    resolution: {integrity: sha512-1lLKB2Mu3aGP1Q/2eCOx0fNbRMe7XdwktwOruhfqqd0rIJWwN4Dh+E3hrPSlDCXnSR7UtZ1N38rVXm+6+MEhJQ==}
    engines: {node: '>= 0.12'}
    dependencies:
      asynckit: 0.4.0
      combined-stream: 1.0.8
      mime-types: 2.1.27
    dev: true

  /form-data@3.0.1:
    resolution: {integrity: sha512-RHkBKtLWUVwd7SqRIvCZMEvAMoGUp0XU+seQiZejj0COz3RI3hWP4sCv3gZWWLjJTd7rGwcsF5eKZGii0r/hbg==}
    engines: {node: '>= 6'}
    dependencies:
      asynckit: 0.4.0
      combined-stream: 1.0.8
      mime-types: 2.1.27
    dev: true

  /forwarded@0.1.2:
    resolution: {integrity: sha512-Ua9xNhH0b8pwE3yRbFfXJvfdWF0UHNCdeyb2sbi9Ul/M+r3PTdrz7Cv4SCfZRMjmzEM9PhraqfZFbGTIg3OMyA==}
    engines: {node: '>= 0.6'}
    dev: true

  /fp-ts@1.19.3:
    resolution: {integrity: sha512-H5KQDspykdHuztLTg+ajGN0Z2qUjcEf3Ybxc6hLt0k7/zPkn29XnKnxlBPyW2XIddWrGaJBzBl4VLYOtk39yZg==}
    dev: true

  /fragment-cache@0.2.1:
    resolution: {integrity: sha512-GMBAbW9antB8iZRHLoGw0b3HANt57diZYFO/HL1JGIC1MjKrdmhxvrJbupnVvpys0zsz7yBApXdQyfepKly2kA==}
    engines: {node: '>=0.10.0'}
    dependencies:
      map-cache: 0.2.2
    dev: true

  /fresh@0.5.2:
    resolution: {integrity: sha512-zJ2mQYM18rEFOudeV4GShTGIQ7RbzA7ozbU9I/XBpm7kqgMywgmylMwXHxZJmkVoYkna9d2pVXVXPdYTP9ej8Q==}
    engines: {node: '>= 0.6'}
    dev: true

  /fs-extra@0.30.0:
    resolution: {integrity: sha512-UvSPKyhMn6LEd/WpUaV9C9t3zATuqoqfWc3QdPhPLb58prN9tqYPlPWi8Krxi44loBoUzlobqZ3+8tGpxxSzwA==}
    dependencies:
      graceful-fs: 4.2.10
      jsonfile: 2.4.0
      klaw: 1.3.1
      path-is-absolute: 1.0.1
      rimraf: 2.7.1
    dev: true

  /fs-extra@4.0.3:
    resolution: {integrity: sha512-q6rbdDd1o2mAnQreO7YADIxf/Whx4AHBiRf6d+/cVT8h44ss+lHgxf1FemcqDnQt9X3ct4McHr+JMGlYSsK7Cg==}
    dependencies:
      graceful-fs: 4.2.10
      jsonfile: 4.0.0
      universalify: 0.1.2
    dev: true

  /fs-extra@7.0.1:
    resolution: {integrity: sha512-YJDaCJZEnBmcbw13fvdAM9AwNOJwOzrE4pqMqBq5nFiEqXUqHwlK4B+3pUw6JNvfSPtX05xFHtYy/1ni01eGCw==}
    engines: {node: '>=6 <7 || >=8'}
    dependencies:
      graceful-fs: 4.2.10
      jsonfile: 4.0.0
      universalify: 0.1.2
    dev: true

  /fs-extra@8.1.0:
    resolution: {integrity: sha512-yhlQgA6mnOJUKOsRUFsgJdQCvkKhcz8tlZG5HBQfReYZy46OwLcY+Zia0mtdHsOo9y/hP+CxMN0TU9QxoOtG4g==}
    engines: {node: '>=6 <7 || >=8'}
    dependencies:
      graceful-fs: 4.2.10
      jsonfile: 4.0.0
      universalify: 0.1.2
    dev: true

  /fs-extra@9.1.0:
    resolution: {integrity: sha512-hcg3ZmepS30/7BSFqRvoo3DOMQu7IjqxO5nCDt+zM9XWjb33Wg7ziNT+Qvqbuc3+gWpzO02JubVyk2G4Zvo1OQ==}
    engines: {node: '>=10'}
    dependencies:
      at-least-node: 1.0.0
      graceful-fs: 4.2.10
      jsonfile: 6.1.0
      universalify: 2.0.0
    dev: true

  /fs-minipass@1.2.7:
    resolution: {integrity: sha512-GWSSJGFy4e9GUeCcbIkED+bgAoFyj7XF1mV8rma3QW4NIqX9Kyx79N/PF61H5udOV3aY1IaMLs6pGbH71nlCTA==}
    dependencies:
      minipass: 2.9.0
    dev: true

  /fs-readdir-recursive@1.1.0:
    resolution: {integrity: sha512-GNanXlVr2pf02+sPN40XN8HG+ePaNcvM0q5mZBd668Obwb0yD5GiUbZOFgwn8kGMY6I3mdyDJzieUy3PTYyTRA==}
    dev: true

  /fs.realpath@1.0.0:
    resolution: {integrity: sha512-OO0pH2lK6a0hZnAdau5ItzHPI6pUlvI7jMVnxUQRtw4owF2wk8lOSabtGDCTP4Ggrg2MbGnWO9X8K1t4+fGMDw==}
    dev: true

  /fsevents@2.1.3:
    resolution: {integrity: sha512-Auw9a4AxqWpa9GUfj370BMPzzyncfBABW8Mab7BGWBYDj4Isgq+cDKtx0i6u9jcX9pQDnswsaaOTgTmA5pEjuQ==}
    engines: {node: ^8.16.0 || ^10.6.0 || >=11.0.0}
    os: [darwin]
    deprecated: '"Please update to latest v2.3 or v2.2"'
    requiresBuild: true
    dev: true
    optional: true

  /fsevents@2.3.2:
    resolution: {integrity: sha512-xiqMQR4xAeHTuB9uWm+fFRcIOgKBMiOBP+eXiyT7jsgVCq1bkVygt00oASowB7EdtpOHaaPgKt812P9ab+DDKA==}
    engines: {node: ^8.16.0 || ^10.6.0 || >=11.0.0}
    os: [darwin]
    requiresBuild: true
    dev: true
    optional: true

  /function-bind@1.1.1:
    resolution: {integrity: sha512-yIovAzMX49sF8Yl58fSCWJ5svSLuaibPxXQJFLmBObTuCr0Mf1KiPopGM9NiFjiYBCbfaa2Fh6breQ6ANVTI0A==}
    dev: true

  /function.prototype.name@1.1.5:
    resolution: {integrity: sha512-uN7m/BzVKQnCUF/iW8jYea67v++2u7m5UgENbHRtdDVclOUP+FMPlCNdmk0h/ysGyo2tavMJEDqJAkJdRa1vMA==}
    engines: {node: '>= 0.4'}
    dependencies:
      call-bind: 1.0.2
      define-properties: 1.1.4
      es-abstract: 1.20.3
      functions-have-names: 1.2.3
    dev: true

  /functional-red-black-tree@1.0.1:
    resolution: {integrity: sha512-dsKNQNdj6xA3T+QlADDA7mOSlX0qiMINjn0cgr+eGHGsbSHzTabcIogz2+p/iqP1Xs6EP/sS2SbqH+brGTbq0g==}
    dev: true

  /functions-have-names@1.2.3:
    resolution: {integrity: sha512-xckBUXyTIqT97tq2x2AMb+g163b5JFysYk0x4qxNFwbfQkmNZoiRHb6sPzI9/QV33WeuvVYBUIiD4NzNIyqaRQ==}
    dev: true

  /ganache-core@2.13.2:
    resolution: {integrity: sha512-tIF5cR+ANQz0+3pHWxHjIwHqFXcVo0Mb+kcsNhglNFALcYo49aQpnS9dqHartqPfMFjiHh/qFoD3mYK0d/qGgw==}
    engines: {node: '>=8.9.0'}
    deprecated: ganache-core is now ganache; visit https://trfl.io/g7 for details
    dependencies:
      abstract-leveldown: 3.0.0
      async: 2.6.2
      bip39: 2.5.0
      cachedown: 1.0.0
      clone: 2.1.2
      debug: 3.2.6(supports-color@6.0.0)
      encoding-down: 5.0.4
      eth-sig-util: 3.0.0
      ethereumjs-abi: 0.6.8
      ethereumjs-account: 3.0.0
      ethereumjs-block: 2.2.2
      ethereumjs-common: 1.5.0
      ethereumjs-tx: 2.1.2
      ethereumjs-util: 6.2.1
      ethereumjs-vm: 4.2.0
      heap: 0.2.6
      level-sublevel: 6.6.4
      levelup: 3.1.1
      lodash: 4.17.20
      lru-cache: 5.1.1
      merkle-patricia-tree: 3.0.0
      patch-package: 6.2.2
      seedrandom: 3.0.1
      source-map-support: 0.5.12
      tmp: 0.1.0
      web3-provider-engine: 14.2.1
      websocket: 1.0.32
    optionalDependencies:
      ethereumjs-wallet: 0.6.5
      web3: 1.2.11
    transitivePeerDependencies:
      - bufferutil
      - encoding
      - supports-color
      - utf-8-validate
    dev: true
    bundledDependencies:
      - keccak

  /get-caller-file@1.0.3:
    resolution: {integrity: sha512-3t6rVToeoZfYSGd8YoLFR2DJkiQrIiUrGcjvFX2mDw3bn6k2OtwHN0TNCLbBO+w8qTvimhDkv+LSscbJY1vE6w==}
    dev: true

  /get-caller-file@2.0.5:
    resolution: {integrity: sha512-DyFP3BM/3YHTQOCUL/w0OZHR0lpKeGrxotcHWcqNEdnltqFwXVfhEBQ94eIo34AfQpo0rGki4cyIiftY06h2Fg==}
    engines: {node: 6.* || 8.* || >= 10.*}
    dev: true

  /get-func-name@2.0.0:
    resolution: {integrity: sha512-Hm0ixYtaSZ/V7C8FJrtZIuBBI+iSgL+1Aq82zSu8VQNB4S3Gk8e7Qs3VwBDJAhmRZcFqkl3tQu36g/Foh5I5ig==}

  /get-intrinsic@1.1.3:
    resolution: {integrity: sha512-QJVz1Tj7MS099PevUG5jvnt9tSkXN8K14dxQlikJuPt4uD9hHAHjLyLBiLR5zELelBdD9QNRAXZzsJx0WaDL9A==}
    dependencies:
      function-bind: 1.1.1
      has: 1.0.3
      has-symbols: 1.0.3
    dev: true

  /get-port@3.2.0:
    resolution: {integrity: sha512-x5UJKlgeUiNT8nyo/AcnwLnZuZNcSjSw0kogRB+Whd1fjjFq4B1hySFxSFWWSn4mIBzg3sRNUDFYc4g5gjPoLg==}
    engines: {node: '>=4'}
    dev: true

  /get-stream@3.0.0:
    resolution: {integrity: sha512-GlhdIUuVakc8SJ6kK0zAFbiGzRFzNnY4jUuEbV9UROo4Y+0Ny4fjvcZFVTeDA4odpFyOQzaw6hXukJSq/f28sQ==}
    engines: {node: '>=4'}
    dev: true

  /get-stream@4.1.0:
    resolution: {integrity: sha512-GMat4EJ5161kIy2HevLlr4luNjBgvmj413KaQA7jt4V8B4RDsfpHk7WQ9GVqfYyyx8OS/L66Kox+rJRNklLK7w==}
    engines: {node: '>=6'}
    requiresBuild: true
    dependencies:
      pump: 3.0.0
    dev: true

  /get-stream@5.1.0:
    resolution: {integrity: sha512-EXr1FOzrzTfGeL0gQdeFEvOMm2mzMOglyiOXSTpPC+iAjAKftbr3jpCMWynogwYnM+eSj9sHGc6wjIcDvYiygw==}
    engines: {node: '>=8'}
    dependencies:
      pump: 3.0.0
    dev: true

  /get-stream@6.0.1:
    resolution: {integrity: sha512-ts6Wi+2j3jQjqi70w5AlN8DFnkSwC+MqmxEzdEALB2qXZYV3X/b1CTfgPLGJNMeAWxdPfU8FO1ms3NUfaHCPYg==}
    engines: {node: '>=10'}
    dev: true

  /get-symbol-description@1.0.0:
    resolution: {integrity: sha512-2EmdH1YvIQiZpltCNgkuiUnyukzxM/R6NDJX31Ke3BG1Nq5b0S2PhX59UKi9vZpPDQVdqn+1IcaAwnzTT5vCjw==}
    engines: {node: '>= 0.4'}
    dependencies:
      call-bind: 1.0.2
      get-intrinsic: 1.1.3
    dev: true

  /get-value@2.0.6:
    resolution: {integrity: sha512-Ln0UQDlxH1BapMu3GPtf7CuYNwRZf2gwCuPqbyG6pB8WfmFpzqcy4xtAaAMUhnNqjMKTiCPZG2oMT3YSx8U2NA==}
    engines: {node: '>=0.10.0'}
    dev: true

  /getpass@0.1.7:
    resolution: {integrity: sha512-0fzj9JxOLfJ+XGLhR8ze3unN0KZCgZwiSSDz168VERjK8Wl8kVSdcu2kspd4s4wtAa1y/qrVRiAA0WclVsu0ng==}
    dependencies:
      assert-plus: 1.0.0
    dev: true

  /ghost-testrpc@0.0.2:
    resolution: {integrity: sha512-i08dAEgJ2g8z5buJIrCTduwPIhih3DP+hOCTyyryikfV8T0bNvHnGXO67i0DD1H4GBDETTclPy9njZbfluQYrQ==}
    hasBin: true
    dependencies:
      chalk: 2.4.2
      node-emoji: 1.11.0
    dev: true

  /glob-parent@5.1.2:
    resolution: {integrity: sha512-AOIgSQCepiJYwP3ARnGx+5VnTu2HBYdzbGP45eLw1vr3zB3vZLeyed1sC9hnbcOc9/SrMyM5RPQrkGz4aS9Zow==}
    engines: {node: '>= 6'}
    dependencies:
      is-glob: 4.0.3
    dev: true

  /glob-parent@6.0.2:
    resolution: {integrity: sha512-XxwI8EOhVQgWp6iDL+3b0r86f4d6AX6zSU55HfB4ydCEuXLXc5FcYeOu+nnGftS4TEju/11rt4KJPTMgbfmv4A==}
    engines: {node: '>=10.13.0'}
    dependencies:
      is-glob: 4.0.3
    dev: true

  /glob@5.0.15:
    resolution: {integrity: sha512-c9IPMazfRITpmAAKi22dK1VKxGDX9ehhqfABDriL/lzO92xcUKEJPQHrVA/2YHSNFB4iFlykVmWvwo48nr3OxA==}
    dependencies:
      inflight: 1.0.6
      inherits: 2.0.4
      minimatch: 3.1.2
      once: 1.4.0
      path-is-absolute: 1.0.1
    dev: true

  /glob@7.1.3:
    resolution: {integrity: sha512-vcfuiIxogLV4DlGBHIUOwI0IbrJ8HWPc4MU7HzviGeNho/UJDfi6B5p3sHeWIQ0KGIU0Jpxi5ZHxemQfLkkAwQ==}
    dependencies:
      fs.realpath: 1.0.0
      inflight: 1.0.6
      inherits: 2.0.4
      minimatch: 3.1.2
      once: 1.4.0
      path-is-absolute: 1.0.1
    dev: true

  /glob@7.1.7:
    resolution: {integrity: sha512-OvD9ENzPLbegENnYP5UUfJIirTg4+XwMWGaQfQTY0JenxNvvIKP3U3/tAQSPIu/lHxXYSZmpXlUHeqAIdKzBLQ==}
    dependencies:
      fs.realpath: 1.0.0
      inflight: 1.0.6
      inherits: 2.0.4
      minimatch: 3.1.2
      once: 1.4.0
      path-is-absolute: 1.0.1
    dev: true

  /glob@7.2.0:
    resolution: {integrity: sha512-lmLf6gtyrPq8tTjSmrO94wBeQbFR3HbLHbuyD69wuyQkImp2hWqMGB47OX65FBkPffO641IP9jWa1z4ivqG26Q==}
    dependencies:
      fs.realpath: 1.0.0
      inflight: 1.0.6
      inherits: 2.0.4
      minimatch: 3.1.2
      once: 1.4.0
      path-is-absolute: 1.0.1
    dev: true

  /glob@7.2.3:
    resolution: {integrity: sha512-nFR0zLpU2YCaRxwoCJvL6UvCH2JFyFVIvwTLsIf21AuHlMskA1hhTdk+LlYJtOlYt9v6dvszD2BGRqBL+iQK9Q==}
    dependencies:
      fs.realpath: 1.0.0
      inflight: 1.0.6
      inherits: 2.0.4
      minimatch: 3.1.2
      once: 1.4.0
      path-is-absolute: 1.0.1
    dev: true

  /glob@8.1.0:
    resolution: {integrity: sha512-r8hpEjiQEYlF2QU0df3dS+nxxSIreXQS1qRhMJM0Q5NDdR386C7jb7Hwwod8Fgiuex+k0GFjgft18yvxm5XoCQ==}
    engines: {node: '>=12'}
    dependencies:
      fs.realpath: 1.0.0
      inflight: 1.0.6
      inherits: 2.0.4
      minimatch: 5.1.6
      once: 1.4.0
    dev: true

  /global-modules@2.0.0:
    resolution: {integrity: sha512-NGbfmJBp9x8IxyJSd1P+otYK8vonoJactOogrVfFRIAEY1ukil8RSKDz2Yo7wh1oihl51l/r6W4epkeKJHqL8A==}
    engines: {node: '>=6'}
    dependencies:
      global-prefix: 3.0.0
    dev: true

  /global-prefix@3.0.0:
    resolution: {integrity: sha512-awConJSVCHVGND6x3tmMaKcQvwXLhjdkmomy2W+Goaui8YPgYgXJZewhg3fWC+DlfqqQuWg8AwqjGTD2nAPVWg==}
    engines: {node: '>=6'}
    dependencies:
      ini: 1.3.8
      kind-of: 6.0.3
      which: 1.3.1
    dev: true

  /global@4.3.2:
    resolution: {integrity: sha512-/4AybdwIDU4HkCUbJkZdWpe4P6vuw/CUtu+0I1YlLIPe7OlUO7KNJ+q/rO70CW2/NW6Jc6I62++Hzsf5Alu6rQ==}
    dependencies:
      min-document: 2.19.0
      process: 0.5.2
    dev: true

  /globals@13.20.0:
    resolution: {integrity: sha512-Qg5QtVkCy/kv3FUSlu4ukeZDVf9ee0iXLAUYX13gbR17bnejFTzr4iS9bY7kwCf1NztRNm1t91fjOiyx4CSwPQ==}
    engines: {node: '>=8'}
    dependencies:
      type-fest: 0.20.2
    dev: true

  /globals@9.18.0:
    resolution: {integrity: sha512-S0nG3CLEQiY/ILxqtztTWH/3iRRdyBLw6KMDxnKMchrtbj2OFmehVh0WUCfW3DUrIgx/qFrJPICrq4Z4sTR9UQ==}
    engines: {node: '>=0.10.0'}
    dev: true

  /globby@10.0.2:
    resolution: {integrity: sha512-7dUi7RvCoT/xast/o/dLN53oqND4yk0nsHkhRgn9w65C4PofCLOoJ39iSOg+qVDdWQPIEj+eszMHQ+aLVwwQSg==}
    engines: {node: '>=8'}
    dependencies:
      '@types/glob': 7.1.1
      array-union: 2.1.0
      dir-glob: 3.0.1
      fast-glob: 3.2.12
      glob: 7.2.3
      ignore: 5.2.4
      merge2: 1.4.1
      slash: 3.0.0
    dev: true

  /globby@11.1.0:
    resolution: {integrity: sha512-jhIXaOzy1sb8IyocaruWSn1TjmnBVs8Ayhcy83rmxNJ8q2uWKCAj3CnJY+KpGSXCueAPc0i05kVvVKtP1t9S3g==}
    engines: {node: '>=10'}
    dependencies:
      array-union: 2.1.0
      dir-glob: 3.0.1
      fast-glob: 3.3.1
      ignore: 5.2.4
      merge2: 1.4.1
      slash: 3.0.0
    dev: true

  /got@12.1.0:
    resolution: {integrity: sha512-hBv2ty9QN2RdbJJMK3hesmSkFTjVIHyIDDbssCKnSmq62edGgImJWD10Eb1k77TiV1bxloxqcFAVK8+9pkhOig==}
    engines: {node: '>=14.16'}
    dependencies:
      '@sindresorhus/is': 4.6.0
      '@szmarczak/http-timer': 5.0.1
      '@types/cacheable-request': 6.0.2
      '@types/responselike': 1.0.0
      cacheable-lookup: 6.1.0
      cacheable-request: 7.0.2
      decompress-response: 6.0.0
      form-data-encoder: 1.7.1
      get-stream: 6.0.1
      http2-wrapper: 2.1.11
      lowercase-keys: 3.0.0
      p-cancelable: 3.0.0
      responselike: 2.0.1
    dev: true

  /got@7.1.0:
    resolution: {integrity: sha512-Y5WMo7xKKq1muPsxD+KmrR8DH5auG7fBdDVueZwETwV6VytKyU9OX/ddpq2/1hp1vIPvVb4T81dKQz3BivkNLw==}
    engines: {node: '>=4'}
    dependencies:
      '@types/keyv': 3.1.4
      '@types/responselike': 1.0.0
      decompress-response: 3.3.0
      duplexer3: 0.1.4
      get-stream: 3.0.0
      is-plain-obj: 1.1.0
      is-retry-allowed: 1.2.0
      is-stream: 1.1.0
      isurl: 1.0.0
      lowercase-keys: 1.0.1
      p-cancelable: 0.3.0
      p-timeout: 1.2.1
      safe-buffer: 5.2.1
      timed-out: 4.0.1
      url-parse-lax: 1.0.0
      url-to-options: 1.0.1
    dev: true

  /got@9.6.0:
    resolution: {integrity: sha512-R7eWptXuGYxwijs0eV+v3o6+XH1IqVK8dJOEecQfTmkncw9AV4dcw/Dhxi8MdlqPthxxpZyizMzyg8RTmEsG+Q==}
    engines: {node: '>=8.6'}
    dependencies:
      '@sindresorhus/is': 0.14.0
      '@szmarczak/http-timer': 1.1.2
      '@types/keyv': 3.1.4
      '@types/responselike': 1.0.0
      cacheable-request: 6.1.0
      decompress-response: 3.3.0
      duplexer3: 0.1.4
      get-stream: 4.1.0
      lowercase-keys: 1.0.1
      mimic-response: 1.0.1
      p-cancelable: 1.1.0
      to-readable-stream: 1.0.0
      url-parse-lax: 3.0.0
    dev: true

  /graceful-fs@4.2.10:
    resolution: {integrity: sha512-9ByhssR2fPVsNZj478qUUbKfmL0+t5BDVyjShtyZZLiK7ZDAArFFfopyOTj0M05wE2tJPisA4iTnnXl2YoPvOA==}
    dev: true

  /grapheme-splitter@1.0.4:
    resolution: {integrity: sha512-bzh50DW9kTPM00T8y4o8vQg89Di9oLJVLW/KaOGIXJWP/iqCN6WKYkbNOF04vFLJhwcpYUh9ydh/+5vpOqV4YQ==}
    dev: true

  /graphemer@1.4.0:
    resolution: {integrity: sha512-EtKwoO6kxCL9WO5xipiHTZlSzBm7WLT627TqC/uVRd0HKmq8NXyebnNYxDoBi7wt8eTWrUrKXCOVaFq9x1kgag==}
    dev: true

  /growl@1.10.5:
    resolution: {integrity: sha512-qBr4OuELkhPenW6goKVXiv47US3clb3/IbuWF9KNKEijAy9oeHxU9IgzjvJhHkUzhaj7rOUD7+YGWqUjLp5oSA==}
    engines: {node: '>=4.x'}
    dev: true

  /handlebars@4.7.7:
    resolution: {integrity: sha512-aAcXm5OAfE/8IXkcZvCepKU3VzW1/39Fb5ZuqMtgI/hT8X2YgoMvBY5dLhq/cpOvw7Lk1nK/UF71aLG/ZnVYRA==}
    engines: {node: '>=0.4.7'}
    hasBin: true
    dependencies:
      minimist: 1.2.6
      neo-async: 2.6.2
      source-map: 0.6.1
      wordwrap: 1.0.0
    optionalDependencies:
      uglify-js: 3.17.3
    dev: true

  /har-schema@2.0.0:
    resolution: {integrity: sha512-Oqluz6zhGX8cyRaTQlFMPw80bSJVG2x/cFb8ZPhUILGgHka9SsokCCOQgpveePerqidZOrT14ipqfJb7ILcW5Q==}
    engines: {node: '>=4'}
    dev: true

  /har-validator@5.1.5:
    resolution: {integrity: sha512-nmT2T0lljbxdQZfspsno9hgrG3Uir6Ks5afism62poxqBM6sDnMEuPmzTq8XN0OEwqKLLdh1jQI3qyE66Nzb3w==}
    engines: {node: '>=6'}
    deprecated: this library is no longer supported
    dependencies:
      ajv: 6.12.6
      har-schema: 2.0.0
    dev: true

  /hardhat-abi-exporter@2.2.1(hardhat@2.17.3):
    resolution: {integrity: sha512-Um7+RPvJEj+OqWjPoPKlTTkO1Akr10pqpgMk8Pw2jz2wrGv5XQBGNW5aQgGVDUosYktUIWDaEhcwwFKbFsir9A==}
    engines: {node: '>=12.10.0'}
    peerDependencies:
      hardhat: ^2.0.0
    dependencies:
      hardhat: 2.17.3(ts-node@10.9.1)(typescript@5.2.2)
    dev: true

  /hardhat-contract-sizer@2.5.1(hardhat@2.17.3):
    resolution: {integrity: sha512-28yRb73e30aBVaZOOHTlHZFIdIasA/iFunIehrUviIJTubvdQjtSiQUo2wexHFtt71mQeMPP8qjw2sdbgatDnQ==}
    peerDependencies:
      hardhat: ^2.0.0
    dependencies:
      chalk: 4.1.2
      cli-table3: 0.6.3
      hardhat: 2.17.3(ts-node@10.9.1)(typescript@5.2.2)
    dev: true

  /hardhat-gas-reporter@1.0.9(hardhat@2.17.3):
    resolution: {integrity: sha512-INN26G3EW43adGKBNzYWOlI3+rlLnasXTwW79YNnUhXPDa+yHESgt639dJEs37gCjhkbNKcRRJnomXEuMFBXJg==}
    peerDependencies:
      hardhat: ^2.0.2
    dependencies:
      array-uniq: 1.0.3
      eth-gas-reporter: 0.2.25
      hardhat: 2.17.3(ts-node@10.9.1)(typescript@5.2.2)
      sha1: 1.1.1
    transitivePeerDependencies:
      - '@codechecks/client'
    dev: true

  /hardhat-ignore-warnings@0.2.9:
    resolution: {integrity: sha512-q1oj6/ixiAx+lgIyGLBajVCSC7qUtAoK7LS9Nr8UVHYo8Iuh5naBiVGo4RDJ6wxbDGYBkeSukUGZrMqzC2DWwA==}
    dependencies:
      minimatch: 5.1.6
      node-interval-tree: 2.1.2
      solidity-comments: 0.0.2
    dev: true

  /hardhat@2.17.3(ts-node@10.9.1)(typescript@5.2.2):
    resolution: {integrity: sha512-SFZoYVXW1bWJZrIIKXOA+IgcctfuKXDwENywiYNT2dM3YQc4fXNaTbuk/vpPzHIF50upByx4zW5EqczKYQubsA==}
    hasBin: true
    peerDependencies:
      ts-node: '*'
      typescript: '*'
    peerDependenciesMeta:
      ts-node:
        optional: true
      typescript:
        optional: true
    dependencies:
      '@ethersproject/abi': 5.7.0
      '@metamask/eth-sig-util': 4.0.1
      '@nomicfoundation/ethereumjs-block': 5.0.2
      '@nomicfoundation/ethereumjs-blockchain': 7.0.2
      '@nomicfoundation/ethereumjs-common': 4.0.2
      '@nomicfoundation/ethereumjs-evm': 2.0.2
      '@nomicfoundation/ethereumjs-rlp': 5.0.2
      '@nomicfoundation/ethereumjs-statemanager': 2.0.2
      '@nomicfoundation/ethereumjs-trie': 6.0.2
      '@nomicfoundation/ethereumjs-tx': 5.0.2
      '@nomicfoundation/ethereumjs-util': 9.0.2
      '@nomicfoundation/ethereumjs-vm': 7.0.2
      '@nomicfoundation/solidity-analyzer': 0.1.0
      '@sentry/node': 5.30.0
      '@types/bn.js': 5.1.1
      '@types/lru-cache': 5.1.1
      adm-zip: 0.4.16
      aggregate-error: 3.1.0
      ansi-escapes: 4.3.2
      chalk: 2.4.2
      chokidar: 3.5.3
      ci-info: 2.0.0
      debug: 4.3.4(supports-color@8.1.1)
      enquirer: 2.3.6
      env-paths: 2.2.1
      ethereum-cryptography: 1.1.2
      ethereumjs-abi: 0.6.8
      find-up: 2.1.0
      fp-ts: 1.19.3
      fs-extra: 7.0.1
      glob: 7.2.0
      immutable: 4.1.0
      io-ts: 1.10.4
      keccak: 3.0.2
      lodash: 4.17.21
      mnemonist: 0.38.5
      mocha: 10.2.0
      p-map: 4.0.0
      raw-body: 2.5.1
      resolve: 1.17.0
      semver: 6.3.0
      solc: 0.7.3(debug@4.3.4)
      source-map-support: 0.5.21
      stacktrace-parser: 0.1.10
      ts-node: 10.9.1(@types/node@16.18.52)(typescript@5.2.2)
      tsort: 0.0.1
      typescript: 5.2.2
      undici: 5.19.1
      uuid: 8.3.2
      ws: 7.5.9
    transitivePeerDependencies:
      - bufferutil
      - supports-color
      - utf-8-validate
    dev: true

  /has-ansi@2.0.0:
    resolution: {integrity: sha512-C8vBJ8DwUCx19vhm7urhTuUsr4/IyP6l4VzNQDv+ryHQObW3TTTp9yB68WpYgRe2bbaGuZ/se74IqFeVnMnLZg==}
    engines: {node: '>=0.10.0'}
    dependencies:
      ansi-regex: 2.1.1
    dev: true

  /has-bigints@1.0.2:
    resolution: {integrity: sha512-tSvCKtBr9lkF0Ex0aQiP9N+OpV4zi2r/Nee5VkRDbaqv35RLYMzbwQfFSZZH0kR+Rd6302UJZ2p/bJCEoR3VoQ==}
    dev: true

  /has-flag@1.0.0:
    resolution: {integrity: sha512-DyYHfIYwAJmjAjSSPKANxI8bFY9YtFrgkAfinBojQ8YJTOuOuav64tMUJv584SES4xl74PmuaevIyaLESHdTAA==}
    engines: {node: '>=0.10.0'}
    dev: true

  /has-flag@3.0.0:
    resolution: {integrity: sha512-sKJf1+ceQBr4SMkvQnBDNDtf4TXpVhVGateu0t918bl30FnbE2m4vNLX+VWe/dpjlb+HugGYzW7uQXH98HPEYw==}
    engines: {node: '>=4'}
    dev: true

  /has-flag@4.0.0:
    resolution: {integrity: sha512-EykJT/Q1KjTWctppgIAgfSO0tKVuZUjhgMr17kqTumMl6Afv3EISleU7qZUzoXDFTAHTDC4NOoG/ZxU3EvlMPQ==}
    engines: {node: '>=8'}
    dev: true

  /has-property-descriptors@1.0.0:
    resolution: {integrity: sha512-62DVLZGoiEBDHQyqG4w9xCuZ7eJEwNmJRWw2VY84Oedb7WFcA27fiEVe8oUQx9hAUJ4ekurquucTGwsyO1XGdQ==}
    dependencies:
      get-intrinsic: 1.1.3
    dev: true

  /has-symbol-support-x@1.4.2:
    resolution: {integrity: sha512-3ToOva++HaW+eCpgqZrCfN51IPB+7bJNVT6CUATzueB5Heb8o6Nam0V3HG5dlDvZU1Gn5QLcbahiKw/XVk5JJw==}
    dev: true

  /has-symbols@1.0.3:
    resolution: {integrity: sha512-l3LCuF6MgDNwTDKkdYGEihYjt5pRPbEg46rtlmnSPlUbgmB8LOIrKJbYYFBSbnPaJexMKtiPO8hmeRjRz2Td+A==}
    engines: {node: '>= 0.4'}
    dev: true

  /has-to-string-tag-x@1.4.1:
    resolution: {integrity: sha512-vdbKfmw+3LoOYVr+mtxHaX5a96+0f3DljYd8JOqvOLsf5mw2Otda2qCDT9qRqLAhrjyQ0h7ual5nOiASpsGNFw==}
    dependencies:
      has-symbol-support-x: 1.4.2
    dev: true

  /has-tostringtag@1.0.0:
    resolution: {integrity: sha512-kFjcSNhnlGV1kyoGk7OXKSawH5JOb/LzUc5w9B02hOTO0dfFRjbHQKvg1d6cf3HbeUmtU9VbbV3qzZ2Teh97WQ==}
    engines: {node: '>= 0.4'}
    dependencies:
      has-symbols: 1.0.3
    dev: true

  /has-value@0.3.1:
    resolution: {integrity: sha512-gpG936j8/MzaeID5Yif+577c17TxaDmhuyVgSwtnL/q8UUTySg8Mecb+8Cf1otgLoD7DDH75axp86ER7LFsf3Q==}
    engines: {node: '>=0.10.0'}
    dependencies:
      get-value: 2.0.6
      has-values: 0.1.4
      isobject: 2.1.0
    dev: true

  /has-value@1.0.0:
    resolution: {integrity: sha512-IBXk4GTsLYdQ7Rvt+GRBrFSVEkmuOUy4re0Xjd9kJSUQpnTrWR4/y9RpfexN9vkAPMFuQoeWKwqzPozRTlasGw==}
    engines: {node: '>=0.10.0'}
    dependencies:
      get-value: 2.0.6
      has-values: 1.0.0
      isobject: 3.0.1
    dev: true

  /has-values@0.1.4:
    resolution: {integrity: sha512-J8S0cEdWuQbqD9//tlZxiMuMNmxB8PlEwvYwuxsTmR1G5RXUePEX/SJn7aD0GMLieuZYSwNH0cQuJGwnYunXRQ==}
    engines: {node: '>=0.10.0'}
    dev: true

  /has-values@1.0.0:
    resolution: {integrity: sha512-ODYZC64uqzmtfGMEAX/FvZiRyWLpAC3vYnNunURUnkGVTS+mI0smVsWaPydRBsE3g+ok7h960jChO8mFcWlHaQ==}
    engines: {node: '>=0.10.0'}
    dependencies:
      is-number: 3.0.0
      kind-of: 4.0.0
    dev: true

  /has@1.0.3:
    resolution: {integrity: sha512-f2dvO0VU6Oej7RkWJGrehjbzMAjFp5/VKPp5tTpWIV4JHHZK1/BxbFRtf/siA2SWTe09caDmVtYYzWEIbBS4zw==}
    engines: {node: '>= 0.4.0'}
    dependencies:
      function-bind: 1.1.1
    dev: true

  /hash-base@3.1.0:
    resolution: {integrity: sha512-1nmYp/rhMDiE7AYkDw+lLwlAzz0AntGIe51F3RfFfEqyQ3feY2eI/NcwC6umIQVOASPMsWJLJScWKSSvzL9IVA==}
    engines: {node: '>=4'}
    dependencies:
      inherits: 2.0.4
      readable-stream: 3.6.0
      safe-buffer: 5.2.1
    dev: true

  /hash.js@1.1.3:
    resolution: {integrity: sha512-/UETyP0W22QILqS+6HowevwhEFJ3MBJnwTf75Qob9Wz9t0DPuisL8kW8YZMK62dHAKE1c1p+gY1TtOLY+USEHA==}
    dependencies:
      inherits: 2.0.4
      minimalistic-assert: 1.0.1
    dev: true

  /hash.js@1.1.7:
    resolution: {integrity: sha512-taOaskGt4z4SOANNseOviYDvjEJinIkRgmp7LbKP2YTTmVxWBl87s/uzK9r+44BclBSp2X7K1hqeNfz9JbBeXA==}
    dependencies:
      inherits: 2.0.4
      minimalistic-assert: 1.0.1

  /he@1.2.0:
    resolution: {integrity: sha512-F/1DnUGPopORZi0ni+CvrCgHQ5FyEAHRLSApuYWMmrbSwoN2Mn/7k+Gl38gJnR7yyDZk6WLXwiGod1JOWNDKGw==}
    hasBin: true
    dev: true

  /header-case@1.0.1:
    resolution: {integrity: sha512-i0q9mkOeSuhXw6bGgiQCCBgY/jlZuV/7dZXyZ9c6LcBrqwvT8eT719E9uxE5LiZftdl+z81Ugbg/VvXV4OJOeQ==}
    dependencies:
      no-case: 2.3.2
      upper-case: 1.1.3
    dev: true

  /heap@0.2.6:
    resolution: {integrity: sha512-MzzWcnfB1e4EG2vHi3dXHoBupmuXNZzx6pY6HldVS55JKKBoq3xOyzfSaZRkJp37HIhEYC78knabHff3zc4dQQ==}
    dev: true

  /highlight.js@10.7.3:
    resolution: {integrity: sha512-tzcUFauisWKNHaRkN4Wjl/ZA07gENAjFl3J/c480dprkGTg5EQstgaNFqBfUqCq54kZRIEcreTsAgF/m2quD7A==}
    dev: true

  /highlightjs-solidity@2.0.5:
    resolution: {integrity: sha512-ReXxQSGQkODMUgHcWzVSnfDCDrL2HshOYgw3OlIYmfHeRzUPkfJTUIp95pK4CmbiNG2eMTOmNLpfCz9Zq7Cwmg==}
    dev: true

  /hmac-drbg@1.0.1:
    resolution: {integrity: sha512-Tti3gMqLdZfhOQY1Mzf/AanLiqh1WTiJgEj26ZuYQ9fbkLomzGchCws4FyrSd4VkpBfiNhaE1On+lOz894jvXg==}
    dependencies:
      hash.js: 1.1.7
      minimalistic-assert: 1.0.1
      minimalistic-crypto-utils: 1.0.1

  /home-or-tmp@2.0.0:
    resolution: {integrity: sha512-ycURW7oUxE2sNiPVw1HVEFsW+ecOpJ5zaj7eC0RlwhibhRBod20muUN8qu/gzx956YrLolVvs1MTXwKgC2rVEg==}
    engines: {node: '>=0.10.0'}
    dependencies:
      os-homedir: 1.0.2
      os-tmpdir: 1.0.2
    dev: true

  /hosted-git-info@2.8.9:
    resolution: {integrity: sha512-mxIDAb9Lsm6DoOJ7xH+5+X4y1LU/4Hi50L9C5sIswK3JzULS4bwk1FvjdBgvYR4bzT4tuUQiC15FE2f5HbLvYw==}
    dev: true

  /htmlparser2@8.0.1:
    resolution: {integrity: sha512-4lVbmc1diZC7GUJQtRQ5yBAeUCL1exyMwmForWkRLnwyzWBFxN633SALPMGYaWZvKe9j1pRZJpauvmxENSp/EA==}
    dependencies:
      domelementtype: 2.3.0
      domhandler: 5.0.3
      domutils: 3.0.1
      entities: 4.4.0
    dev: true

  /http-basic@8.1.3:
    resolution: {integrity: sha512-/EcDMwJZh3mABI2NhGfHOGOeOZITqfkEO4p/xK+l3NpyncIHUQBoMvCSF/b5GqvKtySC2srL/GGG3+EtlqlmCw==}
    engines: {node: '>=6.0.0'}
    dependencies:
      caseless: 0.12.0
      concat-stream: 1.6.2
      http-response-object: 3.0.2
      parse-cache-control: 1.0.1
    dev: true

  /http-cache-semantics@4.0.3:
    resolution: {integrity: sha512-TcIMG3qeVLgDr1TEd2XvHaTnMPwYQUQMIBLy+5pLSDKYFc7UIqj39w8EGzZkaxoLv/l2K8HaI0t5AVA+YYgUew==}
    dev: true

  /http-errors@1.7.2:
    resolution: {integrity: sha512-uUQBt3H/cSIVfch6i1EuPNy/YsRSOUBXTVfZ+yR7Zjez3qjBz6i9+i4zjNaoqcoFVI4lQJ5plg63TvGfRSDCRg==}
    engines: {node: '>= 0.6'}
    dependencies:
      depd: 1.1.2
      inherits: 2.0.3
      setprototypeof: 1.1.1
      statuses: 1.5.0
      toidentifier: 1.0.0
    dev: true

  /http-errors@1.7.3:
    resolution: {integrity: sha512-ZTTX0MWrsQ2ZAhA1cejAwDLycFsd7I7nVtnkT3Ol0aqodaKW+0CTZDQ1uBv5whptCnc8e8HeRRJxRs0kmm/Qfw==}
    engines: {node: '>= 0.6'}
    dependencies:
      depd: 1.1.2
      inherits: 2.0.4
      setprototypeof: 1.1.1
      statuses: 1.5.0
      toidentifier: 1.0.0
    dev: true

  /http-errors@2.0.0:
    resolution: {integrity: sha512-FtwrG/euBzaEjYeRqOgly7G0qviiXoJWnvEH2Z1plBdXgbyjv34pHTSb9zoeHMyDy33+DWy5Wt9Wo+TURtOYSQ==}
    engines: {node: '>= 0.8'}
    dependencies:
      depd: 2.0.0
      inherits: 2.0.4
      setprototypeof: 1.2.0
      statuses: 2.0.1
      toidentifier: 1.0.1
    dev: true

  /http-https@1.0.0:
    resolution: {integrity: sha512-o0PWwVCSp3O0wS6FvNr6xfBCHgt0m1tvPLFOCc2iFDKTRAXhB7m8klDf7ErowFH8POa6dVdGatKU5I1YYwzUyg==}
    dev: true

  /http-response-object@3.0.2:
    resolution: {integrity: sha512-bqX0XTF6fnXSQcEJ2Iuyr75yVakyjIDCqroJQ/aHfSdlM743Cwqoi2nDYMzLGWUcuTWGWy8AAvOKXTfiv6q9RA==}
    dependencies:
      '@types/node': 10.17.60
    dev: true

  /http-signature@1.2.0:
    resolution: {integrity: sha512-CAbnr6Rz4CYQkLYUtSNXxQPUH2gK8f3iWexVlsnMeD+GjlsQ0Xsy1cOX+mN3dtxYomRy21CiOzU8Uhw6OwncEQ==}
    engines: {node: '>=0.8', npm: '>=1.3.7'}
    dependencies:
      assert-plus: 1.0.0
      jsprim: 1.4.1
      sshpk: 1.16.1
    dev: true

  /http2-wrapper@2.1.11:
    resolution: {integrity: sha512-aNAk5JzLturWEUiuhAN73Jcbq96R7rTitAoXV54FYMatvihnpD2+6PUgU4ce3D/m5VDbw+F5CsyKSF176ptitQ==}
    engines: {node: '>=10.19.0'}
    dependencies:
      quick-lru: 5.1.1
      resolve-alpn: 1.2.1
    dev: true

  /https-proxy-agent@5.0.1:
    resolution: {integrity: sha512-dFcAjpTQFgoLMzC2VwU+C/CbS7uRL0lWmxDITmqm7C+7F0Odmj6s9l6alZc6AELXhrnggM2CeWSXHGOdX2YtwA==}
    engines: {node: '>= 6'}
    dependencies:
      agent-base: 6.0.2
      debug: 4.3.4(supports-color@8.1.1)
    transitivePeerDependencies:
      - supports-color
    dev: true

  /human-signals@2.1.0:
    resolution: {integrity: sha512-B4FFZ6q/T2jhhksgkbEW3HBvWIfDW85snkQgawt07S7J5QXTk6BkNV+0yAeZrM5QpMAdYlocGoljn0sJ/WQkFw==}
    engines: {node: '>=10.17.0'}
    dev: true

  /human-signals@4.3.1:
    resolution: {integrity: sha512-nZXjEF2nbo7lIw3mgYjItAfgQXog3OjJogSbKa2CQIIvSGWcKgeJnQlNXip6NglNzYH45nSRiEVimMvYL8DDqQ==}
    engines: {node: '>=14.18.0'}
    dev: true

  /iconv-lite@0.4.24:
    resolution: {integrity: sha512-v3MXnZAcvnywkTUEZomIActle7RXXeedOR31wwl7VlyoXO4Qi9arvSenNQWne1TcRwhCL1HwLI21bEqdpj8/rA==}
    engines: {node: '>=0.10.0'}
    dependencies:
      safer-buffer: 2.1.2
    dev: true

  /iconv-lite@0.6.3:
    resolution: {integrity: sha512-4fCk79wshMdzMp2rH06qWrJE4iolqLhCUH+OiuIgU++RB0+94NlDL81atO7GX55uUKueo0txHNtvEyI6D7WdMw==}
    engines: {node: '>=0.10.0'}
    dependencies:
      safer-buffer: 2.1.2
    dev: true

  /idna-uts46-hx@2.3.1:
    resolution: {integrity: sha512-PWoF9Keq6laYdIRwwCdhTPl60xRqAloYNMQLiyUnG42VjT53oW07BXIRM+NK7eQjzXjAk2gUvX9caRxlnF9TAA==}
    engines: {node: '>=4.0.0'}
    dependencies:
      punycode: 2.1.0
    dev: true

  /ieee754@1.2.1:
    resolution: {integrity: sha512-dcyqhDvX1C46lXZcVqCpK+FtMRQVdIMN6/Df5js2zouUsqG7I6sFxitIC+7KYK29KdXOLHdu9zL4sFnoVQnqaA==}
    dev: true

  /ignore@5.2.4:
    resolution: {integrity: sha512-MAb38BcSbH0eHNBxn7ql2NH/kX33OkB3lZ1BNdh7ENeRChHTYsTvWrMubiIAMNS2llXEEgZ1MUOBtXChP3kaFQ==}
    engines: {node: '>= 4'}
    dev: true

  /immediate@3.2.3:
    resolution: {integrity: sha512-RrGCXRm/fRVqMIhqXrGEX9rRADavPiDFSoMb/k64i9XMk8uH4r/Omi5Ctierj6XzNecwDbO4WuFbDD1zmpl3Tg==}
    dev: true

  /immediate@3.3.0:
    resolution: {integrity: sha512-HR7EVodfFUdQCTIeySw+WDRFJlPcLOJbXfwwZ7Oom6tjsvZ3bOkCDJHehQC3nxJrv7+f9XecwazynjU8e4Vw3Q==}
    dev: true

  /immutable@4.1.0:
    resolution: {integrity: sha512-oNkuqVTA8jqG1Q6c+UglTOD1xhC1BtjKI7XkCXRkZHrN5m18/XsnUp8Q89GkQO/z+0WjonSvl0FLhDYftp46nQ==}
    dev: true

  /import-fresh@3.3.0:
    resolution: {integrity: sha512-veYYhQa+D1QBKznvhUHxb8faxlrwUnxseDAbAp457E0wLNio2bOSKnjYDhMj+YiAq61xrMGhQk9iXVk5FzgQMw==}
    engines: {node: '>=6'}
    dependencies:
      parent-module: 1.0.1
      resolve-from: 4.0.0
    dev: true

  /imurmurhash@0.1.4:
    resolution: {integrity: sha512-JmXMZ6wuvDmLiHEml9ykzqO6lwFbof0GG4IkcGaENdCRDDmMVnny7s5HsIgHCbaq0w2MyPhDqkhTUgS2LU2PHA==}
    engines: {node: '>=0.8.19'}
    dev: true

  /indent-string@4.0.0:
    resolution: {integrity: sha512-EdDDZu4A2OyIK7Lr/2zG+w5jmbuk1DVBnEwREQvBzspBJkCEbRa8GxU1lghYcaGJCnRWibjDXlq779X1/y5xwg==}
    engines: {node: '>=8'}
    dev: true

  /inflight@1.0.6:
    resolution: {integrity: sha512-k92I/b08q4wvFscXCLvqfsHCrjrF7yiXsQuIVvVE7N82W3+aqpzuUdBbfhWcy/FZR3/4IgflMgKLOsvPDrGCJA==}
    dependencies:
      once: 1.4.0
      wrappy: 1.0.2
    dev: true

  /inherits@2.0.3:
    resolution: {integrity: sha512-x00IRNXNy63jwGkJmzPigoySHbaqpNuzKbBOmzK+g2OdZpQ9w+sxCN+VSB3ja7IAge2OP2qpfxTjeNcyjmW1uw==}
    dev: true

  /inherits@2.0.4:
    resolution: {integrity: sha512-k/vGaX4/Yla3WzyMCvTQOXYeIHvqOKtnqBduzTHpzpQZzAskKMhZ2K+EnBiSM9zGSoIFeMpXKxa4dYeZIQqewQ==}

  /ini@1.3.8:
    resolution: {integrity: sha512-JV/yugV2uzW5iMRSiZAyDtQd+nxtUnjeLt0acNdw98kKLrvuRVyB80tsREOE7yvGVgalhZ6RNXCmEHkUKBKxew==}
    dev: true

  /internal-slot@1.0.3:
    resolution: {integrity: sha512-O0DB1JC/sPyZl7cIo78n5dR7eUSwwpYPiXRhTzNxZVAMUuB8vlnRFyLxdrVToks6XPLVnFfbzaVd5WLjhgg+vA==}
    engines: {node: '>= 0.4'}
    dependencies:
      get-intrinsic: 1.1.3
      has: 1.0.3
      side-channel: 1.0.4
    dev: true

  /interpret@1.2.0:
    resolution: {integrity: sha512-mT34yGKMNceBQUoVn7iCDKDntA7SC6gycMAWzGx1z/CMCTV7b2AAtXlo3nRyHZ1FelRkQbQjprHSYGwzLtkVbw==}
    engines: {node: '>= 0.10'}
    dev: true

  /invariant@2.2.4:
    resolution: {integrity: sha512-phJfQVBuaJM5raOpJjSfkiD6BpbCE4Ns//LaXl6wGYtUBY83nWS6Rf9tXm2e8VaK60JEjYldbPif/A2B1C2gNA==}
    dependencies:
      loose-envify: 1.4.0
    dev: true

  /invert-kv@1.0.0:
    resolution: {integrity: sha512-xgs2NH9AE66ucSq4cNG1nhSFghr5l6tdL15Pk+jl46bmmBapgoaY/AacXyaDznAqmGL99TiLSQgO/XazFSKYeQ==}
    engines: {node: '>=0.10.0'}
    dev: true

  /io-ts@1.10.4:
    resolution: {integrity: sha512-b23PteSnYXSONJ6JQXRAlvJhuw8KOtkqa87W4wDtvMrud/DTJd5X+NpOOI+O/zZwVq6v0VLAaJ+1EDViKEuN9g==}
    dependencies:
      fp-ts: 1.19.3
    dev: true

  /ipaddr.js@1.9.0:
    resolution: {integrity: sha512-M4Sjn6N/+O6/IXSJseKqHoFc+5FdGJ22sXqnjTpdZweHK64MzEPAyQZyEU3R/KRv2GLoa7nNtg/C2Ev6m7z+eA==}
    engines: {node: '>= 0.10'}
    dev: true

  /is-accessor-descriptor@0.1.6:
    resolution: {integrity: sha512-e1BM1qnDbMRG3ll2U9dSK0UMHuWOs3pY3AtcFsmvwPtKL3MML/Q86i+GilLfvqEs4GW+ExB91tQ3Ig9noDIZ+A==}
    engines: {node: '>=0.10.0'}
    dependencies:
      kind-of: 3.2.2
    dev: true

  /is-accessor-descriptor@1.0.0:
    resolution: {integrity: sha512-m5hnHTkcVsPfqx3AKlyttIPb7J+XykHvJP2B9bZDjlhLIoEq4XoK64Vg7boZlVWYK6LUY94dYPEE7Lh0ZkZKcQ==}
    engines: {node: '>=0.10.0'}
    dependencies:
      kind-of: 6.0.3
    dev: true

  /is-arguments@1.0.4:
    resolution: {integrity: sha512-xPh0Rmt8NE65sNzvyUmWgI1tz3mKq74lGA0mL8LYZcoIzKOzDh6HmrYm3d18k60nHerC8A9Km8kYu87zfSFnLA==}
    engines: {node: '>= 0.4'}
    dev: true

  /is-arrayish@0.2.1:
    resolution: {integrity: sha512-zz06S8t0ozoDXMG+ube26zeCTNXcKIPJZJi8hBrF4idCLms4CG9QtK7qBl1boi5ODzFpjswb5JPmHCbMpjaYzg==}
    dev: true

  /is-bigint@1.0.4:
    resolution: {integrity: sha512-zB9CruMamjym81i2JZ3UMn54PKGsQzsJeo6xvN3HJJ4CAsQNB6iRutp2To77OfCNuoxspsIhzaPoO1zyCEhFOg==}
    dependencies:
      has-bigints: 1.0.2
    dev: true

  /is-binary-path@2.1.0:
    resolution: {integrity: sha512-ZMERYes6pDydyuGidse7OsHxtbI7WVeUEozgR/g7rd0xUimYNlvZRE/K2MgZTjWy725IfelLeVcEM97mmtRGXw==}
    engines: {node: '>=8'}
    dependencies:
      binary-extensions: 2.2.0
    dev: true

  /is-boolean-object@1.1.2:
    resolution: {integrity: sha512-gDYaKHJmnj4aWxyj6YHyXVpdQawtVLHU5cb+eztPGczf6cjuTdwve5ZIEfgXqH4e57An1D1AKf8CZ3kYrQRqYA==}
    engines: {node: '>= 0.4'}
    dependencies:
      call-bind: 1.0.2
      has-tostringtag: 1.0.0
    dev: true

  /is-buffer@1.1.6:
    resolution: {integrity: sha512-NcdALwpXkTm5Zvvbk7owOUSvVvBKDgKP5/ewfXEznmQFfs4ZRmanOeKBTjRVjka3QFoN6XJ+9F3USqfHqTaU5w==}
    dev: true

  /is-buffer@2.0.5:
    resolution: {integrity: sha512-i2R6zNFDwgEHJyQUtJEk0XFi1i0dPFn/oqjK3/vPCcDeJvW5NQ83V8QbicfF1SupOaB0h8ntgBC2YiE7dfyctQ==}
    engines: {node: '>=4'}
    dev: true

  /is-callable@1.2.7:
    resolution: {integrity: sha512-1BC0BVFhS/p0qtw6enp8e+8OD0UrK0oFLztSjNzhcKA3WDuJxxAPXzPuPtKkjEY9UUoEWlX/8fgKeu2S8i9JTA==}
    engines: {node: '>= 0.4'}
    dev: true

  /is-ci@2.0.0:
    resolution: {integrity: sha512-YfJT7rkpQB0updsdHLGWrvhBJfcfzNNawYDNIyQXJz0IViGf75O8EBPKSdvw2rF+LGCsX4FZ8tcr3b19LcZq4w==}
    hasBin: true
    dependencies:
      ci-info: 2.0.0
    dev: true

  /is-core-module@2.10.0:
    resolution: {integrity: sha512-Erxj2n/LDAZ7H8WNJXd9tw38GYM3dv8rk8Zcs+jJuxYTW7sozH+SS8NtrSjVL1/vpLvWi1hxy96IzjJ3EHTJJg==}
    dependencies:
      has: 1.0.3
    dev: true

  /is-data-descriptor@0.1.4:
    resolution: {integrity: sha512-+w9D5ulSoBNlmw9OHn3U2v51SyoCd0he+bB3xMl62oijhrspxowjU+AIcDY0N3iEJbUEkB15IlMASQsxYigvXg==}
    engines: {node: '>=0.10.0'}
    dependencies:
      kind-of: 3.2.2
    dev: true

  /is-data-descriptor@1.0.0:
    resolution: {integrity: sha512-jbRXy1FmtAoCjQkVmIVYwuuqDFUbaOeDjmed1tOGPrsMhtJA4rD9tkgA0F1qJ3gRFRXcHYVkdeaP50Q5rE/jLQ==}
    engines: {node: '>=0.10.0'}
    dependencies:
      kind-of: 6.0.3
    dev: true

  /is-date-object@1.0.2:
    resolution: {integrity: sha512-USlDT524woQ08aoZFzh3/Z6ch9Y/EWXEHQ/AaRN0SkKq4t2Jw2R2339tSXmwuVoY7LLlBCbOIlx2myP/L5zk0g==}
    engines: {node: '>= 0.4'}
    dev: true

  /is-descriptor@0.1.6:
    resolution: {integrity: sha512-avDYr0SB3DwO9zsMov0gKCESFYqCnE4hq/4z3TdUlukEy5t9C0YRq7HLrsN52NAcqXKaepeCD0n+B0arnVG3Hg==}
    engines: {node: '>=0.10.0'}
    dependencies:
      is-accessor-descriptor: 0.1.6
      is-data-descriptor: 0.1.4
      kind-of: 5.1.0
    dev: true

  /is-descriptor@1.0.2:
    resolution: {integrity: sha512-2eis5WqQGV7peooDyLmNEPUrps9+SXX5c9pL3xEB+4e9HnGuDa7mB7kHxHw4CbqS9k1T2hOH3miL8n8WtiYVtg==}
    engines: {node: '>=0.10.0'}
    dependencies:
      is-accessor-descriptor: 1.0.0
      is-data-descriptor: 1.0.0
      kind-of: 6.0.3
    dev: true

  /is-docker@2.2.1:
    resolution: {integrity: sha512-F+i2BKsFrH66iaUFc0woD8sLy8getkwTwtOBjvs56Cx4CgJDeKQeqfz8wAYiSb8JOprWhHH5p77PbmYCvvUuXQ==}
    engines: {node: '>=8'}
    hasBin: true
    dev: true

  /is-docker@3.0.0:
    resolution: {integrity: sha512-eljcgEDlEns/7AXFosB5K/2nCM4P7FQPkGc/DWLy5rmFEWvZayGrik1d9/QIY5nJ4f9YsVvBkA6kJpHn9rISdQ==}
    engines: {node: ^12.20.0 || ^14.13.1 || >=16.0.0}
    hasBin: true
    dev: true

  /is-extendable@0.1.1:
    resolution: {integrity: sha512-5BMULNob1vgFX6EjQw5izWDxrecWK9AM72rugNr0TFldMOi0fj6Jk+zeKIt0xGj4cEfQIJth4w3OKWOJ4f+AFw==}
    engines: {node: '>=0.10.0'}
    dev: true

  /is-extendable@1.0.1:
    resolution: {integrity: sha512-arnXMxT1hhoKo9k1LZdmlNyJdDDfy2v0fXjFlmok4+i8ul/6WlbVge9bhM74OpNPQPMGUToDtz+KXa1PneJxOA==}
    engines: {node: '>=0.10.0'}
    dependencies:
      is-plain-object: 2.0.4
    dev: true

  /is-extglob@2.1.1:
    resolution: {integrity: sha512-SbKbANkN603Vi4jEZv49LeVJMn4yGwsbzZworEoyEiutsN3nJYdbO36zfhGJ6QEDpOZIFkDtnq5JRxmvl3jsoQ==}
    engines: {node: '>=0.10.0'}
    dev: true

  /is-finite@1.1.0:
    resolution: {integrity: sha512-cdyMtqX/BOqqNBBiKlIVkytNHm49MtMlYyn1zxzvJKWmFMlGzm+ry5BBfYyeY9YmNKbRSo/o7OX9w9ale0wg3w==}
    engines: {node: '>=0.10.0'}
    dev: true

  /is-fn@1.0.0:
    resolution: {integrity: sha512-XoFPJQmsAShb3jEQRfzf2rqXavq7fIqF/jOekp308JlThqrODnMpweVSGilKTCXELfLhltGP2AGgbQGVP8F1dg==}
    engines: {node: '>=0.10.0'}
    dev: true

  /is-fullwidth-code-point@1.0.0:
    resolution: {integrity: sha512-1pqUqRjkhPJ9miNq9SwMfdvi6lBJcd6eFxvfaivQhaH3SgisfiuudvFntdKOmxuee/77l+FPjKrQjWvmPjWrRw==}
    engines: {node: '>=0.10.0'}
    dependencies:
      number-is-nan: 1.0.1
    dev: true

  /is-fullwidth-code-point@2.0.0:
    resolution: {integrity: sha512-VHskAKYM8RfSFXwee5t5cbN5PZeq1Wrh6qd5bkyiXIf6UQcN6w/A0eXM9r6t8d+GYOh+o6ZhiEnb88LN/Y8m2w==}
    engines: {node: '>=4'}
    dev: true

  /is-fullwidth-code-point@3.0.0:
    resolution: {integrity: sha512-zymm5+u+sCsSWyD9qNaejV3DFvhCKclKdizYaJUuHA83RLjb7nSuGnddCHGv0hk+KY7BMAlsWeK4Ueg6EV6XQg==}
    engines: {node: '>=8'}
    dev: true

  /is-function@1.0.1:
    resolution: {integrity: sha512-coTeFCk0VaNTNO/FwMMaI30KOPOIkLp1q5M7dIVDn4Zop70KyGFZqXSgKClBisjrD3S2cVIuD7MD793/lyLGZQ==}
    dev: true

  /is-generator-function@1.0.8:
    resolution: {integrity: sha512-2Omr/twNtufVZFr1GhxjOMFPAj2sjc/dKaIqBhvo4qciXfJmITGH6ZGd8eZYNHza8t1y0e01AuqRhJwfWp26WQ==}
    engines: {node: '>= 0.4'}
    dev: true

  /is-glob@4.0.3:
    resolution: {integrity: sha512-xelSayHH36ZgE7ZWhli7pW34hNbNl8Ojv5KVmkJD4hBdD3th8Tfk9vYasLM+mXWOZhFkgZfxhLSnrwRr4elSSg==}
    engines: {node: '>=0.10.0'}
    dependencies:
      is-extglob: 2.1.1
    dev: true

  /is-hex-prefixed@1.0.0:
    resolution: {integrity: sha512-WvtOiug1VFrE9v1Cydwm+FnXd3+w9GaeVUss5W4v/SLy3UW00vP+6iNF2SdnfiBoLy4bTqVdkftNGTUeOFVsbA==}
    engines: {node: '>=6.5.0', npm: '>=3'}
    dev: true

  /is-inside-container@1.0.0:
    resolution: {integrity: sha512-KIYLCCJghfHZxqjYBE7rEy0OBuTd5xCHS7tHVgvCLkx7StIoaxwNW3hCALgEUjFfeRk+MG/Qxmp/vtETEF3tRA==}
    engines: {node: '>=14.16'}
    hasBin: true
    dependencies:
      is-docker: 3.0.0
    dev: true

  /is-lower-case@1.1.3:
    resolution: {integrity: sha512-+5A1e/WJpLLXZEDlgz4G//WYSHyQBD32qa4Jd3Lw06qQlv3fJHnp3YIHjTQSGzHMgzmVKz2ZP3rBxTHkPw/lxA==}
    dependencies:
      lower-case: 1.1.4
    dev: true

  /is-negative-zero@2.0.2:
    resolution: {integrity: sha512-dqJvarLawXsFbNDeJW7zAz8ItJ9cd28YufuuFzh0G8pNHjJMnY08Dv7sYX2uF5UpQOwieAeOExEYAWWfu7ZZUA==}
    engines: {node: '>= 0.4'}
    dev: true

  /is-number-object@1.0.7:
    resolution: {integrity: sha512-k1U0IRzLMo7ZlYIfzRu23Oh6MiIFasgpb9X76eqfFZAqwH44UI4KTBvBYIZ1dSL9ZzChTB9ShHfLkR4pdW5krQ==}
    engines: {node: '>= 0.4'}
    dependencies:
      has-tostringtag: 1.0.0
    dev: true

  /is-number@3.0.0:
    resolution: {integrity: sha512-4cboCqIpliH+mAvFNegjZQ4kgKc3ZUhQVr3HvWbSh5q3WH2v82ct+T2Y1hdU5Gdtorx/cLifQjqCbL7bpznLTg==}
    engines: {node: '>=0.10.0'}
    dependencies:
      kind-of: 3.2.2
    dev: true

  /is-number@7.0.0:
    resolution: {integrity: sha512-41Cifkg6e8TylSpdtTpeLVMqvSBEVzTttHvERD741+pnZ8ANv0004MRL43QKPDlK9cGvNp6NZWZUBlbGXYxxng==}
    engines: {node: '>=0.12.0'}
    dev: true

  /is-object@1.0.1:
    resolution: {integrity: sha512-+XzmTRB/JXoIdK20Ge8K8PRsP5UlthLaVhIRxzIwQ73jRgER8iRw98DilvERx/tSjOHLy9JM4sKUfLRMB5ui0Q==}
    dev: true

  /is-path-inside@3.0.3:
    resolution: {integrity: sha512-Fd4gABb+ycGAmKou8eMftCupSir5lRxqf4aD/vd0cD2qc4HL07OjCeuHMr8Ro4CoMaeCKDB0/ECBOVWjTwUvPQ==}
    engines: {node: '>=8'}
    dev: true

  /is-plain-obj@1.1.0:
    resolution: {integrity: sha512-yvkRyxmFKEOQ4pNXCmJG5AEQNlXJS5LaONXo5/cLdTZdWvsZ1ioJEonLGAosKlMWE8lwUy/bJzMjcw8az73+Fg==}
    engines: {node: '>=0.10.0'}
    dev: true

  /is-plain-obj@2.1.0:
    resolution: {integrity: sha512-YWnfyRwxL/+SsrWYfOpUtz5b3YD+nyfkHvjbcanzk8zgyO4ASD67uVMRt8k5bM4lLMDnXfriRhOpemw+NfT1eA==}
    engines: {node: '>=8'}
    dev: true

  /is-plain-object@2.0.4:
    resolution: {integrity: sha512-h5PpgXkWitc38BBMYawTYMWJHFZJVnBquFE57xFpjB8pJFiF6gZ+bU+WyI/yqXiFR5mdLsgYNaPe8uao6Uv9Og==}
    engines: {node: '>=0.10.0'}
    dependencies:
      isobject: 3.0.1
    dev: true

  /is-regex@1.1.4:
    resolution: {integrity: sha512-kvRdxDsxZjhzUX07ZnLydzS1TU/TJlTUHHY4YLL87e37oUA49DfkLqgy+VjFocowy29cKvcSiu+kIv728jTTVg==}
    engines: {node: '>= 0.4'}
    dependencies:
      call-bind: 1.0.2
      has-tostringtag: 1.0.0
    dev: true

  /is-retry-allowed@1.2.0:
    resolution: {integrity: sha512-RUbUeKwvm3XG2VYamhJL1xFktgjvPzL0Hq8C+6yrWIswDy3BIXGqCxhxkc30N9jqK311gVU137K8Ei55/zVJRg==}
    engines: {node: '>=0.10.0'}
    dev: true

  /is-shared-array-buffer@1.0.2:
    resolution: {integrity: sha512-sqN2UDu1/0y6uvXyStCOzyhAjCSlHceFoMKJW8W9EU9cvic/QdsZ0kEU93HEy3IUEFZIiH/3w+AH/UQbPHNdhA==}
    dependencies:
      call-bind: 1.0.2
    dev: true

  /is-stream@1.1.0:
    resolution: {integrity: sha512-uQPm8kcs47jx38atAcWTVxyltQYoPT68y9aWYdV6yWXSyW8mzSat0TL6CiWdZeCdF3KrAvpVtnHbTv4RN+rqdQ==}
    engines: {node: '>=0.10.0'}
    dev: true

  /is-stream@2.0.1:
    resolution: {integrity: sha512-hFoiJiTl63nn+kstHGBtewWSKnQLpyb155KHheA1l39uvtO9nWIop1p3udqPcUd/xbF1VLMO4n7OI6p7RbngDg==}
    engines: {node: '>=8'}
    dev: true

  /is-stream@3.0.0:
    resolution: {integrity: sha512-LnQR4bZ9IADDRSkvpqMGvt/tEJWclzklNgSw48V5EAaAeDd6qGvN8ei6k5p0tvxSR171VmGyHuTiAOfxAbr8kA==}
    engines: {node: ^12.20.0 || ^14.13.1 || >=16.0.0}
    dev: true

  /is-string@1.0.7:
    resolution: {integrity: sha512-tE2UXzivje6ofPW7l23cjDOMa09gb7xlAqG6jG5ej6uPV32TlWP3NKPigtaGeHNu9fohccRYvIiZMfOOnOYUtg==}
    engines: {node: '>= 0.4'}
    dependencies:
      has-tostringtag: 1.0.0
    dev: true

  /is-symbol@1.0.3:
    resolution: {integrity: sha512-OwijhaRSgqvhm/0ZdAcXNZt9lYdKFpcRDT5ULUuYXPoT794UNOdU+gpT6Rzo7b4V2HUl/op6GqY894AZwv9faQ==}
    engines: {node: '>= 0.4'}
    dependencies:
      has-symbols: 1.0.3
    dev: true

  /is-typed-array@1.1.5:
    resolution: {integrity: sha512-S+GRDgJlR3PyEbsX/Fobd9cqpZBuvUS+8asRqYDMLCb2qMzt1oz5m5oxQCxOgUDxiWsOVNi4yaF+/uvdlHlYug==}
    engines: {node: '>= 0.4'}
    dependencies:
      available-typed-arrays: 1.0.2
      call-bind: 1.0.2
      es-abstract: 1.20.3
      foreach: 2.0.5
      has-symbols: 1.0.3
    dev: true

  /is-typedarray@1.0.0:
    resolution: {integrity: sha512-cyA56iCMHAh5CdzjJIa4aohJyeO1YbwLi3Jc35MmRU6poroFjIGZzUzupGiRPOjgHg9TLu43xbpwXk523fMxKA==}
    dev: true

  /is-unicode-supported@0.1.0:
    resolution: {integrity: sha512-knxG2q4UC3u8stRGyAVJCOdxFmv5DZiRcdlIaAQXAbSfJya+OhopNotLQrstBhququ4ZpuKbDc/8S6mgXgPFPw==}
    engines: {node: '>=10'}
    dev: true

  /is-upper-case@1.1.2:
    resolution: {integrity: sha512-GQYSJMgfeAmVwh9ixyk888l7OIhNAGKtY6QA+IrWlu9MDTCaXmeozOZ2S9Knj7bQwBO/H6J2kb+pbyTUiMNbsw==}
    dependencies:
      upper-case: 1.1.3
    dev: true

  /is-url@1.2.4:
    resolution: {integrity: sha512-ITvGim8FhRiYe4IQ5uHSkj7pVaPDrCTkNd3yq3cV7iZAcJdHTUMPMEHcqSOy9xZ9qFenQCvi+2wjH9a1nXqHww==}
    dev: true

  /is-utf8@0.2.1:
    resolution: {integrity: sha512-rMYPYvCzsXywIsldgLaSoPlw5PfoB/ssr7hY4pLfcodrA5M/eArza1a9VmTiNIBNMjOGr1Ow9mTyU2o69U6U9Q==}
    dev: true

  /is-weakref@1.0.2:
    resolution: {integrity: sha512-qctsuLZmIQ0+vSSMfoVvyFe2+GSEvnmZ2ezTup1SBse9+twCCeial6EEi3Nc2KFcf6+qz2FBPnjXsk8xhKSaPQ==}
    dependencies:
      call-bind: 1.0.2
    dev: true

  /is-windows@1.0.2:
    resolution: {integrity: sha512-eXK1UInq2bPmjyX6e3VHIzMLobc4J94i4AWn+Hpq3OU5KkrRC96OAcR3PRJ/pGu6m8TRnBHP9dkXQVsT/COVIA==}
    engines: {node: '>=0.10.0'}
    dev: true

  /is-wsl@2.2.0:
    resolution: {integrity: sha512-fKzAra0rGJUUBwGBgNkHZuToZcn+TtXHpeCgmkMJMMYx1sQDYaCSyjJBSCa2nH1DGm7s3n1oBnohoVTBaN7Lww==}
    engines: {node: '>=8'}
    dependencies:
      is-docker: 2.2.1
    dev: true

  /isarray@0.0.1:
    resolution: {integrity: sha512-D2S+3GLxWH+uhrNEcoh/fnmYeP8E8/zHl644d/jdA0g2uyXvy3sb0qxotE+ne0LtccHknQzWwZEzhak7oJ0COQ==}
    dev: true

  /isarray@1.0.0:
    resolution: {integrity: sha512-VLghIWNM6ELQzo7zwmcg0NmTVyWKYjvIeM83yjp0wRDTmUnrM678fQbcKBo6n2CJEF0szoG//ytg+TKla89ALQ==}
    dev: true

  /isexe@2.0.0:
    resolution: {integrity: sha512-RHxMLp9lnKHGHRng9QFhRCMbYAcVpn69smSGcq3f36xjgVVWThj4qqLbTLlq7Ssj8B+fIQ1EuCEGI2lKsyQeIw==}
    dev: true

  /isobject@2.1.0:
    resolution: {integrity: sha512-+OUdGJlgjOBZDfxnDjYYG6zp487z0JGNQq3cYQYg5f5hKR+syHMsaztzGeml/4kGG55CSpKSpWTY+jYGgsHLgA==}
    engines: {node: '>=0.10.0'}
    dependencies:
      isarray: 1.0.0
    dev: true

  /isobject@3.0.1:
    resolution: {integrity: sha512-WhB9zCku7EGTj/HQQRz5aUQEUeoQZH2bWcltRErOpymJ4boYE6wL9Tbr23krRPSZ+C5zqNSrSw+Cc7sZZ4b7vg==}
    engines: {node: '>=0.10.0'}
    dev: true

  /isstream@0.1.2:
    resolution: {integrity: sha512-Yljz7ffyPbrLpLngrMtZ7NduUgVvi6wG9RJ9IUcyCd59YQ911PBJphODUcbOVbqYfxe1wuYf/LJ8PauMRwsM/g==}
    dev: true

  /istanbul@0.4.5:
    resolution: {integrity: sha512-nMtdn4hvK0HjUlzr1DrKSUY8ychprt8dzHOgY2KXsIhHu5PuQQEOTM27gV9Xblyon7aUH/TSFIjRHEODF/FRPg==}
    deprecated: |-
      This module is no longer maintained, try this instead:
        npm i nyc
      Visit https://istanbul.js.org/integrations for other alternatives.
    hasBin: true
    dependencies:
      abbrev: 1.0.9
      async: 1.5.2
      escodegen: 1.8.1
      esprima: 2.7.3
      glob: 5.0.15
      handlebars: 4.7.7
      js-yaml: 3.14.1
      mkdirp: 0.5.6
      nopt: 3.0.6
      once: 1.4.0
      resolve: 1.1.7
      supports-color: 3.2.3
      which: 1.3.1
      wordwrap: 1.0.0
    dev: true

  /isurl@1.0.0:
    resolution: {integrity: sha512-1P/yWsxPlDtn7QeRD+ULKQPaIaN6yF368GZ2vDfv0AL0NwpStafjWCDDdn0k8wgFMWpVAqG7oJhxHnlud42i9w==}
    engines: {node: '>= 4'}
    dependencies:
      has-to-string-tag-x: 1.4.1
      is-object: 1.0.1
    dev: true

  /js-sdsl@4.4.2:
    resolution: {integrity: sha512-dwXFwByc/ajSV6m5bcKAPwe4yDDF6D614pxmIi5odytzxRlwqF6nwoiCek80Ixc7Cvma5awClxrzFtxCQvcM8w==}
    dev: true

  /js-sha3@0.5.5:
    resolution: {integrity: sha512-yLLwn44IVeunwjpDVTDZmQeVbB0h+dZpY2eO68B/Zik8hu6dH+rKeLxwua79GGIvW6xr8NBAcrtiUbYrTjEFTA==}
    dev: true

  /js-sha3@0.5.7:
    resolution: {integrity: sha512-GII20kjaPX0zJ8wzkTbNDYMY7msuZcTWk8S5UOh6806Jq/wz1J8/bnr8uGU0DAUmYDjj2Mr4X1cW8v/GLYnR+g==}
    dev: true

  /js-sha3@0.6.1:
    resolution: {integrity: sha512-2OHj7sAZ9gnJS4lQsgIsTslmqVrNQdDC99bvwYGQKU1w6k/gwsTLeGBfWt8yHCuTOGqk7DXzuVlK8J+dDXnG7A==}
    dev: true

  /js-sha3@0.8.0:
    resolution: {integrity: sha512-gF1cRrHhIzNfToc802P800N8PpXS+evLLXfsVpowqmAFR9uwbi89WvXg2QspOmXL8QL86J4T1EpFu+yUkwJY3Q==}

  /js-tokens@3.0.2:
    resolution: {integrity: sha512-RjTcuD4xjtthQkaWH7dFlH85L+QaVtSoOyGdZ3g6HFhS9dFNDfLyqgm2NFe2X6cQpeFmt0452FJjFG5UameExg==}
    dev: true

  /js-tokens@4.0.0:
    resolution: {integrity: sha512-RdJUflcE3cUzKiMqQgsCu06FPu9UdIJO0beYbPhHN4k6apgJtifcoCtT9bcxOpYBtpD2kCM6Sbzg4CausW/PKQ==}
    dev: true

  /js-yaml@3.13.1:
    resolution: {integrity: sha512-YfbcO7jXDdyj0DGxYVSlSeQNHbD7XPWvrVWeVUujrQEoZzWJIRrCPoyk6kL6IAjAG2IolMK4T0hNUe0HOUs5Jw==}
    hasBin: true
    dependencies:
      argparse: 1.0.10
      esprima: 4.0.1
    dev: true

  /js-yaml@3.14.1:
    resolution: {integrity: sha512-okMH7OXXJ7YrN9Ok3/SXrnu4iX9yOk+25nqX4imS2npuvTYDmo/QEZoqwZkYaIDk3jVvBOTOIEgEhaLOynBS9g==}
    hasBin: true
    dependencies:
      argparse: 1.0.10
      esprima: 4.0.1
    dev: true

  /js-yaml@4.1.0:
    resolution: {integrity: sha512-wpxZs9NoxZaJESJGIZTyDEaYpl0FKSA+FB9aJiyemKhMwkxQg63h4T1KJgUGHpTqPDNRcmmYLugrRjJlBtWvRA==}
    hasBin: true
    dependencies:
      argparse: 2.0.1
    dev: true

  /jsbn@0.1.1:
    resolution: {integrity: sha512-UVU9dibq2JcFWxQPA6KCqj5O42VOmAY3zQUfEKxU0KpTGXwNoCjkX1e13eHNvw/xPynt6pU0rZ1htjWTNTSXsg==}
    dev: true

  /jsesc@0.5.0:
    resolution: {integrity: sha512-uZz5UnB7u4T9LvwmFqXii7pZSouaRPorGs5who1Ip7VO0wxanFvBL7GkM6dTHlgX+jhBApRetaWpnDabOeTcnA==}
    hasBin: true
    dev: true

  /jsesc@1.3.0:
    resolution: {integrity: sha512-Mke0DA0QjUWuJlhsE0ZPPhYiJkRap642SmI/4ztCFaUs6V2AiH1sfecc+57NgaryfAA2VR3v6O+CSjC1jZJKOA==}
    hasBin: true
    dev: true

  /json-buffer@3.0.0:
    resolution: {integrity: sha512-CuUqjv0FUZIdXkHPI8MezCnFCdaTAacej1TZYulLoAg1h/PhwkdXFN4V/gzY4g+fMBCOV2xF+rp7t2XD2ns/NQ==}
    requiresBuild: true
    dev: true

  /json-buffer@3.0.1:
    resolution: {integrity: sha512-4bV5BfR2mqfQTJm+V5tPPdf+ZpuhiIvTuAB5g8kcrXOZpTT/QwwVRWBywX1ozr6lEuPdbHxwaJlm9G6mI2sfSQ==}
    dev: true

  /json-parse-even-better-errors@2.3.1:
    resolution: {integrity: sha512-xyFwyhro/JEof6Ghe2iz2NcXoj2sloNsWr/XsERDK/oiPCfaNhl5ONfp+jQdAZRQQ0IJWNzH9zIZF7li91kh2w==}
    dev: true

  /json-rpc-engine@3.8.0:
    resolution: {integrity: sha512-6QNcvm2gFuuK4TKU1uwfH0Qd/cOSb9c1lls0gbnIhciktIUQJwz6NQNAW4B1KiGPenv7IKu97V222Yo1bNhGuA==}
    dependencies:
      async: 2.6.3
      babel-preset-env: 1.7.0
      babelify: 7.3.0
      json-rpc-error: 2.0.0
      promise-to-callback: 1.0.0
      safe-event-emitter: 1.0.1
    transitivePeerDependencies:
      - supports-color
    dev: true

  /json-rpc-error@2.0.0:
    resolution: {integrity: sha512-EwUeWP+KgAZ/xqFpaP6YDAXMtCJi+o/QQpCQFIYyxr01AdADi2y413eM8hSqJcoQym9WMePAJWoaODEJufC4Ug==}
    dependencies:
      inherits: 2.0.4
    dev: true

  /json-rpc-random-id@1.0.1:
    resolution: {integrity: sha512-RJ9YYNCkhVDBuP4zN5BBtYAzEl03yq/jIIsyif0JY9qyJuQQZNeDK7anAPKKlyEtLSj2s8h6hNh2F8zO5q7ScA==}
    dev: true

  /json-schema-traverse@0.4.1:
    resolution: {integrity: sha512-xbbCH5dCYU5T8LcEhhuh7HJ88HXuW3qsI3Y0zOZFKfZEHcpWiHU/Jxzk629Brsab/mMiHQti9wMP+845RPe3Vg==}
    dev: true

  /json-schema-traverse@1.0.0:
    resolution: {integrity: sha512-NM8/P9n3XjXhIZn1lLhkFaACTOURQXjWhV4BA/RnOv8xvgqtqpAX9IO4mRQxSx1Rlo4tqzeqb0sOlruaOy3dug==}
    dev: true

  /json-schema@0.2.3:
    resolution: {integrity: sha512-a3xHnILGMtk+hDOqNwHzF6e2fNbiMrXZvxKQiEv2MlgQP+pjIOzqAmKYD2mDpXYE/44M7g+n9p2bKkYWDUcXCQ==}
    dev: true

  /json-stable-stringify-without-jsonify@1.0.1:
    resolution: {integrity: sha512-Bdboy+l7tA3OGW6FjyFHWkP5LuByj1Tk33Ljyq0axyzdk9//JSi2u3fP1QSmd1KNwq6VOKYGlAu87CisVir6Pw==}
    dev: true

  /json-stable-stringify@1.0.1:
    resolution: {integrity: sha512-i/J297TW6xyj7sDFa7AmBPkQvLIxWr2kKPWI26tXydnZrzVAocNqn5DMNT1Mzk0vit1V5UkRM7C1KdVNp7Lmcg==}
    dependencies:
      jsonify: 0.0.0
    dev: true

  /json-stringify-safe@5.0.1:
    resolution: {integrity: sha512-ZClg6AaYvamvYEE82d3Iyd3vSSIjQ+odgjaTzRuO3s7toCdFKczob2i0zCh7JE8kWn17yvAWhUVxvqGwUalsRA==}
    dev: true

  /json-to-ast@2.1.0:
    resolution: {integrity: sha512-W9Lq347r8tA1DfMvAGn9QNcgYm4Wm7Yc+k8e6vezpMnRT+NHbtlxgNBXRVjXe9YM6eTn6+p/MKOlV/aABJcSnQ==}
    engines: {node: '>= 4'}
    dependencies:
      code-error-fragment: 0.0.230
      grapheme-splitter: 1.0.4
    dev: true

  /json5@0.5.1:
    resolution: {integrity: sha512-4xrs1aW+6N5DalkqSVA8fxh458CXvR99WU8WLKmq4v8eWAL86Xo3BVqyd3SkA9wEVjCMqyvvRRkshAdOnBp5rw==}
    hasBin: true
    dev: true

  /jsonfile@2.4.0:
    resolution: {integrity: sha512-PKllAqbgLgxHaj8TElYymKCAgrASebJrWpTnEkOaTowt23VKXXN0sUeriJ+eh7y6ufb/CC5ap11pz71/cM0hUw==}
    optionalDependencies:
      graceful-fs: 4.2.10
    dev: true

  /jsonfile@4.0.0:
    resolution: {integrity: sha512-m6F1R3z8jjlf2imQHS2Qez5sjKWQzbuuhuJ/FKYFRZvPE3PuHcSMVZzfsLhGVOkfd20obL5SWEBew5ShlquNxg==}
    optionalDependencies:
      graceful-fs: 4.2.10
    dev: true

  /jsonfile@6.1.0:
    resolution: {integrity: sha512-5dgndWOriYSm5cnYaJNhalLNDKOqFwyDB/rr1E9ZsGciGvKPs8R2xYGCacuf3z6K1YKDz182fd+fY3cn3pMqXQ==}
    dependencies:
      universalify: 2.0.0
    optionalDependencies:
      graceful-fs: 4.2.10
    dev: true

  /jsonify@0.0.0:
    resolution: {integrity: sha512-trvBk1ki43VZptdBI5rIlG4YOzyeH/WefQt5rj1grasPn4iiZWKet8nkgc4GlsAylaztn0qZfUYOiTsASJFdNA==}
    dev: true

  /jsonpointer@5.0.1:
    resolution: {integrity: sha512-p/nXbhSEcu3pZRdkW1OfJhpsVtW1gd4Wa1fnQc9YLiTfAjn0312eMKimbdIQzuZl9aa9xUGaRlP9T/CJE/ditQ==}
    engines: {node: '>=0.10.0'}
    dev: true

  /jsonschema@1.4.0:
    resolution: {integrity: sha512-/YgW6pRMr6M7C+4o8kS+B/2myEpHCrxO4PEWnqJNBFMjn7EWXqlQ4tGwL6xTHeRplwuZmcAncdvfOad1nT2yMw==}
    dev: true

  /jsprim@1.4.1:
    resolution: {integrity: sha512-4Dj8Rf+fQ+/Pn7C5qeEX02op1WfOss3PKTE9Nsop3Dx+6UPxlm1dr/og7o2cRa5hNN07CACr4NFzRLtj/rjWog==}
    engines: {'0': node >=0.6.0}
    dependencies:
      assert-plus: 1.0.0
      extsprintf: 1.3.0
      json-schema: 0.2.3
      verror: 1.10.0
    dev: true

  /keccak@3.0.2:
    resolution: {integrity: sha512-PyKKjkH53wDMLGrvmRGSNWgmSxZOUqbnXwKL9tmgbFYA1iAYqW21kfR7mZXV0MlESiefxQQE9X9fTa3X+2MPDQ==}
    engines: {node: '>=10.0.0'}
    requiresBuild: true
    dependencies:
      node-addon-api: 2.0.2
      node-gyp-build: 4.5.0
      readable-stream: 3.6.0
    dev: true

  /keccakjs@0.2.3:
    resolution: {integrity: sha512-BjLkNDcfaZ6l8HBG9tH0tpmDv3sS2mA7FNQxFHpCdzP3Gb2MVruXBSuoM66SnVxKJpAr5dKGdkHD+bDokt8fTg==}
    dependencies:
      browserify-sha3: 0.0.4
      sha3: 1.2.6
    dev: true

  /keyv@3.1.0:
    resolution: {integrity: sha512-9ykJ/46SN/9KPM/sichzQ7OvXyGDYKGTaDlKMGCAlg2UK8KRy4jb0d8sFc+0Tt0YYnThq8X2RZgCg74RPxgcVA==}
    requiresBuild: true
    dependencies:
      json-buffer: 3.0.0
    dev: true

  /keyv@4.5.0:
    resolution: {integrity: sha512-2YvuMsA+jnFGtBareKqgANOEKe1mk3HKiXu2fRmAfyxG0MJAywNhi5ttWA3PMjl4NmpyjZNbFifR2vNjW1znfA==}
    dependencies:
      json-buffer: 3.0.1
    dev: true

  /kind-of@3.2.2:
    resolution: {integrity: sha512-NOW9QQXMoZGg/oqnVNoNTTIFEIid1627WCffUBJEdMxYApq7mNE7CpzucIPc+ZQg25Phej7IJSmX3hO+oblOtQ==}
    engines: {node: '>=0.10.0'}
    dependencies:
      is-buffer: 1.1.6
    dev: true

  /kind-of@4.0.0:
    resolution: {integrity: sha512-24XsCxmEbRwEDbz/qz3stgin8TTzZ1ESR56OMCN0ujYg+vRutNSiOj9bHH9u85DKgXguraugV5sFuvbD4FW/hw==}
    engines: {node: '>=0.10.0'}
    dependencies:
      is-buffer: 1.1.6
    dev: true

  /kind-of@5.1.0:
    resolution: {integrity: sha512-NGEErnH6F2vUuXDh+OlbcKW7/wOcfdRHaZ7VWtqCztfHri/++YKmP51OdWeGPuqCOba6kk2OTe5d02VmTB80Pw==}
    engines: {node: '>=0.10.0'}
    dev: true

  /kind-of@6.0.3:
    resolution: {integrity: sha512-dcS1ul+9tmeD95T+x28/ehLgd9mENa3LsvDTtzm3vyBEO7RPptvAD+t44WVXaUjTBRcrpFeFlC8WCruUR456hw==}
    engines: {node: '>=0.10.0'}
    dev: true

  /klaw-sync@6.0.0:
    resolution: {integrity: sha512-nIeuVSzdCCs6TDPTqI8w1Yre34sSq7AkZ4B3sfOBbI2CgVSB4Du4aLQijFU2+lhAFCwt9+42Hel6lQNIv6AntQ==}
    dependencies:
      graceful-fs: 4.2.10
    dev: true

  /klaw@1.3.1:
    resolution: {integrity: sha512-TED5xi9gGQjGpNnvRWknrwAB1eL5GciPfVFOt3Vk1OJCVDQbzuSfrF3hkUQKlsgKrG1F+0t5W0m+Fje1jIt8rw==}
    optionalDependencies:
      graceful-fs: 4.2.10
    dev: true

  /lcid@1.0.0:
    resolution: {integrity: sha512-YiGkH6EnGrDGqLMITnGjXtGmNtjoXw9SVUzcaos8RBi7Ps0VBylkq+vOcY9QE5poLasPCR849ucFUkl0UzUyOw==}
    engines: {node: '>=0.10.0'}
    dependencies:
      invert-kv: 1.0.0
    dev: true

  /level-codec@7.0.1:
    resolution: {integrity: sha512-Ua/R9B9r3RasXdRmOtd+t9TCOEIIlts+TN/7XTT2unhDaL6sJn83S3rUyljbr6lVtw49N3/yA0HHjpV6Kzb2aQ==}
    dev: true

  /level-codec@9.0.2:
    resolution: {integrity: sha512-UyIwNb1lJBChJnGfjmO0OR+ezh2iVu1Kas3nvBS/BzGnx79dv6g7unpKIDNPMhfdTEGoc7mC8uAu51XEtX+FHQ==}
    engines: {node: '>=6'}
    dependencies:
      buffer: 5.7.1
    dev: true

  /level-errors@1.0.5:
    resolution: {integrity: sha512-/cLUpQduF6bNrWuAC4pwtUKA5t669pCsCi2XbmojG2tFeOr9j6ShtdDCtFFQO1DRt+EVZhx9gPzP9G2bUaG4ig==}
    dependencies:
      errno: 0.1.8
    dev: true

  /level-errors@2.0.1:
    resolution: {integrity: sha512-UVprBJXite4gPS+3VznfgDSU8PTRuVX0NXwoWW50KLxd2yw4Y1t2JUR5In1itQnudZqRMT9DlAM3Q//9NCjCFw==}
    engines: {node: '>=6'}
    dependencies:
      errno: 0.1.8
    dev: true

  /level-iterator-stream@1.3.1:
    resolution: {integrity: sha512-1qua0RHNtr4nrZBgYlpV0qHHeHpcRRWTxEZJ8xsemoHAXNL5tbooh4tPEEqIqsbWCAJBmUmkwYK/sW5OrFjWWw==}
    dependencies:
      inherits: 2.0.4
      level-errors: 1.0.5
      readable-stream: 1.0.34
      xtend: 4.0.2
    dev: true

  /level-iterator-stream@2.0.3:
    resolution: {integrity: sha512-I6Heg70nfF+e5Y3/qfthJFexhRw/Gi3bIymCoXAlijZdAcLaPuWSJs3KXyTYf23ID6g0o2QF62Yh+grOXY3Rig==}
    engines: {node: '>=4'}
    dependencies:
      inherits: 2.0.4
      readable-stream: 2.3.7
      xtend: 4.0.2
    dev: true

  /level-iterator-stream@3.0.1:
    resolution: {integrity: sha512-nEIQvxEED9yRThxvOrq8Aqziy4EGzrxSZK+QzEFAVuJvQ8glfyZ96GB6BoI4sBbLfjMXm2w4vu3Tkcm9obcY0g==}
    engines: {node: '>=6'}
    dependencies:
      inherits: 2.0.4
      readable-stream: 2.3.7
      xtend: 4.0.2
    dev: true

  /level-mem@3.0.1:
    resolution: {integrity: sha512-LbtfK9+3Ug1UmvvhR2DqLqXiPW1OJ5jEh0a3m9ZgAipiwpSxGj/qaVVy54RG5vAQN1nCuXqjvprCuKSCxcJHBg==}
    engines: {node: '>=6'}
    dependencies:
      level-packager: 4.0.1
      memdown: 3.0.0
    dev: true

  /level-packager@4.0.1:
    resolution: {integrity: sha512-svCRKfYLn9/4CoFfi+d8krOtrp6RoX8+xm0Na5cgXMqSyRru0AnDYdLl+YI8u1FyS6gGZ94ILLZDE5dh2but3Q==}
    engines: {node: '>=6'}
    dependencies:
      encoding-down: 5.0.4
      levelup: 3.1.1
    dev: true

  /level-post@1.0.7:
    resolution: {integrity: sha512-PWYqG4Q00asOrLhX7BejSajByB4EmG2GaKHfj3h5UmmZ2duciXLPGYWIjBzLECFWUGOZWlm5B20h/n3Gs3HKew==}
    dependencies:
      ltgt: 2.2.1
    dev: true

  /level-sublevel@6.6.4:
    resolution: {integrity: sha512-pcCrTUOiO48+Kp6F1+UAzF/OtWqLcQVTVF39HLdZ3RO8XBoXt+XVPKZO1vVr1aUoxHZA9OtD2e1v7G+3S5KFDA==}
    dependencies:
      bytewise: 1.1.0
      level-codec: 9.0.2
      level-errors: 2.0.1
      level-iterator-stream: 2.0.3
      ltgt: 2.1.3
      pull-defer: 0.2.3
      pull-level: 2.0.4
      pull-stream: 3.6.14
      typewiselite: 1.0.0
      xtend: 4.0.2
    dev: true

  /level-supports@4.0.1:
    resolution: {integrity: sha512-PbXpve8rKeNcZ9C1mUicC9auIYFyGpkV9/i6g76tLgANwWhtG2v7I4xNBUlkn3lE2/dZF3Pi0ygYGtLc4RXXdA==}
    engines: {node: '>=12'}
    dev: true

  /level-transcoder@1.0.1:
    resolution: {integrity: sha512-t7bFwFtsQeD8cl8NIoQ2iwxA0CL/9IFw7/9gAjOonH0PWTTiRfY7Hq+Ejbsxh86tXobDQ6IOiddjNYIfOBs06w==}
    engines: {node: '>=12'}
    dependencies:
      buffer: 6.0.3
      module-error: 1.0.2
    dev: true

  /level-ws@0.0.0:
    resolution: {integrity: sha512-XUTaO/+Db51Uiyp/t7fCMGVFOTdtLS/NIACxE/GHsij15mKzxksZifKVjlXDF41JMUP/oM1Oc4YNGdKnc3dVLw==}
    dependencies:
      readable-stream: 1.0.34
      xtend: 2.1.2
    dev: true

  /level-ws@1.0.0:
    resolution: {integrity: sha512-RXEfCmkd6WWFlArh3X8ONvQPm8jNpfA0s/36M4QzLqrLEIt1iJE9WBHLZ5vZJK6haMjJPJGJCQWfjMNnRcq/9Q==}
    engines: {node: '>=6'}
    dependencies:
      inherits: 2.0.4
      readable-stream: 2.3.7
      xtend: 4.0.2
    dev: true

  /level@8.0.0:
    resolution: {integrity: sha512-ypf0jjAk2BWI33yzEaaotpq7fkOPALKAgDBxggO6Q9HGX2MRXn0wbP1Jn/tJv1gtL867+YOjOB49WaUF3UoJNQ==}
    engines: {node: '>=12'}
    dependencies:
      browser-level: 1.0.1
      classic-level: 1.2.0
    dev: true

  /levelup@1.3.9:
    resolution: {integrity: sha512-VVGHfKIlmw8w1XqpGOAGwq6sZm2WwWLmlDcULkKWQXEA5EopA8OBNJ2Ck2v6bdk8HeEZSbCSEgzXadyQFm76sQ==}
    dependencies:
      deferred-leveldown: 1.2.2
      level-codec: 7.0.1
      level-errors: 1.0.5
      level-iterator-stream: 1.3.1
      prr: 1.0.1
      semver: 5.4.1
      xtend: 4.0.2
    dev: true

  /levelup@3.1.1:
    resolution: {integrity: sha512-9N10xRkUU4dShSRRFTBdNaBxofz+PGaIZO962ckboJZiNmLuhVT6FZ6ZKAsICKfUBO76ySaYU6fJWX/jnj3Lcg==}
    engines: {node: '>=6'}
    dependencies:
      deferred-leveldown: 4.0.2
      level-errors: 2.0.1
      level-iterator-stream: 3.0.1
      xtend: 4.0.2
    dev: true

  /leven@3.1.0:
    resolution: {integrity: sha512-qsda+H8jTaUaN/x5vzW2rzc+8Rw4TAQ/4KjB46IwK5VH+IlVeeeje/EoZRpiXvIqjFgK84QffqPztGI3VBLG1A==}
    engines: {node: '>=6'}
    dev: true

  /levn@0.3.0:
    resolution: {integrity: sha512-0OO4y2iOHix2W6ujICbKIaEQXvFQHue65vUG3pb5EUomzPI90z9hsA1VsO/dbIIpC53J8gxM9Q4Oho0jrCM/yA==}
    engines: {node: '>= 0.8.0'}
    dependencies:
      prelude-ls: 1.1.2
      type-check: 0.3.2
    dev: true

  /levn@0.4.1:
    resolution: {integrity: sha512-+bT2uH4E5LGE7h/n3evcS/sQlJXCpIp6ym8OWJ5eV6+67Dsql/LaaT7qJBAt2rzfoa/5QBGBhxDix1dMt2kQKQ==}
    engines: {node: '>= 0.8.0'}
    dependencies:
      prelude-ls: 1.2.1
      type-check: 0.4.0
    dev: true

  /lines-and-columns@1.2.4:
    resolution: {integrity: sha512-7ylylesZQ/PV29jhEDl3Ufjo6ZX7gCqJr5F7PKrqc93v7fzSymt1BpwEU8nAUXs8qzzvqhbjhK5QZg6Mt/HkBg==}
    dev: true

  /load-json-file@1.1.0:
    resolution: {integrity: sha512-cy7ZdNRXdablkXYNI049pthVeXFurRyb9+hA/dZzerZ0pGTx42z+y+ssxBaVV2l70t1muq5IdKhn4UtcoGUY9A==}
    engines: {node: '>=0.10.0'}
    dependencies:
      graceful-fs: 4.2.10
      parse-json: 2.2.0
      pify: 2.3.0
      pinkie-promise: 2.0.1
      strip-bom: 2.0.0
    dev: true

  /locate-path@2.0.0:
    resolution: {integrity: sha512-NCI2kiDkyR7VeEKm27Kda/iQHyKJe1Bu0FlTbYp3CqJu+9IFe9bLyAjMxf5ZDDbEg+iMPzB5zYyUTSm8wVTKmA==}
    engines: {node: '>=4'}
    dependencies:
      p-locate: 2.0.0
      path-exists: 3.0.0
    dev: true

  /locate-path@3.0.0:
    resolution: {integrity: sha512-7AO748wWnIhNqAuaty2ZWHkQHRSNfPVIsPIfwEOWO22AmaoVrWavlOcMR5nzTLNYvp36X220/maaRsrec1G65A==}
    engines: {node: '>=6'}
    dependencies:
      p-locate: 3.0.0
      path-exists: 3.0.0
    dev: true

  /locate-path@5.0.0:
    resolution: {integrity: sha512-t7hw9pI+WvuwNJXwk5zVHpyhIqzg2qTlklJOf0mVxGSbe3Fp2VieZcduNYjaLDoy6p9uGpQEGWG87WpMKlNq8g==}
    engines: {node: '>=8'}
    dependencies:
      p-locate: 4.1.0
    dev: true

  /locate-path@6.0.0:
    resolution: {integrity: sha512-iPZK6eYjbxRu3uB4/WZ3EsEIMJFMqAoopl3R+zuq0UjcAm/MO6KCweDgPfP3elTztoKP3KtnVHxTn2NHBSDVUw==}
    engines: {node: '>=10'}
    dependencies:
      p-locate: 5.0.0
    dev: true

  /lodash.assign@4.2.0:
    resolution: {integrity: sha512-hFuH8TY+Yji7Eja3mGiuAxBqLagejScbG8GbG0j6o9vzn0YL14My+ktnqtZgFTosKymC9/44wP6s7xyuLfnClw==}
    dev: true

  /lodash.camelcase@4.3.0:
    resolution: {integrity: sha512-TwuEnCnxbc3rAvhf/LbG7tJUDzhqXyFnv3dtzLOPgCG/hODL7WFnsbwktkD7yUV0RrreP/l1PALq/YSg6VvjlA==}
    dev: true

  /lodash.flatten@4.4.0:
    resolution: {integrity: sha512-C5N2Z3DgnnKr0LOpv/hKCgKdb7ZZwafIrsesve6lmzvZIRZRGaZ/l6Q8+2W7NaT+ZwO3fFlSCzCzrDCFdJfZ4g==}
    dev: true

  /lodash.mapvalues@4.6.0:
    resolution: {integrity: sha512-JPFqXFeZQ7BfS00H58kClY7SPVeHertPE0lNuCyZ26/XlN8TvakYD7b9bGyNmXbT/D3BbtPAAmq90gPWqLkxlQ==}
    dev: true

  /lodash.merge@4.6.2:
    resolution: {integrity: sha512-0KpjqXRVvrYyCsX1swR/XTK0va6VQkQM6MNo7PqW77ByjAhoARA8EfrP1N4+KlKj8YS0ZUCtRT/YUuhyYDujIQ==}
    dev: true

  /lodash.truncate@4.4.2:
    resolution: {integrity: sha512-jttmRe7bRse52OsWIMDLaXxWqRAmtIUccAQ3garviCqJjafXOfNMO0yMfNpdD6zbGaTU0P5Nz7e7gAT6cKmJRw==}
    dev: true

  /lodash@4.17.20:
    resolution: {integrity: sha512-PlhdFcillOINfeV7Ni6oF1TAEayyZBoZ8bcshTHqOYJYlrqzRK5hagpagky5o4HfCzzd1TRkXPMFq6cKk9rGmA==}
    dev: true

  /lodash@4.17.21:
    resolution: {integrity: sha512-v2kDEe57lecTulaDIuNTPy3Ry4gLGJ6Z1O3vE1krgXZNrsQ+LFTGHVxVjcXPs17LhbZVGedAJv8XZ1tvj5FvSg==}
    dev: true

  /log-symbols@3.0.0:
    resolution: {integrity: sha512-dSkNGuI7iG3mfvDzUuYZyvk5dD9ocYCYzNU6CYDE6+Xqd+gwme6Z00NS3dUh8mq/73HaEtT7m6W+yUPtU6BZnQ==}
    engines: {node: '>=8'}
    dependencies:
      chalk: 2.4.2
    dev: true

  /log-symbols@4.1.0:
    resolution: {integrity: sha512-8XPvpAA8uyhfteu8pIvQxpJZ7SYYdpUivZpGy6sFsBuKRY/7rQGavedeB8aK+Zkyq6upMFVL/9AW6vOYzfRyLg==}
    engines: {node: '>=10'}
    dependencies:
      chalk: 4.1.2
      is-unicode-supported: 0.1.0
    dev: true

  /looper@2.0.0:
    resolution: {integrity: sha512-6DzMHJcjbQX/UPHc1rRCBfKlLwDkvuGZ715cIR36wSdYqWXFT35uLXq5P/2orl3tz+t+VOVPxw4yPinQlUDGDQ==}
    dev: true

  /looper@3.0.0:
    resolution: {integrity: sha512-LJ9wplN/uSn72oJRsXTx+snxPet5c8XiZmOKCm906NVYu+ag6SB6vUcnJcWxgnl2NfbIyeobAn7Bwv6xRj2XJg==}
    dev: true

  /loose-envify@1.4.0:
    resolution: {integrity: sha512-lyuxPGr/Wfhrlem2CL/UcnUc1zcqKAImBDzukY7Y5F/yQiNdko6+fRLevlw1HgMySw7f611UIY408EtxRSoK3Q==}
    hasBin: true
    dependencies:
      js-tokens: 4.0.0
    dev: true

  /loupe@2.3.4:
    resolution: {integrity: sha512-OvKfgCC2Ndby6aSTREl5aCCPTNIzlDfQZvZxNUrBrihDhL3xcrYegTblhmEiCrg2kKQz4XsFIaemE5BF4ybSaQ==}
    dependencies:
      get-func-name: 2.0.0

  /lower-case-first@1.0.2:
    resolution: {integrity: sha512-UuxaYakO7XeONbKrZf5FEgkantPf5DUqDayzP5VXZrtRPdH86s4kN47I8B3TW10S4QKiE3ziHNf3kRN//okHjA==}
    dependencies:
      lower-case: 1.1.4
    dev: true

  /lower-case@1.1.4:
    resolution: {integrity: sha512-2Fgx1Ycm599x+WGpIYwJOvsjmXFzTSc34IwDWALRA/8AopUKAVPwfJ+h5+f85BCp0PWmmJcWzEpxOpoXycMpdA==}
    dev: true

  /lowercase-keys@1.0.1:
    resolution: {integrity: sha512-G2Lj61tXDnVFFOi8VZds+SoQjtQC3dgokKdDG2mTm1tx4m50NUHBOZSBwQQHyy0V12A0JTG4icfZQH+xPyh8VA==}
    engines: {node: '>=0.10.0'}
    dev: true

  /lowercase-keys@2.0.0:
    resolution: {integrity: sha512-tqNXrS78oMOE73NMxK4EMLQsQowWf8jKooH9g7xPavRT706R6bkQJ6DY2Te7QukaZsulxa30wQ7bk0pm4XiHmA==}
    engines: {node: '>=8'}
    dev: true

  /lowercase-keys@3.0.0:
    resolution: {integrity: sha512-ozCC6gdQ+glXOQsveKD0YsDy8DSQFjDTz4zyzEHNV5+JP5D62LmfDZ6o1cycFx9ouG940M5dE8C8CTewdj2YWQ==}
    engines: {node: ^12.20.0 || ^14.13.1 || >=16.0.0}
    dev: true

  /lru-cache@3.2.0:
    resolution: {integrity: sha512-91gyOKTc2k66UG6kHiH4h3S2eltcPwE1STVfMYC/NG+nZwf8IIuiamfmpGZjpbbxzSyEJaLC0tNSmhjlQUTJow==}
    dependencies:
      pseudomap: 1.0.2
    dev: true

  /lru-cache@5.1.1:
    resolution: {integrity: sha512-KpNARQA3Iwv+jTA0utUVVbrh+Jlrr1Fv0e56GGzAFOXN7dk/FviaDW8LHmK52DlcH4WP2n6gI8vN1aesBFgo9w==}
    dependencies:
      yallist: 3.1.1
    dev: true

  /lru-cache@6.0.0:
    resolution: {integrity: sha512-Jo6dJ04CmSjuznwJSS3pUeWmd/H0ffTlkXXgwZi+eq1UCmqQwCh+eLsYOYCwY991i2Fah4h1BEMCx4qThGbsiA==}
    engines: {node: '>=10'}
    dependencies:
      yallist: 4.0.0
    dev: true

  /lru_map@0.3.3:
    resolution: {integrity: sha512-Pn9cox5CsMYngeDbmChANltQl+5pi6XmTrraMSzhPmMBbmgcxmqWry0U3PGapCU1yB4/LqCcom7qhHZiF/jGfQ==}
    dev: true

  /ltgt@2.1.3:
    resolution: {integrity: sha512-5VjHC5GsENtIi5rbJd+feEpDKhfr7j0odoUR2Uh978g+2p93nd5o34cTjQWohXsPsCZeqoDnIqEf88mPCe0Pfw==}
    dev: true

  /ltgt@2.2.1:
    resolution: {integrity: sha512-AI2r85+4MquTw9ZYqabu4nMwy9Oftlfa/e/52t9IjtfG+mGBbTNdAoZ3RQKLHR6r0wQnwZnPIEh/Ya6XTWAKNA==}
    dev: true

  /make-error@1.3.6:
    resolution: {integrity: sha512-s8UhlNe7vPKomQhC1qFelMokr/Sc3AgNbso3n74mVPA5LTZwkB9NlXf4XPamLxJE8h0gh73rM94xvwRT2CVInw==}
    dev: true

  /map-cache@0.2.2:
    resolution: {integrity: sha512-8y/eV9QQZCiyn1SprXSrCmqJN0yNRATe+PO8ztwqrvrbdRLA3eYJF0yaR0YayLWkMbsQSKWS9N2gPcGEc4UsZg==}
    engines: {node: '>=0.10.0'}
    dev: true

  /map-visit@1.0.0:
    resolution: {integrity: sha512-4y7uGv8bd2WdM9vpQsiQNo41Ln1NvhvDRuVt0k2JZQ+ezN2uaQes7lZeZ+QQUHOLQAtDaBJ+7wCbi+ab/KFs+w==}
    engines: {node: '>=0.10.0'}
    dependencies:
      object-visit: 1.0.1
    dev: true

  /markdown-table@1.1.3:
    resolution: {integrity: sha512-1RUZVgQlpJSPWYbFSpmudq5nHY1doEIv89gBtF0s4gW1GF2XorxcA/70M5vq7rLv0a6mhOUccRsqkwhwLCIQ2Q==}
    dev: true

  /mcl-wasm@0.7.9:
    resolution: {integrity: sha512-iJIUcQWA88IJB/5L15GnJVnSQJmf/YaxxV6zRavv83HILHaJQb6y0iFyDMdDO0gN8X37tdxmAOrH/P8B6RB8sQ==}
    engines: {node: '>=8.9.0'}
    dev: true

  /md5.js@1.3.5:
    resolution: {integrity: sha512-xitP+WxNPcTTOgnTJcrhM0xvdPepipPSf3I8EIpGKeFLjt3PlJLIDG3u8EX53ZIubkb+5U2+3rELYpEhHhzdkg==}
    dependencies:
      hash-base: 3.1.0
      inherits: 2.0.4
      safe-buffer: 5.2.1
    dev: true

  /media-typer@0.3.0:
    resolution: {integrity: sha512-dq+qelQ9akHpcOl/gUVRTxVIOkAJ1wR3QAvb4RsVjS8oVoFjDGTc679wJYmUmknUF5HwMLOgb5O+a3KxfWapPQ==}
    engines: {node: '>= 0.6'}
    dev: true

  /memdown@1.4.1:
    resolution: {integrity: sha512-iVrGHZB8i4OQfM155xx8akvG9FIj+ht14DX5CQkCTG4EHzZ3d3sgckIf/Lm9ivZalEsFuEVnWv2B2WZvbrro2w==}
    dependencies:
      abstract-leveldown: 2.7.2
      functional-red-black-tree: 1.0.1
      immediate: 3.3.0
      inherits: 2.0.4
      ltgt: 2.2.1
      safe-buffer: 5.1.2
    dev: true

  /memdown@3.0.0:
    resolution: {integrity: sha512-tbV02LfZMWLcHcq4tw++NuqMO+FZX8tNJEiD2aNRm48ZZusVg5N8NART+dmBkepJVye986oixErf7jfXboMGMA==}
    engines: {node: '>=6'}
    dependencies:
      abstract-leveldown: 5.0.0
      functional-red-black-tree: 1.0.1
      immediate: 3.2.3
      inherits: 2.0.4
      ltgt: 2.2.1
      safe-buffer: 5.1.2
    dev: true

  /memory-level@1.0.0:
    resolution: {integrity: sha512-UXzwewuWeHBz5krr7EvehKcmLFNoXxGcvuYhC41tRnkrTbJohtS7kVn9akmgirtRygg+f7Yjsfi8Uu5SGSQ4Og==}
    engines: {node: '>=12'}
    dependencies:
      abstract-level: 1.0.3
      functional-red-black-tree: 1.0.1
      module-error: 1.0.2
    dev: true

  /memorystream@0.3.1:
    resolution: {integrity: sha512-S3UwM3yj5mtUSEfP41UZmt/0SCoVYUcU1rkXv+BQ5Ig8ndL4sPoJNBUJERafdPb5jjHJGuMgytgKvKIf58XNBw==}
    engines: {node: '>= 0.10.0'}
    dev: true

  /merge-descriptors@1.0.1:
    resolution: {integrity: sha512-cCi6g3/Zr1iqQi6ySbseM1Xvooa98N0w31jzUYrXPX2xqObmFGHJ0tQ5u74H3mVh7wLouTseZyYIq39g8cNp1w==}
    dev: true

  /merge-stream@2.0.0:
    resolution: {integrity: sha512-abv/qOcuPfk3URPfDzmZU1LKmuw8kT+0nIHvKrKgFrwifol/doWcdA4ZqsWQ8ENrFKkd67Mfpo/LovbIUsbt3w==}
    dev: true

  /merge2@1.4.1:
    resolution: {integrity: sha512-8q7VEgMJW4J8tcfVPy8g09NcQwZdbwFEqhe/WZkoIzjn/3TGDwtOCYtXGxA3O8tPzpczCCDgv+P2P5y00ZJOOg==}
    engines: {node: '>= 8'}
    dev: true

  /merkle-patricia-tree@2.3.2:
    resolution: {integrity: sha512-81PW5m8oz/pz3GvsAwbauj7Y00rqm81Tzad77tHBwU7pIAtN+TJnMSOJhxBKflSVYhptMMb9RskhqHqrSm1V+g==}
    dependencies:
      async: 1.5.2
      ethereumjs-util: 5.2.1
      level-ws: 0.0.0
      levelup: 1.3.9
      memdown: 1.4.1
      readable-stream: 2.3.7
      rlp: 2.2.7
      semaphore: 1.1.0
    dev: true

  /merkle-patricia-tree@3.0.0:
    resolution: {integrity: sha512-soRaMuNf/ILmw3KWbybaCjhx86EYeBbD8ph0edQCTed0JN/rxDt1EBN52Ajre3VyGo+91f8+/rfPIRQnnGMqmQ==}
    dependencies:
      async: 2.6.3
      ethereumjs-util: 5.2.1
      level-mem: 3.0.1
      level-ws: 1.0.0
      readable-stream: 3.6.0
      rlp: 2.2.7
      semaphore: 1.1.0
    dev: true

  /methods@1.1.2:
    resolution: {integrity: sha512-iclAHeNqNm68zFtnZ0e+1L2yUIdvzNoauKU4WBA3VvH/vPFieF7qfRlwUZU+DA9P9bPXIS90ulxoUoCH23sV2w==}
    engines: {node: '>= 0.6'}
    dev: true

  /micromatch@3.1.10:
    resolution: {integrity: sha512-MWikgl9n9M3w+bpsY3He8L+w9eF9338xRl8IAO5viDizwSzziFEyUzo2xrrloB64ADbTf8uA8vRqqttDTOmccg==}
    engines: {node: '>=0.10.0'}
    dependencies:
      arr-diff: 4.0.0
      array-unique: 0.3.2
      braces: 2.3.2
      define-property: 2.0.2
      extend-shallow: 3.0.2
      extglob: 2.0.4
      fragment-cache: 0.2.1
      kind-of: 6.0.3
      nanomatch: 1.2.13
      object.pick: 1.3.0
      regex-not: 1.0.2
      snapdragon: 0.8.2
      to-regex: 3.0.2
    transitivePeerDependencies:
      - supports-color
    dev: true

  /micromatch@4.0.5:
    resolution: {integrity: sha512-DMy+ERcEW2q8Z2Po+WNXuw3c5YaUSFjAO5GsJqfEl7UjvtIuFKO6ZrKvcItdy98dwFI2N1tg3zNIdKaQT+aNdA==}
    engines: {node: '>=8.6'}
    dependencies:
      braces: 3.0.2
      picomatch: 2.3.1
    dev: true

  /miller-rabin@4.0.1:
    resolution: {integrity: sha512-115fLhvZVqWwHPbClyntxEVfVDfl9DLLTuJvq3g2O/Oxi8AiNouAHvDSzHS0viUJc+V5vm3eq91Xwqn9dp4jRA==}
    hasBin: true
    dependencies:
      bn.js: 4.12.0
      brorand: 1.1.0
    dev: true

  /mime-db@1.44.0:
    resolution: {integrity: sha512-/NOTfLrsPBVeH7YtFPgsVWveuL+4SjjYxaQ1xtM1KMFj7HdxlBlxeyNLzhyJVx7r4rZGJAZ/6lkKCitSc/Nmpg==}
    engines: {node: '>= 0.6'}
    dev: true

  /mime-types@2.1.27:
    resolution: {integrity: sha512-JIhqnCasI9yD+SsmkquHBxTSEuZdQX5BuQnS2Vc7puQQQ+8yiP5AY5uWhpdv4YL4VM5c6iliiYWPgJ/nJQLp7w==}
    engines: {node: '>= 0.6'}
    dependencies:
      mime-db: 1.44.0
    dev: true

  /mime@1.6.0:
    resolution: {integrity: sha512-x0Vn8spI+wuJ1O6S7gnbaQg8Pxh4NNHb7KSINmEWKiPE4RKOplvijn+NkmYmmRgP68mc70j2EbeTFRsrswaQeg==}
    engines: {node: '>=4'}
    hasBin: true
    dev: true

  /mimic-fn@2.1.0:
    resolution: {integrity: sha512-OqbOk5oEQeAZ8WXWydlu9HJjz9WVdEIvamMCcXmuqUYjTknH/sqsWvhQ3vgwKFRR1HpjvNBKQ37nbJgYzGqGcg==}
    engines: {node: '>=6'}
    dev: true

  /mimic-fn@4.0.0:
    resolution: {integrity: sha512-vqiC06CuhBTUdZH+RYl8sFrL096vA45Ok5ISO6sE/Mr1jRbGH4Csnhi8f3wKVl7x8mO4Au7Ir9D3Oyv1VYMFJw==}
    engines: {node: '>=12'}
    dev: true

  /mimic-response@1.0.1:
    resolution: {integrity: sha512-j5EctnkH7amfV/q5Hgmoal1g2QHFJRraOtmx0JpIqkxhBhI/lJSl1nMpQ45hVarwNETOoWEimndZ4QK0RHxuxQ==}
    engines: {node: '>=4'}
    dev: true

  /mimic-response@3.1.0:
    resolution: {integrity: sha512-z0yWI+4FDrrweS8Zmt4Ej5HdJmky15+L2e6Wgn3+iK5fWzb6T3fhNFq2+MeTRb064c6Wr4N/wv0DzQTjNzHNGQ==}
    engines: {node: '>=10'}
    dev: true

  /min-document@2.19.0:
    resolution: {integrity: sha512-9Wy1B3m3f66bPPmU5hdA4DR4PB2OfDU/+GS3yAB7IQozE3tqXaVv2zOjgla7MEGSRv95+ILmOuvhLkOK6wJtCQ==}
    dependencies:
      dom-walk: 0.1.1
    dev: true

  /minimalistic-assert@1.0.1:
    resolution: {integrity: sha512-UtJcAD4yEaGtjPezWuO9wC4nwUnVH/8/Im3yEHQP4b67cXlD/Qr9hdITCU1xDbSEXg2XKNaP8jsReV7vQd00/A==}

  /minimalistic-crypto-utils@1.0.1:
    resolution: {integrity: sha512-JIYlbt6g8i5jKfJ3xz7rF0LXmv2TkDxBLUkiBeZ7bAx4GnnNMr8xFpGnOxn6GhTEHx3SjRrZEoU+j04prX1ktg==}

  /minimatch@3.0.4:
    resolution: {integrity: sha512-yJHVQEhyqPLUTgt9B83PXu6W3rx4MvvHvSUvToogpwoGDOUQ+yDrR0HRot+yOCdCO7u4hX3pWft6kWBBcqh0UA==}
    dependencies:
      brace-expansion: 1.1.11
    dev: true

  /minimatch@3.1.2:
    resolution: {integrity: sha512-J7p63hRiAjw1NDEww1W7i37+ByIrOWO5XQQAzZ3VOcL0PNybwpfmV/N05zFAzwQ9USyEcX6t3UO+K5aqBQOIHw==}
    dependencies:
      brace-expansion: 1.1.11
    dev: true

  /minimatch@5.0.1:
    resolution: {integrity: sha512-nLDxIFRyhDblz3qMuq+SoRZED4+miJ/G+tdDrjkkkRnjAsBexeGpgjLEQ0blJy7rHhR2b93rhQY4SvyWu9v03g==}
    engines: {node: '>=10'}
    dependencies:
      brace-expansion: 2.0.1
    dev: true

  /minimatch@5.1.6:
    resolution: {integrity: sha512-lKwV/1brpG6mBUFHtb7NUmtABCb2WZZmm2wNiOA5hAb8VdCS4B3dtMWyvcoViccwAW/COERjXLt0zP1zXUN26g==}
    engines: {node: '>=10'}
    dependencies:
      brace-expansion: 2.0.1
    dev: true

  /minimist@1.2.6:
    resolution: {integrity: sha512-Jsjnk4bw3YJqYzbdyBiNsPWHPfO++UGG749Cxs6peCu5Xg4nrena6OVxOYxrQTqww0Jmwt+Ref8rggumkTLz9Q==}
    dev: true

  /minipass@2.9.0:
    resolution: {integrity: sha512-wxfUjg9WebH+CUDX/CdbRlh5SmfZiy/hpkxaRI16Y9W56Pa75sWgd/rvFilSgrauD9NyFymP/+JFV3KwzIsJeg==}
    dependencies:
      safe-buffer: 5.2.1
      yallist: 3.1.1
    dev: true

  /minizlib@1.3.3:
    resolution: {integrity: sha512-6ZYMOEnmVsdCeTJVE0W9ZD+pVnE8h9Hma/iOwwRDsdQoePpoX56/8B6z3P9VNwppJuBKNRuFDRNRqRWexT9G9Q==}
    dependencies:
      minipass: 2.9.0
    dev: true

  /mixin-deep@1.3.2:
    resolution: {integrity: sha512-WRoDn//mXBiJ1H40rqa3vH0toePwSsGb45iInWlTySa+Uu4k3tYUSxa2v1KqAiLtvlrSzaExqS1gtk96A9zvEA==}
    engines: {node: '>=0.10.0'}
    dependencies:
      for-in: 1.0.2
      is-extendable: 1.0.1
    dev: true

  /mkdirp-promise@5.0.1:
    resolution: {integrity: sha512-Hepn5kb1lJPtVW84RFT40YG1OddBNTOVUZR2bzQUHc+Z03en8/3uX0+060JDhcEzyO08HmipsN9DcnFMxhIL9w==}
    engines: {node: '>=4'}
    deprecated: This package is broken and no longer maintained. 'mkdirp' itself supports promises now, please switch to that.
    dependencies:
      mkdirp: 1.0.4
    dev: true

  /mkdirp@0.5.5:
    resolution: {integrity: sha512-NKmAlESf6jMGym1++R0Ra7wvhV+wFW63FaSOFPwRahvea0gMUcGUhVeAg/0BC0wiv9ih5NYPB1Wn1UEI1/L+xQ==}
    hasBin: true
    dependencies:
      minimist: 1.2.6
    dev: true

  /mkdirp@0.5.6:
    resolution: {integrity: sha512-FP+p8RB8OWpF3YZBCrP5gtADmtXApB5AMLn+vdyA+PyxCjrCs00mjyUozssO33cwDeT3wNGdLxJ5M//YqtHAJw==}
    hasBin: true
    dependencies:
      minimist: 1.2.6
    dev: true

  /mkdirp@1.0.4:
    resolution: {integrity: sha512-vVqVZQyf3WLx2Shd0qJ9xuvqgAyKPLAiqITEtqW0oIUjzo3PePDd6fW9iFz30ef7Ysp/oiWqbhszeGWW2T6Gzw==}
    engines: {node: '>=10'}
    hasBin: true
    dev: true

  /mnemonist@0.38.5:
    resolution: {integrity: sha512-bZTFT5rrPKtPJxj8KSV0WkPyNxl72vQepqqVUAW2ARUpUSF2qXMB6jZj7hW5/k7C1rtpzqbD/IIbJwLXUjCHeg==}
    dependencies:
      obliterator: 2.0.4
    dev: true

  /mocha@10.2.0:
    resolution: {integrity: sha512-IDY7fl/BecMwFHzoqF2sg/SHHANeBoMMXFlS9r0OXKDssYE1M5O43wUY/9BVPeIvfH2zmEbBfseqN9gBQZzXkg==}
    engines: {node: '>= 14.0.0'}
    hasBin: true
    dependencies:
      ansi-colors: 4.1.1
      browser-stdout: 1.3.1
      chokidar: 3.5.3
      debug: 4.3.4(supports-color@8.1.1)
      diff: 5.0.0
      escape-string-regexp: 4.0.0
      find-up: 5.0.0
      glob: 7.2.0
      he: 1.2.0
      js-yaml: 4.1.0
      log-symbols: 4.1.0
      minimatch: 5.0.1
      ms: 2.1.3
      nanoid: 3.3.3
      serialize-javascript: 6.0.0
      strip-json-comments: 3.1.1
      supports-color: 8.1.1
      workerpool: 6.2.1
      yargs: 16.2.0
      yargs-parser: 20.2.4
      yargs-unparser: 2.0.0
    dev: true

  /mocha@7.1.2:
    resolution: {integrity: sha512-o96kdRKMKI3E8U0bjnfqW4QMk12MwZ4mhdBTf+B5a1q9+aq2HRnj+3ZdJu0B/ZhJeK78MgYuv6L8d/rA5AeBJA==}
    engines: {node: '>= 8.10.0'}
    hasBin: true
    dependencies:
      ansi-colors: 3.2.3
      browser-stdout: 1.3.1
      chokidar: 3.3.0
      debug: 3.2.6(supports-color@6.0.0)
      diff: 3.5.0
      escape-string-regexp: 1.0.5
      find-up: 3.0.0
      glob: 7.1.3
      growl: 1.10.5
      he: 1.2.0
      js-yaml: 3.13.1
      log-symbols: 3.0.0
      minimatch: 3.0.4
      mkdirp: 0.5.5
      ms: 2.1.1
      node-environment-flags: 1.0.6
      object.assign: 4.1.0
      strip-json-comments: 2.0.1
      supports-color: 6.0.0
      which: 1.3.1
      wide-align: 1.1.3
      yargs: 13.3.2
      yargs-parser: 13.1.2
      yargs-unparser: 1.6.0
    dev: true

  /mocha@7.2.0:
    resolution: {integrity: sha512-O9CIypScywTVpNaRrCAgoUnJgozpIofjKUYmJhiCIJMiuYnLI6otcb1/kpW9/n/tJODHGZ7i8aLQoDVsMtOKQQ==}
    engines: {node: '>= 8.10.0'}
    hasBin: true
    dependencies:
      ansi-colors: 3.2.3
      browser-stdout: 1.3.1
      chokidar: 3.3.0
      debug: 3.2.6(supports-color@6.0.0)
      diff: 3.5.0
      escape-string-regexp: 1.0.5
      find-up: 3.0.0
      glob: 7.1.3
      growl: 1.10.5
      he: 1.2.0
      js-yaml: 3.13.1
      log-symbols: 3.0.0
      minimatch: 3.0.4
      mkdirp: 0.5.5
      ms: 2.1.1
      node-environment-flags: 1.0.6
      object.assign: 4.1.0
      strip-json-comments: 2.0.1
      supports-color: 6.0.0
      which: 1.3.1
      wide-align: 1.1.3
      yargs: 13.3.2
      yargs-parser: 13.1.2
      yargs-unparser: 1.6.0
    dev: true

  /mock-fs@4.12.0:
    resolution: {integrity: sha512-/P/HtrlvBxY4o/PzXY9cCNBrdylDNxg7gnrv2sMNxj+UJ2m8jSpl0/A6fuJeNAWr99ZvGWH8XCbE0vmnM5KupQ==}
    dev: true

  /module-error@1.0.2:
    resolution: {integrity: sha512-0yuvsqSCv8LbaOKhnsQ/T5JhyFlCYLPXK3U2sgV10zoKQwzs/MyfuQUOZQ1V/6OCOJsK/TRgNVrPuPDqtdMFtA==}
    engines: {node: '>=10'}
    dev: true

  /moment@2.29.4:
    resolution: {integrity: sha512-5LC9SOxjSc2HF6vO2CyuTDNivEdoz2IvyJJGj6X8DJ0eFyfszE0QiEd+iXmBvUP3WHxSjFH/vIsA0EN00cgr8w==}
    dev: true

  /ms@2.0.0:
    resolution: {integrity: sha512-Tpp60P6IUJDTuOq/5Z8cdskzJujfwqfOTkrwIwj7IRISpnkJnT6SyJ4PCPnGMoFjC9ddhal5KVIYtAt97ix05A==}
    dev: true

  /ms@2.1.1:
    resolution: {integrity: sha512-tgp+dl5cGk28utYktBsrFqA7HKgrhgPsg6Z/EfhWI4gl1Hwq8B/GmY/0oXZ6nF8hDVesS/FpnYaD/kOWhYQvyg==}
    dev: true

  /ms@2.1.2:
    resolution: {integrity: sha512-sGkPx+VjMtmA6MX27oA4FBFELFCZZ4S4XqeGOXCv68tT+jb3vk/RyaKWP0PTKyWtmLSM0b+adUTEvbs1PEaH2w==}
    dev: true

  /ms@2.1.3:
    resolution: {integrity: sha512-6FlzubTLZG3J2a/NVCAleEhjzq5oxgHyaCU9yYXvcLsvoVaHJq/s5xXI6/XXP6tz7R9xAOtHnSO/tXtF3WRTlA==}
    dev: true

  /multibase@0.6.1:
    resolution: {integrity: sha512-pFfAwyTjbbQgNc3G7D48JkJxWtoJoBMaR4xQUOuB8RnCgRqaYmWNFeJTTvrJ2w51bjLq2zTby6Rqj9TQ9elSUw==}
    deprecated: This module has been superseded by the multiformats module
    dependencies:
      base-x: 3.0.9
      buffer: 5.7.1
    dev: true

  /multibase@0.7.0:
    resolution: {integrity: sha512-TW8q03O0f6PNFTQDvh3xxH03c8CjGaaYrjkl9UQPG6rz53TQzzxJVCIWVjzcbN/Q5Y53Zd0IBQBMVktVgNx4Fg==}
    deprecated: This module has been superseded by the multiformats module
    dependencies:
      base-x: 3.0.9
      buffer: 5.7.1
    dev: true

  /multicodec@0.5.7:
    resolution: {integrity: sha512-PscoRxm3f+88fAtELwUnZxGDkduE2HD9Q6GHUOywQLjOGT/HAdhjLDYNZ1e7VR0s0TP0EwZ16LNUTFpoBGivOA==}
    deprecated: This module has been superseded by the multiformats module
    dependencies:
      varint: 5.0.2
    dev: true

  /multicodec@1.0.4:
    resolution: {integrity: sha512-NDd7FeS3QamVtbgfvu5h7fd1IlbaC4EQ0/pgU4zqE2vdHCmBGsUa0TiM8/TdSeG6BMPC92OOCf8F1ocE/Wkrrg==}
    deprecated: This module has been superseded by the multiformats module
    dependencies:
      buffer: 5.7.1
      varint: 5.0.2
    dev: true

  /multihashes@0.4.21:
    resolution: {integrity: sha512-uVSvmeCWf36pU2nB4/1kzYZjsXD9vofZKpgudqkceYY5g2aZZXJ5r9lxuzoRLl1OAp28XljXsEJ/X/85ZsKmKw==}
    dependencies:
      buffer: 5.7.1
      multibase: 0.7.0
      varint: 5.0.2
    dev: true

  /nan@2.13.2:
    resolution: {integrity: sha512-TghvYc72wlMGMVMluVo9WRJc0mB8KxxF/gZ4YYFy7V2ZQX9l7rgbPg7vjS9mt6U5HXODVFVI2bOduCzwOMv/lw==}
    dev: true

  /nan@2.16.0:
    resolution: {integrity: sha512-UdAqHyFngu7TfQKsCBgAA6pWDkT8MAO7d0jyOecVhN5354xbLqdn8mV9Tat9gepAupm0bt2DbeaSC8vS52MuFA==}
    dev: true

  /nano-base32@1.0.1:
    resolution: {integrity: sha512-sxEtoTqAPdjWVGv71Q17koMFGsOMSiHsIFEvzOM7cNp8BXB4AnEwmDabm5dorusJf/v1z7QxaZYxUorU9RKaAw==}
    dev: true

  /nano-json-stream-parser@0.1.2:
    resolution: {integrity: sha512-9MqxMH/BSJC7dnLsEMPyfN5Dvoo49IsPFYMcHw3Bcfc2kN0lpHRBSzlMSVx4HGyJ7s9B31CyBTVehWJoQ8Ctew==}
    dev: true

  /nanoid@3.3.3:
    resolution: {integrity: sha512-p1sjXuopFs0xg+fPASzQ28agW1oHD7xDsd9Xkf3T15H3c/cifrFHVwrh74PdoklAPi+i7MdRsE47vm2r6JoB+w==}
    engines: {node: ^10 || ^12 || ^13.7 || ^14 || >=15.0.1}
    hasBin: true
    dev: true

  /nanomatch@1.2.13:
    resolution: {integrity: sha512-fpoe2T0RbHwBTBUOftAfBPaDEi06ufaUai0mE6Yn1kacc3SnTErfb/h+X94VXzI64rKFHYImXSvdwGGCmwOqCA==}
    engines: {node: '>=0.10.0'}
    dependencies:
      arr-diff: 4.0.0
      array-unique: 0.3.2
      define-property: 2.0.2
      extend-shallow: 3.0.2
      fragment-cache: 0.2.1
      is-windows: 1.0.2
      kind-of: 6.0.3
      object.pick: 1.3.0
      regex-not: 1.0.2
      snapdragon: 0.8.2
      to-regex: 3.0.2
    transitivePeerDependencies:
      - supports-color
    dev: true

  /napi-macros@2.0.0:
    resolution: {integrity: sha512-A0xLykHtARfueITVDernsAWdtIMbOJgKgcluwENp3AlsKN/PloyO10HtmoqnFAQAcxPkgZN7wdfPfEd0zNGxbg==}
    dev: true

  /natural-compare@1.4.0:
    resolution: {integrity: sha512-OWND8ei3VtNC9h7V60qff3SVobHr996CTwgxubgyQYEpg290h9J0buyECNNJexkFm5sOajh5G116RYA1c8ZMSw==}
    dev: true

  /negotiator@0.6.2:
    resolution: {integrity: sha512-hZXc7K2e+PgeI1eDBe/10Ard4ekbfrrqG8Ep+8Jmf4JID2bNg7NvCPOZN+kfF574pFQI7mum2AUqDidoKqcTOw==}
    engines: {node: '>= 0.6'}
    dev: true

  /neo-async@2.6.2:
    resolution: {integrity: sha512-Yd3UES5mWCSqR+qNT93S3UoYUkqAZ9lLg8a7g9rimsWmYGK8cVToA4/sF3RrshdyV3sAGMXVUmpMYOw+dLpOuw==}
    dev: true

  /neodoc@2.0.2:
    resolution: {integrity: sha512-NAppJ0YecKWdhSXFYCHbo6RutiX8vOt/Jo3l46mUg6pQlpJNaqc5cGxdrW2jITQm5JIYySbFVPDl3RrREXNyPw==}
    dependencies:
      ansi-regex: 2.1.1
    dev: true

  /next-tick@1.1.0:
    resolution: {integrity: sha512-CXdUiJembsNjuToQvxayPZF9Vqht7hewsvy2sOWafLvi2awflj9mOC6bHIg50orX8IJvWKY9wYQ/zB2kogPslQ==}
    dev: true

  /nice-try@1.0.5:
    resolution: {integrity: sha512-1nh45deeb5olNY7eX82BkPO7SSxR5SSYJiPTrTdFUVYwAl8CKMA5N9PjTYkHiRjisVcxcQ1HXdLhx2qxxJzLNQ==}
    dev: true

  /no-case@2.3.2:
    resolution: {integrity: sha512-rmTZ9kz+f3rCvK2TD1Ue/oZlns7OGoIWP4fc3llxxRXlOkHKoWPPWJOfFYpITabSow43QJbRIoHQXtt10VldyQ==}
    dependencies:
      lower-case: 1.1.4
    dev: true

  /node-addon-api@2.0.2:
    resolution: {integrity: sha512-Ntyt4AIXyaLIuMHF6IOoTakB3K+RWxwtsHNRxllEoA6vPwP9o4866g6YWDLUdnucilZhmkxiHwHr11gAENw+QA==}
    dev: true

  /node-emoji@1.11.0:
    resolution: {integrity: sha512-wo2DpQkQp7Sjm2A0cq+sN7EHKO6Sl0ctXeBdFZrL9T9+UywORbufTcTZxom8YqpLQt/FqNMUkOpkZrJVYSKD3A==}
    dependencies:
      lodash: 4.17.21
    dev: true

  /node-environment-flags@1.0.6:
    resolution: {integrity: sha512-5Evy2epuL+6TM0lCQGpFIj6KwiEsGh1SrHUhTbNX+sLbBtjidPZFAnVK9y5yU1+h//RitLbRHTIMyxQPtxMdHw==}
    dependencies:
      object.getownpropertydescriptors: 2.1.4
      semver: 5.7.1
    dev: true

  /node-fetch@1.7.3:
    resolution: {integrity: sha512-NhZ4CsKx7cYm2vSrBAr2PvFOe6sWDf0UYLRqA6svUYg7+/TSfVAu49jYC4BvQ4Sms9SZgdqGBgroqfDhJdTyKQ==}
    dependencies:
      encoding: 0.1.13
      is-stream: 1.1.0
    dev: true

  /node-fetch@2.6.7:
    resolution: {integrity: sha512-ZjMPFEfVx5j+y2yF35Kzx5sF7kDzxuDj6ziH4FFbOp87zKDZNx8yExJIb05OGF4Nlt9IHFIMBkRl41VdvcNdbQ==}
    engines: {node: 4.x || >=6.0.0}
    peerDependencies:
      encoding: ^0.1.0
    peerDependenciesMeta:
      encoding:
        optional: true
    dependencies:
      whatwg-url: 5.0.0
    dev: true

  /node-gyp-build@4.5.0:
    resolution: {integrity: sha512-2iGbaQBV+ITgCz76ZEjmhUKAKVf7xfY1sRl4UiKQspfZMH2h06SyhNsnSVy50cwkFQDGLyif6m/6uFXHkOZ6rg==}
    hasBin: true
    dev: true

  /node-interval-tree@2.1.2:
    resolution: {integrity: sha512-bJ9zMDuNGzVQg1xv0bCPzyEDxHgbrx7/xGj6CDokvizZZmastPsOh0JJLuY8wA5q2SfX1TLNMk7XNV8WxbGxzA==}
    engines: {node: '>= 14.0.0'}
    dependencies:
      shallowequal: 1.1.0
    dev: true

  /nofilter@1.0.4:
    resolution: {integrity: sha512-N8lidFp+fCz+TD51+haYdbDGrcBWwuHX40F5+z0qkUjMJ5Tp+rdSuAkMJ9N9eoolDlEVTf6u5icM+cNKkKW2mA==}
    engines: {node: '>=8'}
    dev: true

  /nofilter@3.1.0:
    resolution: {integrity: sha512-l2NNj07e9afPnhAhvgVrCD/oy2Ai1yfLpuo3EpiO1jFTsB4sFz6oIfAfSZyQzVpkZQ9xS8ZS5g1jCBgq4Hwo0g==}
    engines: {node: '>=12.19'}
    dev: true

  /nopt@3.0.6:
    resolution: {integrity: sha512-4GUt3kSEYmk4ITxzB/b9vaIDfUVWN/Ml1Fwl11IlnIG2iaJ9O6WXZ9SrYM9NLI8OCBieN2Y8SWC2oJV0RQ7qYg==}
    hasBin: true
    dependencies:
      abbrev: 1.1.1
    dev: true

  /normalize-package-data@2.5.0:
    resolution: {integrity: sha512-/5CMN3T0R4XTj4DcGaexo+roZSdSFW/0AOOTROrjxzCG1wrWXEsGbRKevjlIL+ZDE4sZlJr5ED4YW0yqmkK+eA==}
    dependencies:
      hosted-git-info: 2.8.9
      resolve: 1.22.1
      semver: 5.7.1
      validate-npm-package-license: 3.0.4
    dev: true

  /normalize-path@3.0.0:
    resolution: {integrity: sha512-6eZs5Ls3WtCisHWp9S2GUy8dqkpGi4BVSz3GaqiE6ezub0512ESztXUwUB6C6IKbQkY2Pnb/mD4WYojCRwcwLA==}
    engines: {node: '>=0.10.0'}
    dev: true

  /normalize-url@4.5.1:
    resolution: {integrity: sha512-9UZCFRHQdNrfTpGg8+1INIg93B6zE0aXMVFkw1WFwvO4SlZywU6aLg5Of0Ap/PgcbSw4LNxvMWXMeugwMCX0AA==}
    engines: {node: '>=8'}
    requiresBuild: true
    dev: true

  /normalize-url@6.1.0:
    resolution: {integrity: sha512-DlL+XwOy3NxAQ8xuC0okPgK46iuVNAK01YN7RueYBqqFeGsBjV9XmCAzAdgt+667bCl5kPh9EqKKDwnaPG1I7A==}
    engines: {node: '>=10'}
    dev: true

  /npm-run-path@4.0.1:
    resolution: {integrity: sha512-S48WzZW777zhNIrn7gxOlISNAqi9ZC/uQFnRdbeIHhZhCA6UqpkOT8T1G7BvfdgP4Er8gF4sUbaS0i7QvIfCWw==}
    engines: {node: '>=8'}
    dependencies:
      path-key: 3.1.1
    dev: true

  /npm-run-path@5.1.0:
    resolution: {integrity: sha512-sJOdmRGrY2sjNTRMbSvluQqg+8X7ZK61yvzBEIDhz4f8z1TZFYABsqjjCBd/0PUNE9M6QDgHJXQkGUEm7Q+l9Q==}
    engines: {node: ^12.20.0 || ^14.13.1 || >=16.0.0}
    dependencies:
      path-key: 4.0.0
    dev: true

  /nth-check@2.1.1:
    resolution: {integrity: sha512-lqjrjmaOoAnWfMmBPL+XNnynZh2+swxiX3WUE0s4yEHI6m+AwrK2UZOimIRl3X/4QctVqS8AiZjFqyOGrMXb/w==}
    dependencies:
      boolbase: 1.0.0
    dev: true

  /number-is-nan@1.0.1:
    resolution: {integrity: sha512-4jbtZXNAsfZbAHiiqjLPBiCl16dES1zI4Hpzzxw61Tk+loF+sBDBKx1ICKKKwIqQ7M0mFn1TmkN7euSncWgHiQ==}
    engines: {node: '>=0.10.0'}
    dev: true

  /number-to-bn@1.7.0:
    resolution: {integrity: sha512-wsJ9gfSz1/s4ZsJN01lyonwuxA1tml6X1yBDnfpMglypcBRFZZkus26EdPSlqS5GJfYddVZa22p3VNb3z5m5Ig==}
    engines: {node: '>=6.5.0', npm: '>=3'}
    dependencies:
      bn.js: 4.11.6
      strip-hex-prefix: 1.0.0
    dev: true

  /oauth-sign@0.9.0:
    resolution: {integrity: sha512-fexhUFFPTGV8ybAtSIGbV6gOkSv8UtRbDBnAyLQw4QPKkgNlsH2ByPGtMUqdWkos6YCRmAqViwgZrJc/mRDzZQ==}
    dev: true

  /object-assign@4.1.1:
    resolution: {integrity: sha512-rJgTQnkUnH1sFw8yT6VSU3zD3sWmu6sZhIseY8VX+GRu3P6F7Fu+JNDoXfklElbLJSnc3FUQHVe4cU5hj+BcUg==}
    engines: {node: '>=0.10.0'}
    dev: true

  /object-copy@0.1.0:
    resolution: {integrity: sha512-79LYn6VAb63zgtmAteVOWo9Vdj71ZVBy3Pbse+VqxDpEP83XuujMrGqHIwAXJ5I/aM0zU7dIyIAhifVTPrNItQ==}
    engines: {node: '>=0.10.0'}
    dependencies:
      copy-descriptor: 0.1.1
      define-property: 0.2.5
      kind-of: 3.2.2
    dev: true

  /object-inspect@1.12.2:
    resolution: {integrity: sha512-z+cPxW0QGUp0mcqcsgQyLVRDoXFQbXOwBaqyF7VIgI4TWNQsDHrBpUQslRmIfAoYWdYzs6UlKJtB2XJpTaNSpQ==}
    dev: true

  /object-is@1.1.5:
    resolution: {integrity: sha512-3cyDsyHgtmi7I7DfSSI2LDp6SK2lwvtbg0p0R1e0RvTqF5ceGx+K2dfSjm1bKDMVCFEDAQvy+o8c6a7VujOddw==}
    engines: {node: '>= 0.4'}
    dependencies:
      call-bind: 1.0.2
      define-properties: 1.1.4
    dev: true

  /object-keys@0.4.0:
    resolution: {integrity: sha512-ncrLw+X55z7bkl5PnUvHwFK9FcGuFYo9gtjws2XtSzL+aZ8tm830P60WJ0dSmFVaSalWieW5MD7kEdnXda9yJw==}
    dev: true

  /object-keys@1.1.1:
    resolution: {integrity: sha512-NuAESUOUMrlIXOfHKzD6bpPu3tYt3xvjNdRIQ+FeT0lNb4K8WR70CaDxhuNguS2XG+GjkyMwOzsN5ZktImfhLA==}
    engines: {node: '>= 0.4'}
    dev: true

  /object-visit@1.0.1:
    resolution: {integrity: sha512-GBaMwwAVK9qbQN3Scdo0OyvgPW7l3lnaVMj84uTOZlswkX0KpF6fyDBJhtTthf7pymztoN36/KEr1DyhF96zEA==}
    engines: {node: '>=0.10.0'}
    dependencies:
      isobject: 3.0.1
    dev: true

  /object.assign@4.1.0:
    resolution: {integrity: sha512-exHJeq6kBKj58mqGyTQ9DFvrZC/eR6OwxzoM9YRoGBqrXYonaFyGiFMuc9VZrXf7DarreEwMpurG3dd+CNyW5w==}
    engines: {node: '>= 0.4'}
    dependencies:
      define-properties: 1.1.4
      function-bind: 1.1.1
      has-symbols: 1.0.3
      object-keys: 1.1.1
    dev: true

  /object.assign@4.1.4:
    resolution: {integrity: sha512-1mxKf0e58bvyjSCtKYY4sRe9itRk3PJpquJOjeIkz885CczcI4IvJJDLPS72oowuSh+pBxUFROpX+TU++hxhZQ==}
    engines: {node: '>= 0.4'}
    dependencies:
      call-bind: 1.0.2
      define-properties: 1.1.4
      has-symbols: 1.0.3
      object-keys: 1.1.1
    dev: true

  /object.getownpropertydescriptors@2.1.4:
    resolution: {integrity: sha512-sccv3L/pMModT6dJAYF3fzGMVcb38ysQ0tEE6ixv2yXJDtEIPph268OlAdJj5/qZMZDq2g/jqvwppt36uS/uQQ==}
    engines: {node: '>= 0.8'}
    dependencies:
      array.prototype.reduce: 1.0.4
      call-bind: 1.0.2
      define-properties: 1.1.4
      es-abstract: 1.20.3
    dev: true

  /object.pick@1.3.0:
    resolution: {integrity: sha512-tqa/UMy/CCoYmj+H5qc07qvSL9dqcs/WZENZ1JbtWBlATP+iVOe778gE6MSijnyCnORzDuX6hU+LA4SZ09YjFQ==}
    engines: {node: '>=0.10.0'}
    dependencies:
      isobject: 3.0.1
    dev: true

  /obliterator@2.0.4:
    resolution: {integrity: sha512-lgHwxlxV1qIg1Eap7LgIeoBWIMFibOjbrYPIPJZcI1mmGAI2m3lNYpK12Y+GBdPQ0U1hRwSord7GIaawz962qQ==}
    dev: true

  /oboe@2.1.4:
    resolution: {integrity: sha512-ymBJ4xSC6GBXLT9Y7lirj+xbqBLa+jADGJldGEYG7u8sZbS9GyG+u1Xk9c5cbriKwSpCg41qUhPjvU5xOpvIyQ==}
    requiresBuild: true
    dependencies:
      http-https: 1.0.0
    dev: true
    optional: true

  /oboe@2.1.5:
    resolution: {integrity: sha512-zRFWiF+FoicxEs3jNI/WYUrVEgA7DeET/InK0XQuudGHRg8iIob3cNPrJTKaz4004uaA9Pbe+Dwa8iluhjLZWA==}
    dependencies:
      http-https: 1.0.0
    dev: true

  /on-finished@2.3.0:
    resolution: {integrity: sha512-ikqdkGAAyf/X/gPhXGvfgAytDZtDbr+bkNUJ0N9h5MI/dmdgCs3l6hoHrcUv41sRKew3jIwrp4qQDXiK99Utww==}
    engines: {node: '>= 0.8'}
    dependencies:
      ee-first: 1.1.1
    dev: true

  /once@1.4.0:
    resolution: {integrity: sha512-lNaJgI+2Q5URQBkccEKHTQOPaXdUxnZZElQTZY0MFUAuaEqe1E+Nyvgdz/aIyNi6Z9MzO5dv1H8n58/GELp3+w==}
    dependencies:
      wrappy: 1.0.2
    dev: true

  /onetime@5.1.2:
    resolution: {integrity: sha512-kbpaSSGJTWdAY5KPVeMOKXSrPtr8C8C7wodJbcsd51jRnmD+GZu8Y0VoU6Dm5Z4vWr0Ig/1NKuWRKf7j5aaYSg==}
    engines: {node: '>=6'}
    dependencies:
      mimic-fn: 2.1.0
    dev: true

  /onetime@6.0.0:
    resolution: {integrity: sha512-1FlR+gjXK7X+AsAHso35MnyN5KqGwJRi/31ft6x0M194ht7S+rWAvd7PHss9xSKMzE0asv1pyIHaJYq+BbacAQ==}
    engines: {node: '>=12'}
    dependencies:
      mimic-fn: 4.0.0
    dev: true

  /open@7.4.2:
    resolution: {integrity: sha512-MVHddDVweXZF3awtlAS+6pgKLlm/JgxZ90+/NBurBoQctVOOB/zDdVjcyPzQ+0laDGbsWgrRkflI65sQeOgT9Q==}
    engines: {node: '>=8'}
    dependencies:
      is-docker: 2.2.1
      is-wsl: 2.2.0
    dev: true

  /open@9.1.0:
    resolution: {integrity: sha512-OS+QTnw1/4vrf+9hh1jc1jnYjzSG4ttTBB8UxOwAnInG3Uo4ssetzC1ihqaIHjLJnA5GGlRl6QlZXOTQhRBUvg==}
    engines: {node: '>=14.16'}
    dependencies:
      default-browser: 4.0.0
      define-lazy-prop: 3.0.0
      is-inside-container: 1.0.0
      is-wsl: 2.2.0
    dev: true

  /optionator@0.8.3:
    resolution: {integrity: sha512-+IW9pACdk3XWmmTXG8m3upGUJst5XRGzxMRjXzAuJ1XnIFNvfhjjIuYkDvysnPQ7qzqVzLt78BCruntqRhWQbA==}
    engines: {node: '>= 0.8.0'}
    dependencies:
      deep-is: 0.1.4
      fast-levenshtein: 2.0.6
      levn: 0.3.0
      prelude-ls: 1.1.2
      type-check: 0.3.2
      word-wrap: 1.2.3
    dev: true

  /optionator@0.9.3:
    resolution: {integrity: sha512-JjCoypp+jKn1ttEFExxhetCKeJt9zhAgAve5FXHixTvFDW/5aEktX9bufBKLRRMdU7bNtpLfcGu94B3cdEJgjg==}
    engines: {node: '>= 0.8.0'}
    dependencies:
      '@aashutoshrathi/word-wrap': 1.2.6
      deep-is: 0.1.4
      fast-levenshtein: 2.0.6
      levn: 0.4.1
      prelude-ls: 1.2.1
      type-check: 0.4.0
    dev: true

  /os-homedir@1.0.2:
    resolution: {integrity: sha512-B5JU3cabzk8c67mRRd3ECmROafjYMXbuzlwtqdM8IbS8ktlTix8aFGb2bAGKrSRIlnfKwovGUUr72JUPyOb6kQ==}
    engines: {node: '>=0.10.0'}
    dev: true

  /os-locale@1.4.0:
    resolution: {integrity: sha512-PRT7ZORmwu2MEFt4/fv3Q+mEfN4zetKxufQrkShY2oGvUms9r8otu5HfdyIFHkYXjO7laNsoVGmM2MANfuTA8g==}
    engines: {node: '>=0.10.0'}
    dependencies:
      lcid: 1.0.0
    dev: true

  /os-tmpdir@1.0.2:
    resolution: {integrity: sha512-D2FR03Vir7FIu45XBY20mTb+/ZSWB00sjU9jdQXt83gDrI4Ztz5Fs7/yy74g2N5SVQY4xY1qDr4rNddwYRVX0g==}
    engines: {node: '>=0.10.0'}
    dev: true

  /p-cancelable@0.3.0:
    resolution: {integrity: sha512-RVbZPLso8+jFeq1MfNvgXtCRED2raz/dKpacfTNxsx6pLEpEomM7gah6VeHSYV3+vo0OAi4MkArtQcWWXuQoyw==}
    engines: {node: '>=4'}
    dev: true

  /p-cancelable@1.1.0:
    resolution: {integrity: sha512-s73XxOZ4zpt1edZYZzvhqFa6uvQc1vwUa0K0BdtIZgQMAJj9IbebH+JkgKZc9h+B05PKHLOTl4ajG1BmNrVZlw==}
    engines: {node: '>=6'}
    requiresBuild: true
    dev: true

  /p-cancelable@3.0.0:
    resolution: {integrity: sha512-mlVgR3PGuzlo0MmTdk4cXqXWlwQDLnONTAg6sm62XkMJEiRxN3GL3SffkYvqwonbkJBcrI7Uvv5Zh9yjvn2iUw==}
    engines: {node: '>=12.20'}
    dev: true

  /p-finally@1.0.0:
    resolution: {integrity: sha512-LICb2p9CB7FS+0eR1oqWnHhp0FljGLZCWBE9aix0Uye9W8LTQPwMTYVGWQWIw9RdQiDg4+epXQODwIYJtSJaow==}
    engines: {node: '>=4'}
    dev: true

  /p-limit@1.3.0:
    resolution: {integrity: sha512-vvcXsLAJ9Dr5rQOPk7toZQZJApBl2K4J6dANSsEuh6QI41JYcsS/qhTGa9ErIUUgK3WNQoJYvylxvjqmiqEA9Q==}
    engines: {node: '>=4'}
    dependencies:
      p-try: 1.0.0
    dev: true

  /p-limit@2.3.0:
    resolution: {integrity: sha512-//88mFWSJx8lxCzwdAABTJL2MyWB12+eIY7MDL2SqLmAkeKU9qxRvWuSyTjm3FUmpBEMuFfckAIqEaVGUDxb6w==}
    engines: {node: '>=6'}
    dependencies:
      p-try: 2.2.0
    dev: true

  /p-limit@3.1.0:
    resolution: {integrity: sha512-TYOanM3wGwNGsZN2cVTYPArw454xnXj5qmWF1bEoAc4+cU/ol7GVh7odevjp1FNHduHc3KZMcFduxU5Xc6uJRQ==}
    engines: {node: '>=10'}
    dependencies:
      yocto-queue: 0.1.0
    dev: true

  /p-locate@2.0.0:
    resolution: {integrity: sha512-nQja7m7gSKuewoVRen45CtVfODR3crN3goVQ0DDZ9N3yHxgpkuBhZqsaiotSQRrADUrne346peY7kT3TSACykg==}
    engines: {node: '>=4'}
    dependencies:
      p-limit: 1.3.0
    dev: true

  /p-locate@3.0.0:
    resolution: {integrity: sha512-x+12w/To+4GFfgJhBEpiDcLozRJGegY+Ei7/z0tSLkMmxGZNybVMSfWj9aJn8Z5Fc7dBUNJOOVgPv2H7IwulSQ==}
    engines: {node: '>=6'}
    dependencies:
      p-limit: 2.3.0
    dev: true

  /p-locate@4.1.0:
    resolution: {integrity: sha512-R79ZZ/0wAxKGu3oYMlz8jy/kbhsNrS7SKZ7PxEHBgJ5+F2mtFW2fK2cOtBh1cHYkQsbzFV7I+EoRKe6Yt0oK7A==}
    engines: {node: '>=8'}
    dependencies:
      p-limit: 2.3.0
    dev: true

  /p-locate@5.0.0:
    resolution: {integrity: sha512-LaNjtRWUBY++zB5nE/NwcaoMylSPk+S+ZHNB1TzdbMJMny6dynpAGt7X/tl/QYq3TIeE6nxHppbo2LGymrG5Pw==}
    engines: {node: '>=10'}
    dependencies:
      p-limit: 3.1.0
    dev: true

  /p-map@4.0.0:
    resolution: {integrity: sha512-/bjOqmgETBYB5BoEeGVea8dmvHb2m9GLy1E9W43yeyfP6QQCZGFNa+XRceJEuDB6zqr+gKpIAmlLebMpykw/MQ==}
    engines: {node: '>=10'}
    dependencies:
      aggregate-error: 3.1.0
    dev: true

  /p-timeout@1.2.1:
    resolution: {integrity: sha512-gb0ryzr+K2qFqFv6qi3khoeqMZF/+ajxQipEF6NteZVnvz9tzdsfAVj3lYtn1gAXvH5lfLwfxEII799gt/mRIA==}
    engines: {node: '>=4'}
    dependencies:
      p-finally: 1.0.0
    dev: true

  /p-try@1.0.0:
    resolution: {integrity: sha512-U1etNYuMJoIz3ZXSrrySFjsXQTWOx2/jdi86L+2pRvph/qMKL6sbcCYdH23fqsbm8TH2Gn0OybpT4eSFlCVHww==}
    engines: {node: '>=4'}
    dev: true

  /p-try@2.2.0:
    resolution: {integrity: sha512-R4nPAVTAU0B9D35/Gk3uJf/7XYbQcyohSKdvAxIRSNghFl4e71hVoGnBNQz9cWaXxO2I10KTC+3jMdvvoKw6dQ==}
    engines: {node: '>=6'}
    dev: true

  /param-case@2.1.1:
    resolution: {integrity: sha512-eQE845L6ot89sk2N8liD8HAuH4ca6Vvr7VWAWwt7+kvvG5aBcPmmphQ68JsEG2qa9n1TykS2DLeMt363AAH8/w==}
    dependencies:
      no-case: 2.3.2
    dev: true

  /parent-module@1.0.1:
    resolution: {integrity: sha512-GQ2EWRpQV8/o+Aw8YqtfZZPfNRWZYkbidE9k5rpl/hC3vtHHBfGm2Ifi6qWV+coDGkrUKZAxE3Lot5kcsRlh+g==}
    engines: {node: '>=6'}
    dependencies:
      callsites: 3.1.0
    dev: true

  /parse-asn1@5.1.5:
    resolution: {integrity: sha512-jkMYn1dcJqF6d5CpU689bq7w/b5ALS9ROVSpQDPrZsqqesUJii9qutvoT5ltGedNXMO2e16YUWIghG9KxaViTQ==}
    dependencies:
      asn1.js: 4.10.1
      browserify-aes: 1.2.0
      create-hash: 1.2.0
      evp_bytestokey: 1.0.3
      pbkdf2: 3.1.2
      safe-buffer: 5.2.1
    dev: true

  /parse-cache-control@1.0.1:
    resolution: {integrity: sha512-60zvsJReQPX5/QP0Kzfd/VrpjScIQ7SHBW6bFCYfEP+fp0Eppr1SHhIO5nd1PjZtvclzSzES9D/p5nFJurwfWg==}
    dev: true

  /parse-headers@2.0.3:
    resolution: {integrity: sha512-QhhZ+DCCit2Coi2vmAKbq5RGTRcQUOE2+REgv8vdyu7MnYx2eZztegqtTx99TZ86GTIwqiy3+4nQTWZ2tgmdCA==}
    dev: true

  /parse-json@2.2.0:
    resolution: {integrity: sha512-QR/GGaKCkhwk1ePQNYDRKYZ3mwU9ypsKhB0XyFnLQdomyEqk3e8wpW3V5Jp88zbxK4n5ST1nqo+g9juTpownhQ==}
    engines: {node: '>=0.10.0'}
    dependencies:
      error-ex: 1.3.2
    dev: true

  /parse-json@5.2.0:
    resolution: {integrity: sha512-ayCKvm/phCGxOkYRSCM82iDwct8/EonSEgCSxWxD7ve6jHggsFl4fZVQBPRNgQoKiuV/odhFrGzQXZwbifC8Rg==}
    engines: {node: '>=8'}
    dependencies:
      '@babel/code-frame': 7.18.6
      error-ex: 1.3.2
      json-parse-even-better-errors: 2.3.1
      lines-and-columns: 1.2.4
    dev: true

  /parse5-htmlparser2-tree-adapter@7.0.0:
    resolution: {integrity: sha512-B77tOZrqqfUfnVcOrUvfdLbz4pu4RopLD/4vmu3HUPswwTA8OH0EMW9BlWR2B0RCoiZRAHEUu7IxeP1Pd1UU+g==}
    dependencies:
      domhandler: 5.0.3
      parse5: 7.1.1
    dev: true

  /parse5@7.1.1:
    resolution: {integrity: sha512-kwpuwzB+px5WUg9pyK0IcK/shltJN5/OVhQagxhCQNtT9Y9QRZqNY2e1cmbu/paRh5LMnz/oVTVLBpjFmMZhSg==}
    dependencies:
      entities: 4.4.0
    dev: true

  /parseurl@1.3.3:
    resolution: {integrity: sha512-CiyeOxFT/JZyN5m0z9PfXw4SCBJ6Sygz1Dpl0wqjlhDEGGBP1GnsUVEL0p63hoG1fcj3fHynXi9NYO4nWOL+qQ==}
    engines: {node: '>= 0.8'}
    dev: true

  /pascal-case@2.0.1:
    resolution: {integrity: sha512-qjS4s8rBOJa2Xm0jmxXiyh1+OFf6ekCWOvUaRgAQSktzlTbMotS0nmG9gyYAybCWBcuP4fsBeRCKNwGBnMe2OQ==}
    dependencies:
      camel-case: 3.0.0
      upper-case-first: 1.1.2
    dev: true

  /pascalcase@0.1.1:
    resolution: {integrity: sha512-XHXfu/yOQRy9vYOtUDVMN60OEJjW013GoObG1o+xwQTpB9eYJX/BjXMsdW13ZDPruFhYYn0AG22w0xgQMwl3Nw==}
    engines: {node: '>=0.10.0'}
    dev: true

  /patch-package@6.2.2:
    resolution: {integrity: sha512-YqScVYkVcClUY0v8fF0kWOjDYopzIM8e3bj/RU1DPeEF14+dCGm6UeOYm4jvCyxqIEQ5/eJzmbWfDWnUleFNMg==}
    engines: {npm: '>5'}
    hasBin: true
    dependencies:
      '@yarnpkg/lockfile': 1.1.0
      chalk: 2.4.2
      cross-spawn: 6.0.5
      find-yarn-workspace-root: 1.2.1
      fs-extra: 7.0.1
      is-ci: 2.0.0
      klaw-sync: 6.0.0
      minimist: 1.2.6
      rimraf: 2.7.1
      semver: 5.7.1
      slash: 2.0.0
      tmp: 0.0.33
    transitivePeerDependencies:
      - supports-color
    dev: true

  /patch-package@6.4.7:
    resolution: {integrity: sha512-S0vh/ZEafZ17hbhgqdnpunKDfzHQibQizx9g8yEf5dcVk3KOflOfdufRXQX8CSEkyOQwuM/bNz1GwKvFj54kaQ==}
    engines: {npm: '>5'}
    hasBin: true
    dependencies:
      '@yarnpkg/lockfile': 1.1.0
      chalk: 2.4.2
      cross-spawn: 6.0.5
      find-yarn-workspace-root: 2.0.0
      fs-extra: 7.0.1
      is-ci: 2.0.0
      klaw-sync: 6.0.0
      minimist: 1.2.6
      open: 7.4.2
      rimraf: 2.7.1
      semver: 5.7.1
      slash: 2.0.0
      tmp: 0.0.33
    dev: true

  /path-browserify@1.0.1:
    resolution: {integrity: sha512-b7uo2UCUOYZcnF/3ID0lulOJi/bafxa1xPe7ZPsammBSpjSWQkjNxlt635YGS2MiR9GjvuXCtz2emr3jbsz98g==}
    dev: true

  /path-case@2.1.1:
    resolution: {integrity: sha512-Ou0N05MioItesaLr9q8TtHVWmJ6fxWdqKB2RohFmNWVyJ+2zeKIeDNWAN6B/Pe7wpzWChhZX6nONYmOnMeJQ/Q==}
    dependencies:
      no-case: 2.3.2
    dev: true

  /path-exists@2.1.0:
    resolution: {integrity: sha512-yTltuKuhtNeFJKa1PiRzfLAU5182q1y4Eb4XCJ3PBqyzEDkAZRzBrKKBct682ls9reBVHf9udYLN5Nd+K1B9BQ==}
    engines: {node: '>=0.10.0'}
    dependencies:
      pinkie-promise: 2.0.1
    dev: true

  /path-exists@3.0.0:
    resolution: {integrity: sha512-bpC7GYwiDYQ4wYLe+FA8lhRjhQCMcQGuSgGGqDkg/QerRWw9CmGRT0iSOVRSZJ29NMLZgIzqaljJ63oaL4NIJQ==}
    engines: {node: '>=4'}
    dev: true

  /path-exists@4.0.0:
    resolution: {integrity: sha512-ak9Qy5Q7jYb2Wwcey5Fpvg2KoAc/ZIhLSLOSBmRmygPsGwkVVt0fZa0qrtMz+m6tJTAHfZQ8FnmB4MG4LWy7/w==}
    engines: {node: '>=8'}
    dev: true

  /path-is-absolute@1.0.1:
    resolution: {integrity: sha512-AVbw3UJ2e9bq64vSaS9Am0fje1Pa8pbGqTTsmXfaIiMpnr5DlDhfJOuLj9Sf95ZPVDAUerDfEk88MPmPe7UCQg==}
    engines: {node: '>=0.10.0'}
    dev: true

  /path-key@2.0.1:
    resolution: {integrity: sha512-fEHGKCSmUSDPv4uoj8AlD+joPlq3peND+HRYyxFz4KPw4z926S/b8rIuFs2FYJg3BwsxJf6A9/3eIdLaYC+9Dw==}
    engines: {node: '>=4'}
    dev: true

  /path-key@3.1.1:
    resolution: {integrity: sha512-ojmeN0qd+y0jszEtoY48r0Peq5dwMEkIlCOu6Q5f41lfkswXuKtYrhgoTpLnyIcHm24Uhqx+5Tqm2InSwLhE6Q==}
    engines: {node: '>=8'}
    dev: true

  /path-key@4.0.0:
    resolution: {integrity: sha512-haREypq7xkM7ErfgIyA0z+Bj4AGKlMSdlQE2jvJo6huWD1EdkKYV+G/T4nq0YEF2vgTT8kqMFKo1uHn950r4SQ==}
    engines: {node: '>=12'}
    dev: true

  /path-parse@1.0.7:
    resolution: {integrity: sha512-LDJzPVEEEPR+y48z93A0Ed0yXb8pAByGWo/k5YYdYgpY2/2EsOsksJrq7lOHxryrVOn1ejG6oAp8ahvOIQD8sw==}
    dev: true

  /path-to-regexp@0.1.7:
    resolution: {integrity: sha512-5DFkuoqlv1uYQKxy8omFBeJPQcdoE07Kv2sferDCrAq1ohOU+MSDswDIbnx3YAM60qIOnYa53wBhXW0EbMonrQ==}
    dev: true

  /path-type@1.1.0:
    resolution: {integrity: sha512-S4eENJz1pkiQn9Znv33Q+deTOKmbl+jj1Fl+qiP/vYezj+S8x+J3Uo0ISrx/QoEvIlOaDWJhPaRd1flJ9HXZqg==}
    engines: {node: '>=0.10.0'}
    dependencies:
      graceful-fs: 4.2.10
      pify: 2.3.0
      pinkie-promise: 2.0.1
    dev: true

  /path-type@4.0.0:
    resolution: {integrity: sha512-gDKb8aZMDeD/tZWs9P6+q0J9Mwkdl6xMV8TjnGP3qJVJ06bdMgkbBlLU8IdfOsIsFz2BW1rNVT3XuNEl8zPAvw==}
    engines: {node: '>=8'}
    dev: true

  /pathval@1.1.1:
    resolution: {integrity: sha512-Dp6zGqpTdETdR63lehJYPeIOqpiNBNtc7BpWSLrOje7UaIsE5aY92r/AunQA7rsXvet3lrJ3JnZX29UPTKXyKQ==}

  /pbkdf2@3.1.2:
    resolution: {integrity: sha512-iuh7L6jA7JEGu2WxDwtQP1ddOpaJNC4KlDEFfdQajSGgGPNi4OyDc2R7QnbY2bR9QjBVGwgvTdNJZoE7RaxUMA==}
    engines: {node: '>=0.12'}
    dependencies:
      create-hash: 1.2.0
      create-hmac: 1.1.7
      ripemd160: 2.0.2
      safe-buffer: 5.2.1
      sha.js: 2.4.11
    dev: true

  /performance-now@2.1.0:
    resolution: {integrity: sha512-7EAHlyLHI56VEIdK57uwHdHKIaAGbnXPiw0yWbarQZOKaKpvUIgW0jWRVLiatnM+XXlSwsanIBH/hzGMJulMow==}
    dev: true

  /picocolors@1.0.0:
    resolution: {integrity: sha512-1fygroTLlHu66zi26VoTDv8yRgm0Fccecssto+MhsZ0D/DGW2sm8E8AjW7NU5VVTRt5GxbeZ5qBuJr+HyLYkjQ==}
    dev: true

  /picomatch@2.3.1:
    resolution: {integrity: sha512-JU3teHTNjmE2VCGFzuY8EXzCDVwEqB2a8fsIvwaStHhAWJEeVd1o1QD80CU6+ZdEXXSLbSsuLwJjkCBWqRQUVA==}
    engines: {node: '>=8.6'}
    dev: true

  /pify@2.3.0:
    resolution: {integrity: sha512-udgsAY+fTnvv7kI7aaxbqwWNb0AHiB0qBO89PZKPkoTmGOgdbrHDKD+0B2X4uTfJ/FT1R09r9gTsjUjNJotuog==}
    engines: {node: '>=0.10.0'}
    dev: true

  /pify@4.0.1:
    resolution: {integrity: sha512-uB80kBFb/tfd68bVleG9T5GGsGPjJrLAUpR5PZIrhBnIaRTQRjqdJSsIKkOP6OAIFbj7GOrcudc5pNjZ+geV2g==}
    engines: {node: '>=6'}
    dev: true

  /pinkie-promise@2.0.1:
    resolution: {integrity: sha512-0Gni6D4UcLTbv9c57DfxDGdr41XfgUjqWZu492f0cIGr16zDU06BWP/RAEvOuo7CQ0CNjHaLlM59YJJFm3NWlw==}
    engines: {node: '>=0.10.0'}
    dependencies:
      pinkie: 2.0.4
    dev: true

  /pinkie@2.0.4:
    resolution: {integrity: sha512-MnUuEycAemtSaeFSjXKW/aroV7akBbY+Sv+RkyqFjgAe73F+MR0TBWKBRDkmfWq/HiFmdavfZ1G7h4SPZXaCSg==}
    engines: {node: '>=0.10.0'}
    dev: true

  /pluralize@8.0.0:
    resolution: {integrity: sha512-Nc3IT5yHzflTfbjgqWcCPpo7DaKy4FnpB0l/zCAW0Tc7jxAiuqSxHasntB3D7887LSrA93kDJ9IXovxJYxyLCA==}
    engines: {node: '>=4'}
    dev: true

  /posix-character-classes@0.1.1:
    resolution: {integrity: sha512-xTgYBc3fuo7Yt7JbiuFxSYGToMoz8fLoE6TC9Wx1P/u+LfeThMOAqmuyECnlBaaJb+u1m9hHiXUEtwW4OzfUJg==}
    engines: {node: '>=0.10.0'}
    dev: true

  /postinstall-postinstall@2.1.0:
    resolution: {integrity: sha512-7hQX6ZlZXIoRiWNrbMQaLzUUfH+sSx39u8EJ9HYuDc1kLo9IXKWjM5RSquZN1ad5GnH8CGFM78fsAAQi3OKEEQ==}
    requiresBuild: true
    dev: true

  /precond@0.2.3:
    resolution: {integrity: sha512-QCYG84SgGyGzqJ/vlMsxeXd/pgL/I94ixdNFyh1PusWmTCyVfPJjZ1K1jvHtsbfnXQs2TSkEP2fR7QiMZAnKFQ==}
    engines: {node: '>= 0.6'}
    dev: true

  /prelude-ls@1.1.2:
    resolution: {integrity: sha512-ESF23V4SKG6lVSGZgYNpbsiaAkdab6ZgOxe52p7+Kid3W3u3bxR4Vfd/o21dmN7jSt0IwgZ4v5MUd26FEtXE9w==}
    engines: {node: '>= 0.8.0'}
    dev: true

  /prelude-ls@1.2.1:
    resolution: {integrity: sha512-vkcDPrRZo1QZLbn5RLGPpg/WmIQ65qoWWhcGKf/b5eplkkarX0m9z8ppCat4mlOqUsWpyNuYgO3VRyrYHSzX5g==}
    engines: {node: '>= 0.8.0'}
    dev: true

  /prepend-http@1.0.4:
    resolution: {integrity: sha512-PhmXi5XmoyKw1Un4E+opM2KcsJInDvKyuOumcjjw3waw86ZNjHwVUOOWLc4bCzLdcKNaWBH9e99sbWzDQsVaYg==}
    engines: {node: '>=0.10.0'}
    dev: true

  /prepend-http@2.0.0:
    resolution: {integrity: sha512-ravE6m9Atw9Z/jjttRUZ+clIXogdghyZAuWJ3qEzjT+jI/dL1ifAqhZeC5VHzQp1MSt1+jxKkFNemj/iO7tVUA==}
    engines: {node: '>=4'}
    requiresBuild: true
    dev: true

  /prettier-linter-helpers@1.0.0:
    resolution: {integrity: sha512-GbK2cP9nraSSUF9N2XwUwqfzlAFlMNYYl+ShE/V+H8a9uNl/oUqB1w2EL54Jh0OlyRSd8RfWYJ3coVS4TROP2w==}
    engines: {node: '>=6.0.0'}
    dependencies:
      fast-diff: 1.2.0
    dev: true

  /prettier-plugin-solidity@1.1.3(prettier@2.8.8):
    resolution: {integrity: sha512-fQ9yucPi2sBbA2U2Xjh6m4isUTJ7S7QLc/XDDsktqqxYfTwdYKJ0EnnywXHwCGAaYbQNK+HIYPL1OemxuMsgeg==}
    engines: {node: '>=12'}
    peerDependencies:
      prettier: '>=2.3.0 || >=3.0.0-alpha.0'
    dependencies:
      '@solidity-parser/parser': 0.16.0
      prettier: 2.8.8
      semver: 7.5.0
      solidity-comments-extractor: 0.0.7
    dev: true
    optional: true

  /prettier-plugin-solidity@1.1.3(prettier@3.0.3):
    resolution: {integrity: sha512-fQ9yucPi2sBbA2U2Xjh6m4isUTJ7S7QLc/XDDsktqqxYfTwdYKJ0EnnywXHwCGAaYbQNK+HIYPL1OemxuMsgeg==}
    engines: {node: '>=12'}
    peerDependencies:
      prettier: '>=2.3.0 || >=3.0.0-alpha.0'
    dependencies:
      '@solidity-parser/parser': 0.16.0
      prettier: 3.0.3
      semver: 7.5.0
      solidity-comments-extractor: 0.0.7
    dev: true

  /prettier@2.8.8:
    resolution: {integrity: sha512-tdN8qQGvNjw4CHbY+XXk0JgCXn9QiF21a55rBe5LJAU+kDyC4WQn4+awm2Xfk2lQMk5fKup9XgzTZtGkjBdP9Q==}
    engines: {node: '>=10.13.0'}
    hasBin: true
    dev: true

  /prettier@3.0.3:
    resolution: {integrity: sha512-L/4pUDMxcNa8R/EthV08Zt42WBO4h1rarVtK0K+QJG0X187OLo7l699jWw0GKuwzkPQ//jMFA/8Xm6Fh3J/DAg==}
    engines: {node: '>=14'}
    hasBin: true
    dev: true

  /private@0.1.8:
    resolution: {integrity: sha512-VvivMrbvd2nKkiG38qjULzlc+4Vx4wm/whI9pQD35YrARNnhxeiRktSOhSukRLFNlzg6Br/cJPet5J/u19r/mg==}
    engines: {node: '>= 0.6'}
    dev: true

  /process-nextick-args@2.0.1:
    resolution: {integrity: sha512-3ouUOpQhtgrbOa17J7+uxOTpITYWaGP7/AhoR3+A+/1e9skrzelGi/dXzEYyvbxubEF6Wn2ypscTKiKJFFn1ag==}
    dev: true

  /process@0.5.2:
    resolution: {integrity: sha512-oNpcutj+nYX2FjdEW7PGltWhXulAnFlM0My/k48L90hARCOJtvBbQXc/6itV2jDvU5xAAtonP+r6wmQgCcbAUA==}
    engines: {node: '>= 0.6.0'}
    dev: true

  /promise-to-callback@1.0.0:
    resolution: {integrity: sha512-uhMIZmKM5ZteDMfLgJnoSq9GCwsNKrYau73Awf1jIy6/eUcuuZ3P+CD9zUv0kJsIUbU+x6uLNIhXhLHDs1pNPA==}
    engines: {node: '>=0.10.0'}
    dependencies:
      is-fn: 1.0.0
      set-immediate-shim: 1.0.1
    dev: true

  /promise@8.3.0:
    resolution: {integrity: sha512-rZPNPKTOYVNEEKFaq1HqTgOwZD+4/YHS5ukLzQCypkj+OkYx7iv0mA91lJlpPPZ8vMau3IIGj5Qlwrx+8iiSmg==}
    dependencies:
      asap: 2.0.6
    dev: true

  /proper-lockfile@4.1.2:
    resolution: {integrity: sha512-TjNPblN4BwAWMXU8s9AEz4JmQxnD1NNL7bNOY/AKUzyamc379FWASUhc/K1pL2noVb+XmZKLL68cjzLsiOAMaA==}
    dependencies:
      graceful-fs: 4.2.10
      retry: 0.12.0
      signal-exit: 3.0.7
    dev: true

  /proxy-addr@2.0.5:
    resolution: {integrity: sha512-t/7RxHXPH6cJtP0pRG6smSr9QJidhB+3kXu0KgXnbGYMgzEnUxRQ4/LDdfOwZEMyIh3/xHb8PX3t+lfL9z+YVQ==}
    engines: {node: '>= 0.10'}
    dependencies:
      forwarded: 0.1.2
      ipaddr.js: 1.9.0
    dev: true

  /prr@1.0.1:
    resolution: {integrity: sha512-yPw4Sng1gWghHQWj0B3ZggWUm4qVbPwPFcRG8KyxiU7J2OHFSoEHKS+EZ3fv5l1t9CyCiop6l/ZYeWbrgoQejw==}
    dev: true

  /pseudomap@1.0.2:
    resolution: {integrity: sha512-b/YwNhb8lk1Zz2+bXXpS/LK9OisiZZ1SNsSLxN1x2OXVEhW2Ckr/7mWE5vrC1ZTiJlD9g19jWszTmJsB+oEpFQ==}
    dev: true

  /psl@1.9.0:
    resolution: {integrity: sha512-E/ZsdU4HLs/68gYzgGTkMicWTLPdAftJLfJFlLUAAKZGkStNU72sZjT66SnMDVOfOWY/YAoiD7Jxa9iHvngcag==}
    dev: true

  /public-encrypt@4.0.3:
    resolution: {integrity: sha512-zVpa8oKZSz5bTMTFClc1fQOnyyEzpl5ozpi1B5YcvBrdohMjH2rfsBtyXcuNuwjsDIXmBYlF2N5FlJYhR29t8Q==}
    dependencies:
      bn.js: 4.12.0
      browserify-rsa: 4.0.1
      create-hash: 1.2.0
      parse-asn1: 5.1.5
      randombytes: 2.1.0
      safe-buffer: 5.2.1
    dev: true

  /pull-cat@1.1.11:
    resolution: {integrity: sha512-i3w+xZ3DCtTVz8S62hBOuNLRHqVDsHMNZmgrZsjPnsxXUgbWtXEee84lo1XswE7W2a3WHyqsNuDJTjVLAQR8xg==}
    dev: true

  /pull-defer@0.2.3:
    resolution: {integrity: sha512-/An3KE7mVjZCqNhZsr22k1Tx8MACnUnHZZNPSJ0S62td8JtYr/AiRG42Vz7Syu31SoTLUzVIe61jtT/pNdjVYA==}
    dev: true

  /pull-level@2.0.4:
    resolution: {integrity: sha512-fW6pljDeUThpq5KXwKbRG3X7Ogk3vc75d5OQU/TvXXui65ykm+Bn+fiktg+MOx2jJ85cd+sheufPL+rw9QSVZg==}
    dependencies:
      level-post: 1.0.7
      pull-cat: 1.1.11
      pull-live: 1.0.1
      pull-pushable: 2.2.0
      pull-stream: 3.6.14
      pull-window: 2.1.4
      stream-to-pull-stream: 1.7.3
    dev: true

  /pull-live@1.0.1:
    resolution: {integrity: sha512-tkNz1QT5gId8aPhV5+dmwoIiA1nmfDOzJDlOOUpU5DNusj6neNd3EePybJ5+sITr2FwyCs/FVpx74YMCfc8YeA==}
    dependencies:
      pull-cat: 1.1.11
      pull-stream: 3.6.14
    dev: true

  /pull-pushable@2.2.0:
    resolution: {integrity: sha512-M7dp95enQ2kaHvfCt2+DJfyzgCSpWVR2h2kWYnVsW6ZpxQBx5wOu0QWOvQPVoPnBLUZYitYP2y7HyHkLQNeGXg==}
    dev: true

  /pull-stream@3.6.14:
    resolution: {integrity: sha512-KIqdvpqHHaTUA2mCYcLG1ibEbu/LCKoJZsBWyv9lSYtPkJPBq8m3Hxa103xHi6D2thj5YXa0TqK3L3GUkwgnew==}
    dev: true

  /pull-window@2.1.4:
    resolution: {integrity: sha512-cbDzN76BMlcGG46OImrgpkMf/VkCnupj8JhsrpBw3aWBM9ye345aYnqitmZCgauBkc0HbbRRn9hCnsa3k2FNUg==}
    dependencies:
      looper: 2.0.0
    dev: true

  /pump@3.0.0:
    resolution: {integrity: sha512-LwZy+p3SFs1Pytd/jYct4wpv49HiYCqd9Rlc5ZVdk0V+8Yzv6jR5Blk3TRmPL1ft69TxP0IMZGJ+WPFU2BFhww==}
    dependencies:
      end-of-stream: 1.4.4
      once: 1.4.0
    dev: true

  /punycode@1.3.2:
    resolution: {integrity: sha512-RofWgt/7fL5wP1Y7fxE7/EmTLzQVnB0ycyibJ0OOHIlJqTNzglYFxVwETOcIoJqJmpDXJ9xImDv+Fq34F/d4Dw==}
    dev: true

  /punycode@2.1.0:
    resolution: {integrity: sha512-Yxz2kRwT90aPiWEMHVYnEf4+rhwF1tBmmZ4KepCP+Wkium9JxtWnUm1nqGwpiAHr/tnTSeHqr3wb++jgSkXjhA==}
    engines: {node: '>=6'}
    dev: true

  /punycode@2.1.1:
    resolution: {integrity: sha512-XRsRjdf+j5ml+y/6GKHPZbrF/8p2Yga0JPtdqTIY2Xe5ohJPD9saDJJLPvp9+NSBprVvevdXZybnj2cv8OEd0A==}
    engines: {node: '>=6'}
    dev: true

  /pure-rand@5.0.3:
    resolution: {integrity: sha512-9N8x1h8dptBQpHyC7aZMS+iNOAm97WMGY0AFrguU1cpfW3I5jINkWe5BIY5md0ofy+1TCIELsVcm/GJXZSaPbw==}
    dev: true

  /qs@6.11.0:
    resolution: {integrity: sha512-MvjoMCJwEarSbUYk5O+nmoSzSutSsTwF85zcHPQ9OrlFoZOYIjaqBAJIqIXjptyD5vThxGq52Xu/MaJzRkIk4Q==}
    engines: {node: '>=0.6'}
    dependencies:
      side-channel: 1.0.4
    dev: true

  /qs@6.5.3:
    resolution: {integrity: sha512-qxXIEh4pCGfHICj1mAJQ2/2XVZkjCDTcEgfoSQxc/fYivUZxTkk7L3bDBJSoNrEzXI17oUO5Dp07ktqE5KzczA==}
    engines: {node: '>=0.6'}
    dev: true

  /qs@6.7.0:
    resolution: {integrity: sha512-VCdBRNFTX1fyE7Nb6FYoURo/SPe62QCaAyzJvUjwRaIsc+NePBEniHlvxFmmX56+HZphIGtV0XeCirBtpDrTyQ==}
    engines: {node: '>=0.6'}
    dev: true

  /query-string@5.1.1:
    resolution: {integrity: sha512-gjWOsm2SoGlgLEdAGt7a6slVOk9mGiXmPFMqrEhLQ68rhQuBnpfs3+EmlvqKyxnCo9/PPlF+9MtY02S1aFg+Jw==}
    engines: {node: '>=0.10.0'}
    dependencies:
      decode-uri-component: 0.2.0
      object-assign: 4.1.1
      strict-uri-encode: 1.1.0
    dev: true

  /querystring@0.2.0:
    resolution: {integrity: sha512-X/xY82scca2tau62i9mDyU9K+I+djTMUsvwf7xnUX5GLvVzgJybOJf4Y6o9Zx3oJK/LSXg5tTZBjwzqVPaPO2g==}
    engines: {node: '>=0.4.x'}
    deprecated: The querystring API is considered Legacy. new code should use the URLSearchParams API instead.
    dev: true

  /queue-microtask@1.2.3:
    resolution: {integrity: sha512-NuaNSa6flKT5JaSYQzJok04JzTL1CA6aGhv5rfLW3PgqA+M2ChpZQnAC8h8i4ZFkBS8X5RqkDBHA7r4hej3K9A==}
    dev: true

  /quick-lru@5.1.1:
    resolution: {integrity: sha512-WuyALRjWPDGtt/wzJiadO5AXY+8hZ80hVpe6MyivgraREW751X3SbhRvG3eLKOYN+8VEvqLcf3wdnt44Z4S4SA==}
    engines: {node: '>=10'}
    dev: true

  /randombytes@2.1.0:
    resolution: {integrity: sha512-vYl3iOX+4CKUWuxGi9Ukhie6fsqXqS9FE2Zaic4tNFD2N2QQaXOMFbuKK4QmDHC0JO6B1Zp41J0LpT0oR68amQ==}
    dependencies:
      safe-buffer: 5.2.1
    dev: true

  /randomfill@1.0.4:
    resolution: {integrity: sha512-87lcbR8+MhcWcUiQ+9e+Rwx8MyR2P7qnt15ynUlbm3TU/fjbgz4GsvfSUDTemtCCtVCqb4ZcEFlyPNTh9bBTLw==}
    dependencies:
      randombytes: 2.1.0
      safe-buffer: 5.2.1
    dev: true

  /range-parser@1.2.1:
    resolution: {integrity: sha512-Hrgsx+orqoygnmhFbKaHE6c296J+HTAQXoxEF6gNupROmmGJRoyzfG3ccAveqCBrwr/2yxQ5BVd/GTl5agOwSg==}
    engines: {node: '>= 0.6'}
    dev: true

  /raw-body@2.4.0:
    resolution: {integrity: sha512-4Oz8DUIwdvoa5qMJelxipzi/iJIi40O5cGV1wNYp5hvZP8ZN0T+jiNkL0QepXs+EsQ9XJ8ipEDoiH70ySUJP3Q==}
    engines: {node: '>= 0.8'}
    dependencies:
      bytes: 3.1.0
      http-errors: 1.7.2
      iconv-lite: 0.4.24
      unpipe: 1.0.0
    dev: true

  /raw-body@2.5.1:
    resolution: {integrity: sha512-qqJBtEyVgS0ZmPGdCFPWJ3FreoqvG4MVQln/kCgF7Olq95IbOp0/BWyMwbdtn4VTvkM8Y7khCQ2Xgk/tcrCXig==}
    engines: {node: '>= 0.8'}
    dependencies:
      bytes: 3.1.2
      http-errors: 2.0.0
      iconv-lite: 0.4.24
      unpipe: 1.0.0
    dev: true

  /read-pkg-up@1.0.1:
    resolution: {integrity: sha512-WD9MTlNtI55IwYUS27iHh9tK3YoIVhxis8yKhLpTqWtml739uXc9NWTpxoHkfZf3+DkCCsXox94/VWZniuZm6A==}
    engines: {node: '>=0.10.0'}
    dependencies:
      find-up: 1.1.2
      read-pkg: 1.1.0
    dev: true

  /read-pkg@1.1.0:
    resolution: {integrity: sha512-7BGwRHqt4s/uVbuyoeejRn4YmFnYZiFl4AuaeXHlgZf3sONF0SOGlxs2Pw8g6hCKupo08RafIO5YXFNOKTfwsQ==}
    engines: {node: '>=0.10.0'}
    dependencies:
      load-json-file: 1.1.0
      normalize-package-data: 2.5.0
      path-type: 1.1.0
    dev: true

  /readable-stream@1.0.34:
    resolution: {integrity: sha512-ok1qVCJuRkNmvebYikljxJA/UEsKwLl2nI1OmaqAu4/UE+h0wKCHok4XkL/gvi39OacXvw59RJUOFUkDib2rHg==}
    dependencies:
      core-util-is: 1.0.3
      inherits: 2.0.4
      isarray: 0.0.1
      string_decoder: 0.10.31
    dev: true

  /readable-stream@2.3.7:
    resolution: {integrity: sha512-Ebho8K4jIbHAxnuxi7o42OrZgF/ZTNcsZj6nRKyUmkhLFq8CHItp/fy6hQZuZmP/n3yZ9VBUbp4zz/mX8hmYPw==}
    dependencies:
      core-util-is: 1.0.3
      inherits: 2.0.4
      isarray: 1.0.0
      process-nextick-args: 2.0.1
      safe-buffer: 5.1.2
      string_decoder: 1.1.1
      util-deprecate: 1.0.2
    dev: true

  /readable-stream@3.6.0:
    resolution: {integrity: sha512-BViHy7LKeTz4oNnkcLJ+lVSL6vpiFeX6/d3oSH8zCW7UxP2onchk+vTGB143xuFjHS3deTgkKoXXymXqymiIdA==}
    engines: {node: '>= 6'}
    dependencies:
      inherits: 2.0.4
      string_decoder: 1.3.0
      util-deprecate: 1.0.2
    dev: true

  /readdirp@3.2.0:
    resolution: {integrity: sha512-crk4Qu3pmXwgxdSgGhgA/eXiJAPQiX4GMOZZMXnqKxHX7TaoL+3gQVo/WeuAiogr07DpnfjIMpXXa+PAIvwPGQ==}
    engines: {node: '>= 8'}
    dependencies:
      picomatch: 2.3.1
    dev: true

  /readdirp@3.6.0:
    resolution: {integrity: sha512-hOS089on8RduqdbhvQ5Z37A0ESjsqz6qnRcffsMU3495FuTdqSm+7bhJ29JvIOsBDEEnan5DPu9t3To9VRlMzA==}
    engines: {node: '>=8.10.0'}
    dependencies:
      picomatch: 2.3.1
    dev: true

  /rechoir@0.6.2:
    resolution: {integrity: sha512-HFM8rkZ+i3zrV+4LQjwQ0W+ez98pApMGM3HUrN04j3CqzPOzl9nmP15Y8YXNm8QHGv/eacOVEjqhmWpkRV0NAw==}
    engines: {node: '>= 0.10'}
    dependencies:
      resolve: 1.22.1
    dev: true

  /recursive-readdir@2.2.2:
    resolution: {integrity: sha512-nRCcW9Sj7NuZwa2XvH9co8NPeXUBhZP7CRKJtU+cS6PW9FpCIFoI5ib0NT1ZrbNuPoRy0ylyCaUL8Gih4LSyFg==}
    engines: {node: '>=0.10.0'}
    dependencies:
      minimatch: 3.0.4
    dev: true

  /reduce-flatten@2.0.0:
    resolution: {integrity: sha512-EJ4UNY/U1t2P/2k6oqotuX2Cc3T6nxJwsM0N0asT7dhrtH1ltUxDn4NalSYmPE2rCkVpcf/X6R0wDwcFpzhd4w==}
    engines: {node: '>=6'}
    dev: true

  /regenerate@1.4.2:
    resolution: {integrity: sha512-zrceR/XhGYU/d/opr2EKO7aRHUeiBI8qjtfHqADTwZd6Szfy16la6kqD0MIUs5z5hx6AaKa+PixpPrR289+I0A==}
    dev: true

  /regenerator-runtime@0.11.1:
    resolution: {integrity: sha512-MguG95oij0fC3QV3URf4V2SDYGJhJnJGqvIIgdECeODCT98wSWDAJ94SSuVpYQUoTcGUIL6L4yNB7j1DFFHSBg==}
    dev: true

  /regenerator-runtime@0.13.9:
    resolution: {integrity: sha512-p3VT+cOEgxFsRRA9X4lkI1E+k2/CtnKtU4gcxyaCUreilL/vqI6CdZ3wxVUx3UOUg+gnUOQQcRI7BmSI656MYA==}
    dev: true

  /regenerator-transform@0.10.1:
    resolution: {integrity: sha512-PJepbvDbuK1xgIgnau7Y90cwaAmO/LCLMI2mPvaXq2heGMR3aWW5/BQvYrhJ8jgmQjXewXvBjzfqKcVOmhjZ6Q==}
    dependencies:
      babel-runtime: 6.26.0
      babel-types: 6.26.0
      private: 0.1.8
    dev: true

  /regex-not@1.0.2:
    resolution: {integrity: sha512-J6SDjUgDxQj5NusnOtdFxDwN/+HWykR8GELwctJ7mdqhcyy1xEc4SRFHUXvxTp661YaVKAjfRLZ9cCqS6tn32A==}
    engines: {node: '>=0.10.0'}
    dependencies:
      extend-shallow: 3.0.2
      safe-regex: 1.1.0
    dev: true

  /regexp.prototype.flags@1.4.3:
    resolution: {integrity: sha512-fjggEOO3slI6Wvgjwflkc4NFRCTZAu5CnNfBd5qOMYhWdn67nJBBu34/TkD++eeFmd8C9r9jfXJ27+nSiRkSUA==}
    engines: {node: '>= 0.4'}
    dependencies:
      call-bind: 1.0.2
      define-properties: 1.1.4
      functions-have-names: 1.2.3
    dev: true

  /regexpu-core@2.0.0:
    resolution: {integrity: sha512-tJ9+S4oKjxY8IZ9jmjnp/mtytu1u3iyIQAfmI51IKWH6bFf7XR1ybtaO6j7INhZKXOTYADk7V5qxaqLkmNxiZQ==}
    dependencies:
      regenerate: 1.4.2
      regjsgen: 0.2.0
      regjsparser: 0.1.5
    dev: true

  /regjsgen@0.2.0:
    resolution: {integrity: sha512-x+Y3yA24uF68m5GA+tBjbGYo64xXVJpbToBaWCoSNSc1hdk6dfctaRWrNFTVJZIIhL5GxW8zwjoixbnifnK59g==}
    dev: true

  /regjsparser@0.1.5:
    resolution: {integrity: sha512-jlQ9gYLfk2p3V5Ag5fYhA7fv7OHzd1KUH0PRP46xc3TgwjwgROIW572AfYg/X9kaNq/LJnu6oJcFRXlIrGoTRw==}
    hasBin: true
    dependencies:
      jsesc: 0.5.0
    dev: true

  /repeat-element@1.1.4:
    resolution: {integrity: sha512-LFiNfRcSu7KK3evMyYOuCzv3L10TW7yC1G2/+StMjK8Y6Vqd2MG7r/Qjw4ghtuCOjFvlnms/iMmLqpvW/ES/WQ==}
    engines: {node: '>=0.10.0'}
    dev: true

  /repeat-string@1.6.1:
    resolution: {integrity: sha512-PV0dzCYDNfRi1jCDbJzpW7jNNDRuCOG/jI5ctQcGKt/clZD+YcPS3yIlWuTJMmESC8aevCFmWJy5wjAFgNqN6w==}
    engines: {node: '>=0.10'}
    dev: true

  /repeating@2.0.1:
    resolution: {integrity: sha512-ZqtSMuVybkISo2OWvqvm7iHSWngvdaW3IpsT9/uP8v4gMi591LY6h35wdOfvQdWCKFWZWm2Y1Opp4kV7vQKT6A==}
    engines: {node: '>=0.10.0'}
    dependencies:
      is-finite: 1.1.0
    dev: true

  /req-cwd@2.0.0:
    resolution: {integrity: sha512-ueoIoLo1OfB6b05COxAA9UpeoscNpYyM+BqYlA7H6LVF4hKGPXQQSSaD2YmvDVJMkk4UDpAHIeU1zG53IqjvlQ==}
    engines: {node: '>=4'}
    dependencies:
      req-from: 2.0.0
    dev: true

  /req-from@2.0.0:
    resolution: {integrity: sha512-LzTfEVDVQHBRfjOUMgNBA+V6DWsSnoeKzf42J7l0xa/B4jyPOuuF5MlNSmomLNGemWTnV2TIdjSSLnEn95fOQA==}
    engines: {node: '>=4'}
    dependencies:
      resolve-from: 3.0.0
    dev: true

  /request-promise-core@1.1.4(request@2.88.2):
    resolution: {integrity: sha512-TTbAfBBRdWD7aNNOoVOBH4pN/KigV6LyapYNNlAPA8JwbovRti1E88m3sYAwsLi5ryhPKsE9APwnjFTgdUjTpw==}
    engines: {node: '>=0.10.0'}
    peerDependencies:
      request: ^2.34
    dependencies:
      lodash: 4.17.21
      request: 2.88.2
    dev: true

  /request-promise-native@1.0.9(request@2.88.2):
    resolution: {integrity: sha512-wcW+sIUiWnKgNY0dqCpOZkUbF/I+YPi+f09JZIDa39Ec+q82CpSYniDp+ISgTTbKmnpJWASeJBPZmoxH84wt3g==}
    engines: {node: '>=0.12.0'}
    deprecated: request-promise-native has been deprecated because it extends the now deprecated request package, see https://github.com/request/request/issues/3142
    peerDependencies:
      request: ^2.34
    dependencies:
      request: 2.88.2
      request-promise-core: 1.1.4(request@2.88.2)
      stealthy-require: 1.1.1
      tough-cookie: 2.5.0
    dev: true

  /request@2.88.2:
    resolution: {integrity: sha512-MsvtOrfG9ZcrOwAW+Qi+F6HbD0CWXEh9ou77uOb7FM2WPhwT7smM833PzanhJLsgXjN89Ir6V2PczXNnMpwKhw==}
    engines: {node: '>= 6'}
    deprecated: request has been deprecated, see https://github.com/request/request/issues/3142
    dependencies:
      aws-sign2: 0.7.0
      aws4: 1.11.0
      caseless: 0.12.0
      combined-stream: 1.0.8
      extend: 3.0.2
      forever-agent: 0.6.1
      form-data: 2.3.3
      har-validator: 5.1.5
      http-signature: 1.2.0
      is-typedarray: 1.0.0
      isstream: 0.1.2
      json-stringify-safe: 5.0.1
      mime-types: 2.1.27
      oauth-sign: 0.9.0
      performance-now: 2.1.0
      qs: 6.5.3
      safe-buffer: 5.2.1
      tough-cookie: 2.5.0
      tunnel-agent: 0.6.0
      uuid: 3.4.0
    dev: true

  /require-directory@2.1.1:
    resolution: {integrity: sha512-fGxEI7+wsG9xrvdjsrlmL22OMTTiHRwAMroiEeMgq8gzoLC/PQr7RsRDSTLUg/bZAZtF+TVIkHc6/4RIKrui+Q==}
    engines: {node: '>=0.10.0'}
    dev: true

  /require-from-string@1.2.1:
    resolution: {integrity: sha512-H7AkJWMobeskkttHyhTVtS0fxpFLjxhbfMa6Bk3wimP7sdPRGL3EyCg3sAQenFfAe+xQ+oAc85Nmtvq0ROM83Q==}
    engines: {node: '>=0.10.0'}
    dev: true

  /require-from-string@2.0.2:
    resolution: {integrity: sha512-Xf0nWe6RseziFMu+Ap9biiUbmplq6S9/p+7w7YXP/JBHhrUDDUhwa+vANyubuqfZWTveU//DYVGsDG7RKL/vEw==}
    engines: {node: '>=0.10.0'}
    dev: true

  /require-main-filename@1.0.1:
    resolution: {integrity: sha512-IqSUtOVP4ksd1C/ej5zeEh/BIP2ajqpn8c5x+q99gvcIG/Qf0cud5raVnE/Dwd0ua9TXYDoDc0RE5hBSdz22Ug==}
    dev: true

  /require-main-filename@2.0.0:
    resolution: {integrity: sha512-NKN5kMDylKuldxYLSUfrbo5Tuzh4hd+2E8NPPX02mZtn1VuREQToYe/ZdlJy+J3uCpfaiGF05e7B8W0iXbQHmg==}
    dev: true

  /resolve-alpn@1.2.1:
    resolution: {integrity: sha512-0a1F4l73/ZFZOakJnQ3FvkJ2+gSTQWz/r2KE5OdDY0TxPm5h4GkqkWWfM47T7HsbnOtcJVEF4epCVy6u7Q3K+g==}
    dev: true

  /resolve-from@3.0.0:
    resolution: {integrity: sha512-GnlH6vxLymXJNMBo7XP1fJIzBFbdYt49CuTwmB/6N53t+kMPRMFKz783LlQ4tv28XoQfMWinAJX6WCGf2IlaIw==}
    engines: {node: '>=4'}
    dev: true

  /resolve-from@4.0.0:
    resolution: {integrity: sha512-pb/MYmXstAkysRFx8piNI1tGFNQIFA3vkE3Gq4EuA1dF6gHp/+vgZqsCGJapvy8N3Q+4o7FwvquPJcnZ7RYy4g==}
    engines: {node: '>=4'}
    dev: true

  /resolve-url@0.2.1:
    resolution: {integrity: sha512-ZuF55hVUQaaczgOIwqWzkEcEidmlD/xl44x1UZnhOXcYuFN2S6+rcxpG+C1N3So0wvNI3DmJICUFfu2SxhBmvg==}
    deprecated: https://github.com/lydell/resolve-url#deprecated
    dev: true

  /resolve@1.1.7:
    resolution: {integrity: sha512-9znBF0vBcaSN3W2j7wKvdERPwqTxSpCq+if5C0WoTCyV9n24rua28jeuQ2pL/HOf+yUe/Mef+H/5p60K0Id3bg==}
    dev: true

  /resolve@1.17.0:
    resolution: {integrity: sha512-ic+7JYiV8Vi2yzQGFWOkiZD5Z9z7O2Zhm9XMaTxdJExKasieFCr+yXZ/WmXsckHiKl12ar0y6XiXDx3m4RHn1w==}
    dependencies:
      path-parse: 1.0.7
    dev: true

  /resolve@1.22.1:
    resolution: {integrity: sha512-nBpuuYuY5jFsli/JIs1oldw6fOQCBioohqWZg/2hiaOybXOft4lonv85uDOKXdf8rhyK159cxU5cDcK/NKk8zw==}
    hasBin: true
    dependencies:
      is-core-module: 2.10.0
      path-parse: 1.0.7
      supports-preserve-symlinks-flag: 1.0.0
    dev: true

  /responselike@1.0.2:
    resolution: {integrity: sha512-/Fpe5guzJk1gPqdJLJR5u7eG/gNY4nImjbRDaVWVMRhne55TCmj2i9Q+54PBRfatRC8v/rIiv9BN0pMd9OV5EQ==}
    requiresBuild: true
    dependencies:
      lowercase-keys: 1.0.1
    dev: true

  /responselike@2.0.1:
    resolution: {integrity: sha512-4gl03wn3hj1HP3yzgdI7d3lCkF95F21Pz4BPGvKHinyQzALR5CapwC8yIi0Rh58DEMQ/SguC03wFj2k0M/mHhw==}
    dependencies:
      lowercase-keys: 2.0.0
    dev: true

  /resumer@0.0.0:
    resolution: {integrity: sha512-Fn9X8rX8yYF4m81rZCK/5VmrmsSbqS/i3rDLl6ZZHAXgC2nTAx3dhwG8q8odP/RmdLa2YrybDJaAMg+X1ajY3w==}
    dependencies:
      through: 2.3.8
    dev: true

  /ret@0.1.15:
    resolution: {integrity: sha512-TTlYpa+OL+vMMNG24xSlQGEJ3B/RzEfUlLct7b5G/ytav+wPrplCpVMFuwzXbkecJrb6IYo1iFb0S9v37754mg==}
    engines: {node: '>=0.12'}
    dev: true

  /retry@0.12.0:
    resolution: {integrity: sha512-9LkiTwjUh6rT555DtE9rTX+BKByPfrMzEAtnlEtdEwr3Nkffwiihqe2bWADg+OQRjt9gl6ICdmB/ZFDCGAtSow==}
    engines: {node: '>= 4'}
    dev: true

  /reusify@1.0.4:
    resolution: {integrity: sha512-U9nH88a3fc/ekCF1l0/UP1IosiuIjyTh7hBvXVMHYgVcfGvt897Xguj2UOLDeI5BG2m7/uwyaLVT6fbtCwTyzw==}
    engines: {iojs: '>=1.0.0', node: '>=0.10.0'}
    dev: true

  /rimraf@2.7.1:
    resolution: {integrity: sha512-uWjbaKIK3T1OSVptzX7Nl6PvQ3qAGtKEtVRjRuazjfL3Bx5eI409VZSqgND+4UNnmzLVdPj9FqFJNPqBZFve4w==}
    hasBin: true
    dependencies:
      glob: 7.2.3
    dev: true

  /rimraf@3.0.2:
    resolution: {integrity: sha512-JZkJMZkAGFFPP2YqXZXPbMlMBgsxzE8ILs4lMIX/2o0L9UBw9O/Y3o6wFw/i9YLapcUJWwqbi3kdxIPdC62TIA==}
    hasBin: true
    dependencies:
      glob: 7.2.3
    dev: true

  /ripemd160-min@0.0.6:
    resolution: {integrity: sha512-+GcJgQivhs6S9qvLogusiTcS9kQUfgR75whKuy5jIhuiOfQuJ8fjqxV6EGD5duH1Y/FawFUMtMhyeq3Fbnib8A==}
    engines: {node: '>=8'}
    dev: true

  /ripemd160@2.0.2:
    resolution: {integrity: sha512-ii4iagi25WusVoiC4B4lq7pbXfAp3D9v5CwfkY33vffw2+pkDjY1D8GaN7spsxvCSx8dkPqOZCEZyfxcmJG2IA==}
    dependencies:
      hash-base: 3.1.0
      inherits: 2.0.4
    dev: true

  /rlp@2.2.7:
    resolution: {integrity: sha512-d5gdPmgQ0Z+AklL2NVXr/IoSjNZFfTVvQWzL/AM2AOcSzYP2xjlb0AC8YyCLc41MSNf6P6QVtjgPdmVtzb+4lQ==}
    hasBin: true
    dependencies:
      bn.js: 5.2.1
    dev: true

  /run-applescript@5.0.0:
    resolution: {integrity: sha512-XcT5rBksx1QdIhlFOCtgZkB99ZEouFZ1E2Kc2LHqNW13U3/74YGdkQRmThTwxy4QIyookibDKYZOPqX//6BlAg==}
    engines: {node: '>=12'}
    dependencies:
      execa: 5.1.1
    dev: true

  /run-parallel-limit@1.1.0:
    resolution: {integrity: sha512-jJA7irRNM91jaKc3Hcl1npHsFLOXOoTkPCUL1JEa1R82O2miplXXRaGdjW/KM/98YQWDhJLiSs793CnXfblJUw==}
    dependencies:
      queue-microtask: 1.2.3
    dev: true

  /run-parallel@1.1.9:
    resolution: {integrity: sha512-DEqnSRTDw/Tc3FXf49zedI638Z9onwUotBMiUFKmrO2sdFKIbXamXGQ3Axd4qgphxKB4kw/qP1w5kTxnfU1B9Q==}
    dev: true

  /rustbn.js@0.2.0:
    resolution: {integrity: sha512-4VlvkRUuCJvr2J6Y0ImW7NvTCriMi7ErOAqWk1y69vAdoNIzCF3yPmgeNzx+RQTLEDFq5sHfscn1MwHxP9hNfA==}
    dev: true

  /safe-buffer@5.1.2:
    resolution: {integrity: sha512-Gd2UZBJDkXlY7GbJxfsE8/nvKkUEU1G38c1siN6QP6a9PT9MmHB8GnpscSmMJSoF8LOIrt8ud/wPtojys4G6+g==}
    dev: true

  /safe-buffer@5.2.1:
    resolution: {integrity: sha512-rp3So07KcdmmKbGvgaNxQSJr7bGVSVk5S9Eq1F+ppbRo70+YeaDxkw5Dd8NPN+GD6bjnYm2VuPuCXmpuYvmCXQ==}
    dev: true

  /safe-event-emitter@1.0.1:
    resolution: {integrity: sha512-e1wFe99A91XYYxoQbcq2ZJUWurxEyP8vfz7A7vuUe1s95q8r5ebraVaA1BukYJcpM6V16ugWoD9vngi8Ccu5fg==}
    deprecated: Renamed to @metamask/safe-event-emitter
    dependencies:
      events: 3.3.0
    dev: true

  /safe-regex-test@1.0.0:
    resolution: {integrity: sha512-JBUUzyOgEwXQY1NuPtvcj/qcBDbDmEvWufhlnXZIm75DEHp+afM1r1ujJpJsV/gSM4t59tpDyPi1sd6ZaPFfsA==}
    dependencies:
      call-bind: 1.0.2
      get-intrinsic: 1.1.3
      is-regex: 1.1.4
    dev: true

  /safe-regex@1.1.0:
    resolution: {integrity: sha512-aJXcif4xnaNUzvUuC5gcb46oTS7zvg4jpMTnuqtrEPlR3vFr4pxtdTwaF1Qs3Enjn9HK+ZlwQui+a7z0SywIzg==}
    dependencies:
      ret: 0.1.15
    dev: true

  /safer-buffer@2.1.2:
    resolution: {integrity: sha512-YZo3K82SD7Riyi0E1EQPojLz7kpepnSQI9IyPbHHg1XXXevb5dJI7tpyN2ADxGcQbHG7vcyRHk0cbwqcQriUtg==}
    dev: true

  /sc-istanbul@0.4.6:
    resolution: {integrity: sha512-qJFF/8tW/zJsbyfh/iT/ZM5QNHE3CXxtLJbZsL+CzdJLBsPD7SedJZoUA4d8iAcN2IoMp/Dx80shOOd2x96X/g==}
    hasBin: true
    dependencies:
      abbrev: 1.0.9
      async: 1.5.2
      escodegen: 1.8.1
      esprima: 2.7.3
      glob: 5.0.15
      handlebars: 4.7.7
      js-yaml: 3.14.1
      mkdirp: 0.5.6
      nopt: 3.0.6
      once: 1.4.0
      resolve: 1.1.7
      supports-color: 3.2.3
      which: 1.3.1
      wordwrap: 1.0.0
    dev: true

  /scrypt-js@2.0.4:
    resolution: {integrity: sha512-4KsaGcPnuhtCZQCxFxN3GVYIhKFPTdLd8PLC552XwbMndtD0cjRFAhDuuydXQ0h08ZfPgzqe6EKHozpuH74iDw==}
    dev: true

  /scrypt-js@3.0.1:
    resolution: {integrity: sha512-cdwTTnqPu0Hyvf5in5asVdZocVDTNRmR7XEcJuIzMjJeSHybHl7vpB66AzwTaIg6CLSbtjcxc8fqcySfnTkccA==}

  /scryptsy@1.2.1:
    resolution: {integrity: sha512-aldIRgMozSJ/Gl6K6qmJZysRP82lz83Wb42vl4PWN8SaLFHIaOzLPc9nUUW2jQN88CuGm5q5HefJ9jZ3nWSmTw==}
    requiresBuild: true
    dependencies:
      pbkdf2: 3.1.2
    dev: true
    optional: true

  /secp256k1@3.7.1:
    resolution: {integrity: sha512-1cf8sbnRreXrQFdH6qsg2H71Xw91fCCS9Yp021GnUNJzWJS/py96fS4lHbnTnouLp08Xj6jBoBB6V78Tdbdu5g==}
    engines: {node: '>=4.0.0'}
    requiresBuild: true
    dependencies:
      bindings: 1.5.0
      bip66: 1.1.5
      bn.js: 4.12.0
      create-hash: 1.2.0
      drbg.js: 1.0.1
      elliptic: 6.5.4
      nan: 2.16.0
      safe-buffer: 5.2.1
    dev: true

  /secp256k1@4.0.3:
    resolution: {integrity: sha512-NLZVf+ROMxwtEj3Xa562qgv2BK5e2WNmXPiOdVIPLgs6lyTzMvBq0aWTYMI5XCP9jZMVKOcqZLw/Wc4vDkuxhA==}
    engines: {node: '>=10.0.0'}
    requiresBuild: true
    dependencies:
      elliptic: 6.5.4
      node-addon-api: 2.0.2
      node-gyp-build: 4.5.0
    dev: true

  /seedrandom@3.0.1:
    resolution: {integrity: sha512-1/02Y/rUeU1CJBAGLebiC5Lbo5FnB22gQbIFFYTLkwvp1xdABZJH1sn4ZT1MzXmPpzv+Rf/Lu2NcsLJiK4rcDg==}
    dev: true

  /semaphore@1.1.0:
    resolution: {integrity: sha512-O4OZEaNtkMd/K0i6js9SL+gqy0ZCBMgUvlSqHKi4IBdjhe7wB8pwztUk1BbZ1fmrvpwFrPbHzqd2w5pTcJH6LA==}
    engines: {node: '>=0.8.0'}
    dev: true

  /semver@5.4.1:
    resolution: {integrity: sha512-WfG/X9+oATh81XtllIo/I8gOiY9EXRdv1cQdyykeXK17YcUW3EXUAi2To4pcH6nZtJPr7ZOpM5OMyWJZm+8Rsg==}
    hasBin: true
    dev: true

  /semver@5.7.1:
    resolution: {integrity: sha512-sauaDf/PZdVgrLTNYHRtpXa1iRiKcaebiKQ1BJdpQlWH2lCvexQdX55snPFyK7QzpudqbCI0qXFfOasHdyNDGQ==}
    hasBin: true
    dev: true

  /semver@6.3.0:
    resolution: {integrity: sha512-b39TBaTSfV6yBrapU89p5fKekE2m/NwnDocOVruQFS1/veMgdzuPcnOM34M6CwxW8jH/lxEa5rBoDeUwu5HHTw==}
    hasBin: true
    dev: true

  /semver@7.3.7:
    resolution: {integrity: sha512-QlYTucUYOews+WeEujDoEGziz4K6c47V/Bd+LjSSYcA94p+DmINdf7ncaUinThfvZyu13lN9OY1XDxt8C0Tw0g==}
    engines: {node: '>=10'}
    hasBin: true
    dependencies:
      lru-cache: 6.0.0
    dev: true

  /semver@7.5.0:
    resolution: {integrity: sha512-+XC0AD/R7Q2mPSRuy2Id0+CGTZ98+8f+KvwirxOKIEyid+XSx6HbC63p+O4IndTHuX5Z+JxQ0TghCkO5Cg/2HA==}
    engines: {node: '>=10'}
    hasBin: true
    dependencies:
      lru-cache: 6.0.0
    dev: true

  /semver@7.5.4:
    resolution: {integrity: sha512-1bCSESV6Pv+i21Hvpxp3Dx+pSD8lIPt8uVjRrxAUt/nbswYc+tK6Y2btiULjd4+fnq15PX+nqQDC7Oft7WkwcA==}
    engines: {node: '>=10'}
    hasBin: true
    dependencies:
      lru-cache: 6.0.0
    dev: true

  /send@0.17.1:
    resolution: {integrity: sha512-BsVKsiGcQMFwT8UxypobUKyv7irCNRHk1T0G680vk88yf6LBByGcZJOTJCrTP2xVN6yI+XjPJcNuE3V4fT9sAg==}
    engines: {node: '>= 0.8.0'}
    dependencies:
      debug: 2.6.9
      depd: 1.1.2
      destroy: 1.0.4
      encodeurl: 1.0.2
      escape-html: 1.0.3
      etag: 1.8.1
      fresh: 0.5.2
      http-errors: 1.7.3
      mime: 1.6.0
      ms: 2.1.1
      on-finished: 2.3.0
      range-parser: 1.2.1
      statuses: 1.5.0
    transitivePeerDependencies:
      - supports-color
    dev: true

  /sentence-case@2.1.1:
    resolution: {integrity: sha512-ENl7cYHaK/Ktwk5OTD+aDbQ3uC8IByu/6Bkg+HDv8Mm+XnBnppVNalcfJTNsp1ibstKh030/JKQQWglDvtKwEQ==}
    dependencies:
      no-case: 2.3.2
      upper-case-first: 1.1.2
    dev: true

  /serialize-javascript@6.0.0:
    resolution: {integrity: sha512-Qr3TosvguFt8ePWqsvRfrKyQXIiW+nGbYpy8XK24NQHE83caxWt+mIymTT19DGFbNWNLfEwsrkSmN64lVWB9ag==}
    dependencies:
      randombytes: 2.1.0
    dev: true

  /serve-static@1.14.1:
    resolution: {integrity: sha512-JMrvUwE54emCYWlTI+hGrGv5I8dEwmco/00EvkzIIsR7MqrHonbD9pO2MOfFnpFntl7ecpZs+3mW+XbQZu9QCg==}
    engines: {node: '>= 0.8.0'}
    dependencies:
      encodeurl: 1.0.2
      escape-html: 1.0.3
      parseurl: 1.3.3
      send: 0.17.1
    transitivePeerDependencies:
      - supports-color
    dev: true

  /servify@0.1.12:
    resolution: {integrity: sha512-/xE6GvsKKqyo1BAY+KxOWXcLpPsUUyji7Qg3bVD7hh1eRze5bR1uYiuDA/k3Gof1s9BTzQZEJK8sNcNGFIzeWw==}
    engines: {node: '>=6'}
    dependencies:
      body-parser: 1.19.0
      cors: 2.8.5
      express: 4.17.1
      request: 2.88.2
      xhr: 2.5.0
    transitivePeerDependencies:
      - supports-color
    dev: true

  /set-blocking@2.0.0:
    resolution: {integrity: sha512-KiKBS8AnWGEyLzofFfmvKwpdPzqiy16LvQfK3yv/fVH7Bj13/wl3JSR1J+rfgRE9q7xUJK4qvgS8raSOeLUehw==}
    dev: true

  /set-immediate-shim@1.0.1:
    resolution: {integrity: sha512-Li5AOqrZWCVA2n5kryzEmqai6bKSIvpz5oUJHPVj6+dsbD3X1ixtsY5tEnsaNpH3pFAHmG8eIHUrtEtohrg+UQ==}
    engines: {node: '>=0.10.0'}
    dev: true

  /set-value@2.0.1:
    resolution: {integrity: sha512-JxHc1weCN68wRY0fhCoXpyK55m/XPHafOmK4UWD7m2CI14GMcFypt4w/0+NV5f/ZMby2F6S2wwA7fgynh9gWSw==}
    engines: {node: '>=0.10.0'}
    dependencies:
      extend-shallow: 2.0.1
      is-extendable: 0.1.1
      is-plain-object: 2.0.4
      split-string: 3.1.0
    dev: true

  /setimmediate@1.0.4:
    resolution: {integrity: sha512-/TjEmXQVEzdod/FFskf3o7oOAsGhHf2j1dZqRFbDzq4F3mvvxflIIi4Hd3bLQE9y/CpwqfSQam5JakI/mi3Pog==}
    dev: true

  /setimmediate@1.0.5:
    resolution: {integrity: sha512-MATJdZp8sLqDl/68LfQmbP8zKPLQNV6BIZoIgrscFDQ+RsvK/BxeDQOgyxKKoh0y/8h3BqVFnCqQ/gd+reiIXA==}
    dev: true

  /setprototypeof@1.1.1:
    resolution: {integrity: sha512-JvdAWfbXeIGaZ9cILp38HntZSFSo3mWg6xGcJJsd+d4aRMOqauag1C63dJfDw7OaMYwEbHMOxEZ1lqVRYP2OAw==}
    dev: true

  /setprototypeof@1.2.0:
    resolution: {integrity: sha512-E5LDX7Wrp85Kil5bhZv46j8jOeboKq5JMmYM3gVGdGH8xFpPWXUMsNrlODCrkoxMEeNi/XZIwuRvY4XNwYMJpw==}
    dev: true

  /sha.js@2.4.11:
    resolution: {integrity: sha512-QMEp5B7cftE7APOjk5Y6xgrbWu+WkLVQwk8JNjZ8nKRciZaByEW6MubieAiToS7+dwvrjGhH8jRXz3MVd0AYqQ==}
    hasBin: true
    dependencies:
      inherits: 2.0.4
      safe-buffer: 5.2.1
    dev: true

  /sha1@1.1.1:
    resolution: {integrity: sha512-dZBS6OrMjtgVkopB1Gmo4RQCDKiZsqcpAQpkV/aaj+FCrCg8r4I4qMkDPQjBgLIxlmu9k4nUbWq6ohXahOneYA==}
    dependencies:
      charenc: 0.0.2
      crypt: 0.0.2
    dev: true

  /sha3@1.2.6:
    resolution: {integrity: sha512-KgLGmJGrmNB4JWVsAV11Yk6KbvsAiygWJc7t5IebWva/0NukNrjJqhtKhzy3Eiv2AKuGvhZZt7dt1mDo7HkoiQ==}
    requiresBuild: true
    dependencies:
      nan: 2.13.2
    dev: true

  /sha3@2.1.4:
    resolution: {integrity: sha512-S8cNxbyb0UGUM2VhRD4Poe5N58gJnJsLJ5vC7FYWGUmGhcsj4++WaIOBFVDxlG0W3To6xBuiRh+i0Qp2oNCOtg==}
    dependencies:
      buffer: 6.0.3
    dev: true

  /shallowequal@1.1.0:
    resolution: {integrity: sha512-y0m1JoUZSlPAjXVtPPW70aZWfIL/dSP7AFkRnniLCrK/8MDKog3TySTBmckD+RObVxH0v4Tox67+F14PdED2oQ==}
    dev: true

  /shebang-command@1.2.0:
    resolution: {integrity: sha512-EV3L1+UQWGor21OmnvojK36mhg+TyIKDh3iFBKBohr5xeXIhNBcx8oWdgkTEEQ+BEFFYdLRuqMfd5L84N1V5Vg==}
    engines: {node: '>=0.10.0'}
    dependencies:
      shebang-regex: 1.0.0
    dev: true

  /shebang-command@2.0.0:
    resolution: {integrity: sha512-kHxr2zZpYtdmrN1qDjrrX/Z1rR1kG8Dx+gkpK1G4eXmvXswmcE1hTWBWYUzlraYw1/yZp6YuDY77YtvbN0dmDA==}
    engines: {node: '>=8'}
    dependencies:
      shebang-regex: 3.0.0
    dev: true

  /shebang-regex@1.0.0:
    resolution: {integrity: sha512-wpoSFAxys6b2a2wHZ1XpDSgD7N9iVjg29Ph9uV/uaP9Ex/KXlkTZTeddxDPSYQpgvzKLGJke2UU0AzoGCjNIvQ==}
    engines: {node: '>=0.10.0'}
    dev: true

  /shebang-regex@3.0.0:
    resolution: {integrity: sha512-7++dFhtcx3353uBaq8DDR4NuxBetBzC7ZQOhmTQInHEd6bSrXdiEyzCvG07Z44UYdLShWUyXt5M/yhz8ekcb1A==}
    engines: {node: '>=8'}
    dev: true

  /shelljs@0.8.3:
    resolution: {integrity: sha512-fc0BKlAWiLpwZljmOvAOTE/gXawtCoNrP5oaY7KIaQbbyHeQVg01pSEuEGvGh3HEdBU4baCD7wQBwADmM/7f7A==}
    engines: {node: '>=4'}
    hasBin: true
    dependencies:
      glob: 7.2.3
      interpret: 1.2.0
      rechoir: 0.6.2
    dev: true

  /side-channel@1.0.4:
    resolution: {integrity: sha512-q5XPytqFEIKHkGdiMIrY10mvLRvnQh42/+GoBlFW3b2LXLE2xxJpZFdm94we0BaoV3RwJyGqg5wS7epxTv0Zvw==}
    dependencies:
      call-bind: 1.0.2
      get-intrinsic: 1.1.3
      object-inspect: 1.12.2
    dev: true

  /signal-exit@3.0.7:
    resolution: {integrity: sha512-wnD2ZE+l+SPC/uoS0vXeE9L1+0wuaMqKlfz9AMUo38JsyLSBWSFcHR1Rri62LZc12vLr1gb3jl7iwQhgwpAbGQ==}
    dev: true

  /simple-concat@1.0.0:
    resolution: {integrity: sha512-pgxq9iGMSS24atefsqEznXW1Te610qB4pwMdrEg6mxczHh7sPtPyiixkP/VaQic8JjZofnIvT7CDeKlHqfbPBg==}
    dev: true

  /simple-get@2.8.1:
    resolution: {integrity: sha512-lSSHRSw3mQNUGPAYRqo7xy9dhKmxFXIjLjp4KHpf99GEH2VH7C3AM+Qfx6du6jhfUi6Vm7XnbEVEf7Wb6N8jRw==}
    dependencies:
      decompress-response: 3.3.0
      once: 1.4.0
      simple-concat: 1.0.0
    dev: true

  /slash@1.0.0:
    resolution: {integrity: sha512-3TYDR7xWt4dIqV2JauJr+EJeW356RXijHeUlO+8djJ+uBXPn8/2dpzBc8yQhh583sVvc9CvFAeQVgijsH+PNNg==}
    engines: {node: '>=0.10.0'}
    dev: true

  /slash@2.0.0:
    resolution: {integrity: sha512-ZYKh3Wh2z1PpEXWr0MpSBZ0V6mZHAQfYevttO11c51CaWjGTaadiKZ+wVt1PbMlDV5qhMFslpZCemhwOK7C89A==}
    engines: {node: '>=6'}
    dev: true

  /slash@3.0.0:
    resolution: {integrity: sha512-g9Q1haeby36OSStwb4ntCGGGaKsaVSjQ68fBxoQcutl5fS1vuY18H3wSt3jFyFtrkx+Kz0V1G85A4MyAdDMi2Q==}
    engines: {node: '>=8'}
    dev: true

  /slice-ansi@4.0.0:
    resolution: {integrity: sha512-qMCMfhY040cVHT43K9BFygqYbUPFZKHOg7K73mtTWJRb8pyP3fzf4Ixd5SzdEJQ6MRUg/WBnOLxghZtKKurENQ==}
    engines: {node: '>=10'}
    dependencies:
      ansi-styles: 4.3.0
      astral-regex: 2.0.0
      is-fullwidth-code-point: 3.0.0
    dev: true

  /snake-case@2.1.0:
    resolution: {integrity: sha512-FMR5YoPFwOLuh4rRz92dywJjyKYZNLpMn1R5ujVpIYkbA9p01fq8RMg0FkO4M+Yobt4MjHeLTJVm5xFFBHSV2Q==}
    dependencies:
      no-case: 2.3.2
    dev: true

  /snapdragon-node@2.1.1:
    resolution: {integrity: sha512-O27l4xaMYt/RSQ5TR3vpWCAB5Kb/czIcqUFOM/C4fYcLnbZUc1PkjTAMjof2pBWaSTwOUd6qUHcFGVGj7aIwnw==}
    engines: {node: '>=0.10.0'}
    dependencies:
      define-property: 1.0.0
      isobject: 3.0.1
      snapdragon-util: 3.0.1
    dev: true

  /snapdragon-util@3.0.1:
    resolution: {integrity: sha512-mbKkMdQKsjX4BAL4bRYTj21edOf8cN7XHdYUJEe+Zn99hVEYcMvKPct1IqNe7+AZPirn8BCDOQBHQZknqmKlZQ==}
    engines: {node: '>=0.10.0'}
    dependencies:
      kind-of: 3.2.2
    dev: true

  /snapdragon@0.8.2:
    resolution: {integrity: sha512-FtyOnWN/wCHTVXOMwvSv26d+ko5vWlIDD6zoUJ7LW8vh+ZBC8QdljveRP+crNrtBwioEUWy/4dMtbBjA4ioNlg==}
    engines: {node: '>=0.10.0'}
    dependencies:
      base: 0.11.2
      debug: 2.6.9
      define-property: 0.2.5
      extend-shallow: 2.0.1
      map-cache: 0.2.2
      source-map: 0.5.7
      source-map-resolve: 0.5.3
      use: 3.1.1
    transitivePeerDependencies:
      - supports-color
    dev: true

  /solc@0.4.26:
    resolution: {integrity: sha512-o+c6FpkiHd+HPjmjEVpQgH7fqZ14tJpXhho+/bQXlXbliLIS/xjXb42Vxh+qQY1WCSTMQ0+a5vR9vi0MfhU6mA==}
    hasBin: true
    dependencies:
      fs-extra: 0.30.0
      memorystream: 0.3.1
      require-from-string: 1.2.1
      semver: 5.7.1
      yargs: 4.8.1
    dev: true

  /solc@0.6.12:
    resolution: {integrity: sha512-Lm0Ql2G9Qc7yPP2Ba+WNmzw2jwsrd3u4PobHYlSOxaut3TtUbj9+5ZrT6f4DUpNPEoBaFUOEg9Op9C0mk7ge9g==}
    engines: {node: '>=8.0.0'}
    hasBin: true
    dependencies:
      command-exists: 1.2.9
      commander: 3.0.2
      fs-extra: 0.30.0
      js-sha3: 0.8.0
      memorystream: 0.3.1
      require-from-string: 2.0.2
      semver: 5.7.1
      tmp: 0.0.33
    dev: true

  /solc@0.7.3(debug@4.3.4):
    resolution: {integrity: sha512-GAsWNAjGzIDg7VxzP6mPjdurby3IkGCjQcM8GFYZT6RyaoUZKmMU6Y7YwG+tFGhv7dwZ8rmR4iwFDrrD99JwqA==}
    engines: {node: '>=8.0.0'}
    hasBin: true
    dependencies:
      command-exists: 1.2.9
      commander: 3.0.2
      follow-redirects: 1.15.2(debug@4.3.4)
      fs-extra: 0.30.0
      js-sha3: 0.8.0
      memorystream: 0.3.1
      require-from-string: 2.0.2
      semver: 5.7.1
      tmp: 0.0.33
    transitivePeerDependencies:
      - debug
    dev: true

  /solhint-plugin-prettier@0.0.5(prettier-plugin-solidity@1.1.3)(prettier@3.0.3):
    resolution: {integrity: sha512-7jmWcnVshIrO2FFinIvDQmhQpfpS2rRRn3RejiYgnjIE68xO2bvrYvjqVNfrio4xH9ghOqn83tKuTzLjEbmGIA==}
    peerDependencies:
      prettier: ^1.15.0 || ^2.0.0
      prettier-plugin-solidity: ^1.0.0-alpha.14
    dependencies:
      prettier: 3.0.3
      prettier-linter-helpers: 1.0.0
      prettier-plugin-solidity: 1.1.3(prettier@3.0.3)
    dev: true

  /solhint@3.6.2:
    resolution: {integrity: sha512-85EeLbmkcPwD+3JR7aEMKsVC9YrRSxd4qkXuMzrlf7+z2Eqdfm1wHWq1ffTuo5aDhoZxp2I9yF3QkxZOxOL7aQ==}
    hasBin: true
    dependencies:
      '@solidity-parser/parser': 0.16.0
      ajv: 6.12.6
      antlr4: 4.13.0
      ast-parents: 0.0.1
      chalk: 4.1.2
      commander: 10.0.1
      cosmiconfig: 8.2.0
      fast-diff: 1.2.0
      glob: 8.1.0
      ignore: 5.2.4
      js-yaml: 4.1.0
      lodash: 4.17.21
      pluralize: 8.0.0
      semver: 7.5.4
      strip-ansi: 6.0.1
      table: 6.8.1
      text-table: 0.2.0
    optionalDependencies:
      prettier: 2.8.8
    dev: true

  /solidity-ast@0.4.45:
    resolution: {integrity: sha512-N6uqfaDulVZqjpjru+KvMLjV89M3hesyr/1/t8nkjohRagFSDmDxZvb9viKV98pdwpMzs61Nt2JAApgh0fkL0g==}
    dev: true

  /solidity-comments-darwin-arm64@0.0.2:
    resolution: {integrity: sha512-HidWkVLSh7v+Vu0CA7oI21GWP/ZY7ro8g8OmIxE8oTqyMwgMbE8F1yc58Sj682Hj199HCZsjmtn1BE4PCbLiGA==}
    engines: {node: '>= 10'}
    cpu: [arm64]
    os: [darwin]
    requiresBuild: true
    dev: true
    optional: true

  /solidity-comments-darwin-x64@0.0.2:
    resolution: {integrity: sha512-Zjs0Ruz6faBTPT6fBecUt6qh4CdloT8Bwoc0+qxRoTn9UhYscmbPQkUgQEbS0FQPysYqVzzxJB4h1Ofbf4wwtA==}
    engines: {node: '>= 10'}
    cpu: [x64]
    os: [darwin]
    requiresBuild: true
    dev: true
    optional: true

  /solidity-comments-extractor@0.0.7:
    resolution: {integrity: sha512-wciNMLg/Irp8OKGrh3S2tfvZiZ0NEyILfcRCXCD4mp7SgK/i9gzLfhY2hY7VMCQJ3kH9UB9BzNdibIVMchzyYw==}
    dev: true

  /solidity-comments-freebsd-x64@0.0.2:
    resolution: {integrity: sha512-8Qe4mpjuAxFSwZJVk7B8gAoLCdbtS412bQzBwk63L8dmlHogvE39iT70aAk3RHUddAppT5RMBunlPUCFYJ3ZTw==}
    engines: {node: '>= 10'}
    cpu: [x64]
    os: [freebsd]
    requiresBuild: true
    dev: true
    optional: true

  /solidity-comments-linux-arm64-gnu@0.0.2:
    resolution: {integrity: sha512-spkb0MZZnmrP+Wtq4UxP+nyPAVRe82idOjqndolcNR0S9Xvu4ebwq+LvF4HiUgjTDmeiqYiFZQ8T9KGdLSIoIg==}
    engines: {node: '>= 10'}
    cpu: [arm64]
    os: [linux]
    requiresBuild: true
    dev: true
    optional: true

  /solidity-comments-linux-arm64-musl@0.0.2:
    resolution: {integrity: sha512-guCDbHArcjE+JDXYkxx5RZzY1YF6OnAKCo+sTC5fstyW/KGKaQJNPyBNWuwYsQiaEHpvhW1ha537IvlGek8GqA==}
    engines: {node: '>= 10'}
    cpu: [arm64]
    os: [linux]
    requiresBuild: true
    dev: true
    optional: true

  /solidity-comments-linux-x64-gnu@0.0.2:
    resolution: {integrity: sha512-zIqLehBK/g7tvrFmQljrfZXfkEeLt2v6wbe+uFu6kH/qAHZa7ybt8Vc0wYcmjo2U0PeBm15d79ee3AkwbIjFdQ==}
    engines: {node: '>= 10'}
    cpu: [x64]
    os: [linux]
    requiresBuild: true
    dev: true
    optional: true

  /solidity-comments-linux-x64-musl@0.0.2:
    resolution: {integrity: sha512-R9FeDloVlFGTaVkOlELDVC7+1Tjx5WBPI5L8r0AGOPHK3+jOcRh6sKYpI+VskSPDc3vOO46INkpDgUXrKydlIw==}
    engines: {node: '>= 10'}
    cpu: [x64]
    os: [linux]
    requiresBuild: true
    dev: true
    optional: true

  /solidity-comments-win32-arm64-msvc@0.0.2:
    resolution: {integrity: sha512-QnWJoCQcJj+rnutULOihN9bixOtYWDdF5Rfz9fpHejL1BtNjdLW1om55XNVHGAHPqBxV4aeQQ6OirKnp9zKsug==}
    engines: {node: '>= 10'}
    cpu: [arm64]
    os: [win32]
    requiresBuild: true
    dev: true
    optional: true

  /solidity-comments-win32-ia32-msvc@0.0.2:
    resolution: {integrity: sha512-vUg4nADtm/NcOtlIymG23NWJUSuMsvX15nU7ynhGBsdKtt8xhdP3C/zA6vjDk8Jg+FXGQL6IHVQ++g/7rSQi0w==}
    engines: {node: '>= 10'}
    cpu: [ia32]
    os: [win32]
    requiresBuild: true
    dev: true
    optional: true

  /solidity-comments-win32-x64-msvc@0.0.2:
    resolution: {integrity: sha512-36j+KUF4V/y0t3qatHm/LF5sCUCBx2UndxE1kq5bOzh/s+nQgatuyB+Pd5BfuPQHdWu2KaExYe20FlAa6NL7+Q==}
    engines: {node: '>= 10'}
    cpu: [x64]
    os: [win32]
    requiresBuild: true
    dev: true
    optional: true

  /solidity-comments@0.0.2:
    resolution: {integrity: sha512-G+aK6qtyUfkn1guS8uzqUeua1dURwPlcOjoTYW/TwmXAcE7z/1+oGCfZUdMSe4ZMKklNbVZNiG5ibnF8gkkFfw==}
    engines: {node: '>= 12'}
    optionalDependencies:
      solidity-comments-darwin-arm64: 0.0.2
      solidity-comments-darwin-x64: 0.0.2
      solidity-comments-freebsd-x64: 0.0.2
      solidity-comments-linux-arm64-gnu: 0.0.2
      solidity-comments-linux-arm64-musl: 0.0.2
      solidity-comments-linux-x64-gnu: 0.0.2
      solidity-comments-linux-x64-musl: 0.0.2
      solidity-comments-win32-arm64-msvc: 0.0.2
      solidity-comments-win32-ia32-msvc: 0.0.2
      solidity-comments-win32-x64-msvc: 0.0.2
    dev: true

  /solidity-coverage@0.8.4(hardhat@2.17.3):
    resolution: {integrity: sha512-xeHOfBOjdMF6hWTbt42iH4x+7j1Atmrf5OldDPMxI+i/COdExUxszOswD9qqvcBTaLGiOrrpnh9UZjSpt4rBsg==}
    hasBin: true
    peerDependencies:
      hardhat: ^2.11.0
    dependencies:
      '@ethersproject/abi': 5.7.0
      '@solidity-parser/parser': 0.16.0
      chalk: 2.4.2
      death: 1.1.0
      detect-port: 1.3.0
      difflib: 0.2.4
      fs-extra: 8.1.0
      ghost-testrpc: 0.0.2
      global-modules: 2.0.0
      globby: 10.0.2
      hardhat: 2.17.3(ts-node@10.9.1)(typescript@5.2.2)
      jsonschema: 1.4.0
      lodash: 4.17.21
      mocha: 7.1.2
      node-emoji: 1.11.0
      pify: 4.0.1
      recursive-readdir: 2.2.2
      sc-istanbul: 0.4.6
      semver: 7.5.0
      shelljs: 0.8.3
      web3-utils: 1.8.0
    transitivePeerDependencies:
      - supports-color
    dev: true

  /sort-any@2.0.0:
    resolution: {integrity: sha512-T9JoiDewQEmWcnmPn/s9h/PH9t3d/LSWi0RgVmXSuDYeZXTZOZ1/wrK2PHaptuR1VXe3clLLt0pD6sgVOwjNEA==}
    dependencies:
      lodash: 4.17.21
    dev: true

  /source-map-resolve@0.5.3:
    resolution: {integrity: sha512-Htz+RnsXWk5+P2slx5Jh3Q66vhQj1Cllm0zvnaY98+NFx+Dv2CF/f5O/t8x+KaNdrdIAsruNzoh/KpialbqAnw==}
    deprecated: See https://github.com/lydell/source-map-resolve#deprecated
    dependencies:
      atob: 2.1.2
      decode-uri-component: 0.2.0
      resolve-url: 0.2.1
      source-map-url: 0.4.1
      urix: 0.1.0
    dev: true

  /source-map-support@0.4.18:
    resolution: {integrity: sha512-try0/JqxPLF9nOjvSta7tVondkP5dwgyLDjVoyMDlmjugT2lRZ1OfsrYTkCd2hkDnJTKRbO/Rl3orm8vlsUzbA==}
    dependencies:
      source-map: 0.5.7
    dev: true

  /source-map-support@0.5.12:
    resolution: {integrity: sha512-4h2Pbvyy15EE02G+JOZpUCmqWJuqrs+sEkzewTm++BPi7Hvn/HwcqLAcNxYAyI0x13CpPPn+kMjl+hplXMHITQ==}
    dependencies:
      buffer-from: 1.1.2
      source-map: 0.6.1
    dev: true

  /source-map-support@0.5.21:
    resolution: {integrity: sha512-uBHU3L3czsIyYXKX88fdrGovxdSCoTGDRZ6SYXtSRxLZUzHg5P/66Ht6uoUlHu9EZod+inXhKo3qQgwXUT/y1w==}
    dependencies:
      buffer-from: 1.1.2
      source-map: 0.6.1
    dev: true

  /source-map-url@0.4.1:
    resolution: {integrity: sha512-cPiFOTLUKvJFIg4SKVScy4ilPPW6rFgMgfuZJPNoDuMs3nC1HbMUycBoJw77xFIp6z1UJQJOfx6C9GMH80DiTw==}
    deprecated: See https://github.com/lydell/source-map-url#deprecated
    dev: true

  /source-map@0.2.0:
    resolution: {integrity: sha512-CBdZ2oa/BHhS4xj5DlhjWNHcan57/5YuvfdLf17iVmIpd9KRm+DFLmC6nBNj+6Ua7Kt3TmOjDpQT1aTYOQtoUA==}
    engines: {node: '>=0.8.0'}
    requiresBuild: true
    dependencies:
      amdefine: 1.0.1
    dev: true
    optional: true

  /source-map@0.5.7:
    resolution: {integrity: sha512-LbrmJOMUSdEVxIKvdcJzQC+nQhe8FUZQTXQy6+I75skNgn3OoQ0DZA8YnFa7gp8tqtL3KPf1kmo0R5DoApeSGQ==}
    engines: {node: '>=0.10.0'}
    dev: true

  /source-map@0.6.1:
    resolution: {integrity: sha512-UjgapumWlbMhkBgzT7Ykc5YXUT46F0iKu8SGXq0bcwP5dz/h0Plj6enJqjz1Zbq2l5WaqYnrVbwWOWMyF3F47g==}
    engines: {node: '>=0.10.0'}
    dev: true

  /spdx-correct@3.1.1:
    resolution: {integrity: sha512-cOYcUWwhCuHCXi49RhFRCyJEK3iPj1Ziz9DpViV3tbZOwXD49QzIN3MpOLJNxh2qwq2lJJZaKMVw9qNi4jTC0w==}
    dependencies:
      spdx-expression-parse: 3.0.1
      spdx-license-ids: 3.0.12
    dev: true

  /spdx-exceptions@2.3.0:
    resolution: {integrity: sha512-/tTrYOC7PPI1nUAgx34hUpqXuyJG+DTHJTnIULG4rDygi4xu/tfgmq1e1cIRwRzwZgo4NLySi+ricLkZkw4i5A==}
    dev: true

  /spdx-expression-parse@3.0.1:
    resolution: {integrity: sha512-cbqHunsQWnJNE6KhVSMsMeH5H/L9EpymbzqTQ3uLwNCLZ1Q481oWaofqH7nO6V07xlXwY6PhQdQ2IedWx/ZK4Q==}
    dependencies:
      spdx-exceptions: 2.3.0
      spdx-license-ids: 3.0.12
    dev: true

  /spdx-license-ids@3.0.12:
    resolution: {integrity: sha512-rr+VVSXtRhO4OHbXUiAF7xW3Bo9DuuF6C5jH+q/x15j2jniycgKbxU09Hr0WqlSLUs4i4ltHGXqTe7VHclYWyA==}
    dev: true

  /split-string@3.1.0:
    resolution: {integrity: sha512-NzNVhJDYpwceVVii8/Hu6DKfD2G+NrQHlS/V/qgv763EYudVwEcMQNxd2lh+0VrUByXN/oJkl5grOhYWvQUYiw==}
    engines: {node: '>=0.10.0'}
    dependencies:
      extend-shallow: 3.0.2
    dev: true

  /sprintf-js@1.0.3:
    resolution: {integrity: sha512-D9cPgkvLlV3t3IzL0D0YLvGA9Ahk4PcvVwUbN0dSGr1aP0Nrt4AEnTUbuGvquEC0mA64Gqt1fzirlRs5ibXx8g==}
    dev: true

  /sshpk@1.16.1:
    resolution: {integrity: sha512-HXXqVUq7+pcKeLqqZj6mHFUMvXtOJt1uoUx09pFW6011inTMxqI8BA8PM95myrIyyKwdnzjdFjLiE6KBPVtJIg==}
    engines: {node: '>=0.10.0'}
    hasBin: true
    dependencies:
      asn1: 0.2.4
      assert-plus: 1.0.0
      bcrypt-pbkdf: 1.0.2
      dashdash: 1.14.1
      ecc-jsbn: 0.1.2
      getpass: 0.1.7
      jsbn: 0.1.1
      safer-buffer: 2.1.2
      tweetnacl: 0.14.5
    dev: true

  /stacktrace-parser@0.1.10:
    resolution: {integrity: sha512-KJP1OCML99+8fhOHxwwzyWrlUuVX5GQ0ZpJTd1DFXhdkrvg1szxfHhawXUZ3g9TkXORQd4/WG68jMlQZ2p8wlg==}
    engines: {node: '>=6'}
    dependencies:
      type-fest: 0.7.1
    dev: true

  /static-extend@0.1.2:
    resolution: {integrity: sha512-72E9+uLc27Mt718pMHt9VMNiAL4LMsmDbBva8mxWUCkT07fSzEGMYUCk0XWY6lp0j6RBAG4cJ3mWuZv2OE3s0g==}
    engines: {node: '>=0.10.0'}
    dependencies:
      define-property: 0.2.5
      object-copy: 0.1.0
    dev: true

  /statuses@1.5.0:
    resolution: {integrity: sha512-OpZ3zP+jT1PI7I8nemJX4AKmAX070ZkYPVWV/AaKTJl+tXCTGyVdC1a4SL8RUQYEwk/f34ZX8UTykN68FwrqAA==}
    engines: {node: '>= 0.6'}
    dev: true

  /statuses@2.0.1:
    resolution: {integrity: sha512-RwNA9Z/7PrK06rYLIzFMlaF+l73iwpzsqRIFgbMLbTcLD6cOao82TaWefPXQvB2fOC4AjuYSEndS7N/mTCbkdQ==}
    engines: {node: '>= 0.8'}
    dev: true

  /stealthy-require@1.1.1:
    resolution: {integrity: sha512-ZnWpYnYugiOVEY5GkcuJK1io5V8QmNYChG62gSit9pQVGErXtrKuPC55ITaVSukmMta5qpMU7vqLt2Lnni4f/g==}
    engines: {node: '>=0.10.0'}
    dev: true

  /stream-to-pull-stream@1.7.3:
    resolution: {integrity: sha512-6sNyqJpr5dIOQdgNy/xcDWwDuzAsAwVzhzrWlAPAQ7Lkjx/rv0wgvxEyKwTq6FmNd5rjTrELt/CLmaSw7crMGg==}
    dependencies:
      looper: 3.0.0
      pull-stream: 3.6.14
    dev: true

  /streamsearch@1.1.0:
    resolution: {integrity: sha512-Mcc5wHehp9aXz1ax6bZUyY5afg9u2rv5cqQI3mRrYkGC8rW2hM02jWuwjtL++LS5qinSyhj2QfLyNsuc+VsExg==}
    engines: {node: '>=10.0.0'}
    dev: true

  /strict-uri-encode@1.1.0:
    resolution: {integrity: sha512-R3f198pcvnB+5IpnBlRkphuE9n46WyVl8I39W/ZUTZLz4nqSP/oLYUrcnJrw462Ds8he4YKMov2efsTIw1BDGQ==}
    engines: {node: '>=0.10.0'}
    dev: true

  /string-format@2.0.0:
    resolution: {integrity: sha512-bbEs3scLeYNXLecRRuk6uJxdXUSj6le/8rNPHChIJTn2V79aXVTR1EH2OH5zLKKoz0V02fOUKZZcw01pLUShZA==}
    dev: true

  /string-width@1.0.2:
    resolution: {integrity: sha512-0XsVpQLnVCXHJfyEs8tC0zpTVIr5PKKsQtkT29IwupnPTjtPmQ3xT/4yCREF9hYkV/3M3kzcUTSAZT6a6h81tw==}
    engines: {node: '>=0.10.0'}
    dependencies:
      code-point-at: 1.1.0
      is-fullwidth-code-point: 1.0.0
      strip-ansi: 3.0.1
    dev: true

  /string-width@2.1.1:
    resolution: {integrity: sha512-nOqH59deCq9SRHlxq1Aw85Jnt4w6KvLKqWVik6oA9ZklXLNIOlqg4F2yrT1MVaTjAqvVwdfeZ7w7aCvJD7ugkw==}
    engines: {node: '>=4'}
    dependencies:
      is-fullwidth-code-point: 2.0.0
      strip-ansi: 4.0.0
    dev: true

  /string-width@3.1.0:
    resolution: {integrity: sha512-vafcv6KjVZKSgz06oM/H6GDBrAtz8vdhQakGjFIvNrHA6y3HCF1CInLy+QLq8dTJPQ1b+KDUqDFctkdRW44e1w==}
    engines: {node: '>=6'}
    dependencies:
      emoji-regex: 7.0.3
      is-fullwidth-code-point: 2.0.0
      strip-ansi: 5.2.0
    dev: true

  /string-width@4.2.3:
    resolution: {integrity: sha512-wKyQRQpjJ0sIp62ErSZdGsjMJWsap5oRNihHhu6G7JVO/9jIB6UyevL+tXuOqrng8j/cxKTWyWUwvSTriiZz/g==}
    engines: {node: '>=8'}
    dependencies:
      emoji-regex: 8.0.0
      is-fullwidth-code-point: 3.0.0
      strip-ansi: 6.0.1
    dev: true

  /string.prototype.trim@1.2.6:
    resolution: {integrity: sha512-8lMR2m+U0VJTPp6JjvJTtGyc4FIGq9CdRt7O9p6T0e6K4vjU+OP+SQJpbe/SBmRcCUIvNUnjsbmY6lnMp8MhsQ==}
    engines: {node: '>= 0.4'}
    dependencies:
      call-bind: 1.0.2
      define-properties: 1.1.4
      es-abstract: 1.20.3
    dev: true

  /string.prototype.trimend@1.0.5:
    resolution: {integrity: sha512-I7RGvmjV4pJ7O3kdf+LXFpVfdNOxtCW/2C8f6jNiW4+PQchwxkCDzlk1/7p+Wl4bqFIZeF47qAHXLuHHWKAxog==}
    dependencies:
      call-bind: 1.0.2
      define-properties: 1.1.4
      es-abstract: 1.20.3
    dev: true

  /string.prototype.trimstart@1.0.5:
    resolution: {integrity: sha512-THx16TJCGlsN0o6dl2o6ncWUsdgnLRSA23rRE5pyGBw/mLr3Ej/R2LaqCtgP8VNMGZsvMWnf9ooZPyY2bHvUFg==}
    dependencies:
      call-bind: 1.0.2
      define-properties: 1.1.4
      es-abstract: 1.20.3
    dev: true

  /string_decoder@0.10.31:
    resolution: {integrity: sha512-ev2QzSzWPYmy9GuqfIVildA4OdcGLeFZQrq5ys6RtiuF+RQQiZWr8TZNyAcuVXyQRYfEO+MsoB/1BuQVhOJuoQ==}
    dev: true

  /string_decoder@1.1.1:
    resolution: {integrity: sha512-n/ShnvDi6FHbbVfviro+WojiFzv+s8MPMHBczVePfUpDJLwoLT0ht1l4YwBCbi8pJAveEEdnkHyPyTP/mzRfwg==}
    dependencies:
      safe-buffer: 5.1.2
    dev: true

  /string_decoder@1.3.0:
    resolution: {integrity: sha512-hkRX8U1WjJFd8LsDJ2yQ/wWWxaopEsABU1XfkM8A+j0+85JAGppt16cr1Whg6KIbb4okU6Mql6BOj+uup/wKeA==}
    dependencies:
      safe-buffer: 5.2.1
    dev: true

  /strip-ansi@3.0.1:
    resolution: {integrity: sha512-VhumSSbBqDTP8p2ZLKj40UjBCV4+v8bUSEpUb4KjRgWk9pbqGF4REFj6KEagidb2f/M6AzC0EmFyDNGaw9OCzg==}
    engines: {node: '>=0.10.0'}
    dependencies:
      ansi-regex: 2.1.1
    dev: true

  /strip-ansi@4.0.0:
    resolution: {integrity: sha512-4XaJ2zQdCzROZDivEVIDPkcQn8LMFSa8kj8Gxb/Lnwzv9A8VctNZ+lfivC/sV3ivW8ElJTERXZoPBRrZKkNKow==}
    engines: {node: '>=4'}
    dependencies:
      ansi-regex: 3.0.1
    dev: true

  /strip-ansi@5.2.0:
    resolution: {integrity: sha512-DuRs1gKbBqsMKIZlrffwlug8MHkcnpjs5VPmL1PAh+mA30U0DTotfDZ0d2UUsXpPmPmMMJ6W773MaA3J+lbiWA==}
    engines: {node: '>=6'}
    dependencies:
      ansi-regex: 4.1.1
    dev: true

  /strip-ansi@6.0.1:
    resolution: {integrity: sha512-Y38VPSHcqkFrCpFnQ9vuSXmquuv5oXOKpGeT6aGrr3o3Gc9AlVa6JBfUSOCnbxGGZF+/0ooI7KrPuUSztUdU5A==}
    engines: {node: '>=8'}
    dependencies:
      ansi-regex: 5.0.1
    dev: true

  /strip-bom@2.0.0:
    resolution: {integrity: sha512-kwrX1y7czp1E69n2ajbG65mIo9dqvJ+8aBQXOGVxqwvNbsXdFM6Lq37dLAY3mknUwru8CfcCbfOLL/gMo+fi3g==}
    engines: {node: '>=0.10.0'}
    dependencies:
      is-utf8: 0.2.1
    dev: true

  /strip-final-newline@2.0.0:
    resolution: {integrity: sha512-BrpvfNAE3dcvq7ll3xVumzjKjZQ5tI1sEUIKr3Uoks0XUl45St3FlatVqef9prk4jRDzhW6WZg+3bk93y6pLjA==}
    engines: {node: '>=6'}
    dev: true

  /strip-final-newline@3.0.0:
    resolution: {integrity: sha512-dOESqjYr96iWYylGObzd39EuNTa5VJxyvVAEm5Jnh7KGo75V43Hk1odPQkNDyXNmUR6k+gEiDVXnjB8HJ3crXw==}
    engines: {node: '>=12'}
    dev: true

  /strip-hex-prefix@1.0.0:
    resolution: {integrity: sha512-q8d4ue7JGEiVcypji1bALTos+0pWtyGlivAWyPuTkHzuTCJqrK9sWxYQZUq6Nq3cuyv3bm734IhHvHtGGURU6A==}
    engines: {node: '>=6.5.0', npm: '>=3'}
    dependencies:
      is-hex-prefixed: 1.0.0
    dev: true

  /strip-indent@2.0.0:
    resolution: {integrity: sha512-RsSNPLpq6YUL7QYy44RnPVTn/lcVZtb48Uof3X5JLbF4zD/Gs7ZFDv2HWol+leoQN2mT86LAzSshGfkTlSOpsA==}
    engines: {node: '>=4'}
    dev: true

  /strip-json-comments@2.0.1:
    resolution: {integrity: sha512-4gB8na07fecVVkOI6Rs4e7T6NOTki5EmL7TUduTs6bu3EdnSycntVJ4re8kgZA+wx9IueI2Y11bfbgwtzuE0KQ==}
    engines: {node: '>=0.10.0'}
    dev: true

  /strip-json-comments@3.1.1:
    resolution: {integrity: sha512-6fPc+R4ihwqP6N/aIv2f1gMH8lOVtWQHoqC4yK6oSDVVocumAsfCqjkXnqiYMhmMwS/mEHLp7Vehlt3ql6lEig==}
    engines: {node: '>=8'}
    dev: true

  /supports-color@2.0.0:
    resolution: {integrity: sha512-KKNVtd6pCYgPIKU4cp2733HWYCpplQhddZLBUryaAHou723x+FRzQ5Df824Fj+IyyuiQTRoub4SnIFfIcrp70g==}
    engines: {node: '>=0.8.0'}
    dev: true

  /supports-color@3.2.3:
    resolution: {integrity: sha512-Jds2VIYDrlp5ui7t8abHN2bjAu4LV/q4N2KivFPpGH0lrka0BMq/33AmECUXlKPcHigkNaqfXRENFju+rlcy+A==}
    engines: {node: '>=0.8.0'}
    dependencies:
      has-flag: 1.0.0
    dev: true

  /supports-color@5.5.0:
    resolution: {integrity: sha512-QjVjwdXIt408MIiAqCX4oUKsgU2EqAGzs2Ppkm4aQYbjm+ZEWEcW4SfFNTr4uMNZma0ey4f5lgLrkB0aX0QMow==}
    engines: {node: '>=4'}
    dependencies:
      has-flag: 3.0.0
    dev: true

  /supports-color@6.0.0:
    resolution: {integrity: sha512-on9Kwidc1IUQo+bQdhi8+Tijpo0e1SS6RoGo2guUwn5vdaxw8RXOF9Vb2ws+ihWOmh4JnCJOvaziZWP1VABaLg==}
    engines: {node: '>=6'}
    dependencies:
      has-flag: 3.0.0
    dev: true

  /supports-color@7.2.0:
    resolution: {integrity: sha512-qpCAvRl9stuOHveKsn7HncJRvv501qIacKzQlO/+Lwxc9+0q2wLyv4Dfvt80/DPn2pqOBsJdDiogXGR9+OvwRw==}
    engines: {node: '>=8'}
    dependencies:
      has-flag: 4.0.0
    dev: true

  /supports-color@8.1.1:
    resolution: {integrity: sha512-MpUEN2OodtUzxvKQl72cUF7RQ5EiHsGvSsVG0ia9c5RbWGL2CI4C7EpPS8UTBIplnlzZiNuV56w+FuNxy3ty2Q==}
    engines: {node: '>=10'}
    dependencies:
      has-flag: 4.0.0
    dev: true

  /supports-preserve-symlinks-flag@1.0.0:
    resolution: {integrity: sha512-ot0WnXS9fgdkgIcePe6RHNk1WA8+muPa6cSjeR3V8K27q9BB1rTE3R1p7Hv0z1ZyAc8s6Vvv8DIyWf681MAt0w==}
    engines: {node: '>= 0.4'}
    dev: true

  /swap-case@1.1.2:
    resolution: {integrity: sha512-BAmWG6/bx8syfc6qXPprof3Mn5vQgf5dwdUNJhsNqU9WdPt5P+ES/wQ5bxfijy8zwZgZZHslC3iAsxsuQMCzJQ==}
    dependencies:
      lower-case: 1.1.4
      upper-case: 1.1.3
    dev: true

  /swarm-js@0.1.40:
    resolution: {integrity: sha512-yqiOCEoA4/IShXkY3WKwP5PvZhmoOOD8clsKA7EEcRILMkTEYHCQ21HDCAcVpmIxZq4LyZvWeRJ6quIyHk1caA==}
    dependencies:
      bluebird: 3.7.2
      buffer: 5.7.1
      eth-lib: 0.1.29
      fs-extra: 4.0.3
      got: 7.1.0
      mime-types: 2.1.27
      mkdirp-promise: 5.0.1
      mock-fs: 4.12.0
      setimmediate: 1.0.5
      tar: 4.4.19
      xhr-request: 1.1.0
    transitivePeerDependencies:
      - bufferutil
      - supports-color
      - utf-8-validate
    dev: true

  /sync-request@6.1.0:
    resolution: {integrity: sha512-8fjNkrNlNCrVc/av+Jn+xxqfCjYaBoHqCsDz6mt030UMxJGr+GSfCV1dQt2gRtlL63+VPidwDVLr7V2OcTSdRw==}
    engines: {node: '>=8.0.0'}
    dependencies:
      http-response-object: 3.0.2
      sync-rpc: 1.3.6
      then-request: 6.0.2
    dev: true

  /sync-rpc@1.3.6:
    resolution: {integrity: sha512-J8jTXuZzRlvU7HemDgHi3pGnh/rkoqR/OZSjhTyyZrEkkYQbk7Z33AXp37mkPfPpfdOuj7Ex3H/TJM1z48uPQw==}
    dependencies:
      get-port: 3.2.0
    dev: true

  /synckit@0.8.5:
    resolution: {integrity: sha512-L1dapNV6vu2s/4Sputv8xGsCdAVlb5nRDMFU/E27D44l5U6cw1g0dGd45uLc+OXjNMmF4ntiMdCimzcjFKQI8Q==}
    engines: {node: ^14.18.0 || >=16.0.0}
    dependencies:
      '@pkgr/utils': 2.4.2
      tslib: 2.6.2
    dev: true

  /table-layout@1.0.2:
    resolution: {integrity: sha512-qd/R7n5rQTRFi+Zf2sk5XVVd9UQl6ZkduPFC3S7WEGJAmetDTjY3qPN50eSKzwuzEyQKy5TN2TiZdkIjos2L6A==}
    engines: {node: '>=8.0.0'}
    dependencies:
      array-back: 4.0.2
      deep-extend: 0.6.0
      typical: 5.2.0
      wordwrapjs: 4.0.1
    dev: true

  /table@6.8.0:
    resolution: {integrity: sha512-s/fitrbVeEyHKFa7mFdkuQMWlH1Wgw/yEXMt5xACT4ZpzWFluehAxRtUUQKPuWhaLAWhFcVx6w3oC8VKaUfPGA==}
    engines: {node: '>=10.0.0'}
    dependencies:
      ajv: 8.11.0
      lodash.truncate: 4.4.2
      slice-ansi: 4.0.0
      string-width: 4.2.3
      strip-ansi: 6.0.1
    dev: true

  /table@6.8.1:
    resolution: {integrity: sha512-Y4X9zqrCftUhMeH2EptSSERdVKt/nEdijTOacGD/97EKjhQ/Qs8RTlEGABSJNNN8lac9kheH+af7yAkEWlgneA==}
    engines: {node: '>=10.0.0'}
    dependencies:
      ajv: 8.11.0
      lodash.truncate: 4.4.2
      slice-ansi: 4.0.0
      string-width: 4.2.3
      strip-ansi: 6.0.1
    dev: true

  /tape@4.16.1:
    resolution: {integrity: sha512-U4DWOikL5gBYUrlzx+J0oaRedm2vKLFbtA/+BRAXboGWpXO7bMP8ddxlq3Cse2bvXFQ0jZMOj6kk3546mvCdFg==}
    hasBin: true
    dependencies:
      call-bind: 1.0.2
      deep-equal: 1.1.1
      defined: 1.0.0
      dotignore: 0.1.2
      for-each: 0.3.3
      glob: 7.2.3
      has: 1.0.3
      inherits: 2.0.4
      is-regex: 1.1.4
      minimist: 1.2.6
      object-inspect: 1.12.2
      resolve: 1.22.1
      resumer: 0.0.0
      string.prototype.trim: 1.2.6
      through: 2.3.8
    dev: true

  /tar@4.4.19:
    resolution: {integrity: sha512-a20gEsvHnWe0ygBY8JbxoM4w3SJdhc7ZAuxkLqh+nvNQN2IOt0B5lLgM490X5Hl8FF0dl0tOf2ewFYAlIFgzVA==}
    engines: {node: '>=4.5'}
    dependencies:
      chownr: 1.1.4
      fs-minipass: 1.2.7
      minipass: 2.9.0
      minizlib: 1.3.3
      mkdirp: 0.5.6
      safe-buffer: 5.2.1
      yallist: 3.1.1
    dev: true

  /test-value@2.1.0:
    resolution: {integrity: sha512-+1epbAxtKeXttkGFMTX9H42oqzOTufR1ceCF+GYA5aOmvaPq9wd4PUS8329fn2RRLGNeUkgRLnVpycjx8DsO2w==}
    engines: {node: '>=0.10.0'}
    dependencies:
      array-back: 1.0.4
      typical: 2.6.1
    dev: true

  /testrpc@0.0.1:
    resolution: {integrity: sha512-afH1hO+SQ/VPlmaLUFj2636QMeDvPCeQMc/9RBMW0IfjNe9gFD9Ra3ShqYkB7py0do1ZcCna/9acHyzTJ+GcNA==}
    deprecated: testrpc has been renamed to ganache-cli, please use this package from now on.
    dev: true

  /text-table@0.2.0:
    resolution: {integrity: sha512-N+8UisAXDGk8PFXP4HAzVR9nbfmVJ3zYLAWiTIoqC5v5isinhr+r5uaO8+7r3BMfuNIufIsA7RdpVgacC2cSpw==}
    dev: true

  /then-request@6.0.2:
    resolution: {integrity: sha512-3ZBiG7JvP3wbDzA9iNY5zJQcHL4jn/0BWtXIkagfz7QgOL/LqjCEOBQuJNZfu0XYnv5JhKh+cDxCPM4ILrqruA==}
    engines: {node: '>=6.0.0'}
    dependencies:
      '@types/concat-stream': 1.6.1
      '@types/form-data': 0.0.33
      '@types/node': 8.10.66
      '@types/qs': 6.9.7
      caseless: 0.12.0
      concat-stream: 1.6.2
      form-data: 2.3.3
      http-basic: 8.1.3
      http-response-object: 3.0.2
      promise: 8.3.0
      qs: 6.11.0
    dev: true

  /through2@2.0.5:
    resolution: {integrity: sha512-/mrRod8xqpA+IHSLyGCQ2s8SPHiCDEeQJSep1jqLYeEUClOFG2Qsh+4FU6G9VeqpZnGW/Su8LQGc4YKni5rYSQ==}
    dependencies:
      readable-stream: 2.3.7
      xtend: 4.0.2
    dev: true

  /through@2.3.8:
    resolution: {integrity: sha512-w89qg7PI8wAdvX60bMDP+bFoD5Dvhm9oLheFp5O4a2QF0cSBGsBX4qZmadPMvVqlLJBBci+WqGGOAPvcDeNSVg==}
    dev: true

  /timed-out@4.0.1:
    resolution: {integrity: sha512-G7r3AhovYtr5YKOWQkta8RKAPb+J9IsO4uVmzjl8AZwfhs8UcUwTiD6gcJYSgOtzyjvQKrKYn41syHbUWMkafA==}
    engines: {node: '>=0.10.0'}
    dev: true

  /title-case@2.1.1:
    resolution: {integrity: sha512-EkJoZ2O3zdCz3zJsYCsxyq2OC5hrxR9mfdd5I+w8h/tmFfeOxJ+vvkxsKxdmN0WtS9zLdHEgfgVOiMVgv+Po4Q==}
    dependencies:
      no-case: 2.3.2
      upper-case: 1.1.3
    dev: true

  /titleize@3.0.0:
    resolution: {integrity: sha512-KxVu8EYHDPBdUYdKZdKtU2aj2XfEx9AfjXxE/Aj0vT06w2icA09Vus1rh6eSu1y01akYg6BjIK/hxyLJINoMLQ==}
    engines: {node: '>=12'}
    dev: true

  /tmp@0.0.33:
    resolution: {integrity: sha512-jRCJlojKnZ3addtTOjdIqoRuPEKBvNXcGYqzO6zWZX8KfKEpnGY5jfggJQ3EjKuu8D4bJRr0y+cYJFmYbImXGw==}
    engines: {node: '>=0.6.0'}
    dependencies:
      os-tmpdir: 1.0.2
    dev: true

  /tmp@0.1.0:
    resolution: {integrity: sha512-J7Z2K08jbGcdA1kkQpJSqLF6T0tdQqpR2pnSUXsIchbPdTI9v3e85cLW0d6WDhwuAleOV71j2xWs8qMPfK7nKw==}
    engines: {node: '>=6'}
    dependencies:
      rimraf: 2.7.1
    dev: true

  /to-fast-properties@1.0.3:
    resolution: {integrity: sha512-lxrWP8ejsq+7E3nNjwYmUBMAgjMTZoTI+sdBOpvNyijeDLa29LUn9QaoXAHv4+Z578hbmHHJKZknzxVtvo77og==}
    engines: {node: '>=0.10.0'}
    dev: true

  /to-object-path@0.3.0:
    resolution: {integrity: sha512-9mWHdnGRuh3onocaHzukyvCZhzvr6tiflAy/JRFXcJX0TjgfWA9pk9t8CMbzmBE4Jfw58pXbkngtBtqYxzNEyg==}
    engines: {node: '>=0.10.0'}
    dependencies:
      kind-of: 3.2.2
    dev: true

  /to-readable-stream@1.0.0:
    resolution: {integrity: sha512-Iq25XBt6zD5npPhlLVXGFN3/gyR2/qODcKNNyTMd4vbm39HUaOiAM4PMq0eMVC/Tkxz+Zjdsc55g9yyz+Yq00Q==}
    engines: {node: '>=6'}
    requiresBuild: true
    dev: true

  /to-regex-range@2.1.1:
    resolution: {integrity: sha512-ZZWNfCjUokXXDGXFpZehJIkZqq91BcULFq/Pi7M5i4JnxXdhMKAK682z8bCW3o8Hj1wuuzoKcW3DfVzaP6VuNg==}
    engines: {node: '>=0.10.0'}
    dependencies:
      is-number: 3.0.0
      repeat-string: 1.6.1
    dev: true

  /to-regex-range@5.0.1:
    resolution: {integrity: sha512-65P7iz6X5yEr1cwcgvQxbbIw7Uk3gOy5dIdtZ4rDveLqhrdJP+Li/Hx6tyK0NEb+2GCyneCMJiGqrADCSNk8sQ==}
    engines: {node: '>=8.0'}
    dependencies:
      is-number: 7.0.0
    dev: true

  /to-regex@3.0.2:
    resolution: {integrity: sha512-FWtleNAtZ/Ki2qtqej2CXTOayOH9bHDQF+Q48VpWyDXjbYxA4Yz8iDB31zXOBUlOHHKidDbqGVrTUvQMPmBGBw==}
    engines: {node: '>=0.10.0'}
    dependencies:
      define-property: 2.0.2
      extend-shallow: 3.0.2
      regex-not: 1.0.2
      safe-regex: 1.1.0
    dev: true

  /toidentifier@1.0.0:
    resolution: {integrity: sha512-yaOH/Pk/VEhBWWTlhI+qXxDFXlejDGcQipMlyxda9nthulaxLZUNcUqFxokp0vcYnvteJln5FNQDRrxj3YcbVw==}
    engines: {node: '>=0.6'}
    dev: true

  /toidentifier@1.0.1:
    resolution: {integrity: sha512-o5sSPKEkg/DIQNmH43V0/uerLrpzVedkUh8tGNvaeXpfpuwjKenlSox/2O/BTlZUtEe+JG7s5YhEz608PlAHRA==}
    engines: {node: '>=0.6'}
    dev: true

  /tough-cookie@2.5.0:
    resolution: {integrity: sha512-nlLsUzgm1kfLXSXfRZMc1KLAugd4hqJHDTvc2hDIwS3mZAfMEuMbc03SujMF+GEcpaX/qboeycw6iO8JwVv2+g==}
    engines: {node: '>=0.8'}
    dependencies:
      psl: 1.9.0
      punycode: 2.1.1
    dev: true

  /tr46@0.0.3:
    resolution: {integrity: sha512-N3WMsuqV66lT30CrXNbEjx4GEwlow3v6rr4mCcv6prnfwhS01rkgyFdjPNBYd9br7LpXV1+Emh01fHnq2Gdgrw==}
    dev: true

  /trim-right@1.0.1:
    resolution: {integrity: sha512-WZGXGstmCWgeevgTL54hrCuw1dyMQIzWy7ZfqRJfSmJZBwklI15egmQytFP6bPidmw3M8d5yEowl1niq4vmqZw==}
    engines: {node: '>=0.10.0'}
    dev: true

  /ts-api-utils@1.0.3(typescript@5.2.2):
    resolution: {integrity: sha512-wNMeqtMz5NtwpT/UZGY5alT+VoKdSsOOP/kqHFcUW1P/VRhH2wJ48+DN2WwUliNbQ976ETwDL0Ifd2VVvgonvg==}
    engines: {node: '>=16.13.0'}
    peerDependencies:
      typescript: '>=4.2.0'
    dependencies:
      typescript: 5.2.2
    dev: true

  /ts-command-line-args@2.5.1:
    resolution: {integrity: sha512-H69ZwTw3rFHb5WYpQya40YAX2/w7Ut75uUECbgBIsLmM+BNuYnxsltfyyLMxy6sEeKxgijLTnQtLd0nKd6+IYw==}
    hasBin: true
    dependencies:
      chalk: 4.1.2
      command-line-args: 5.2.1
      command-line-usage: 6.1.3
      string-format: 2.0.0
    dev: true

  /ts-essentials@1.0.4:
    resolution: {integrity: sha512-q3N1xS4vZpRouhYHDPwO0bDW3EZ6SK9CrrDHxi/D6BPReSjpVgWIOpLS2o0gSBZm+7q/wyKp6RVM1AeeW7uyfQ==}
    dev: true

  /ts-essentials@6.0.7(typescript@5.2.2):
    resolution: {integrity: sha512-2E4HIIj4tQJlIHuATRHayv0EfMGK3ris/GRk1E3CFnsZzeNV+hUmelbaTZHLtXaZppM5oLhHRtO04gINC4Jusw==}
    peerDependencies:
      typescript: '>=3.7.0'
    dependencies:
      typescript: 5.2.2
    dev: true

  /ts-essentials@7.0.3(typescript@5.2.2):
    resolution: {integrity: sha512-8+gr5+lqO3G84KdiTSMRLtuyJ+nTBVRKuCrK4lidMPdVeEp0uqC875uE5NMcaA7YYMN7XsNiFQuMvasF8HT/xQ==}
    peerDependencies:
      typescript: '>=3.7.0'
    dependencies:
      typescript: 5.2.2
    dev: true

  /ts-generator@0.1.1:
    resolution: {integrity: sha512-N+ahhZxTLYu1HNTQetwWcx3so8hcYbkKBHTr4b4/YgObFTIKkOSSsaa+nal12w8mfrJAyzJfETXawbNjSfP2gQ==}
    hasBin: true
    dependencies:
      '@types/mkdirp': 0.5.2
      '@types/prettier': 2.7.1
      '@types/resolve': 0.0.8
      chalk: 2.4.2
      glob: 7.2.3
      mkdirp: 0.5.6
      prettier: 2.8.8
      resolve: 1.22.1
      ts-essentials: 1.0.4
    dev: true

  /ts-node@10.9.1(@types/node@16.18.52)(typescript@5.2.2):
    resolution: {integrity: sha512-NtVysVPkxxrwFGUUxGYhfux8k78pQB3JqYBXlLRZgdGUqTO5wU/UyHop5p70iEbGhB7q5KmiZiU0Y3KlJrScEw==}
    hasBin: true
    peerDependencies:
      '@swc/core': '>=1.2.50'
      '@swc/wasm': '>=1.2.50'
      '@types/node': '*'
      typescript: '>=2.7'
    peerDependenciesMeta:
      '@swc/core':
        optional: true
      '@swc/wasm':
        optional: true
    dependencies:
      '@cspotcode/source-map-support': 0.8.1
      '@tsconfig/node10': 1.0.9
      '@tsconfig/node12': 1.0.11
      '@tsconfig/node14': 1.0.3
      '@tsconfig/node16': 1.0.3
      '@types/node': 16.18.52
      acorn: 8.10.0
      acorn-walk: 8.2.0
      arg: 4.1.3
      create-require: 1.1.1
      diff: 4.0.2
      make-error: 1.3.6
      typescript: 5.2.2
      v8-compile-cache-lib: 3.0.1
      yn: 3.1.1
    dev: true

  /tslib@1.14.1:
    resolution: {integrity: sha512-Xni35NKzjgMrwevysHTCArtLDpPvye8zV/0E4EyYn43P7/7qvQwPh9BGkHewbMulVntbigmcT7rdX3BNo9wRJg==}
    dev: true

  /tslib@2.6.2:
    resolution: {integrity: sha512-AEYxH93jGFPn/a2iVAwW87VuUIkR1FVUKB77NwMF7nBTDkDrrT/Hpt/IrCJ0QXhW27jTBDcf5ZY7w6RiqTMw2Q==}
    dev: true

  /tsort@0.0.1:
    resolution: {integrity: sha512-Tyrf5mxF8Ofs1tNoxA13lFeZ2Zrbd6cKbuH3V+MQ5sb6DtBj5FjrXVsRWT8YvNAQTqNoz66dz1WsbigI22aEnw==}
    dev: true

  /tunnel-agent@0.6.0:
    resolution: {integrity: sha512-McnNiV1l8RYeY8tBgEpuodCC1mLUdbSN+CYBL7kJsJNInOP8UjDDEwdk6Mw60vdLLrr5NHKZhMAOSrR2NZuQ+w==}
    dependencies:
      safe-buffer: 5.2.1
    dev: true

  /tweetnacl-util@0.15.1:
    resolution: {integrity: sha512-RKJBIj8lySrShN4w6i/BonWp2Z/uxwC3h4y7xsRrpP59ZboCd0GpEVsOnMDYLMmKBpYhb5TgHzZXy7wTfYFBRw==}
    dev: true

  /tweetnacl@0.14.5:
    resolution: {integrity: sha512-KXXFFdAbFXY4geFIwoyNK+f5Z1b7swfXABfL7HXCmoIWMKU3dmS26672A4EeQtDzLKy7SXmfBu51JolvEKwtGA==}
    dev: true

  /tweetnacl@1.0.3:
    resolution: {integrity: sha512-6rt+RN7aOi1nGMyC4Xa5DdYiukl2UWCbcJft7YhxReBGQD7OAM8Pbxw6YMo4r2diNEA8FEmu32YOn9rhaiE5yw==}
    dev: true

  /type-check@0.3.2:
    resolution: {integrity: sha512-ZCmOJdvOWDBYJlzAoFkC+Q0+bUyEOS1ltgp1MGU03fqHG+dbi9tBFU2Rd9QKiDZFAYrhPh2JUf7rZRIuHRKtOg==}
    engines: {node: '>= 0.8.0'}
    dependencies:
      prelude-ls: 1.1.2
    dev: true

  /type-check@0.4.0:
    resolution: {integrity: sha512-XleUoc9uwGXqjWwXaUTZAmzMcFZ5858QA2vvx1Ur5xIcixXIP+8LnFDgRplU30us6teqdlskFfu+ae4K79Ooew==}
    engines: {node: '>= 0.8.0'}
    dependencies:
      prelude-ls: 1.2.1
    dev: true

  /type-detect@4.0.8:
    resolution: {integrity: sha512-0fr/mIH1dlO+x7TlcMy+bIDqKPsw/70tVyeHW787goQjhmqaZe10uwLujubK9q9Lg6Fiho1KUKDYz0Z7k7g5/g==}
    engines: {node: '>=4'}

  /type-fest@0.20.2:
    resolution: {integrity: sha512-Ne+eE4r0/iWnpAxD852z3A+N0Bt5RN//NjJwRd2VFHEmrywxf5vsZlh4R6lixl6B+wz/8d+maTSAkN1FIkI3LQ==}
    engines: {node: '>=10'}
    dev: true

  /type-fest@0.21.3:
    resolution: {integrity: sha512-t0rzBq87m3fVcduHDUFhKmyyX+9eo6WQjZvf51Ea/M0Q7+T374Jp1aUiyUl0GKxp8M/OETVHSDvmkyPgvX+X2w==}
    engines: {node: '>=10'}
    dev: true

  /type-fest@0.7.1:
    resolution: {integrity: sha512-Ne2YiiGN8bmrmJJEuTWTLJR32nh/JdL1+PSicowtNb0WFpn59GK8/lfD61bVtzguz7b3PBt74nxpv/Pw5po5Rg==}
    engines: {node: '>=8'}
    dev: true

  /type-is@1.6.18:
    resolution: {integrity: sha512-TkRKr9sUTxEH8MdfuCSP7VizJyzRNMjj2J2do2Jr3Kym598JVdEksuzPQCnlFPW4ky9Q+iA+ma9BGm06XQBy8g==}
    engines: {node: '>= 0.6'}
    dependencies:
      media-typer: 0.3.0
      mime-types: 2.1.27
    dev: true

  /type@1.2.0:
    resolution: {integrity: sha512-+5nt5AAniqsCnu2cEQQdpzCAh33kVx8n0VoFidKpB1dVVLAN/F+bgVOqOJqOnEnrhp222clB5p3vUlD+1QAnfg==}
    dev: true

  /type@2.0.0:
    resolution: {integrity: sha512-KBt58xCHry4Cejnc2ISQAF7QY+ORngsWfxezO68+12hKV6lQY8P/psIkcbjeHWn7MqcgciWJyCCevFMJdIXpow==}
    dev: true

  /typechain@3.0.0(typescript@5.2.2):
    resolution: {integrity: sha512-ft4KVmiN3zH4JUFu2WJBrwfHeDf772Tt2d8bssDTo/YcckKW2D+OwFrHXRC6hJvO3mHjFQTihoMV6fJOi0Hngg==}
    hasBin: true
    dependencies:
      command-line-args: 4.0.7
      debug: 4.3.4(supports-color@8.1.1)
      fs-extra: 7.0.1
      js-sha3: 0.8.0
      lodash: 4.17.21
      ts-essentials: 6.0.7(typescript@5.2.2)
      ts-generator: 0.1.1
    transitivePeerDependencies:
      - supports-color
      - typescript
    dev: true

  /typechain@8.2.0(typescript@5.2.2):
    resolution: {integrity: sha512-tZqhqjxJ9xAS/Lh32jccTjMkpx7sTdUVVHAy5Bf0TIer5QFNYXotiX74oCvoVYjyxUKDK3MXHtMFzMyD3kE+jg==}
    hasBin: true
    peerDependencies:
      typescript: '>=4.3.0'
    dependencies:
      '@types/prettier': 2.7.1
      debug: 4.3.4(supports-color@8.1.1)
      fs-extra: 7.0.1
      glob: 7.1.7
      js-sha3: 0.8.0
      lodash: 4.17.21
      mkdirp: 1.0.4
      prettier: 2.8.8
      ts-command-line-args: 2.5.1
      ts-essentials: 7.0.3(typescript@5.2.2)
      typescript: 5.2.2
    transitivePeerDependencies:
      - supports-color
    dev: true

  /typedarray-to-buffer@3.1.5:
    resolution: {integrity: sha512-zdu8XMNEDepKKR+XYOXAVPtWui0ly0NtohUscw+UmaHiAWT8hrV1rr//H6V+0DvJ3OQ19S979M0laLfX8rm82Q==}
    dependencies:
      is-typedarray: 1.0.0
    dev: true

  /typedarray@0.0.6:
    resolution: {integrity: sha512-/aCDEGatGvZ2BIk+HmLf4ifCJFwvKFNb9/JeZPMulfgFracn9QFcAf5GO8B/mweUjSoblS5In0cWhqpfs/5PQA==}
    dev: true

  /typescript@5.2.2:
    resolution: {integrity: sha512-mI4WrpHsbCIcwT9cF4FZvr80QUeKvsUsUvKDoR+X/7XHQH98xYD8YHZg7ANtz2GtZt/CBq2QJ0thkGJMHfqc1w==}
    engines: {node: '>=14.17'}
    hasBin: true
    dev: true

  /typewise-core@1.2.0:
    resolution: {integrity: sha512-2SCC/WLzj2SbUwzFOzqMCkz5amXLlxtJqDKTICqg30x+2DZxcfZN2MvQZmGfXWKNWaKK9pBPsvkcwv8bF/gxKg==}
    dev: true

  /typewise@1.0.3:
    resolution: {integrity: sha512-aXofE06xGhaQSPzt8hlTY+/YWQhm9P0jYUp1f2XtmW/3Bk0qzXcyFWAtPoo2uTGQj1ZwbDuSyuxicq+aDo8lCQ==}
    dependencies:
      typewise-core: 1.2.0
    dev: true

  /typewiselite@1.0.0:
    resolution: {integrity: sha512-J9alhjVHupW3Wfz6qFRGgQw0N3gr8hOkw6zm7FZ6UR1Cse/oD9/JVok7DNE9TT9IbciDHX2Ex9+ksE6cRmtymw==}
    dev: true

  /typical@2.6.1:
    resolution: {integrity: sha512-ofhi8kjIje6npGozTip9Fr8iecmYfEbS06i0JnIg+rh51KakryWF4+jX8lLKZVhy6N+ID45WYSFCxPOdTWCzNg==}
    dev: true

  /typical@4.0.0:
    resolution: {integrity: sha512-VAH4IvQ7BDFYglMd7BPRDfLgxZZX4O4TFcRDA6EN5X7erNJJq+McIEp8np9aVtxrCJ6qx4GTYVfOWNjcqwZgRw==}
    engines: {node: '>=8'}
    dev: true

  /typical@5.2.0:
    resolution: {integrity: sha512-dvdQgNDNJo+8B2uBQoqdb11eUCE1JQXhvjC/CZtgvZseVd5TYMXnq0+vuUemXbd/Se29cTaUuPX3YIc2xgbvIg==}
    engines: {node: '>=8'}
    dev: true

  /uglify-js@3.17.3:
    resolution: {integrity: sha512-JmMFDME3iufZnBpyKL+uS78LRiC+mK55zWfM5f/pWBJfpOttXAqYfdDGRukYhJuyRinvPVAtUhvy7rlDybNtFg==}
    engines: {node: '>=0.8.0'}
    hasBin: true
    requiresBuild: true
    dev: true
    optional: true

  /ultron@1.1.1:
    resolution: {integrity: sha512-UIEXBNeYmKptWH6z8ZnqTeS8fV74zG0/eRU9VGkpzz+LIJNs8W/zM/L+7ctCkRrgbNnnR0xxw4bKOr0cW0N0Og==}
    dev: true

  /unbox-primitive@1.0.2:
    resolution: {integrity: sha512-61pPlCD9h51VoreyJ0BReideM3MDKMKnh6+V9L08331ipq6Q8OFXZYiqP6n/tbHx4s5I9uRhcye6BrbkizkBDw==}
    dependencies:
      call-bind: 1.0.2
      has-bigints: 1.0.2
      has-symbols: 1.0.3
      which-boxed-primitive: 1.0.2
    dev: true

  /underscore@1.9.1:
    resolution: {integrity: sha512-5/4etnCkd9c8gwgowi5/om/mYO5ajCaOgdzj/oW+0eQV9WxKBDZw5+ycmKmeaTXjInS/W0BzpGLo2xR2aBwZdg==}
    requiresBuild: true
    dev: true
    optional: true

  /undici@5.10.0:
    resolution: {integrity: sha512-c8HsD3IbwmjjbLvoZuRI26TZic+TSEe8FPMLLOkN1AfYRhdjnKBU6yL+IwcSCbdZiX4e5t0lfMDLDCqj4Sq70g==}
    engines: {node: '>=12.18'}
    dev: true

  /undici@5.19.1:
    resolution: {integrity: sha512-YiZ61LPIgY73E7syxCDxxa3LV2yl3sN8spnIuTct60boiiRaE1J8mNWHO8Im2Zi/sFrPusjLlmRPrsyraSqX6A==}
    engines: {node: '>=12.18'}
    dependencies:
      busboy: 1.6.0
    dev: true

  /union-value@1.0.1:
    resolution: {integrity: sha512-tJfXmxMeWYnczCVs7XAEvIV7ieppALdyepWMkHkwciRpZraG/xwT+s2JN8+pr1+8jCRf80FFzvr+MpQeeoF4Xg==}
    engines: {node: '>=0.10.0'}
    dependencies:
      arr-union: 3.1.0
      get-value: 2.0.6
      is-extendable: 0.1.1
      set-value: 2.0.1
    dev: true

  /universalify@0.1.2:
    resolution: {integrity: sha512-rBJeI5CXAlmy1pV+617WB9J63U6XcazHHF2f2dbJix4XzpUF0RS3Zbj0FGIOCAva5P/d/GBOYaACQ1w+0azUkg==}
    engines: {node: '>= 4.0.0'}
    dev: true

  /universalify@2.0.0:
    resolution: {integrity: sha512-hAZsKq7Yy11Zu1DE0OzWjw7nnLZmJZYTDZZyEFHZdUhV8FkH5MCfoU1XMaxXovpyW5nq5scPqq0ZDP9Zyl04oQ==}
    engines: {node: '>= 10.0.0'}
    dev: true

  /unorm@1.6.0:
    resolution: {integrity: sha512-b2/KCUlYZUeA7JFUuRJZPUtr4gZvBh7tavtv4fvk4+KV9pfGiR6CQAQAWl49ZpR3ts2dk4FYkP7EIgDJoiOLDA==}
    engines: {node: '>= 0.4.0'}
    dev: true

  /unpipe@1.0.0:
    resolution: {integrity: sha512-pjy2bYhSsufwWlKwPc+l3cN7+wuJlK6uz0YdJEOlQDbl6jo/YlPi4mb8agUkVC8BF7V8NuzeyPNqRksA3hztKQ==}
    engines: {node: '>= 0.8'}
    dev: true

  /unset-value@1.0.0:
    resolution: {integrity: sha512-PcA2tsuGSF9cnySLHTLSh2qrQiJ70mn+r+Glzxv2TWZblxsxCC52BDlZoPCsz7STd9pN7EZetkWZBAvk4cgZdQ==}
    engines: {node: '>=0.10.0'}
    dependencies:
      has-value: 0.3.1
      isobject: 3.0.1
    dev: true

  /untildify@4.0.0:
    resolution: {integrity: sha512-KK8xQ1mkzZeg9inewmFVDNkg3l5LUhoq9kN6iWYB/CC9YMG8HA+c1Q8HwDe6dEX7kErrEVNVBO3fWsVq5iDgtw==}
    engines: {node: '>=8'}
    dev: true

  /upper-case-first@1.1.2:
    resolution: {integrity: sha512-wINKYvI3Db8dtjikdAqoBbZoP6Q+PZUyfMR7pmwHzjC2quzSkUq5DmPrTtPEqHaz8AGtmsB4TqwapMTM1QAQOQ==}
    dependencies:
      upper-case: 1.1.3
    dev: true

  /upper-case@1.1.3:
    resolution: {integrity: sha512-WRbjgmYzgXkCV7zNVpy5YgrHgbBv126rMALQQMrmzOVC4GM2waQ9x7xtm8VU+1yF2kWyPzI9zbZ48n4vSxwfSA==}
    dev: true

  /uri-js@4.4.1:
    resolution: {integrity: sha512-7rKUyy33Q1yc98pQ1DAmLtwX109F7TIfWlW1Ydo8Wl1ii1SeHieeh0HHfPeL2fMXK6z0s8ecKs9frCuLJvndBg==}
    dependencies:
      punycode: 2.1.1
    dev: true

  /urix@0.1.0:
    resolution: {integrity: sha512-Am1ousAhSLBeB9cG/7k7r2R0zj50uDRlZHPGbazid5s9rlF1F/QKYObEKSIunSjIOkJZqwRRLpvewjEkM7pSqg==}
    deprecated: Please see https://github.com/lydell/urix#deprecated
    dev: true

  /url-parse-lax@1.0.0:
    resolution: {integrity: sha512-BVA4lR5PIviy2PMseNd2jbFQ+jwSwQGdJejf5ctd1rEXt0Ypd7yanUK9+lYechVlN5VaTJGsu2U/3MDDu6KgBA==}
    engines: {node: '>=0.10.0'}
    dependencies:
      prepend-http: 1.0.4
    dev: true

  /url-parse-lax@3.0.0:
    resolution: {integrity: sha512-NjFKA0DidqPa5ciFcSrXnAltTtzz84ogy+NebPvfEgAck0+TNg4UJ4IN+fB7zRZfbgUf0syOo9MDxFkDSMuFaQ==}
    engines: {node: '>=4'}
    requiresBuild: true
    dependencies:
      prepend-http: 2.0.0
    dev: true

  /url-set-query@1.0.0:
    resolution: {integrity: sha512-3AChu4NiXquPfeckE5R5cGdiHCMWJx1dwCWOmWIL4KHAziJNOFIYJlpGFeKDvwLPHovZRCxK3cYlwzqI9Vp+Gg==}
    dev: true

  /url-to-options@1.0.1:
    resolution: {integrity: sha512-0kQLIzG4fdk/G5NONku64rSH/x32NOA39LVQqlK8Le6lvTF6GGRJpqaQFGgU+CLwySIqBSMdwYM0sYcW9f6P4A==}
    engines: {node: '>= 4'}
    dev: true

  /url@0.11.0:
    resolution: {integrity: sha512-kbailJa29QrtXnxgq+DdCEGlbTeYM2eJUxsz6vjZavrCYPMIFHMKQmSKYAIuUK2i7hgPm28a8piX5NTUtM/LKQ==}
    dependencies:
      punycode: 1.3.2
      querystring: 0.2.0
    dev: true

  /use@3.1.1:
    resolution: {integrity: sha512-cwESVXlO3url9YWlFW/TA9cshCEhtu7IKJ/p5soJ/gGpj7vbvFrAY/eIioQ6Dw23KjZhYgiIo8HOs1nQ2vr/oQ==}
    engines: {node: '>=0.10.0'}
    dev: true

  /utf-8-validate@5.0.9:
    resolution: {integrity: sha512-Yek7dAy0v3Kl0orwMlvi7TPtiCNrdfHNd7Gcc/pLq4BLXqfAmd0J7OWMizUQnTTJsyjKn02mU7anqwfmUP4J8Q==}
    engines: {node: '>=6.14.2'}
    requiresBuild: true
    dependencies:
      node-gyp-build: 4.5.0
    dev: true

  /utf8@3.0.0:
    resolution: {integrity: sha512-E8VjFIQ/TyQgp+TZfS6l8yp/xWppSAHzidGiRrqe4bK4XP9pTRyKFgGJpO3SN7zdX4DeomTrwaseCHovfpFcqQ==}
    dev: true

  /util-deprecate@1.0.2:
    resolution: {integrity: sha512-EPD5q1uXyFxJpCrLnCc1nHnq3gOa6DZBocAIiI2TaSCA7VCJ1UJDMagCzIkXNsUYfD1daK//LTEQ8xiIbrHtcw==}
    dev: true

  /util.promisify@1.1.1:
    resolution: {integrity: sha512-/s3UsZUrIfa6xDhr7zZhnE9SLQ5RIXyYfiVnMMyMDzOc8WhWN4Nbh36H842OyurKbCDAesZOJaVyvmSl6fhGQw==}
    dependencies:
      call-bind: 1.0.2
      define-properties: 1.1.4
      for-each: 0.3.3
      has-symbols: 1.0.3
      object.getownpropertydescriptors: 2.1.4
    dev: true

  /util@0.12.3:
    resolution: {integrity: sha512-I8XkoQwE+fPQEhy9v012V+TSdH2kp9ts29i20TaaDUXsg7x/onePbhFJUExBfv/2ay1ZOp/Vsm3nDlmnFGSAog==}
    dependencies:
      inherits: 2.0.4
      is-arguments: 1.0.4
      is-generator-function: 1.0.8
      is-typed-array: 1.1.5
      safe-buffer: 5.2.1
      which-typed-array: 1.1.4
    dev: true

  /utils-merge@1.0.1:
    resolution: {integrity: sha1-n5VxD1CiZ5R7LMwSR0HBAoQn5xM=}
    engines: {node: '>= 0.4.0'}
    dev: true

  /uuid@2.0.1:
    resolution: {integrity: sha512-nWg9+Oa3qD2CQzHIP4qKUqwNfzKn8P0LtFhotaCTFchsV7ZfDhAybeip/HZVeMIpZi9JgY1E3nUlwaCmZT1sEg==}
    deprecated: Please upgrade  to version 7 or higher.  Older versions may use Math.random() in certain circumstances, which is known to be problematic.  See https://v8.dev/blog/math-random for details.
    dev: true

  /uuid@3.3.2:
    resolution: {integrity: sha512-yXJmeNaw3DnnKAOKJE51sL/ZaYfWJRl1pK9dr19YFCu0ObS231AB1/LbqTKRAQ5kw8A90rA6fr4riOUpTZvQZA==}
    deprecated: Please upgrade  to version 7 or higher.  Older versions may use Math.random() in certain circumstances, which is known to be problematic.  See https://v8.dev/blog/math-random for details.
    hasBin: true
    dev: true

  /uuid@3.4.0:
    resolution: {integrity: sha512-HjSDRw6gZE5JMggctHBcjVak08+KEVhSIiDzFnT9S9aegmp85S/bReBVTb4QTFaRNptJ9kuYaNhnbNEOkbKb/A==}
    deprecated: Please upgrade  to version 7 or higher.  Older versions may use Math.random() in certain circumstances, which is known to be problematic.  See https://v8.dev/blog/math-random for details.
    hasBin: true
    dev: true

  /uuid@8.3.2:
    resolution: {integrity: sha512-+NYs2QeMWy+GWFOEm9xnn6HCDp0l7QBD7ml8zLUmJ+93Q5NF0NocErnwkTkXVFNiX3/fpC6afS8Dhb/gz7R7eg==}
    hasBin: true
    dev: true

  /v8-compile-cache-lib@3.0.1:
    resolution: {integrity: sha512-wa7YjyUGfNZngI/vtK0UHAN+lgDCxBPCylVXGp0zu59Fz5aiGtNXaq3DhIov063MorB+VfufLh3JlF2KdTK3xg==}
    dev: true

  /validate-npm-package-license@3.0.4:
    resolution: {integrity: sha512-DpKm2Ui/xN7/HQKCtpZxoRWBhZ9Z0kqtygG8XCgNQ8ZlDnxuQmWhj566j8fN4Cu3/JmbhsDo7fcAJq4s9h27Ew==}
    dependencies:
      spdx-correct: 3.1.1
      spdx-expression-parse: 3.0.1
    dev: true

  /varint@5.0.2:
    resolution: {integrity: sha512-lKxKYG6H03yCZUpAGOPOsMcGxd1RHCu1iKvEHYDPmTyq2HueGhD73ssNBqqQWfvYs04G9iUFRvmAVLW20Jw6ow==}
    dev: true

  /vary@1.1.2:
    resolution: {integrity: sha512-BNGbWLfd0eUPabhkXUVm0j8uuvREyTh5ovRa/dyow/BqAbZJyC+5fU+IzQOzmAKzYqYRAISoRhdQr3eIZ/PXqg==}
    engines: {node: '>= 0.8'}
    dev: true

  /verror@1.10.0:
    resolution: {integrity: sha512-ZZKSmDAEFOijERBLkmYfJ+vmk3w+7hOLYDNkRCuRuMJGEmqYNCNLyBBFwWKVMhfwaEF3WOd0Zlw86U/WC/+nYw==}
    engines: {'0': node >=0.6.0}
    dependencies:
      assert-plus: 1.0.0
      core-util-is: 1.0.2
      extsprintf: 1.4.0
    dev: true

  /web3-bzz@1.2.11:
    resolution: {integrity: sha512-XGpWUEElGypBjeFyUhTkiPXFbDVD6Nr/S5jznE3t8cWUA0FxRf1n3n/NuIZeb0H9RkN2Ctd/jNma/k8XGa3YKg==}
    engines: {node: '>=8.0.0'}
    requiresBuild: true
    dependencies:
      '@types/node': 12.19.16
      got: 9.6.0
      swarm-js: 0.1.40
      underscore: 1.9.1
    transitivePeerDependencies:
      - bufferutil
      - supports-color
      - utf-8-validate
    dev: true
    optional: true

  /web3-bzz@1.7.4:
    resolution: {integrity: sha512-w9zRhyEqTK/yi0LGRHjZMcPCfP24LBjYXI/9YxFw9VqsIZ9/G0CRCnUt12lUx0A56LRAMpF7iQ8eA73aBcO29Q==}
    engines: {node: '>=8.0.0'}
    requiresBuild: true
    dependencies:
      '@types/node': 12.19.16
      got: 9.6.0
      swarm-js: 0.1.40
    transitivePeerDependencies:
      - bufferutil
      - supports-color
      - utf-8-validate
    dev: true

  /web3-bzz@1.8.0:
    resolution: {integrity: sha512-caDtdKeLi7+2Vb+y+cq2yyhkNjnxkFzVW0j1DtemarBg3dycG1iEl75CVQMLNO6Wkg+HH9tZtRnUyFIe5LIUeQ==}
    engines: {node: '>=8.0.0'}
    requiresBuild: true
    dependencies:
      '@types/node': 12.19.16
      got: 12.1.0
      swarm-js: 0.1.40
    transitivePeerDependencies:
      - bufferutil
      - supports-color
      - utf-8-validate
    dev: true

  /web3-core-helpers@1.2.11:
    resolution: {integrity: sha512-PEPoAoZd5ME7UfbnCZBdzIerpe74GEvlwT4AjOmHeCVZoIFk7EqvOZDejJHt+feJA6kMVTdd0xzRNN295UhC1A==}
    engines: {node: '>=8.0.0'}
    requiresBuild: true
    dependencies:
      underscore: 1.9.1
      web3-eth-iban: 1.2.11
      web3-utils: 1.2.11
    dev: true
    optional: true

  /web3-core-helpers@1.7.4:
    resolution: {integrity: sha512-F8PH11qIkE/LpK4/h1fF/lGYgt4B6doeMi8rukeV/s4ivseZHHslv1L6aaijLX/g/j4PsFmR42byynBI/MIzFg==}
    engines: {node: '>=8.0.0'}
    dependencies:
      web3-eth-iban: 1.7.4
      web3-utils: 1.7.4
    dev: true

  /web3-core-helpers@1.8.0:
    resolution: {integrity: sha512-nMAVwZB3rEp/khHI2BvFy0e/xCryf501p5NGjswmJtEM+Zrd3Biaw52JrB1qAZZIzCA8cmLKaOgdfamoDOpWdw==}
    engines: {node: '>=8.0.0'}
    dependencies:
      web3-eth-iban: 1.8.0
      web3-utils: 1.8.0
    dev: true

  /web3-core-method@1.2.11:
    resolution: {integrity: sha512-ff0q76Cde94HAxLDZ6DbdmKniYCQVtvuaYh+rtOUMB6kssa5FX0q3vPmixi7NPooFnbKmmZCM6NvXg4IreTPIw==}
    engines: {node: '>=8.0.0'}
    requiresBuild: true
    dependencies:
      '@ethersproject/transactions': 5.7.0
      underscore: 1.9.1
      web3-core-helpers: 1.2.11
      web3-core-promievent: 1.2.11
      web3-core-subscriptions: 1.2.11
      web3-utils: 1.2.11
    dev: true
    optional: true

  /web3-core-method@1.7.4:
    resolution: {integrity: sha512-56K7pq+8lZRkxJyzf5MHQPI9/VL3IJLoy4L/+q8HRdZJ3CkB1DkXYaXGU2PeylG1GosGiSzgIfu1ljqS7CP9xQ==}
    engines: {node: '>=8.0.0'}
    dependencies:
      '@ethersproject/transactions': 5.7.0
      web3-core-helpers: 1.7.4
      web3-core-promievent: 1.7.4
      web3-core-subscriptions: 1.7.4
      web3-utils: 1.7.4
    dev: true

  /web3-core-method@1.8.0:
    resolution: {integrity: sha512-c94RAzo3gpXwf2rf8rL8C77jOzNWF4mXUoUfZYYsiY35cJFd46jQDPI00CB5+ZbICTiA5mlVzMj4e7jAsTqiLA==}
    engines: {node: '>=8.0.0'}
    dependencies:
      '@ethersproject/transactions': 5.7.0
      web3-core-helpers: 1.8.0
      web3-core-promievent: 1.8.0
      web3-core-subscriptions: 1.8.0
      web3-utils: 1.8.0
    dev: true

  /web3-core-promievent@1.2.11:
    resolution: {integrity: sha512-il4McoDa/Ox9Agh4kyfQ8Ak/9ABYpnF8poBLL33R/EnxLsJOGQG2nZhkJa3I067hocrPSjEdlPt/0bHXsln4qA==}
    engines: {node: '>=8.0.0'}
    requiresBuild: true
    dependencies:
      eventemitter3: 4.0.4
    dev: true
    optional: true

  /web3-core-promievent@1.7.4:
    resolution: {integrity: sha512-o4uxwXKDldN7ER7VUvDfWsqTx9nQSP1aDssi1XYXeYC2xJbVo0n+z6ryKtmcoWoRdRj7uSpVzal3nEmlr480mA==}
    engines: {node: '>=8.0.0'}
    dependencies:
      eventemitter3: 4.0.4
    dev: true

  /web3-core-promievent@1.8.0:
    resolution: {integrity: sha512-FGLyjAuOaAQ+ZhV6iuw9tg/9WvIkSZXKHQ4mdTyQ8MxVraOtFivOCbuLLsGgapfHYX+RPxsc1j1YzQjKoupagQ==}
    engines: {node: '>=8.0.0'}
    dependencies:
      eventemitter3: 4.0.4
    dev: true

  /web3-core-requestmanager@1.2.11:
    resolution: {integrity: sha512-oFhBtLfOiIbmfl6T6gYjjj9igOvtyxJ+fjS+byRxiwFJyJ5BQOz4/9/17gWR1Cq74paTlI7vDGxYfuvfE/mKvA==}
    engines: {node: '>=8.0.0'}
    requiresBuild: true
    dependencies:
      underscore: 1.9.1
      web3-core-helpers: 1.2.11
      web3-providers-http: 1.2.11
      web3-providers-ipc: 1.2.11
      web3-providers-ws: 1.2.11
    transitivePeerDependencies:
      - supports-color
    dev: true
    optional: true

  /web3-core-requestmanager@1.7.4:
    resolution: {integrity: sha512-IuXdAm65BQtPL4aI6LZJJOrKAs0SM5IK2Cqo2/lMNvVMT9Kssq6qOk68Uf7EBDH0rPuINi+ReLP+uH+0g3AnPA==}
    engines: {node: '>=8.0.0'}
    dependencies:
      util: 0.12.3
      web3-core-helpers: 1.7.4
      web3-providers-http: 1.7.4
      web3-providers-ipc: 1.7.4
      web3-providers-ws: 1.7.4
    transitivePeerDependencies:
      - supports-color
    dev: true

  /web3-core-requestmanager@1.8.0:
    resolution: {integrity: sha512-2AoYCs3Owl5foWcf4uKPONyqFygSl9T54L8b581U16nsUirjhoTUGK/PBhMDVcLCmW4QQmcY5A8oPFpkQc1TTg==}
    engines: {node: '>=8.0.0'}
    dependencies:
      util: 0.12.3
      web3-core-helpers: 1.8.0
      web3-providers-http: 1.8.0
      web3-providers-ipc: 1.8.0
      web3-providers-ws: 1.8.0
    transitivePeerDependencies:
      - encoding
      - supports-color
    dev: true

  /web3-core-subscriptions@1.2.11:
    resolution: {integrity: sha512-qEF/OVqkCvQ7MPs1JylIZCZkin0aKK9lDxpAtQ1F8niEDGFqn7DT8E/vzbIa0GsOjL2fZjDhWJsaW+BSoAW1gg==}
    engines: {node: '>=8.0.0'}
    requiresBuild: true
    dependencies:
      eventemitter3: 4.0.4
      underscore: 1.9.1
      web3-core-helpers: 1.2.11
    dev: true
    optional: true

  /web3-core-subscriptions@1.7.4:
    resolution: {integrity: sha512-VJvKWaXRyxk2nFWumOR94ut9xvjzMrRtS38c4qj8WBIRSsugrZr5lqUwgndtj0qx4F+50JhnU++QEqUEAtKm3g==}
    engines: {node: '>=8.0.0'}
    dependencies:
      eventemitter3: 4.0.4
      web3-core-helpers: 1.7.4
    dev: true

  /web3-core-subscriptions@1.8.0:
    resolution: {integrity: sha512-7lHVRzDdg0+Gcog55lG6Q3D8JV+jN+4Ly6F8cSn9xFUAwOkdbgdWsjknQG7t7CDWy21DQkvdiY2BJF8S68AqOA==}
    engines: {node: '>=8.0.0'}
    dependencies:
      eventemitter3: 4.0.4
      web3-core-helpers: 1.8.0
    dev: true

  /web3-core@1.2.11:
    resolution: {integrity: sha512-CN7MEYOY5ryo5iVleIWRE3a3cZqVaLlIbIzDPsvQRUfzYnvzZQRZBm9Mq+ttDi2STOOzc1MKylspz/o3yq/LjQ==}
    engines: {node: '>=8.0.0'}
    requiresBuild: true
    dependencies:
      '@types/bn.js': 4.11.6
      '@types/node': 12.19.16
      bignumber.js: 9.1.0
      web3-core-helpers: 1.2.11
      web3-core-method: 1.2.11
      web3-core-requestmanager: 1.2.11
      web3-utils: 1.2.11
    transitivePeerDependencies:
      - supports-color
    dev: true
    optional: true

  /web3-core@1.7.4:
    resolution: {integrity: sha512-L0DCPlIh9bgIED37tYbe7bsWrddoXYc897ANGvTJ6MFkSNGiMwDkTLWSgYd9Mf8qu8b4iuPqXZHMwIo4atoh7Q==}
    engines: {node: '>=8.0.0'}
    dependencies:
      '@types/bn.js': 5.1.1
      '@types/node': 12.19.16
      bignumber.js: 9.1.0
      web3-core-helpers: 1.7.4
      web3-core-method: 1.7.4
      web3-core-requestmanager: 1.7.4
      web3-utils: 1.7.4
    transitivePeerDependencies:
      - supports-color
    dev: true

  /web3-core@1.8.0:
    resolution: {integrity: sha512-9sCA+Z02ci6zoY2bAquFiDjujRwmSKHiSGi4B8IstML8okSytnzXk1izHYSynE7ahIkguhjWAuXFvX76F5rAbA==}
    engines: {node: '>=8.0.0'}
    dependencies:
      '@types/bn.js': 5.1.1
      '@types/node': 12.19.16
      bignumber.js: 9.1.0
      web3-core-helpers: 1.8.0
      web3-core-method: 1.8.0
      web3-core-requestmanager: 1.8.0
      web3-utils: 1.8.0
    transitivePeerDependencies:
      - encoding
      - supports-color
    dev: true

  /web3-eth-abi@1.2.11:
    resolution: {integrity: sha512-PkRYc0+MjuLSgg03QVWqWlQivJqRwKItKtEpRUaxUAeLE7i/uU39gmzm2keHGcQXo3POXAbOnMqkDvOep89Crg==}
    engines: {node: '>=8.0.0'}
    requiresBuild: true
    dependencies:
      '@ethersproject/abi': 5.0.0-beta.153
      underscore: 1.9.1
      web3-utils: 1.2.11
    dev: true
    optional: true

  /web3-eth-abi@1.7.4:
    resolution: {integrity: sha512-eMZr8zgTbqyL9MCTCAvb67RbVyN5ZX7DvA0jbLOqRWCiw+KlJKTGnymKO6jPE8n5yjk4w01e165Qb11hTDwHgg==}
    engines: {node: '>=8.0.0'}
    dependencies:
      '@ethersproject/abi': 5.7.0
      web3-utils: 1.7.4
    dev: true

  /web3-eth-abi@1.8.0:
    resolution: {integrity: sha512-xPeMb2hS9YLQK/Q5YZpkcmzoRGM+/R8bogSrYHhNC3hjZSSU0YRH+1ZKK0f9YF4qDZaPMI8tKWIMSCDIpjG6fg==}
    engines: {node: '>=8.0.0'}
    dependencies:
      '@ethersproject/abi': 5.7.0
      web3-utils: 1.8.0
    dev: true

  /web3-eth-accounts@1.2.11:
    resolution: {integrity: sha512-6FwPqEpCfKIh3nSSGeo3uBm2iFSnFJDfwL3oS9pyegRBXNsGRVpgiW63yhNzL0796StsvjHWwQnQHsZNxWAkGw==}
    engines: {node: '>=8.0.0'}
    requiresBuild: true
    dependencies:
      crypto-browserify: 3.12.0
      eth-lib: 0.2.8
      ethereumjs-common: 1.5.0
      ethereumjs-tx: 2.1.2
      scrypt-js: 3.0.1
      underscore: 1.9.1
      uuid: 3.3.2
      web3-core: 1.2.11
      web3-core-helpers: 1.2.11
      web3-core-method: 1.2.11
      web3-utils: 1.2.11
    transitivePeerDependencies:
      - supports-color
    dev: true
    optional: true

  /web3-eth-accounts@1.7.4:
    resolution: {integrity: sha512-Y9vYLRKP7VU7Cgq6wG1jFaG2k3/eIuiTKAG8RAuQnb6Cd9k5BRqTm5uPIiSo0AP/u11jDomZ8j7+WEgkU9+Btw==}
    engines: {node: '>=8.0.0'}
    dependencies:
      '@ethereumjs/common': 2.6.5
      '@ethereumjs/tx': 3.5.2
      crypto-browserify: 3.12.0
      eth-lib: 0.2.8
      ethereumjs-util: 7.1.5
      scrypt-js: 3.0.1
      uuid: 3.3.2
      web3-core: 1.7.4
      web3-core-helpers: 1.7.4
      web3-core-method: 1.7.4
      web3-utils: 1.7.4
    transitivePeerDependencies:
      - supports-color
    dev: true

  /web3-eth-accounts@1.8.0:
    resolution: {integrity: sha512-HQ/MDSv4bexwJLvnqsM6xpGE7c2NVOqyhzOZFyMUKXbIwIq85T3TaLnM9pCN7XqMpDcfxqiZ3q43JqQVkzHdmw==}
    engines: {node: '>=8.0.0'}
    dependencies:
      '@ethereumjs/common': 2.6.5
      '@ethereumjs/tx': 3.5.2
      crypto-browserify: 3.12.0
      eth-lib: 0.2.8
      ethereumjs-util: 7.1.5
      scrypt-js: 3.0.1
      uuid: 3.3.2
      web3-core: 1.8.0
      web3-core-helpers: 1.8.0
      web3-core-method: 1.8.0
      web3-utils: 1.8.0
    transitivePeerDependencies:
      - encoding
      - supports-color
    dev: true

  /web3-eth-contract@1.2.11:
    resolution: {integrity: sha512-MzYuI/Rq2o6gn7vCGcnQgco63isPNK5lMAan2E51AJLknjSLnOxwNY3gM8BcKoy4Z+v5Dv00a03Xuk78JowFow==}
    engines: {node: '>=8.0.0'}
    requiresBuild: true
    dependencies:
      '@types/bn.js': 4.11.6
      underscore: 1.9.1
      web3-core: 1.2.11
      web3-core-helpers: 1.2.11
      web3-core-method: 1.2.11
      web3-core-promievent: 1.2.11
      web3-core-subscriptions: 1.2.11
      web3-eth-abi: 1.2.11
      web3-utils: 1.2.11
    transitivePeerDependencies:
      - supports-color
    dev: true
    optional: true

  /web3-eth-contract@1.7.4:
    resolution: {integrity: sha512-ZgSZMDVI1pE9uMQpK0T0HDT2oewHcfTCv0osEqf5qyn5KrcQDg1GT96/+S0dfqZ4HKj4lzS5O0rFyQiLPQ8LzQ==}
    engines: {node: '>=8.0.0'}
    dependencies:
      '@types/bn.js': 5.1.1
      web3-core: 1.7.4
      web3-core-helpers: 1.7.4
      web3-core-method: 1.7.4
      web3-core-promievent: 1.7.4
      web3-core-subscriptions: 1.7.4
      web3-eth-abi: 1.7.4
      web3-utils: 1.7.4
    transitivePeerDependencies:
      - supports-color
    dev: true

  /web3-eth-contract@1.8.0:
    resolution: {integrity: sha512-6xeXhW2YoCrz2Ayf2Vm4srWiMOB6LawkvxWJDnUWJ8SMATg4Pgu42C/j8rz/enXbYWt2IKuj0kk8+QszxQbK+Q==}
    engines: {node: '>=8.0.0'}
    dependencies:
      '@types/bn.js': 5.1.1
      web3-core: 1.8.0
      web3-core-helpers: 1.8.0
      web3-core-method: 1.8.0
      web3-core-promievent: 1.8.0
      web3-core-subscriptions: 1.8.0
      web3-eth-abi: 1.8.0
      web3-utils: 1.8.0
    transitivePeerDependencies:
      - encoding
      - supports-color
    dev: true

  /web3-eth-ens@1.2.11:
    resolution: {integrity: sha512-dbW7dXP6HqT1EAPvnniZVnmw6TmQEKF6/1KgAxbo8iBBYrVTMDGFQUUnZ+C4VETGrwwaqtX4L9d/FrQhZ6SUiA==}
    engines: {node: '>=8.0.0'}
    requiresBuild: true
    dependencies:
      content-hash: 2.5.2
      eth-ens-namehash: 2.0.8
      underscore: 1.9.1
      web3-core: 1.2.11
      web3-core-helpers: 1.2.11
      web3-core-promievent: 1.2.11
      web3-eth-abi: 1.2.11
      web3-eth-contract: 1.2.11
      web3-utils: 1.2.11
    transitivePeerDependencies:
      - supports-color
    dev: true
    optional: true

  /web3-eth-ens@1.7.4:
    resolution: {integrity: sha512-Gw5CVU1+bFXP5RVXTCqJOmHn71X2ghNk9VcEH+9PchLr0PrKbHTA3hySpsPco1WJAyK4t8SNQVlNr3+bJ6/WZA==}
    engines: {node: '>=8.0.0'}
    dependencies:
      content-hash: 2.5.2
      eth-ens-namehash: 2.0.8
      web3-core: 1.7.4
      web3-core-helpers: 1.7.4
      web3-core-promievent: 1.7.4
      web3-eth-abi: 1.7.4
      web3-eth-contract: 1.7.4
      web3-utils: 1.7.4
    transitivePeerDependencies:
      - supports-color
    dev: true

  /web3-eth-ens@1.8.0:
    resolution: {integrity: sha512-/eFbQEwvsMOEiOhw9/iuRXCsPkqAmHHWuFOrThQkozRgcnSTRnvxkkRC/b6koiT5/HaKeUs4yQDg+/ixsIxZxA==}
    engines: {node: '>=8.0.0'}
    dependencies:
      content-hash: 2.5.2
      eth-ens-namehash: 2.0.8
      web3-core: 1.8.0
      web3-core-helpers: 1.8.0
      web3-core-promievent: 1.8.0
      web3-eth-abi: 1.8.0
      web3-eth-contract: 1.8.0
      web3-utils: 1.8.0
    transitivePeerDependencies:
      - encoding
      - supports-color
    dev: true

  /web3-eth-iban@1.2.11:
    resolution: {integrity: sha512-ozuVlZ5jwFC2hJY4+fH9pIcuH1xP0HEFhtWsR69u9uDIANHLPQQtWYmdj7xQ3p2YT4bQLq/axKhZi7EZVetmxQ==}
    engines: {node: '>=8.0.0'}
    requiresBuild: true
    dependencies:
      bn.js: 4.12.0
      web3-utils: 1.2.11
    dev: true
    optional: true

  /web3-eth-iban@1.7.4:
    resolution: {integrity: sha512-XyrsgWlZQMv5gRcjXMsNvAoCRvV5wN7YCfFV5+tHUCqN8g9T/o4XUS20vDWD0k4HNiAcWGFqT1nrls02MGZ08w==}
    engines: {node: '>=8.0.0'}
    dependencies:
      bn.js: 5.2.1
      web3-utils: 1.7.4
    dev: true

  /web3-eth-iban@1.8.0:
    resolution: {integrity: sha512-4RbvUxcMpo/e5811sE3a6inJ2H4+FFqUVmlRYs0RaXaxiHweahSRBNcpO0UWgmlePTolj0rXqPT2oEr0DuC8kg==}
    engines: {node: '>=8.0.0'}
    dependencies:
      bn.js: 5.2.1
      web3-utils: 1.8.0
    dev: true

  /web3-eth-personal@1.2.11:
    resolution: {integrity: sha512-42IzUtKq9iHZ8K9VN0vAI50iSU9tOA1V7XU2BhF/tb7We2iKBVdkley2fg26TxlOcKNEHm7o6HRtiiFsVK4Ifw==}
    engines: {node: '>=8.0.0'}
    requiresBuild: true
    dependencies:
      '@types/node': 12.19.16
      web3-core: 1.2.11
      web3-core-helpers: 1.2.11
      web3-core-method: 1.2.11
      web3-net: 1.2.11
      web3-utils: 1.2.11
    transitivePeerDependencies:
      - supports-color
    dev: true
    optional: true

  /web3-eth-personal@1.7.4:
    resolution: {integrity: sha512-O10C1Hln5wvLQsDhlhmV58RhXo+GPZ5+W76frSsyIrkJWLtYQTCr5WxHtRC9sMD1idXLqODKKgI2DL+7xeZ0/g==}
    engines: {node: '>=8.0.0'}
    dependencies:
      '@types/node': 12.19.16
      web3-core: 1.7.4
      web3-core-helpers: 1.7.4
      web3-core-method: 1.7.4
      web3-net: 1.7.4
      web3-utils: 1.7.4
    transitivePeerDependencies:
      - supports-color
    dev: true

  /web3-eth-personal@1.8.0:
    resolution: {integrity: sha512-L7FT4nR3HmsfZyIAhFpEctKkYGOjRC2h6iFKs9gnFCHZga8yLcYcGaYOBIoYtaKom99MuGBoosayWt/Twh7F5A==}
    engines: {node: '>=8.0.0'}
    dependencies:
      '@types/node': 12.19.16
      web3-core: 1.8.0
      web3-core-helpers: 1.8.0
      web3-core-method: 1.8.0
      web3-net: 1.8.0
      web3-utils: 1.8.0
    transitivePeerDependencies:
      - encoding
      - supports-color
    dev: true

  /web3-eth@1.2.11:
    resolution: {integrity: sha512-REvxW1wJ58AgHPcXPJOL49d1K/dPmuw4LjPLBPStOVkQjzDTVmJEIsiLwn2YeuNDd4pfakBwT8L3bz1G1/wVsQ==}
    engines: {node: '>=8.0.0'}
    requiresBuild: true
    dependencies:
      underscore: 1.9.1
      web3-core: 1.2.11
      web3-core-helpers: 1.2.11
      web3-core-method: 1.2.11
      web3-core-subscriptions: 1.2.11
      web3-eth-abi: 1.2.11
      web3-eth-accounts: 1.2.11
      web3-eth-contract: 1.2.11
      web3-eth-ens: 1.2.11
      web3-eth-iban: 1.2.11
      web3-eth-personal: 1.2.11
      web3-net: 1.2.11
      web3-utils: 1.2.11
    transitivePeerDependencies:
      - supports-color
    dev: true
    optional: true

  /web3-eth@1.7.4:
    resolution: {integrity: sha512-JG0tTMv0Ijj039emXNHi07jLb0OiWSA9O24MRSk5vToTQyDNXihdF2oyq85LfHuF690lXZaAXrjhtLNlYqb7Ug==}
    engines: {node: '>=8.0.0'}
    dependencies:
      web3-core: 1.7.4
      web3-core-helpers: 1.7.4
      web3-core-method: 1.7.4
      web3-core-subscriptions: 1.7.4
      web3-eth-abi: 1.7.4
      web3-eth-accounts: 1.7.4
      web3-eth-contract: 1.7.4
      web3-eth-ens: 1.7.4
      web3-eth-iban: 1.7.4
      web3-eth-personal: 1.7.4
      web3-net: 1.7.4
      web3-utils: 1.7.4
    transitivePeerDependencies:
      - supports-color
    dev: true

  /web3-eth@1.8.0:
    resolution: {integrity: sha512-hist52os3OT4TQFB/GxPSMxTh3995sz6LPvQpPvj7ktSbpg9RNSFaSsPlCT63wUAHA3PZb1FemkAIeQM5t72Lw==}
    engines: {node: '>=8.0.0'}
    dependencies:
      web3-core: 1.8.0
      web3-core-helpers: 1.8.0
      web3-core-method: 1.8.0
      web3-core-subscriptions: 1.8.0
      web3-eth-abi: 1.8.0
      web3-eth-accounts: 1.8.0
      web3-eth-contract: 1.8.0
      web3-eth-ens: 1.8.0
      web3-eth-iban: 1.8.0
      web3-eth-personal: 1.8.0
      web3-net: 1.8.0
      web3-utils: 1.8.0
    transitivePeerDependencies:
      - encoding
      - supports-color
    dev: true

  /web3-net@1.2.11:
    resolution: {integrity: sha512-sjrSDj0pTfZouR5BSTItCuZ5K/oZPVdVciPQ6981PPPIwJJkCMeVjD7I4zO3qDPCnBjBSbWvVnLdwqUBPtHxyg==}
    engines: {node: '>=8.0.0'}
    requiresBuild: true
    dependencies:
      web3-core: 1.2.11
      web3-core-method: 1.2.11
      web3-utils: 1.2.11
    transitivePeerDependencies:
      - supports-color
    dev: true
    optional: true

  /web3-net@1.7.4:
    resolution: {integrity: sha512-d2Gj+DIARHvwIdmxFQ4PwAAXZVxYCR2lET0cxz4KXbE5Og3DNjJi+MoPkX+WqoUXqimu/EOd4Cd+7gefqVAFDg==}
    engines: {node: '>=8.0.0'}
    dependencies:
      web3-core: 1.7.4
      web3-core-method: 1.7.4
      web3-utils: 1.7.4
    transitivePeerDependencies:
      - supports-color
    dev: true

  /web3-net@1.8.0:
    resolution: {integrity: sha512-kX6EAacK7QrOe7DOh0t5yHS5q2kxZmTCxPVwSz9io9xBeE4n4UhmzGJ/VfhP2eM3OPKYeypcR3LEO6zZ8xn2vw==}
    engines: {node: '>=8.0.0'}
    dependencies:
      web3-core: 1.8.0
      web3-core-method: 1.8.0
      web3-utils: 1.8.0
    transitivePeerDependencies:
      - encoding
      - supports-color
    dev: true

  /web3-provider-engine@14.2.1:
    resolution: {integrity: sha512-iSv31h2qXkr9vrL6UZDm4leZMc32SjWJFGOp/D92JXfcEboCqraZyuExDkpxKw8ziTufXieNM7LSXNHzszYdJw==}
    dependencies:
      async: 2.6.3
      backoff: 2.5.0
      clone: 2.1.2
      cross-fetch: 2.2.6
      eth-block-tracker: 3.0.1
      eth-json-rpc-infura: 3.2.1
      eth-sig-util: 1.4.2
      ethereumjs-block: 1.7.1
      ethereumjs-tx: 1.3.7
      ethereumjs-util: 5.2.1
      ethereumjs-vm: 2.6.0
      json-rpc-error: 2.0.0
      json-stable-stringify: 1.0.1
      promise-to-callback: 1.0.0
      readable-stream: 2.3.7
      request: 2.88.2
      semaphore: 1.1.0
      ws: 5.2.3
      xhr: 2.5.0
      xtend: 4.0.2
    transitivePeerDependencies:
      - bufferutil
      - encoding
      - supports-color
      - utf-8-validate
    dev: true

  /web3-providers-http@1.2.11:
    resolution: {integrity: sha512-psh4hYGb1+ijWywfwpB2cvvOIMISlR44F/rJtYkRmQ5jMvG4FOCPlQJPiHQZo+2cc3HbktvvSJzIhkWQJdmvrA==}
    engines: {node: '>=8.0.0'}
    requiresBuild: true
    dependencies:
      web3-core-helpers: 1.2.11
      xhr2-cookies: 1.1.0
    dev: true
    optional: true

  /web3-providers-http@1.7.4:
    resolution: {integrity: sha512-AU+/S+49rcogUER99TlhW+UBMk0N2DxvN54CJ2pK7alc2TQ7+cprNPLHJu4KREe8ndV0fT6JtWUfOMyTvl+FRA==}
    engines: {node: '>=8.0.0'}
    dependencies:
      web3-core-helpers: 1.7.4
      xhr2-cookies: 1.1.0
    dev: true

  /web3-providers-http@1.8.0:
    resolution: {integrity: sha512-/MqxwRzExohBWW97mqlCSW/+NHydGRyoEDUS1bAIF2YjfKFwyRtHgrEzOojzkC9JvB+8LofMvbXk9CcltpZapw==}
    engines: {node: '>=8.0.0'}
    dependencies:
      abortcontroller-polyfill: 1.7.3
      cross-fetch: 3.1.5
      es6-promise: 4.2.8
      web3-core-helpers: 1.8.0
    transitivePeerDependencies:
      - encoding
    dev: true

  /web3-providers-ipc@1.2.11:
    resolution: {integrity: sha512-yhc7Y/k8hBV/KlELxynWjJDzmgDEDjIjBzXK+e0rHBsYEhdCNdIH5Psa456c+l0qTEU2YzycF8VAjYpWfPnBpQ==}
    engines: {node: '>=8.0.0'}
    requiresBuild: true
    dependencies:
      oboe: 2.1.4
      underscore: 1.9.1
      web3-core-helpers: 1.2.11
    dev: true
    optional: true

  /web3-providers-ipc@1.7.4:
    resolution: {integrity: sha512-jhArOZ235dZy8fS8090t60nTxbd1ap92ibQw5xIrAQ9m7LcZKNfmLAQUVsD+3dTFvadRMi6z1vCO7zRi84gWHw==}
    engines: {node: '>=8.0.0'}
    dependencies:
      oboe: 2.1.5
      web3-core-helpers: 1.7.4
    dev: true

  /web3-providers-ipc@1.8.0:
    resolution: {integrity: sha512-tAXHtVXNUOgehaBU8pzAlB3qhjn/PRpjdzEjzHNFqtRRTwzSEKOJxFeEhaUA4FzHnTlbnrs8ujHWUitcp1elfg==}
    engines: {node: '>=8.0.0'}
    dependencies:
      oboe: 2.1.5
      web3-core-helpers: 1.8.0
    dev: true

  /web3-providers-ws@1.2.11:
    resolution: {integrity: sha512-ZxnjIY1Er8Ty+cE4migzr43zA/+72AF1myzsLaU5eVgdsfV7Jqx7Dix1hbevNZDKFlSoEyq/3j/jYalh3So1Zg==}
    engines: {node: '>=8.0.0'}
    requiresBuild: true
    dependencies:
      eventemitter3: 4.0.4
      underscore: 1.9.1
      web3-core-helpers: 1.2.11
      websocket: 1.0.34
    transitivePeerDependencies:
      - supports-color
    dev: true
    optional: true

  /web3-providers-ws@1.7.4:
    resolution: {integrity: sha512-g72X77nrcHMFU8hRzQJzfgi/072n8dHwRCoTw+WQrGp+XCQ71fsk2qIu3Tp+nlp5BPn8bRudQbPblVm2uT4myQ==}
    engines: {node: '>=8.0.0'}
    dependencies:
      eventemitter3: 4.0.4
      web3-core-helpers: 1.7.4
      websocket: 1.0.34
    transitivePeerDependencies:
      - supports-color
    dev: true

  /web3-providers-ws@1.8.0:
    resolution: {integrity: sha512-bcZtSifsqyJxwkfQYamfdIRp4nhj9eJd7cxHg1uUkfLJK125WP96wyJL1xbPt7qt0MpfnTFn8/UuIqIB6nFENg==}
    engines: {node: '>=8.0.0'}
    dependencies:
      eventemitter3: 4.0.4
      web3-core-helpers: 1.8.0
      websocket: 1.0.34
    transitivePeerDependencies:
      - supports-color
    dev: true

  /web3-shh@1.2.11:
    resolution: {integrity: sha512-B3OrO3oG1L+bv3E1sTwCx66injW1A8hhwpknDUbV+sw3fehFazA06z9SGXUefuFI1kVs4q2vRi0n4oCcI4dZDg==}
    engines: {node: '>=8.0.0'}
    requiresBuild: true
    dependencies:
      web3-core: 1.2.11
      web3-core-method: 1.2.11
      web3-core-subscriptions: 1.2.11
      web3-net: 1.2.11
    transitivePeerDependencies:
      - supports-color
    dev: true
    optional: true

  /web3-shh@1.7.4:
    resolution: {integrity: sha512-mlSZxSYcMkuMCxqhTYnZkUdahZ11h+bBv/8TlkXp/IHpEe4/Gg+KAbmfudakq3EzG/04z70XQmPgWcUPrsEJ+A==}
    engines: {node: '>=8.0.0'}
    requiresBuild: true
    dependencies:
      web3-core: 1.7.4
      web3-core-method: 1.7.4
      web3-core-subscriptions: 1.7.4
      web3-net: 1.7.4
    transitivePeerDependencies:
      - supports-color
    dev: true

  /web3-shh@1.8.0:
    resolution: {integrity: sha512-DNRgSa9Jf9xYFUGKSMylrf+zt3MPjhI2qF+UWX07o0y3+uf8zalDGiJOWvIS4upAsdPiKKVJ7co+Neof47OMmg==}
    engines: {node: '>=8.0.0'}
    requiresBuild: true
    dependencies:
      web3-core: 1.8.0
      web3-core-method: 1.8.0
      web3-core-subscriptions: 1.8.0
      web3-net: 1.8.0
    transitivePeerDependencies:
      - encoding
      - supports-color
    dev: true

  /web3-utils@1.2.11:
    resolution: {integrity: sha512-3Tq09izhD+ThqHEaWYX4VOT7dNPdZiO+c/1QMA0s5X2lDFKK/xHJb7cyTRRVzN2LvlHbR7baS1tmQhSua51TcQ==}
    engines: {node: '>=8.0.0'}
    requiresBuild: true
    dependencies:
      bn.js: 4.12.0
      eth-lib: 0.2.8
      ethereum-bloom-filters: 1.0.10
      ethjs-unit: 0.1.6
      number-to-bn: 1.7.0
      randombytes: 2.1.0
      underscore: 1.9.1
      utf8: 3.0.0
    dev: true
    optional: true

  /web3-utils@1.7.4:
    resolution: {integrity: sha512-acBdm6Evd0TEZRnChM/MCvGsMwYKmSh7OaUfNf5OKG0CIeGWD/6gqLOWIwmwSnre/2WrA1nKGId5uW2e5EfluA==}
    engines: {node: '>=8.0.0'}
    dependencies:
      bn.js: 5.2.1
      ethereum-bloom-filters: 1.0.10
      ethereumjs-util: 7.1.5
      ethjs-unit: 0.1.6
      number-to-bn: 1.7.0
      randombytes: 2.1.0
      utf8: 3.0.0
    dev: true

  /web3-utils@1.8.0:
    resolution: {integrity: sha512-7nUIl7UWpLVka2f09CMbKOSEvorvHnaugIabU4mj7zfMvm0tSByLcEu3eyV9qgS11qxxLuOkzBIwCstTflhmpQ==}
    engines: {node: '>=8.0.0'}
    dependencies:
      bn.js: 5.2.1
      ethereum-bloom-filters: 1.0.10
      ethereumjs-util: 7.1.5
      ethjs-unit: 0.1.6
      number-to-bn: 1.7.0
      randombytes: 2.1.0
      utf8: 3.0.0
    dev: true

  /web3@1.2.11:
    resolution: {integrity: sha512-mjQ8HeU41G6hgOYm1pmeH0mRAeNKJGnJEUzDMoerkpw7QUQT4exVREgF1MYPvL/z6vAshOXei25LE/t/Bxl8yQ==}
    engines: {node: '>=8.0.0'}
    requiresBuild: true
    dependencies:
      web3-bzz: 1.2.11
      web3-core: 1.2.11
      web3-eth: 1.2.11
      web3-eth-personal: 1.2.11
      web3-net: 1.2.11
      web3-shh: 1.2.11
      web3-utils: 1.2.11
    transitivePeerDependencies:
      - bufferutil
      - supports-color
      - utf-8-validate
    dev: true
    optional: true

  /web3@1.7.4:
    resolution: {integrity: sha512-iFGK5jO32vnXM/ASaJBaI0+gVR6uHozvYdxkdhaeOCD6HIQ4iIXadbO2atVpE9oc/H8l2MovJ4LtPhG7lIBN8A==}
    engines: {node: '>=8.0.0'}
    requiresBuild: true
    dependencies:
      web3-bzz: 1.7.4
      web3-core: 1.7.4
      web3-eth: 1.7.4
      web3-eth-personal: 1.7.4
      web3-net: 1.7.4
      web3-shh: 1.7.4
      web3-utils: 1.7.4
    transitivePeerDependencies:
      - bufferutil
      - supports-color
      - utf-8-validate
    dev: true

  /web3@1.8.0:
    resolution: {integrity: sha512-sldr9stK/SALSJTgI/8qpnDuBJNMGjVR84hJ+AcdQ+MLBGLMGsCDNubCoyO6qgk1/Y9SQ7ignegOI/7BPLoiDA==}
    engines: {node: '>=8.0.0'}
    requiresBuild: true
    dependencies:
      web3-bzz: 1.8.0
      web3-core: 1.8.0
      web3-eth: 1.8.0
      web3-eth-personal: 1.8.0
      web3-net: 1.8.0
      web3-shh: 1.8.0
      web3-utils: 1.8.0
    transitivePeerDependencies:
      - bufferutil
      - encoding
      - supports-color
      - utf-8-validate
    dev: true

  /webidl-conversions@3.0.1:
    resolution: {integrity: sha512-2JAn3z8AR6rjK8Sm8orRC0h/bcl/DqL7tRPdGZ4I1CjdF+EaMLmYxBHyXuKL849eucPFhvBoxMsflfOb8kxaeQ==}
    dev: true

  /websocket@1.0.32:
    resolution: {integrity: sha512-i4yhcllSP4wrpoPMU2N0TQ/q0O94LRG/eUQjEAamRltjQ1oT1PFFKOG4i877OlJgCG8rw6LrrowJp+TYCEWF7Q==}
    engines: {node: '>=4.0.0'}
    dependencies:
      bufferutil: 4.0.6
      debug: 2.6.9
      es5-ext: 0.10.62
      typedarray-to-buffer: 3.1.5
      utf-8-validate: 5.0.9
      yaeti: 0.0.6
    transitivePeerDependencies:
      - supports-color
    dev: true

  /websocket@1.0.34:
    resolution: {integrity: sha512-PRDso2sGwF6kM75QykIesBijKSVceR6jL2G8NGYyq2XrItNC2P5/qL5XeR056GhA+Ly7JMFvJb9I312mJfmqnQ==}
    engines: {node: '>=4.0.0'}
    dependencies:
      bufferutil: 4.0.6
      debug: 2.6.9
      es5-ext: 0.10.62
      typedarray-to-buffer: 3.1.5
      utf-8-validate: 5.0.9
      yaeti: 0.0.6
    transitivePeerDependencies:
      - supports-color
    dev: true

  /whatwg-fetch@2.0.4:
    resolution: {integrity: sha512-dcQ1GWpOD/eEQ97k66aiEVpNnapVj90/+R+SXTPYGHpYBBypfKJEQjLrvMZ7YXbKm21gXd4NcuxUTjiv1YtLng==}
    dev: true

  /whatwg-url@5.0.0:
    resolution: {integrity: sha512-saE57nupxk6v3HY35+jzBwYa0rKSy0XR8JSxZPwgLr7ys0IBzhGviA1/TUGJLmSVqs8pb9AnvICXEuOHLprYTw==}
    dependencies:
      tr46: 0.0.3
      webidl-conversions: 3.0.1
    dev: true

  /which-boxed-primitive@1.0.2:
    resolution: {integrity: sha512-bwZdv0AKLpplFY2KZRX6TvyuN7ojjr7lwkg6ml0roIy9YeuSr7JS372qlNW18UQYzgYK9ziGcerWqZOmEn9VNg==}
    dependencies:
      is-bigint: 1.0.4
      is-boolean-object: 1.1.2
      is-number-object: 1.0.7
      is-string: 1.0.7
      is-symbol: 1.0.3
    dev: true

  /which-module@1.0.0:
    resolution: {integrity: sha512-F6+WgncZi/mJDrammbTuHe1q0R5hOXv/mBaiNA2TCNT/LTHusX0V+CJnj9XT8ki5ln2UZyyddDgHfCzyrOH7MQ==}
    dev: true

  /which-module@2.0.0:
    resolution: {integrity: sha512-B+enWhmw6cjfVC7kS8Pj9pCrKSc5txArRyaYGe088shv/FGWH+0Rjx/xPgtsWfsUtS27FkP697E4DDhgrgoc0Q==}
    dev: true

  /which-typed-array@1.1.4:
    resolution: {integrity: sha512-49E0SpUe90cjpoc7BOJwyPHRqSAd12c10Qm2amdEZrJPCY2NDxaW01zHITrem+rnETY3dwrbH3UUrUwagfCYDA==}
    engines: {node: '>= 0.4'}
    dependencies:
      available-typed-arrays: 1.0.2
      call-bind: 1.0.2
      es-abstract: 1.20.3
      foreach: 2.0.5
      function-bind: 1.1.1
      has-symbols: 1.0.3
      is-typed-array: 1.1.5
    dev: true

  /which@1.3.1:
    resolution: {integrity: sha512-HxJdYWq1MTIQbJ3nw0cqssHoTNU267KlrDuGZ1WYlxDStUtKUhOaJmh112/TZmHxxUfuJqPXSOm7tDyas0OSIQ==}
    hasBin: true
    dependencies:
      isexe: 2.0.0
    dev: true

  /which@2.0.2:
    resolution: {integrity: sha512-BLI3Tl1TW3Pvl70l3yq3Y64i+awpwXqsGBYWkkqMtnbXgrMD+yj7rhW0kuEDxzJaYXGjEW5ogapKNMEKNMjibA==}
    engines: {node: '>= 8'}
    hasBin: true
    dependencies:
      isexe: 2.0.0
    dev: true

  /wide-align@1.1.3:
    resolution: {integrity: sha512-QGkOQc8XL6Bt5PwnsExKBPuMKBxnGxWWW3fU55Xt4feHozMUhdUMaBCk290qpm/wG5u/RSKzwdAC4i51YigihA==}
    dependencies:
      string-width: 2.1.1
    dev: true

  /window-size@0.2.0:
    resolution: {integrity: sha512-UD7d8HFA2+PZsbKyaOCEy8gMh1oDtHgJh1LfgjQ4zVXmYjAT/kvz3PueITKuqDiIXQe7yzpPnxX3lNc+AhQMyw==}
    engines: {node: '>= 0.10.0'}
    hasBin: true
    dev: true

  /word-wrap@1.2.3:
    resolution: {integrity: sha512-Hz/mrNwitNRh/HUAtM/VT/5VH+ygD6DV7mYKZAtHOrbs8U7lvPS6xf7EJKMF0uW1KJCl0H701g3ZGus+muE5vQ==}
    engines: {node: '>=0.10.0'}
    dev: true

  /wordwrap@1.0.0:
    resolution: {integrity: sha512-gvVzJFlPycKc5dZN4yPkP8w7Dc37BtP1yczEneOb4uq34pXZcvrtRTmWV8W+Ume+XCxKgbjM+nevkyFPMybd4Q==}
    dev: true

  /wordwrapjs@4.0.1:
    resolution: {integrity: sha512-kKlNACbvHrkpIw6oPeYDSmdCTu2hdMHoyXLTcUKala++lx5Y+wjJ/e474Jqv5abnVmwxw08DiTuHmw69lJGksA==}
    engines: {node: '>=8.0.0'}
    dependencies:
      reduce-flatten: 2.0.0
      typical: 5.2.0
    dev: true

  /workerpool@6.2.1:
    resolution: {integrity: sha512-ILEIE97kDZvF9Wb9f6h5aXK4swSlKGUcOEGiIYb2OOu/IrDU9iwj0fD//SsA6E5ibwJxpEvhullJY4Sl4GcpAw==}
    dev: true

  /wrap-ansi@2.1.0:
    resolution: {integrity: sha512-vAaEaDM946gbNpH5pLVNR+vX2ht6n0Bt3GXwVB1AuAqZosOvHNF3P7wDnh8KLkSqgUh0uh77le7Owgoz+Z9XBw==}
    engines: {node: '>=0.10.0'}
    dependencies:
      string-width: 1.0.2
      strip-ansi: 3.0.1
    dev: true

  /wrap-ansi@5.1.0:
    resolution: {integrity: sha512-QC1/iN/2/RPVJ5jYK8BGttj5z83LmSKmvbvrXPNCLZSEb32KKVDJDl/MOt2N01qU2H/FkzEa9PKto1BqDjtd7Q==}
    engines: {node: '>=6'}
    dependencies:
      ansi-styles: 3.2.1
      string-width: 3.1.0
      strip-ansi: 5.2.0
    dev: true

  /wrap-ansi@7.0.0:
    resolution: {integrity: sha512-YVGIj2kamLSTxw6NsZjoBxfSwsn0ycdesmc4p+Q21c5zPuZ1pl+NfxVdxPtdHvmNVOQ6XSYG4AUtyt/Fi7D16Q==}
    engines: {node: '>=10'}
    dependencies:
      ansi-styles: 4.3.0
      string-width: 4.2.3
      strip-ansi: 6.0.1
    dev: true

  /wrappy@1.0.2:
    resolution: {integrity: sha512-l4Sp/DRseor9wL6EvV2+TuQn63dMkPjZ/sp9XkghTEbV9KlPS1xUsZ3u7/IQO4wxtcFB4bgpQPRcR3QCvezPcQ==}
    dev: true

  /ws@3.3.3:
    resolution: {integrity: sha512-nnWLa/NwZSt4KQJu51MYlCcSQ5g7INpOrOMt4XV8j4dqTXdmlUmSHQ8/oLC069ckre0fRsgfvsKwbTdtKLCDkA==}
    peerDependencies:
      bufferutil: ^4.0.1
      utf-8-validate: ^5.0.2
    peerDependenciesMeta:
      bufferutil:
        optional: true
      utf-8-validate:
        optional: true
    dependencies:
      async-limiter: 1.0.1
      safe-buffer: 5.1.2
      ultron: 1.1.1
    dev: true

  /ws@5.2.3:
    resolution: {integrity: sha512-jZArVERrMsKUatIdnLzqvcfydI85dvd/Fp1u/VOpfdDWQ4c9qWXe+VIeAbQ5FrDwciAkr+lzofXLz3Kuf26AOA==}
    peerDependencies:
      bufferutil: ^4.0.1
      utf-8-validate: ^5.0.2
    peerDependenciesMeta:
      bufferutil:
        optional: true
      utf-8-validate:
        optional: true
    dependencies:
      async-limiter: 1.0.1
    dev: true

  /ws@7.4.6:
    resolution: {integrity: sha512-YmhHDO4MzaDLB+M9ym/mDA5z0naX8j7SIlT8f8z+I0VtzsRbekxEutHSme7NPS2qE8StCYQNUnfWdXta/Yu85A==}
    engines: {node: '>=8.3.0'}
    peerDependencies:
      bufferutil: ^4.0.1
      utf-8-validate: ^5.0.2
    peerDependenciesMeta:
      bufferutil:
        optional: true
      utf-8-validate:
        optional: true

  /ws@7.5.9:
    resolution: {integrity: sha512-F+P9Jil7UiSKSkppIiD94dN07AwvFixvLIj1Og1Rl9GGMuNipJnV9JzjD6XuqmAeiswGvUmNLjr5cFuXwNS77Q==}
    engines: {node: '>=8.3.0'}
    peerDependencies:
      bufferutil: ^4.0.1
      utf-8-validate: ^5.0.2
    peerDependenciesMeta:
      bufferutil:
        optional: true
      utf-8-validate:
        optional: true
    dev: true

  /xhr-request-promise@0.1.2:
    resolution: {integrity: sha512-yAQlCCNLwPgoGxw4k+IdRp1uZ7MZibS4kFw2boSUOesjnmvcxxj73j5a8KavE5Bzas++8P49OpJ4m8qjWGiDsA==}
    dependencies:
      xhr-request: 1.1.0
    dev: true

  /xhr-request@1.1.0:
    resolution: {integrity: sha512-Y7qzEaR3FDtL3fP30k9wO/e+FBnBByZeybKOhASsGP30NIkRAAkKD/sCnLvgEfAIEC1rcmK7YG8f4oEnIrrWzA==}
    dependencies:
      buffer-to-arraybuffer: 0.0.5
      object-assign: 4.1.1
      query-string: 5.1.1
      simple-get: 2.8.1
      timed-out: 4.0.1
      url-set-query: 1.0.0
      xhr: 2.5.0
    dev: true

  /xhr2-cookies@1.1.0:
    resolution: {integrity: sha512-hjXUA6q+jl/bd8ADHcVfFsSPIf+tyLIjuO9TwJC9WI6JP2zKcS7C+p56I9kCLLsaCiNT035iYvEUUzdEFj/8+g==}
    dependencies:
      cookiejar: 2.1.2
    dev: true

  /xhr@2.5.0:
    resolution: {integrity: sha512-4nlO/14t3BNUZRXIXfXe+3N6w3s1KoxcJUUURctd64BLRe67E4gRwp4PjywtDY72fXpZ1y6Ch0VZQRY/gMPzzQ==}
    dependencies:
      global: 4.3.2
      is-function: 1.0.1
      parse-headers: 2.0.3
      xtend: 4.0.2
    dev: true

  /xmlhttprequest@1.8.0:
    resolution: {integrity: sha512-58Im/U0mlVBLM38NdZjHyhuMtCqa61469k2YP/AaPbvCoV9aQGUpbJBj1QRm2ytRiVQBD/fsw7L2bJGDVQswBA==}
    engines: {node: '>=0.4.0'}
    dev: true

  /xtend@2.1.2:
    resolution: {integrity: sha512-vMNKzr2rHP9Dp/e1NQFnLQlwlhp9L/LfvnsVdHxN1f+uggyVI3i08uD14GPvCToPkdsRfyPqIyYGmIk58V98ZQ==}
    engines: {node: '>=0.4'}
    dependencies:
      object-keys: 0.4.0
    dev: true

  /xtend@4.0.2:
    resolution: {integrity: sha512-LKYU1iAXJXUgAXn9URjiu+MWhyUXHsvfp7mcuYm9dSUKK0/CjtrUwFAxD82/mCWbtLsGjFIad0wIsod4zrTAEQ==}
    engines: {node: '>=0.4'}
    dev: true

  /y18n@3.2.2:
    resolution: {integrity: sha512-uGZHXkHnhF0XeeAPgnKfPv1bgKAYyVvmNL1xlKsPYZPaIHxGti2hHqvOCQv71XMsLxu1QjergkqogUnms5D3YQ==}
    dev: true

  /y18n@4.0.3:
    resolution: {integrity: sha512-JKhqTOwSrqNA1NY5lSztJ1GrBiUodLMmIZuLiDaMRJ+itFd+ABVE8XBjOvIWL+rSqNDC74LCSFmlb/U4UZ4hJQ==}
    dev: true

  /y18n@5.0.8:
    resolution: {integrity: sha512-0pfFzegeDWJHJIAmTLRP2DwHjdF5s7jo9tuztdQxAhINCdvS+3nGINqPd00AphqJR/0LhANUS6/+7SCb98YOfA==}
    engines: {node: '>=10'}
    dev: true

  /yaeti@0.0.6:
    resolution: {integrity: sha512-MvQa//+KcZCUkBTIC9blM+CU9J2GzuTytsOUwf2lidtvkx/6gnEp1QvJv34t9vdjhFmha/mUiNDbN0D0mJWdug==}
    engines: {node: '>=0.10.32'}
    dev: true

  /yallist@3.1.1:
    resolution: {integrity: sha512-a4UGQaWPH59mOXUYnAG2ewncQS4i4F43Tv3JoAM+s2VDAmS9NsK8GpDMLrCHPksFT7h3K6TOoUNn2pb7RoXx4g==}
    dev: true

  /yallist@4.0.0:
    resolution: {integrity: sha512-3wdGidZyq5PB084XLES5TpOSRA3wjXAlIWMhum2kRcv/41Sn2emQ0dycQW4uZXLejwKvg6EsvbdlVL+FYEct7A==}
    dev: true

  /yargs-parser@13.1.2:
    resolution: {integrity: sha512-3lbsNRf/j+A4QuSZfDRA7HRSfWrzO0YjqTJd5kjAq37Zep1CEgaYmrH9Q3GwPiB9cHyd1Y1UwggGhJGoxipbzg==}
    dependencies:
      camelcase: 5.3.1
      decamelize: 1.2.0
    dev: true

  /yargs-parser@2.4.1:
    resolution: {integrity: sha512-9pIKIJhnI5tonzG6OnCFlz/yln8xHYcGl+pn3xR0Vzff0vzN1PbNRaelgfgRUwZ3s4i3jvxT9WhmUGL4whnasA==}
    dependencies:
      camelcase: 3.0.0
      lodash.assign: 4.2.0
    dev: true

  /yargs-parser@20.2.4:
    resolution: {integrity: sha512-WOkpgNhPTlE73h4VFAFsOnomJVaovO8VqLDzy5saChRBFQFBoMYirowyW+Q9HB4HFF4Z7VZTiG3iSzJJA29yRA==}
    engines: {node: '>=10'}
    dev: true

  /yargs-unparser@1.6.0:
    resolution: {integrity: sha512-W9tKgmSn0DpSatfri0nx52Joq5hVXgeLiqR/5G0sZNDoLZFOr/xjBUDcShCOGNsBnEMNo1KAMBkTej1Hm62HTw==}
    engines: {node: '>=6'}
    dependencies:
      flat: 4.1.1
      lodash: 4.17.21
      yargs: 13.3.2
    dev: true

  /yargs-unparser@2.0.0:
    resolution: {integrity: sha512-7pRTIA9Qc1caZ0bZ6RYRGbHJthJWuakf+WmHK0rVeLkNrrGhfoabBNdue6kdINI6r4if7ocq9aD/n7xwKOdzOA==}
    engines: {node: '>=10'}
    dependencies:
      camelcase: 6.3.0
      decamelize: 4.0.0
      flat: 5.0.2
      is-plain-obj: 2.1.0
    dev: true

  /yargs@13.3.2:
    resolution: {integrity: sha512-AX3Zw5iPruN5ie6xGRIDgqkT+ZhnRlZMLMHAs8tg7nRruy2Nb+i5o9bwghAogtM08q1dpr2LVoS8KSTMYpWXUw==}
    dependencies:
      cliui: 5.0.0
      find-up: 3.0.0
      get-caller-file: 2.0.5
      require-directory: 2.1.1
      require-main-filename: 2.0.0
      set-blocking: 2.0.0
      string-width: 3.1.0
      which-module: 2.0.0
      y18n: 4.0.3
      yargs-parser: 13.1.2
    dev: true

  /yargs@16.2.0:
    resolution: {integrity: sha512-D1mvvtDG0L5ft/jGWkLpG1+m0eQxOfaBvTNELraWj22wSVUMWxZUvYgJYcKh6jGGIkJFhH4IZPQhR4TKpc8mBw==}
    engines: {node: '>=10'}
    dependencies:
      cliui: 7.0.4
      escalade: 3.1.1
      get-caller-file: 2.0.5
      require-directory: 2.1.1
      string-width: 4.2.3
      y18n: 5.0.8
      yargs-parser: 20.2.4
    dev: true

  /yargs@4.8.1:
    resolution: {integrity: sha512-LqodLrnIDM3IFT+Hf/5sxBnEGECrfdC1uIbgZeJmESCSo4HoCAaKEus8MylXHAkdacGc0ye+Qa+dpkuom8uVYA==}
    dependencies:
      cliui: 3.2.0
      decamelize: 1.2.0
      get-caller-file: 1.0.3
      lodash.assign: 4.2.0
      os-locale: 1.4.0
      read-pkg-up: 1.0.1
      require-directory: 2.1.1
      require-main-filename: 1.0.1
      set-blocking: 2.0.0
      string-width: 1.0.2
      which-module: 1.0.0
      window-size: 0.2.0
      y18n: 3.2.2
      yargs-parser: 2.4.1
    dev: true

  /yn@3.1.1:
    resolution: {integrity: sha512-Ux4ygGWsu2c7isFWe8Yu1YluJmqVhxqK2cLXNQA5AcC3QfbGNpM7fu0Y8b/z16pXLnFxZYvWhd3fhBY9DLmC6Q==}
    engines: {node: '>=6'}
    dev: true

  /yocto-queue@0.1.0:
    resolution: {integrity: sha512-rVksvsnNCdJ/ohGc6xgPwyN8eheCxsiLM8mxuE/t/mOVqJewPuO1miLpTHQiRgTKCLexL4MeAFVagts7HmNZ2Q==}
    engines: {node: '>=10'}
    dev: true

  github.com/ethereumjs/ethereumjs-abi/ee3994657fa7a427238e6ba92a84d0b529bbcde0:
    resolution: {tarball: https://codeload.github.com/ethereumjs/ethereumjs-abi/tar.gz/ee3994657fa7a427238e6ba92a84d0b529bbcde0}
    name: ethereumjs-abi
    version: 0.6.8
    dependencies:
      bn.js: 4.12.0
      ethereumjs-util: 6.2.1
    dev: true

  github.com/smartcontractkit/chainlink-solhint-rules/6229ce5d3cc3e4a2454411bebc887c5ca240dcf2:
    resolution: {tarball: https://codeload.github.com/smartcontractkit/chainlink-solhint-rules/tar.gz/6229ce5d3cc3e4a2454411bebc887c5ca240dcf2}
    name: '@chainlink/solhint-plugin-chainlink-solidity'
    version: 1.0.1
    dev: true<|MERGE_RESOLUTION|>--- conflicted
+++ resolved
@@ -32,16 +32,8 @@
     specifier: ~5.7.0
     version: 5.7.0
   '@ethersproject/contracts':
-<<<<<<< HEAD
-    specifier: ~5.6.0
-    version: 5.6.1
-  '@ethersproject/experimental':
-    specifier: ~5.5.0
-    version: 5.5.0
-=======
     specifier: ~5.7.0
     version: 5.7.0
->>>>>>> 9fdf74d0
   '@ethersproject/providers':
     specifier: ~5.7.2
     version: 5.7.2
