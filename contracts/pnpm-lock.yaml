lockfileVersion: '6.0'

settings:
  autoInstallPeers: true
  excludeLinksFromLockfile: false

overrides:
  '@ethersproject/logger': 5.0.6

dependencies:
  '@arbitrum/nitro-contracts':
    specifier: 1.1.1
    version: 1.1.1
  '@arbitrum/token-bridge-contracts':
    specifier: 1.1.2
    version: 1.1.2
  '@changesets/changelog-github':
    specifier: ^0.4.8
    version: 0.4.8
  '@changesets/cli':
    specifier: ~2.26.2
    version: 2.26.2
  '@eth-optimism/contracts':
    specifier: 0.6.0
    version: 0.6.0(ethers@5.7.2)
  '@openzeppelin/contracts':
    specifier: 4.9.3
    version: 4.9.3
  '@openzeppelin/contracts-upgradeable':
    specifier: 4.9.3
    version: 4.9.3
  '@scroll-tech/contracts':
    specifier: 0.1.0
    version: 0.1.0
  semver:
    specifier: ^7.6.0
    version: 7.6.0

devDependencies:
  '@ethereum-waffle/mock-contract':
    specifier: ^3.4.4
    version: 3.4.4
  '@ethersproject/abi':
    specifier: ~5.7.0
    version: 5.7.0
  '@ethersproject/bignumber':
    specifier: ~5.7.0
    version: 5.7.0
  '@ethersproject/contracts':
    specifier: ~5.7.0
    version: 5.7.0
  '@ethersproject/providers':
    specifier: ~5.7.2
    version: 5.7.2
  '@nomicfoundation/hardhat-chai-matchers':
    specifier: ^1.0.6
    version: 1.0.6(@nomiclabs/hardhat-ethers@2.2.3)(chai@4.4.1)(ethers@5.7.2)(hardhat@2.20.1)
  '@nomicfoundation/hardhat-ethers':
    specifier: ^3.0.5
    version: 3.0.5(ethers@5.7.2)(hardhat@2.20.1)
  '@nomicfoundation/hardhat-network-helpers':
    specifier: ^1.0.9
    version: 1.0.10(hardhat@2.20.1)
  '@nomicfoundation/hardhat-verify':
    specifier: ^2.0.5
    version: 2.0.5(hardhat@2.20.1)
  '@typechain/ethers-v5':
    specifier: ^7.2.0
    version: 7.2.0(@ethersproject/abi@5.7.0)(@ethersproject/bytes@5.7.0)(@ethersproject/providers@5.7.2)(ethers@5.7.2)(typechain@8.3.2)(typescript@5.4.3)
  '@typechain/hardhat':
    specifier: ^7.0.0
    version: 7.0.0(@ethersproject/abi@5.7.0)(@ethersproject/providers@5.7.2)(@typechain/ethers-v5@7.2.0)(ethers@5.7.2)(hardhat@2.20.1)(typechain@8.3.2)
  '@types/cbor':
    specifier: 5.0.1
    version: 5.0.1
  '@types/chai':
    specifier: ^4.3.14
    version: 4.3.14
  '@types/debug':
    specifier: ^4.1.12
    version: 4.1.12
  '@types/deep-equal-in-any-order':
    specifier: ^1.0.3
    version: 1.0.3
  '@types/mocha':
    specifier: ^10.0.6
    version: 10.0.6
  '@types/node':
    specifier: ^16.18.91
    version: 16.18.91
  '@typescript-eslint/eslint-plugin':
    specifier: ^6.21.0
    version: 6.21.0(@typescript-eslint/parser@6.21.0)(eslint@8.57.0)(typescript@5.4.3)
  '@typescript-eslint/parser':
    specifier: ^6.21.0
    version: 6.21.0(eslint@8.57.0)(typescript@5.4.3)
  abi-to-sol:
    specifier: ^0.6.6
    version: 0.6.6
  cbor:
    specifier: ^5.2.0
    version: 5.2.0
  chai:
    specifier: ^4.3.10
    version: 4.4.1
  debug:
    specifier: ^4.3.4
    version: 4.3.4(supports-color@8.1.1)
  deep-equal-in-any-order:
    specifier: ^2.0.6
    version: 2.0.6
  eslint:
    specifier: ^8.56.0
    version: 8.57.0
  eslint-config-prettier:
    specifier: ^9.1.0
    version: 9.1.0(eslint@8.57.0)
  eslint-plugin-prettier:
    specifier: ^5.1.3
    version: 5.1.3(eslint-config-prettier@9.1.0)(eslint@8.57.0)(prettier@3.2.5)
  ethers:
    specifier: ~5.7.2
    version: 5.7.2
  hardhat:
    specifier: ~2.20.1
    version: 2.20.1(ts-node@10.9.2)(typescript@5.4.3)
  hardhat-abi-exporter:
    specifier: ^2.10.1
    version: 2.10.1(hardhat@2.20.1)
  hardhat-ignore-warnings:
    specifier: ^0.2.6
    version: 0.2.11
  husky:
    specifier: ^9.0.11
    version: 9.0.11
  lint-staged:
    specifier: ^15.2.2
    version: 15.2.2
  moment:
    specifier: ^2.30.1
    version: 2.30.1
  prettier:
    specifier: ^3.2.5
    version: 3.2.5
  prettier-plugin-solidity:
    specifier: 1.3.1
    version: 1.3.1(prettier@3.2.5)
  solhint:
    specifier: ^4.5.2
    version: 4.5.2
  solhint-plugin-chainlink-solidity:
    specifier: git+https://github.com/smartcontractkit/chainlink-solhint-rules.git#v1.2.1
    version: github.com/smartcontractkit/chainlink-solhint-rules/1b4c0c2663fcd983589d4f33a2e73908624ed43c
  solhint-plugin-prettier:
    specifier: ^0.1.0
    version: 0.1.0(prettier-plugin-solidity@1.3.1)(prettier@3.2.5)
  ts-node:
    specifier: ^10.9.2
    version: 10.9.2(@types/node@16.18.91)(typescript@5.4.3)
  typechain:
    specifier: ^8.2.1
    version: 8.3.2(typescript@5.4.3)
  typescript:
    specifier: ^5.4.3
    version: 5.4.3

packages:

  /@aashutoshrathi/word-wrap@1.2.6:
    resolution: {integrity: sha512-1Yjs2SvM8TflER/OD3cOjhWWOZb58A2t7wpE2S9XfBYTiIl+XFhQG2bjy4Pu1I+EAlCNUzRDYDdFwFYUKvXcIA==}
    engines: {node: '>=0.10.0'}
    dev: true

  /@arbitrum/nitro-contracts@1.1.1:
    resolution: {integrity: sha512-4Tyk3XVHz+bm8UujUC78LYSw3xAxyYvBCxfEX4z3qE4/ww7Qck/rmce5gbHMzQjArEAzAP2YSfYIFuIFuRXtfg==}
    requiresBuild: true
    dependencies:
      '@offchainlabs/upgrade-executor': 1.1.0-beta.0
      '@openzeppelin/contracts': 4.5.0
      '@openzeppelin/contracts-upgradeable': 4.5.2
      patch-package: 6.5.1
    dev: false

  /@arbitrum/token-bridge-contracts@1.1.2:
    resolution: {integrity: sha512-k7AZXiB2HFecJ1KfaDBqgOKe3Loo1ttGLC7hUOVB+0YrihIR6cYpJRuqKSKK4YCy+FF21AUDtaG3x57OFM667Q==}
    dependencies:
      '@arbitrum/nitro-contracts': 1.1.1
      '@offchainlabs/upgrade-executor': 1.1.0-beta.0
      '@openzeppelin/contracts': 4.8.3
      '@openzeppelin/contracts-upgradeable': 4.8.3
    optionalDependencies:
      '@openzeppelin/upgrades-core': 1.32.5
    transitivePeerDependencies:
      - supports-color
    dev: false

  /@babel/code-frame@7.18.6:
    resolution: {integrity: sha512-TDCmlK5eOvH+eH7cdAFlNXeVJqWIQ7gW9tY1GJIpUtFb6CmjVyq2VM3u71bOyR8CRihcCgMUYoDNyLXao3+70Q==}
    engines: {node: '>=6.9.0'}
    dependencies:
      '@babel/highlight': 7.18.6

  /@babel/helper-validator-identifier@7.19.1:
    resolution: {integrity: sha512-awrNfaMtnHUr653GgGEs++LlAvW6w+DcPrOliSMXWCKo597CwL5Acf/wWdNkf/tfEQE3mjkeD1YOVZOUV/od1w==}
    engines: {node: '>=6.9.0'}

  /@babel/highlight@7.18.6:
    resolution: {integrity: sha512-u7stbOuYjaPezCuLj29hNW1v64M2Md2qupEKP1fHc7WdOA3DgLh37suiSrZYY7haUB7iBeQZ9P1uiRF359do3g==}
    engines: {node: '>=6.9.0'}
    dependencies:
      '@babel/helper-validator-identifier': 7.19.1
      chalk: 2.4.2
      js-tokens: 4.0.0

  /@babel/runtime@7.24.0:
    resolution: {integrity: sha512-Chk32uHMg6TnQdvw2e9IlqPpFX/6NLuK0Ys2PqLb7/gL5uFn9mXvK715FGLlOLQrcO4qIkNHkvPGktzzXexsFw==}
    engines: {node: '>=6.9.0'}
    dependencies:
      regenerator-runtime: 0.14.1

  /@changesets/apply-release-plan@6.1.4:
    resolution: {integrity: sha512-FMpKF1fRlJyCZVYHr3CbinpZZ+6MwvOtWUuO8uo+svcATEoc1zRDcj23pAurJ2TZ/uVz1wFHH6K3NlACy0PLew==}
    dependencies:
      '@babel/runtime': 7.24.0
      '@changesets/config': 2.3.1
      '@changesets/get-version-range-type': 0.3.2
      '@changesets/git': 2.0.0
      '@changesets/types': 5.2.1
      '@manypkg/get-packages': 1.1.3
      detect-indent: 6.1.0
      fs-extra: 7.0.1
      lodash.startcase: 4.4.0
      outdent: 0.5.0
      prettier: 2.8.8
      resolve-from: 5.0.0
      semver: 7.6.0
    dev: false

  /@changesets/assemble-release-plan@5.2.4:
    resolution: {integrity: sha512-xJkWX+1/CUaOUWTguXEbCDTyWJFECEhmdtbkjhn5GVBGxdP/JwaHBIU9sW3FR6gD07UwZ7ovpiPclQZs+j+mvg==}
    dependencies:
      '@babel/runtime': 7.24.0
      '@changesets/errors': 0.1.4
      '@changesets/get-dependents-graph': 1.3.6
      '@changesets/types': 5.2.1
      '@manypkg/get-packages': 1.1.3
      semver: 7.6.0
    dev: false

  /@changesets/changelog-git@0.1.14:
    resolution: {integrity: sha512-+vRfnKtXVWsDDxGctOfzJsPhaCdXRYoe+KyWYoq5X/GqoISREiat0l3L8B0a453B2B4dfHGcZaGyowHbp9BSaA==}
    dependencies:
      '@changesets/types': 5.2.1
    dev: false

  /@changesets/changelog-github@0.4.8:
    resolution: {integrity: sha512-jR1DHibkMAb5v/8ym77E4AMNWZKB5NPzw5a5Wtqm1JepAuIF+hrKp2u04NKM14oBZhHglkCfrla9uq8ORnK/dw==}
    dependencies:
      '@changesets/get-github-info': 0.5.2
      '@changesets/types': 5.2.1
      dotenv: 8.6.0
    transitivePeerDependencies:
      - encoding
    dev: false

  /@changesets/cli@2.26.2:
    resolution: {integrity: sha512-dnWrJTmRR8bCHikJHl9b9HW3gXACCehz4OasrXpMp7sx97ECuBGGNjJhjPhdZNCvMy9mn4BWdplI323IbqsRig==}
    hasBin: true
    dependencies:
      '@babel/runtime': 7.24.0
      '@changesets/apply-release-plan': 6.1.4
      '@changesets/assemble-release-plan': 5.2.4
      '@changesets/changelog-git': 0.1.14
      '@changesets/config': 2.3.1
      '@changesets/errors': 0.1.4
      '@changesets/get-dependents-graph': 1.3.6
      '@changesets/get-release-plan': 3.0.17
      '@changesets/git': 2.0.0
      '@changesets/logger': 0.0.5
      '@changesets/pre': 1.0.14
      '@changesets/read': 0.5.9
      '@changesets/types': 5.2.1
      '@changesets/write': 0.2.3
      '@manypkg/get-packages': 1.1.3
      '@types/is-ci': 3.0.4
      '@types/semver': 7.5.0
      ansi-colors: 4.1.3
      chalk: 2.4.2
      enquirer: 2.3.6
      external-editor: 3.1.0
      fs-extra: 7.0.1
      human-id: 1.0.2
      is-ci: 3.0.1
      meow: 6.1.1
      outdent: 0.5.0
      p-limit: 2.3.0
      preferred-pm: 3.1.3
      resolve-from: 5.0.0
      semver: 7.6.0
      spawndamnit: 2.0.0
      term-size: 2.2.1
      tty-table: 4.2.3
    dev: false

  /@changesets/config@2.3.1:
    resolution: {integrity: sha512-PQXaJl82CfIXddUOppj4zWu+987GCw2M+eQcOepxN5s+kvnsZOwjEJO3DH9eVy+OP6Pg/KFEWdsECFEYTtbg6w==}
    dependencies:
      '@changesets/errors': 0.1.4
      '@changesets/get-dependents-graph': 1.3.6
      '@changesets/logger': 0.0.5
      '@changesets/types': 5.2.1
      '@manypkg/get-packages': 1.1.3
      fs-extra: 7.0.1
      micromatch: 4.0.5
    dev: false

  /@changesets/errors@0.1.4:
    resolution: {integrity: sha512-HAcqPF7snsUJ/QzkWoKfRfXushHTu+K5KZLJWPb34s4eCZShIf8BFO3fwq6KU8+G7L5KdtN2BzQAXOSXEyiY9Q==}
    dependencies:
      extendable-error: 0.1.7
    dev: false

  /@changesets/get-dependents-graph@1.3.6:
    resolution: {integrity: sha512-Q/sLgBANmkvUm09GgRsAvEtY3p1/5OCzgBE5vX3vgb5CvW0j7CEljocx5oPXeQSNph6FXulJlXV3Re/v3K3P3Q==}
    dependencies:
      '@changesets/types': 5.2.1
      '@manypkg/get-packages': 1.1.3
      chalk: 2.4.2
      fs-extra: 7.0.1
      semver: 7.6.0
    dev: false

  /@changesets/get-github-info@0.5.2:
    resolution: {integrity: sha512-JppheLu7S114aEs157fOZDjFqUDpm7eHdq5E8SSR0gUBTEK0cNSHsrSR5a66xs0z3RWuo46QvA3vawp8BxDHvg==}
    dependencies:
      dataloader: 1.4.0
      node-fetch: 2.6.7
    transitivePeerDependencies:
      - encoding
    dev: false

  /@changesets/get-release-plan@3.0.17:
    resolution: {integrity: sha512-6IwKTubNEgoOZwDontYc2x2cWXfr6IKxP3IhKeK+WjyD6y3M4Gl/jdQvBw+m/5zWILSOCAaGLu2ZF6Q+WiPniw==}
    dependencies:
      '@babel/runtime': 7.24.0
      '@changesets/assemble-release-plan': 5.2.4
      '@changesets/config': 2.3.1
      '@changesets/pre': 1.0.14
      '@changesets/read': 0.5.9
      '@changesets/types': 5.2.1
      '@manypkg/get-packages': 1.1.3
    dev: false

  /@changesets/get-version-range-type@0.3.2:
    resolution: {integrity: sha512-SVqwYs5pULYjYT4op21F2pVbcrca4qA/bAA3FmFXKMN7Y+HcO8sbZUTx3TAy2VXulP2FACd1aC7f2nTuqSPbqg==}
    dev: false

  /@changesets/git@2.0.0:
    resolution: {integrity: sha512-enUVEWbiqUTxqSnmesyJGWfzd51PY4H7mH9yUw0hPVpZBJ6tQZFMU3F3mT/t9OJ/GjyiM4770i+sehAn6ymx6A==}
    dependencies:
      '@babel/runtime': 7.24.0
      '@changesets/errors': 0.1.4
      '@changesets/types': 5.2.1
      '@manypkg/get-packages': 1.1.3
      is-subdir: 1.2.0
      micromatch: 4.0.5
      spawndamnit: 2.0.0
    dev: false

  /@changesets/logger@0.0.5:
    resolution: {integrity: sha512-gJyZHomu8nASHpaANzc6bkQMO9gU/ib20lqew1rVx753FOxffnCrJlGIeQVxNWCqM+o6OOleCo/ivL8UAO5iFw==}
    dependencies:
      chalk: 2.4.2
    dev: false

  /@changesets/parse@0.3.16:
    resolution: {integrity: sha512-127JKNd167ayAuBjUggZBkmDS5fIKsthnr9jr6bdnuUljroiERW7FBTDNnNVyJ4l69PzR57pk6mXQdtJyBCJKg==}
    dependencies:
      '@changesets/types': 5.2.1
      js-yaml: 3.14.1
    dev: false

  /@changesets/pre@1.0.14:
    resolution: {integrity: sha512-dTsHmxQWEQekHYHbg+M1mDVYFvegDh9j/kySNuDKdylwfMEevTeDouR7IfHNyVodxZXu17sXoJuf2D0vi55FHQ==}
    dependencies:
      '@babel/runtime': 7.24.0
      '@changesets/errors': 0.1.4
      '@changesets/types': 5.2.1
      '@manypkg/get-packages': 1.1.3
      fs-extra: 7.0.1
    dev: false

  /@changesets/read@0.5.9:
    resolution: {integrity: sha512-T8BJ6JS6j1gfO1HFq50kU3qawYxa4NTbI/ASNVVCBTsKquy2HYwM9r7ZnzkiMe8IEObAJtUVGSrePCOxAK2haQ==}
    dependencies:
      '@babel/runtime': 7.24.0
      '@changesets/git': 2.0.0
      '@changesets/logger': 0.0.5
      '@changesets/parse': 0.3.16
      '@changesets/types': 5.2.1
      chalk: 2.4.2
      fs-extra: 7.0.1
      p-filter: 2.1.0
    dev: false

  /@changesets/types@4.1.0:
    resolution: {integrity: sha512-LDQvVDv5Kb50ny2s25Fhm3d9QSZimsoUGBsUioj6MC3qbMUCuC8GPIvk/M6IvXx3lYhAs0lwWUQLb+VIEUCECw==}
    dev: false

  /@changesets/types@5.2.1:
    resolution: {integrity: sha512-myLfHbVOqaq9UtUKqR/nZA/OY7xFjQMdfgfqeZIBK4d0hA6pgxArvdv8M+6NUzzBsjWLOtvApv8YHr4qM+Kpfg==}
    dev: false

  /@changesets/write@0.2.3:
    resolution: {integrity: sha512-Dbamr7AIMvslKnNYsLFafaVORx4H0pvCA2MHqgtNCySMe1blImEyAEOzDmcgKAkgz4+uwoLz7demIrX+JBr/Xw==}
    dependencies:
      '@babel/runtime': 7.24.0
      '@changesets/types': 5.2.1
      fs-extra: 7.0.1
      human-id: 1.0.2
      prettier: 2.8.8
    dev: false

  /@cspotcode/source-map-support@0.8.1:
    resolution: {integrity: sha512-IchNf6dN4tHoMFIn/7OE8LWZ19Y6q/67Bmf6vnGREv8RSbBVb9LPJxEcnwrcwX6ixSvaiGoomAUvu4YSxXrVgw==}
    engines: {node: '>=12'}
    dependencies:
      '@jridgewell/trace-mapping': 0.3.9
    dev: true

  /@eslint-community/eslint-utils@4.4.0(eslint@8.57.0):
    resolution: {integrity: sha512-1/sA4dwrzBAyeUoQ6oxahHKmrZvsnLCg4RfxW3ZFGGmQkSNQPFNLV9CUEFQP1x9EYXHTo5p6xdhZM1Ne9p/AfA==}
    engines: {node: ^12.22.0 || ^14.17.0 || >=16.0.0}
    peerDependencies:
      eslint: ^6.0.0 || ^7.0.0 || >=8.0.0
    dependencies:
      eslint: 8.57.0
      eslint-visitor-keys: 3.4.3
    dev: true

  /@eslint-community/regexpp@4.9.1:
    resolution: {integrity: sha512-Y27x+MBLjXa+0JWDhykM3+JE+il3kHKAEqabfEWq3SDhZjLYb6/BHL/JKFnH3fe207JaXkyDo685Oc2Glt6ifA==}
    engines: {node: ^12.0.0 || ^14.0.0 || >=16.0.0}
    dev: true

  /@eslint/eslintrc@2.1.4:
    resolution: {integrity: sha512-269Z39MS6wVJtsoUl10L60WdkhJVdPG24Q4eZTH3nnF6lpvSShEK3wQjDX9JRWAUPvPh7COouPpU9IrqaZFvtQ==}
    engines: {node: ^12.22.0 || ^14.17.0 || >=16.0.0}
    dependencies:
      ajv: 6.12.6
      debug: 4.3.4(supports-color@8.1.1)
      espree: 9.6.1
      globals: 13.20.0
      ignore: 5.2.4
      import-fresh: 3.3.0
      js-yaml: 4.1.0
      minimatch: 3.1.2
      strip-json-comments: 3.1.1
    transitivePeerDependencies:
      - supports-color
    dev: true

  /@eslint/js@8.57.0:
    resolution: {integrity: sha512-Ys+3g2TaW7gADOJzPt83SJtCDhMjndcDMFVQ/Tj9iA1BfJzFKD9mAUXT3OenpuPHbI6P/myECxRJrofUsDx/5g==}
    engines: {node: ^12.22.0 || ^14.17.0 || >=16.0.0}
    dev: true

  /@eth-optimism/contracts@0.6.0(ethers@5.7.2):
    resolution: {integrity: sha512-vQ04wfG9kMf1Fwy3FEMqH2QZbgS0gldKhcBeBUPfO8zu68L61VI97UDXmsMQXzTsEAxK8HnokW3/gosl4/NW3w==}
    peerDependencies:
      ethers: ^5
    dependencies:
      '@eth-optimism/core-utils': 0.12.0
      '@ethersproject/abstract-provider': 5.7.0
      '@ethersproject/abstract-signer': 5.7.0
      ethers: 5.7.2
    transitivePeerDependencies:
      - bufferutil
      - utf-8-validate
    dev: false

  /@eth-optimism/core-utils@0.12.0:
    resolution: {integrity: sha512-qW+7LZYCz7i8dRa7SRlUKIo1VBU8lvN0HeXCxJR+z+xtMzMQpPds20XJNCMclszxYQHkXY00fOT6GvFw9ZL6nw==}
    dependencies:
      '@ethersproject/abi': 5.7.0
      '@ethersproject/abstract-provider': 5.7.0
      '@ethersproject/address': 5.7.0
      '@ethersproject/bignumber': 5.7.0
      '@ethersproject/bytes': 5.7.0
      '@ethersproject/constants': 5.7.0
      '@ethersproject/contracts': 5.7.0
      '@ethersproject/hash': 5.7.0
      '@ethersproject/keccak256': 5.7.0
      '@ethersproject/properties': 5.7.0
      '@ethersproject/providers': 5.7.2
      '@ethersproject/rlp': 5.7.0
      '@ethersproject/transactions': 5.7.0
      '@ethersproject/web': 5.7.1
      bufio: 1.0.7
      chai: 4.4.1
    transitivePeerDependencies:
      - bufferutil
      - utf-8-validate
    dev: false

  /@ethereum-waffle/mock-contract@3.4.4:
    resolution: {integrity: sha512-Mp0iB2YNWYGUV+VMl5tjPsaXKbKo8MDH9wSJ702l9EBjdxFf/vBvnMBAC1Fub1lLtmD0JHtp1pq+mWzg/xlLnA==}
    engines: {node: '>=10.0'}
    dependencies:
      '@ethersproject/abi': 5.7.0
      ethers: 5.7.2
    transitivePeerDependencies:
      - bufferutil
      - utf-8-validate
    dev: true

  /@ethersproject/abi@5.7.0:
    resolution: {integrity: sha512-351ktp42TiRcYB3H1OP8yajPeAQstMW/yCFokj/AthP9bLHzQFPlOrxOcwYEDkUAICmOHljvN4K39OMTMUa9RA==}
    dependencies:
      '@ethersproject/address': 5.7.0
      '@ethersproject/bignumber': 5.7.0
      '@ethersproject/bytes': 5.7.0
      '@ethersproject/constants': 5.7.0
      '@ethersproject/hash': 5.7.0
      '@ethersproject/keccak256': 5.7.0
      '@ethersproject/logger': 5.0.6
      '@ethersproject/properties': 5.7.0
      '@ethersproject/strings': 5.7.0

  /@ethersproject/abstract-provider@5.7.0:
    resolution: {integrity: sha512-R41c9UkchKCpAqStMYUpdunjo3pkEvZC3FAwZn5S5MGbXoMQOHIdHItezTETxAO5bevtMApSyEhn9+CHcDsWBw==}
    dependencies:
      '@ethersproject/bignumber': 5.7.0
      '@ethersproject/bytes': 5.7.0
      '@ethersproject/logger': 5.0.6
      '@ethersproject/networks': 5.7.1
      '@ethersproject/properties': 5.7.0
      '@ethersproject/transactions': 5.7.0
      '@ethersproject/web': 5.7.1

  /@ethersproject/abstract-signer@5.7.0:
    resolution: {integrity: sha512-a16V8bq1/Cz+TGCkE2OPMTOUDLS3grCpdjoJCYNnVBbdYEMSgKrU0+B90s8b6H+ByYTBZN7a3g76jdIJi7UfKQ==}
    dependencies:
      '@ethersproject/abstract-provider': 5.7.0
      '@ethersproject/bignumber': 5.7.0
      '@ethersproject/bytes': 5.7.0
      '@ethersproject/logger': 5.0.6
      '@ethersproject/properties': 5.7.0

  /@ethersproject/address@5.7.0:
    resolution: {integrity: sha512-9wYhYt7aghVGo758POM5nqcOMaE168Q6aRLJZwUmiqSrAungkG74gSSeKEIR7ukixesdRZGPgVqme6vmxs1fkA==}
    dependencies:
      '@ethersproject/bignumber': 5.7.0
      '@ethersproject/bytes': 5.7.0
      '@ethersproject/keccak256': 5.7.0
      '@ethersproject/logger': 5.0.6
      '@ethersproject/rlp': 5.7.0

  /@ethersproject/base64@5.7.0:
    resolution: {integrity: sha512-Dr8tcHt2mEbsZr/mwTPIQAf3Ai0Bks/7gTw9dSqk1mQvhW3XvRlmDJr/4n+wg1JmCl16NZue17CDh8xb/vZ0sQ==}
    dependencies:
      '@ethersproject/bytes': 5.7.0

  /@ethersproject/basex@5.7.0:
    resolution: {integrity: sha512-ywlh43GwZLv2Voc2gQVTKBoVQ1mti3d8HK5aMxsfu/nRDnMmNqaSJ3r3n85HBByT8OpoY96SXM1FogC533T4zw==}
    dependencies:
      '@ethersproject/bytes': 5.7.0
      '@ethersproject/properties': 5.7.0

  /@ethersproject/bignumber@5.7.0:
    resolution: {integrity: sha512-n1CAdIHRWjSucQO3MC1zPSVgV/6dy/fjL9pMrPP9peL+QxEg9wOsVqwD4+818B6LUEtaXzVHQiuivzRoxPxUGw==}
    dependencies:
      '@ethersproject/bytes': 5.7.0
      '@ethersproject/logger': 5.0.6
      bn.js: 5.2.1

  /@ethersproject/bytes@5.7.0:
    resolution: {integrity: sha512-nsbxwgFXWh9NyYWo+U8atvmMsSdKJprTcICAkvbBffT75qDocbuggBU0SJiVK2MuTrp0q+xvLkTnGMPK1+uA9A==}
    dependencies:
      '@ethersproject/logger': 5.0.6

  /@ethersproject/constants@5.7.0:
    resolution: {integrity: sha512-DHI+y5dBNvkpYUMiRQyxRBYBefZkJfo70VUkUAsRjcPs47muV9evftfZ0PJVCXYbAiCgght0DtcF9srFQmIgWA==}
    dependencies:
      '@ethersproject/bignumber': 5.7.0

  /@ethersproject/contracts@5.7.0:
    resolution: {integrity: sha512-5GJbzEU3X+d33CdfPhcyS+z8MzsTrBGk/sc+G+59+tPa9yFkl6HQ9D6L0QMgNTA9q8dT0XKxxkyp883XsQvbbg==}
    dependencies:
      '@ethersproject/abi': 5.7.0
      '@ethersproject/abstract-provider': 5.7.0
      '@ethersproject/abstract-signer': 5.7.0
      '@ethersproject/address': 5.7.0
      '@ethersproject/bignumber': 5.7.0
      '@ethersproject/bytes': 5.7.0
      '@ethersproject/constants': 5.7.0
      '@ethersproject/logger': 5.0.6
      '@ethersproject/properties': 5.7.0
      '@ethersproject/transactions': 5.7.0

  /@ethersproject/hash@5.7.0:
    resolution: {integrity: sha512-qX5WrQfnah1EFnO5zJv1v46a8HW0+E5xuBBDTwMFZLuVTx0tbU2kkx15NqdjxecrLGatQN9FGQKpb1FKdHCt+g==}
    dependencies:
      '@ethersproject/abstract-signer': 5.7.0
      '@ethersproject/address': 5.7.0
      '@ethersproject/base64': 5.7.0
      '@ethersproject/bignumber': 5.7.0
      '@ethersproject/bytes': 5.7.0
      '@ethersproject/keccak256': 5.7.0
      '@ethersproject/logger': 5.0.6
      '@ethersproject/properties': 5.7.0
      '@ethersproject/strings': 5.7.0

  /@ethersproject/hdnode@5.7.0:
    resolution: {integrity: sha512-OmyYo9EENBPPf4ERhR7oj6uAtUAhYGqOnIS+jE5pTXvdKBS99ikzq1E7Iv0ZQZ5V36Lqx1qZLeak0Ra16qpeOg==}
    dependencies:
      '@ethersproject/abstract-signer': 5.7.0
      '@ethersproject/basex': 5.7.0
      '@ethersproject/bignumber': 5.7.0
      '@ethersproject/bytes': 5.7.0
      '@ethersproject/logger': 5.0.6
      '@ethersproject/pbkdf2': 5.7.0
      '@ethersproject/properties': 5.7.0
      '@ethersproject/sha2': 5.7.0
      '@ethersproject/signing-key': 5.7.0
      '@ethersproject/strings': 5.7.0
      '@ethersproject/transactions': 5.7.0
      '@ethersproject/wordlists': 5.7.0

  /@ethersproject/json-wallets@5.7.0:
    resolution: {integrity: sha512-8oee5Xgu6+RKgJTkvEMl2wDgSPSAQ9MB/3JYjFV9jlKvcYHUXZC+cQp0njgmxdHkYWn8s6/IqIZYm0YWCjO/0g==}
    dependencies:
      '@ethersproject/abstract-signer': 5.7.0
      '@ethersproject/address': 5.7.0
      '@ethersproject/bytes': 5.7.0
      '@ethersproject/hdnode': 5.7.0
      '@ethersproject/keccak256': 5.7.0
      '@ethersproject/logger': 5.0.6
      '@ethersproject/pbkdf2': 5.7.0
      '@ethersproject/properties': 5.7.0
      '@ethersproject/random': 5.7.0
      '@ethersproject/strings': 5.7.0
      '@ethersproject/transactions': 5.7.0
      aes-js: 3.0.0
      scrypt-js: 3.0.1

  /@ethersproject/keccak256@5.7.0:
    resolution: {integrity: sha512-2UcPboeL/iW+pSg6vZ6ydF8tCnv3Iu/8tUmLLzWWGzxWKFFqOBQFLo6uLUv6BDrLgCDfN28RJ/wtByx+jZ4KBg==}
    dependencies:
      '@ethersproject/bytes': 5.7.0
      js-sha3: 0.8.0

  /@ethersproject/logger@5.0.6:
    resolution: {integrity: sha512-FrX0Vnb3JZ1md/7GIZfmJ06XOAA8r3q9Uqt9O5orr4ZiksnbpXKlyDzQtlZ5Yv18RS8CAUbiKH9vwidJg1BPmQ==}

  /@ethersproject/networks@5.7.1:
    resolution: {integrity: sha512-n/MufjFYv3yFcUyfhnXotyDlNdFb7onmkSy8aQERi2PjNcnWQ66xXxa3XlS8nCcA8aJKJjIIMNJTC7tu80GwpQ==}
    dependencies:
      '@ethersproject/logger': 5.0.6

  /@ethersproject/pbkdf2@5.7.0:
    resolution: {integrity: sha512-oR/dBRZR6GTyaofd86DehG72hY6NpAjhabkhxgr3X2FpJtJuodEl2auADWBZfhDHgVCbu3/H/Ocq2uC6dpNjjw==}
    dependencies:
      '@ethersproject/bytes': 5.7.0
      '@ethersproject/sha2': 5.7.0

  /@ethersproject/properties@5.7.0:
    resolution: {integrity: sha512-J87jy8suntrAkIZtecpxEPxY//szqr1mlBaYlQ0r4RCaiD2hjheqF9s1LVE8vVuJCXisjIP+JgtK/Do54ej4Sw==}
    dependencies:
      '@ethersproject/logger': 5.0.6

  /@ethersproject/providers@5.7.2:
    resolution: {integrity: sha512-g34EWZ1WWAVgr4aptGlVBF8mhl3VWjv+8hoAnzStu8Ah22VHBsuGzP17eb6xDVRzw895G4W7vvx60lFFur/1Rg==}
    dependencies:
      '@ethersproject/abstract-provider': 5.7.0
      '@ethersproject/abstract-signer': 5.7.0
      '@ethersproject/address': 5.7.0
      '@ethersproject/base64': 5.7.0
      '@ethersproject/basex': 5.7.0
      '@ethersproject/bignumber': 5.7.0
      '@ethersproject/bytes': 5.7.0
      '@ethersproject/constants': 5.7.0
      '@ethersproject/hash': 5.7.0
      '@ethersproject/logger': 5.0.6
      '@ethersproject/networks': 5.7.1
      '@ethersproject/properties': 5.7.0
      '@ethersproject/random': 5.7.0
      '@ethersproject/rlp': 5.7.0
      '@ethersproject/sha2': 5.7.0
      '@ethersproject/strings': 5.7.0
      '@ethersproject/transactions': 5.7.0
      '@ethersproject/web': 5.7.1
      bech32: 1.1.4
      ws: 7.4.6
    transitivePeerDependencies:
      - bufferutil
      - utf-8-validate

  /@ethersproject/random@5.7.0:
    resolution: {integrity: sha512-19WjScqRA8IIeWclFme75VMXSBvi4e6InrUNuaR4s5pTF2qNhcGdCUwdxUVGtDDqC00sDLCO93jPQoDUH4HVmQ==}
    dependencies:
      '@ethersproject/bytes': 5.7.0
      '@ethersproject/logger': 5.0.6

  /@ethersproject/rlp@5.7.0:
    resolution: {integrity: sha512-rBxzX2vK8mVF7b0Tol44t5Tb8gomOHkj5guL+HhzQ1yBh/ydjGnpw6at+X6Iw0Kp3OzzzkcKp8N9r0W4kYSs9w==}
    dependencies:
      '@ethersproject/bytes': 5.7.0
      '@ethersproject/logger': 5.0.6

  /@ethersproject/sha2@5.7.0:
    resolution: {integrity: sha512-gKlH42riwb3KYp0reLsFTokByAKoJdgFCwI+CCiX/k+Jm2mbNs6oOaCjYQSlI1+XBVejwH2KrmCbMAT/GnRDQw==}
    dependencies:
      '@ethersproject/bytes': 5.7.0
      '@ethersproject/logger': 5.0.6
      hash.js: 1.1.7

  /@ethersproject/signing-key@5.7.0:
    resolution: {integrity: sha512-MZdy2nL3wO0u7gkB4nA/pEf8lu1TlFswPNmy8AiYkfKTdO6eXBJyUdmHO/ehm/htHw9K/qF8ujnTyUAD+Ry54Q==}
    dependencies:
      '@ethersproject/bytes': 5.7.0
      '@ethersproject/logger': 5.0.6
      '@ethersproject/properties': 5.7.0
      bn.js: 5.2.1
      elliptic: 6.5.4
      hash.js: 1.1.7

  /@ethersproject/solidity@5.7.0:
    resolution: {integrity: sha512-HmabMd2Dt/raavyaGukF4XxizWKhKQ24DoLtdNbBmNKUOPqwjsKQSdV9GQtj9CBEea9DlzETlVER1gYeXXBGaA==}
    dependencies:
      '@ethersproject/bignumber': 5.7.0
      '@ethersproject/bytes': 5.7.0
      '@ethersproject/keccak256': 5.7.0
      '@ethersproject/logger': 5.0.6
      '@ethersproject/sha2': 5.7.0
      '@ethersproject/strings': 5.7.0

  /@ethersproject/strings@5.7.0:
    resolution: {integrity: sha512-/9nu+lj0YswRNSH0NXYqrh8775XNyEdUQAuf3f+SmOrnVewcJ5SBNAjF7lpgehKi4abvNNXyf+HX86czCdJ8Mg==}
    dependencies:
      '@ethersproject/bytes': 5.7.0
      '@ethersproject/constants': 5.7.0
      '@ethersproject/logger': 5.0.6

  /@ethersproject/transactions@5.7.0:
    resolution: {integrity: sha512-kmcNicCp1lp8qanMTC3RIikGgoJ80ztTyvtsFvCYpSCfkjhD0jZ2LOrnbcuxuToLIUYYf+4XwD1rP+B/erDIhQ==}
    dependencies:
      '@ethersproject/address': 5.7.0
      '@ethersproject/bignumber': 5.7.0
      '@ethersproject/bytes': 5.7.0
      '@ethersproject/constants': 5.7.0
      '@ethersproject/keccak256': 5.7.0
      '@ethersproject/logger': 5.0.6
      '@ethersproject/properties': 5.7.0
      '@ethersproject/rlp': 5.7.0
      '@ethersproject/signing-key': 5.7.0

  /@ethersproject/units@5.7.0:
    resolution: {integrity: sha512-pD3xLMy3SJu9kG5xDGI7+xhTEmGXlEqXU4OfNapmfnxLVY4EMSSRp7j1k7eezutBPH7RBN/7QPnwR7hzNlEFeg==}
    dependencies:
      '@ethersproject/bignumber': 5.7.0
      '@ethersproject/constants': 5.7.0
      '@ethersproject/logger': 5.0.6

  /@ethersproject/wallet@5.7.0:
    resolution: {integrity: sha512-MhmXlJXEJFBFVKrDLB4ZdDzxcBxQ3rLyCkhNqVu3CDYvR97E+8r01UgrI+TI99Le+aYm/in/0vp86guJuM7FCA==}
    dependencies:
      '@ethersproject/abstract-provider': 5.7.0
      '@ethersproject/abstract-signer': 5.7.0
      '@ethersproject/address': 5.7.0
      '@ethersproject/bignumber': 5.7.0
      '@ethersproject/bytes': 5.7.0
      '@ethersproject/hash': 5.7.0
      '@ethersproject/hdnode': 5.7.0
      '@ethersproject/json-wallets': 5.7.0
      '@ethersproject/keccak256': 5.7.0
      '@ethersproject/logger': 5.0.6
      '@ethersproject/properties': 5.7.0
      '@ethersproject/random': 5.7.0
      '@ethersproject/signing-key': 5.7.0
      '@ethersproject/transactions': 5.7.0
      '@ethersproject/wordlists': 5.7.0

  /@ethersproject/web@5.7.1:
    resolution: {integrity: sha512-Gueu8lSvyjBWL4cYsWsjh6MtMwM0+H4HvqFPZfB6dV8ctbP9zFAO73VG1cMWae0FLPCtz0peKPpZY8/ugJJX2w==}
    dependencies:
      '@ethersproject/base64': 5.7.0
      '@ethersproject/bytes': 5.7.0
      '@ethersproject/logger': 5.0.6
      '@ethersproject/properties': 5.7.0
      '@ethersproject/strings': 5.7.0

  /@ethersproject/wordlists@5.7.0:
    resolution: {integrity: sha512-S2TFNJNfHWVHNE6cNDjbVlZ6MgE17MIxMbMg2zv3wn+3XSJGosL1m9ZVv3GXCf/2ymSsQ+hRI5IzoMJTG6aoVA==}
    dependencies:
      '@ethersproject/bytes': 5.7.0
      '@ethersproject/hash': 5.7.0
      '@ethersproject/logger': 5.0.6
      '@ethersproject/properties': 5.7.0
      '@ethersproject/strings': 5.7.0

  /@fastify/busboy@2.1.1:
    resolution: {integrity: sha512-vBZP4NlzfOlerQTnba4aqZoMhE/a9HY7HRqoOPaETQcSQuWEIyZMHGfVu6w9wGtGK5fED5qRs2DteVCjOH60sA==}
    engines: {node: '>=14'}
    dev: true

  /@humanwhocodes/config-array@0.11.14:
    resolution: {integrity: sha512-3T8LkOmg45BV5FICb15QQMsyUSWrQ8AygVfC7ZG32zOalnqrilm018ZVCw0eapXux8FtA33q8PSRSstjee3jSg==}
    engines: {node: '>=10.10.0'}
    dependencies:
      '@humanwhocodes/object-schema': 2.0.2
      debug: 4.3.4(supports-color@8.1.1)
      minimatch: 3.1.2
    transitivePeerDependencies:
      - supports-color
    dev: true

  /@humanwhocodes/module-importer@1.0.1:
    resolution: {integrity: sha512-bxveV4V8v5Yb4ncFTT3rPSgZBOpCkjfK0y4oVVVJwIuDVBRMDXrPyXRL988i5ap9m9bnyEEjWfm5WkBmtffLfA==}
    engines: {node: '>=12.22'}
    dev: true

  /@humanwhocodes/object-schema@2.0.2:
    resolution: {integrity: sha512-6EwiSjwWYP7pTckG6I5eyFANjPhmPjUX9JRLUSfNPC7FX7zK9gyZAfUEaECL6ALTpGX5AjnBq3C9XmVWPitNpw==}
    dev: true

  /@jridgewell/resolve-uri@3.1.1:
    resolution: {integrity: sha512-dSYZh7HhCDtCKm4QakX0xFpsRDqjjtZf/kjI/v3T3Nwt5r8/qz/M19F9ySyOqU94SXBmeG9ttTul+YnR4LOxFA==}
    engines: {node: '>=6.0.0'}
    dev: true

  /@jridgewell/sourcemap-codec@1.4.15:
    resolution: {integrity: sha512-eF2rxCRulEKXHTRiDrDy6erMYWqNw4LPdQ8UQA4huuxaQsVeRPFl2oM8oDGxMFhJUWZf9McpLtJasDDZb/Bpeg==}
    dev: true

  /@jridgewell/trace-mapping@0.3.9:
    resolution: {integrity: sha512-3Belt6tdc8bPgAtbcmdtNJlirVoTmEb5e2gC94PnkwEW9jI6CAHUeoG85tjWP5WquqfavoMtMwiG4P926ZKKuQ==}
    dependencies:
      '@jridgewell/resolve-uri': 3.1.1
      '@jridgewell/sourcemap-codec': 1.4.15
    dev: true

  /@manypkg/find-root@1.1.0:
    resolution: {integrity: sha512-mki5uBvhHzO8kYYix/WRy2WX8S3B5wdVSc9D6KcU5lQNglP2yt58/VfLuAK49glRXChosY8ap2oJ1qgma3GUVA==}
    dependencies:
      '@babel/runtime': 7.24.0
      '@types/node': 12.19.16
      find-up: 4.1.0
      fs-extra: 8.1.0
    dev: false

  /@manypkg/get-packages@1.1.3:
    resolution: {integrity: sha512-fo+QhuU3qE/2TQMQmbVMqaQ6EWbMhi4ABWP+O4AM1NqPBuy0OrApV5LO6BrrgnhtAHS2NH6RrVk9OL181tTi8A==}
    dependencies:
      '@babel/runtime': 7.24.0
      '@changesets/types': 4.1.0
      '@manypkg/find-root': 1.1.0
      fs-extra: 8.1.0
      globby: 11.1.0
      read-yaml-file: 1.1.0
    dev: false

  /@metamask/eth-sig-util@4.0.1:
    resolution: {integrity: sha512-tghyZKLHZjcdlDqCA3gNZmLeR0XvOE9U1qoQO9ohyAZT6Pya+H9vkBPcsyXytmYLNgVoin7CKCmweo/R43V+tQ==}
    engines: {node: '>=12.0.0'}
    dependencies:
      ethereumjs-abi: 0.6.8
      ethereumjs-util: 6.2.1
      ethjs-util: 0.1.6
      tweetnacl: 1.0.3
      tweetnacl-util: 0.15.1
    dev: true

  /@noble/hashes@1.1.2:
    resolution: {integrity: sha512-KYRCASVTv6aeUi1tsF8/vpyR7zpfs3FUzy2Jqm+MU+LmUKhQ0y2FpfwqkCcxSg2ua4GALJd8k2R76WxwZGbQpA==}
    dev: true

  /@noble/secp256k1@1.6.3:
    resolution: {integrity: sha512-T04e4iTurVy7I8Sw4+c5OSN9/RkPlo1uKxAomtxQNLq8j1uPAqnsqG1bqvY3Jv7c13gyr6dui0zmh/I3+f/JaQ==}
    dev: true

  /@nodelib/fs.scandir@2.1.5:
    resolution: {integrity: sha512-vq24Bq3ym5HEQm2NKCr3yXDwjc7vTsEThRDnkp2DK9p1uqLR+DHurm/NOTo0KG7HYHU7eppKZj3MyqYuMBf62g==}
    engines: {node: '>= 8'}
    dependencies:
      '@nodelib/fs.stat': 2.0.5
      run-parallel: 1.1.9

  /@nodelib/fs.stat@2.0.5:
    resolution: {integrity: sha512-RkhPPp2zrqDAQA/2jNhnztcPAlv64XdhIp7a7454A5ovI7Bukxgt7MX7udwAu3zg1DcpPU0rz3VV1SeaqvY4+A==}
    engines: {node: '>= 8'}

  /@nodelib/fs.walk@1.2.8:
    resolution: {integrity: sha512-oGB+UxlgWcgQkgwo8GcEGwemoTFt3FIO9ababBmaGwXIoBKZ+GTy0pP185beGg7Llih/NSHSV2XAs1lnznocSg==}
    engines: {node: '>= 8'}
    dependencies:
      '@nodelib/fs.scandir': 2.1.5
      fastq: 1.6.0

  /@nomicfoundation/ethereumjs-block@5.0.4:
    resolution: {integrity: sha512-AcyacJ9eX/uPEvqsPiB+WO1ymE+kyH48qGGiGV+YTojdtas8itUTW5dehDSOXEEItWGbbzEJ4PRqnQZlWaPvDw==}
    engines: {node: '>=18'}
    dependencies:
      '@nomicfoundation/ethereumjs-common': 4.0.4
      '@nomicfoundation/ethereumjs-rlp': 5.0.4
      '@nomicfoundation/ethereumjs-trie': 6.0.4
      '@nomicfoundation/ethereumjs-tx': 5.0.4
      '@nomicfoundation/ethereumjs-util': 9.0.4
      ethereum-cryptography: 0.1.3
    transitivePeerDependencies:
      - c-kzg
    dev: true

  /@nomicfoundation/ethereumjs-blockchain@7.0.4:
    resolution: {integrity: sha512-jYsd/kwzbmpnxx86tXsYV8wZ5xGvFL+7/P0c6OlzpClHsbFzeF41KrYA9scON8Rg6bZu3ZTv6JOAgj3t7USUfg==}
    engines: {node: '>=18'}
    dependencies:
      '@nomicfoundation/ethereumjs-block': 5.0.4
      '@nomicfoundation/ethereumjs-common': 4.0.4
      '@nomicfoundation/ethereumjs-ethash': 3.0.4
      '@nomicfoundation/ethereumjs-rlp': 5.0.4
      '@nomicfoundation/ethereumjs-trie': 6.0.4
      '@nomicfoundation/ethereumjs-tx': 5.0.4
      '@nomicfoundation/ethereumjs-util': 9.0.4
      debug: 4.3.4(supports-color@8.1.1)
      ethereum-cryptography: 0.1.3
      lru-cache: 10.2.0
    transitivePeerDependencies:
      - c-kzg
      - supports-color
    dev: true

  /@nomicfoundation/ethereumjs-common@4.0.4:
    resolution: {integrity: sha512-9Rgb658lcWsjiicr5GzNCjI1llow/7r0k50dLL95OJ+6iZJcVbi15r3Y0xh2cIO+zgX0WIHcbzIu6FeQf9KPrg==}
    dependencies:
      '@nomicfoundation/ethereumjs-util': 9.0.4
    transitivePeerDependencies:
      - c-kzg
    dev: true

  /@nomicfoundation/ethereumjs-ethash@3.0.4:
    resolution: {integrity: sha512-xvIrwIMl9sSaiYKRem68+O7vYdj7Q2XWv5P7JXiIkn83918QzWHvqbswTRsH7+r6X1UEvdsURRnZbvZszEjAaQ==}
    engines: {node: '>=18'}
    dependencies:
      '@nomicfoundation/ethereumjs-block': 5.0.4
      '@nomicfoundation/ethereumjs-rlp': 5.0.4
      '@nomicfoundation/ethereumjs-util': 9.0.4
      bigint-crypto-utils: 3.3.0
      ethereum-cryptography: 0.1.3
    transitivePeerDependencies:
      - c-kzg
    dev: true

  /@nomicfoundation/ethereumjs-evm@2.0.4(@nomicfoundation/ethereumjs-verkle@0.0.2):
    resolution: {integrity: sha512-lTyZZi1KpeMHzaO6cSVisR2tjiTTedjo7PcmhI/+GNFo9BmyY6QYzGeSti0sFttmjbEMioHgXxl5yrLNRg6+1w==}
    engines: {node: '>=18'}
    dependencies:
      '@nomicfoundation/ethereumjs-common': 4.0.4
      '@nomicfoundation/ethereumjs-statemanager': 2.0.4(@nomicfoundation/ethereumjs-verkle@0.0.2)
      '@nomicfoundation/ethereumjs-tx': 5.0.4
      '@nomicfoundation/ethereumjs-util': 9.0.4
      '@types/debug': 4.1.12
      debug: 4.3.4(supports-color@8.1.1)
      ethereum-cryptography: 0.1.3
      rustbn-wasm: 0.2.0
    transitivePeerDependencies:
      - '@nomicfoundation/ethereumjs-verkle'
      - c-kzg
      - supports-color
    dev: true

  /@nomicfoundation/ethereumjs-rlp@5.0.4:
    resolution: {integrity: sha512-8H1S3s8F6QueOc/X92SdrA4RDenpiAEqMg5vJH99kcQaCy/a3Q6fgseo75mgWlbanGJXSlAPtnCeG9jvfTYXlw==}
    engines: {node: '>=18'}
    hasBin: true
    dev: true

  /@nomicfoundation/ethereumjs-statemanager@2.0.4(@nomicfoundation/ethereumjs-verkle@0.0.2):
    resolution: {integrity: sha512-HPDjeFrxw6llEi+BzqXkZ+KkvFnTOPczuHBtk21hRlDiuKuZz32dPzlhpRsDBGV1b5JTmRDUVqCS1lp3Gghw4Q==}
    peerDependencies:
      '@nomicfoundation/ethereumjs-verkle': 0.0.2
    peerDependenciesMeta:
      '@nomicfoundation/ethereumjs-verkle':
        optional: true
    dependencies:
      '@nomicfoundation/ethereumjs-common': 4.0.4
      '@nomicfoundation/ethereumjs-rlp': 5.0.4
      '@nomicfoundation/ethereumjs-trie': 6.0.4
      '@nomicfoundation/ethereumjs-util': 9.0.4
      '@nomicfoundation/ethereumjs-verkle': 0.0.2
      debug: 4.3.4(supports-color@8.1.1)
      ethereum-cryptography: 0.1.3
      js-sdsl: 4.4.2
      lru-cache: 10.2.0
    transitivePeerDependencies:
      - c-kzg
      - supports-color
    dev: true

  /@nomicfoundation/ethereumjs-trie@6.0.4:
    resolution: {integrity: sha512-3nSwQiFMvr2VFe/aZUyinuohYvtytUqZCUCvIWcPJ/BwJH6oQdZRB42aNFBJ/8nAh2s3OcroWpBLskzW01mFKA==}
    engines: {node: '>=18'}
    dependencies:
      '@nomicfoundation/ethereumjs-rlp': 5.0.4
      '@nomicfoundation/ethereumjs-util': 9.0.4
      '@types/readable-stream': 2.3.15
      ethereum-cryptography: 0.1.3
      lru-cache: 10.2.0
      readable-stream: 3.6.0
    transitivePeerDependencies:
      - c-kzg
    dev: true

  /@nomicfoundation/ethereumjs-tx@5.0.4:
    resolution: {integrity: sha512-Xjv8wAKJGMrP1f0n2PeyfFCCojHd7iS3s/Ab7qzF1S64kxZ8Z22LCMynArYsVqiFx6rzYy548HNVEyI+AYN/kw==}
    engines: {node: '>=18'}
    peerDependencies:
      c-kzg: ^2.1.2
    peerDependenciesMeta:
      c-kzg:
        optional: true
    dependencies:
      '@nomicfoundation/ethereumjs-common': 4.0.4
      '@nomicfoundation/ethereumjs-rlp': 5.0.4
      '@nomicfoundation/ethereumjs-util': 9.0.4
      ethereum-cryptography: 0.1.3
    dev: true

  /@nomicfoundation/ethereumjs-util@9.0.4:
    resolution: {integrity: sha512-sLOzjnSrlx9Bb9EFNtHzK/FJFsfg2re6bsGqinFinH1gCqVfz9YYlXiMWwDM4C/L4ywuHFCYwfKTVr/QHQcU0Q==}
    engines: {node: '>=18'}
    peerDependencies:
      c-kzg: ^2.1.2
    peerDependenciesMeta:
      c-kzg:
        optional: true
    dependencies:
      '@nomicfoundation/ethereumjs-rlp': 5.0.4
      ethereum-cryptography: 0.1.3
    dev: true

  /@nomicfoundation/ethereumjs-verkle@0.0.2:
    resolution: {integrity: sha512-bjnfZElpYGK/XuuVRmLS3yDvr+cDs85D9oonZ0YUa5A3lgFgokWMp76zXrxX2jVQ0BfHaw12y860n1+iOi6yFQ==}
    engines: {node: '>=18'}
    dependencies:
      '@nomicfoundation/ethereumjs-rlp': 5.0.4
      '@nomicfoundation/ethereumjs-util': 9.0.4
      lru-cache: 10.2.0
      rust-verkle-wasm: 0.0.1
    transitivePeerDependencies:
      - c-kzg
    dev: true

  /@nomicfoundation/ethereumjs-vm@7.0.4(@nomicfoundation/ethereumjs-verkle@0.0.2):
    resolution: {integrity: sha512-gsA4IhmtWHI4BofKy3kio9W+dqZQs5Ji5mLjLYxHCkat+JQBUt5szjRKra2F9nGDJ2XcI/wWb0YWUFNgln4zRQ==}
    engines: {node: '>=18'}
    dependencies:
      '@nomicfoundation/ethereumjs-block': 5.0.4
      '@nomicfoundation/ethereumjs-blockchain': 7.0.4
      '@nomicfoundation/ethereumjs-common': 4.0.4
      '@nomicfoundation/ethereumjs-evm': 2.0.4(@nomicfoundation/ethereumjs-verkle@0.0.2)
      '@nomicfoundation/ethereumjs-rlp': 5.0.4
      '@nomicfoundation/ethereumjs-statemanager': 2.0.4(@nomicfoundation/ethereumjs-verkle@0.0.2)
      '@nomicfoundation/ethereumjs-trie': 6.0.4
      '@nomicfoundation/ethereumjs-tx': 5.0.4
      '@nomicfoundation/ethereumjs-util': 9.0.4
      debug: 4.3.4(supports-color@8.1.1)
      ethereum-cryptography: 0.1.3
    transitivePeerDependencies:
      - '@nomicfoundation/ethereumjs-verkle'
      - c-kzg
      - supports-color
    dev: true

  /@nomicfoundation/hardhat-chai-matchers@1.0.6(@nomiclabs/hardhat-ethers@2.2.3)(chai@4.4.1)(ethers@5.7.2)(hardhat@2.20.1):
    resolution: {integrity: sha512-f5ZMNmabZeZegEfuxn/0kW+mm7+yV7VNDxLpMOMGXWFJ2l/Ct3QShujzDRF9cOkK9Ui/hbDeOWGZqyQALDXVCQ==}
    peerDependencies:
      '@nomiclabs/hardhat-ethers': ^2.0.0
      chai: ^4.2.0
      ethers: ^5.0.0
      hardhat: ^2.9.4
    dependencies:
      '@ethersproject/abi': 5.7.0
      '@nomiclabs/hardhat-ethers': 2.2.3(ethers@5.7.2)(hardhat@2.20.1)
      '@types/chai-as-promised': 7.1.8
      chai: 4.4.1
      chai-as-promised: 7.1.1(chai@4.4.1)
      deep-eql: 4.1.3
      ethers: 5.7.2
      hardhat: 2.20.1(ts-node@10.9.2)(typescript@5.4.3)
      ordinal: 1.0.3
    dev: true

  /@nomicfoundation/hardhat-ethers@3.0.5(ethers@5.7.2)(hardhat@2.20.1):
    resolution: {integrity: sha512-RNFe8OtbZK6Ila9kIlHp0+S80/0Bu/3p41HUpaRIoHLm6X3WekTd83vob3rE54Duufu1edCiBDxspBzi2rxHHw==}
    peerDependencies:
      ethers: ^6.1.0
      hardhat: ^2.0.0
    dependencies:
      debug: 4.3.4(supports-color@8.1.1)
      ethers: 5.7.2
      hardhat: 2.20.1(ts-node@10.9.2)(typescript@5.4.3)
      lodash.isequal: 4.5.0
    transitivePeerDependencies:
      - supports-color
    dev: true

  /@nomicfoundation/hardhat-network-helpers@1.0.10(hardhat@2.20.1):
    resolution: {integrity: sha512-R35/BMBlx7tWN5V6d/8/19QCwEmIdbnA4ZrsuXgvs8i2qFx5i7h6mH5pBS4Pwi4WigLH+upl6faYusrNPuzMrQ==}
    peerDependencies:
      hardhat: ^2.9.5
    dependencies:
      ethereumjs-util: 7.1.5
      hardhat: 2.20.1(ts-node@10.9.2)(typescript@5.4.3)
    dev: true

  /@nomicfoundation/hardhat-verify@2.0.5(hardhat@2.20.1):
    resolution: {integrity: sha512-Tg4zu8RkWpyADSFIgF4FlJIUEI4VkxcvELsmbJn2OokbvH2SnUrqKmw0BBfDrtvP0hhmx8wsnrRKP5DV/oTyTA==}
    peerDependencies:
      hardhat: ^2.0.4
    dependencies:
      '@ethersproject/abi': 5.7.0
      '@ethersproject/address': 5.7.0
      cbor: 8.1.0
      chalk: 2.4.2
      debug: 4.3.4(supports-color@8.1.1)
      hardhat: 2.20.1(ts-node@10.9.2)(typescript@5.4.3)
      lodash.clonedeep: 4.5.0
      semver: 6.3.0
      table: 6.8.1
      undici: 5.28.4
    transitivePeerDependencies:
      - supports-color
    dev: true

  /@nomicfoundation/solidity-analyzer-darwin-arm64@0.1.0:
    resolution: {integrity: sha512-vEF3yKuuzfMHsZecHQcnkUrqm8mnTWfJeEVFHpg+cO+le96xQA4lAJYdUan8pXZohQxv1fSReQsn4QGNuBNuCw==}
    engines: {node: '>= 10'}
    cpu: [arm64]
    os: [darwin]
    requiresBuild: true
    dev: true
    optional: true

  /@nomicfoundation/solidity-analyzer-darwin-x64@0.1.0:
    resolution: {integrity: sha512-dlHeIg0pTL4dB1l9JDwbi/JG6dHQaU1xpDK+ugYO8eJ1kxx9Dh2isEUtA4d02cQAl22cjOHTvifAk96A+ItEHA==}
    engines: {node: '>= 10'}
    cpu: [x64]
    os: [darwin]
    requiresBuild: true
    dev: true
    optional: true

  /@nomicfoundation/solidity-analyzer-freebsd-x64@0.1.0:
    resolution: {integrity: sha512-WFCZYMv86WowDA4GiJKnebMQRt3kCcFqHeIomW6NMyqiKqhK1kIZCxSLDYsxqlx396kKLPN1713Q1S8tu68GKg==}
    engines: {node: '>= 10'}
    cpu: [x64]
    os: [freebsd]
    requiresBuild: true
    dev: true
    optional: true

  /@nomicfoundation/solidity-analyzer-linux-arm64-gnu@0.1.0:
    resolution: {integrity: sha512-DTw6MNQWWlCgc71Pq7CEhEqkb7fZnS7oly13pujs4cMH1sR0JzNk90Mp1zpSCsCs4oKan2ClhMlLKtNat/XRKQ==}
    engines: {node: '>= 10'}
    cpu: [arm64]
    os: [linux]
    requiresBuild: true
    dev: true
    optional: true

  /@nomicfoundation/solidity-analyzer-linux-arm64-musl@0.1.0:
    resolution: {integrity: sha512-wUpUnR/3GV5Da88MhrxXh/lhb9kxh9V3Jya2NpBEhKDIRCDmtXMSqPMXHZmOR9DfCwCvG6vLFPr/+YrPCnUN0w==}
    engines: {node: '>= 10'}
    cpu: [arm64]
    os: [linux]
    requiresBuild: true
    dev: true
    optional: true

  /@nomicfoundation/solidity-analyzer-linux-x64-gnu@0.1.0:
    resolution: {integrity: sha512-lR0AxK1x/MeKQ/3Pt923kPvwigmGX3OxeU5qNtQ9pj9iucgk4PzhbS3ruUeSpYhUxG50jN4RkIGwUMoev5lguw==}
    engines: {node: '>= 10'}
    cpu: [x64]
    os: [linux]
    requiresBuild: true
    dev: true
    optional: true

  /@nomicfoundation/solidity-analyzer-linux-x64-musl@0.1.0:
    resolution: {integrity: sha512-A1he/8gy/JeBD3FKvmI6WUJrGrI5uWJNr5Xb9WdV+DK0F8msuOqpEByLlnTdLkXMwW7nSl3awvLezOs9xBHJEg==}
    engines: {node: '>= 10'}
    cpu: [x64]
    os: [linux]
    requiresBuild: true
    dev: true
    optional: true

  /@nomicfoundation/solidity-analyzer-win32-arm64-msvc@0.1.0:
    resolution: {integrity: sha512-7x5SXZ9R9H4SluJZZP8XPN+ju7Mx+XeUMWZw7ZAqkdhP5mK19I4vz3x0zIWygmfE8RT7uQ5xMap0/9NPsO+ykw==}
    engines: {node: '>= 10'}
    cpu: [arm64]
    os: [win32]
    requiresBuild: true
    dev: true
    optional: true

  /@nomicfoundation/solidity-analyzer-win32-ia32-msvc@0.1.0:
    resolution: {integrity: sha512-m7w3xf+hnE774YRXu+2mGV7RiF3QJtUoiYU61FascCkQhX3QMQavh7saH/vzb2jN5D24nT/jwvaHYX/MAM9zUw==}
    engines: {node: '>= 10'}
    cpu: [ia32]
    os: [win32]
    requiresBuild: true
    dev: true
    optional: true

  /@nomicfoundation/solidity-analyzer-win32-x64-msvc@0.1.0:
    resolution: {integrity: sha512-xCuybjY0sLJQnJhupiFAXaek2EqF0AP0eBjgzaalPXSNvCEN6ZYHvUzdA50ENDVeSYFXcUsYf3+FsD3XKaeptA==}
    engines: {node: '>= 10'}
    cpu: [x64]
    os: [win32]
    requiresBuild: true
    dev: true
    optional: true

  /@nomicfoundation/solidity-analyzer@0.1.0:
    resolution: {integrity: sha512-xGWAiVCGOycvGiP/qrlf9f9eOn7fpNbyJygcB0P21a1MDuVPlKt0Srp7rvtBEutYQ48ouYnRXm33zlRnlTOPHg==}
    engines: {node: '>= 12'}
    optionalDependencies:
      '@nomicfoundation/solidity-analyzer-darwin-arm64': 0.1.0
      '@nomicfoundation/solidity-analyzer-darwin-x64': 0.1.0
      '@nomicfoundation/solidity-analyzer-freebsd-x64': 0.1.0
      '@nomicfoundation/solidity-analyzer-linux-arm64-gnu': 0.1.0
      '@nomicfoundation/solidity-analyzer-linux-arm64-musl': 0.1.0
      '@nomicfoundation/solidity-analyzer-linux-x64-gnu': 0.1.0
      '@nomicfoundation/solidity-analyzer-linux-x64-musl': 0.1.0
      '@nomicfoundation/solidity-analyzer-win32-arm64-msvc': 0.1.0
      '@nomicfoundation/solidity-analyzer-win32-ia32-msvc': 0.1.0
      '@nomicfoundation/solidity-analyzer-win32-x64-msvc': 0.1.0
    dev: true

  /@nomiclabs/hardhat-ethers@2.2.3(ethers@5.7.2)(hardhat@2.20.1):
    resolution: {integrity: sha512-YhzPdzb612X591FOe68q+qXVXGG2ANZRvDo0RRUtimev85rCrAlv/TLMEZw5c+kq9AbzocLTVX/h2jVIFPL9Xg==}
    peerDependencies:
      ethers: ^5.0.0
      hardhat: ^2.0.0
    dependencies:
      ethers: 5.7.2
      hardhat: 2.20.1(ts-node@10.9.2)(typescript@5.4.3)
    dev: true

  /@offchainlabs/upgrade-executor@1.1.0-beta.0:
    resolution: {integrity: sha512-mpn6PHjH/KDDjNX0pXHEKdyv8m6DVGQiI2nGzQn0JbM1nOSHJpWx6fvfjtH7YxHJ6zBZTcsKkqGkFKDtCfoSLw==}
    dependencies:
      '@openzeppelin/contracts': 4.7.3
      '@openzeppelin/contracts-upgradeable': 4.7.3
    dev: false

  /@openzeppelin/contracts-upgradeable@4.5.2:
    resolution: {integrity: sha512-xgWZYaPlrEOQo3cBj97Ufiuv79SPd8Brh4GcFYhPgb6WvAq4ppz8dWKL6h+jLAK01rUqMRp/TS9AdXgAeNvCLA==}
    dev: false

  /@openzeppelin/contracts-upgradeable@4.7.3:
    resolution: {integrity: sha512-+wuegAMaLcZnLCJIvrVUDzA9z/Wp93f0Dla/4jJvIhijRrPabjQbZe6fWiECLaJyfn5ci9fqf9vTw3xpQOad2A==}
    dev: false

  /@openzeppelin/contracts-upgradeable@4.8.3:
    resolution: {integrity: sha512-SXDRl7HKpl2WDoJpn7CK/M9U4Z8gNXDHHChAKh0Iz+Wew3wu6CmFYBeie3je8V0GSXZAIYYwUktSrnW/kwVPtg==}
    dev: false

  /@openzeppelin/contracts-upgradeable@4.9.3:
    resolution: {integrity: sha512-jjaHAVRMrE4UuZNfDwjlLGDxTHWIOwTJS2ldnc278a0gevfXfPr8hxKEVBGFBE96kl2G3VHDZhUimw/+G3TG2A==}
    dev: false

  /@openzeppelin/contracts@4.5.0:
    resolution: {integrity: sha512-fdkzKPYMjrRiPK6K4y64e6GzULR7R7RwxSigHS8DDp7aWDeoReqsQI+cxHV1UuhAqX69L1lAaWDxenfP+xiqzA==}
    dev: false

  /@openzeppelin/contracts@4.7.3:
    resolution: {integrity: sha512-dGRS0agJzu8ybo44pCIf3xBaPQN/65AIXNgK8+4gzKd5kbvlqyxryUYVLJv7fK98Seyd2hDZzVEHSWAh0Bt1Yw==}
    dev: false

  /@openzeppelin/contracts@4.8.3:
    resolution: {integrity: sha512-bQHV8R9Me8IaJoJ2vPG4rXcL7seB7YVuskr4f+f5RyOStSZetwzkWtoqDMl5erkBJy0lDRUnIR2WIkPiC0GJlg==}
    dev: false

  /@openzeppelin/contracts@4.9.3:
    resolution: {integrity: sha512-He3LieZ1pP2TNt5JbkPA4PNT9WC3gOTOlDcFGJW4Le4QKqwmiNJCRt44APfxMxvq7OugU/cqYuPcSBzOw38DAg==}
    dev: false

  /@openzeppelin/upgrades-core@1.32.5:
    resolution: {integrity: sha512-R0wprsyJ4xWiRW05kaTfZZkRVpG2g0af3/hpjE7t2mX0Eb2n40MQLokTwqIk4LDzpp910JfLSpB0vBuZ6WNPog==}
    hasBin: true
    requiresBuild: true
    dependencies:
      cbor: 9.0.2
      chalk: 4.1.2
      compare-versions: 6.1.0
      debug: 4.3.4(supports-color@8.1.1)
      ethereumjs-util: 7.1.5
      minimist: 1.2.8
      proper-lockfile: 4.1.2
      solidity-ast: 0.4.56
    transitivePeerDependencies:
      - supports-color
    dev: false
    optional: true

  /@pkgr/core@0.1.1:
    resolution: {integrity: sha512-cq8o4cWH0ibXh9VGi5P20Tu9XF/0fFXl9EUinr9QfTM7a7p0oTA4iJRCQWppXR1Pg8dSM0UCItCkPwsk9qWWYA==}
    engines: {node: ^12.20.0 || ^14.18.0 || >=16.0.0}
    dev: true

  /@pnpm/config.env-replace@1.1.0:
    resolution: {integrity: sha512-htyl8TWnKL7K/ESFa1oW2UB5lVDxuF5DpM7tBi6Hu2LNL3mWkIzNLG6N4zoCUP1lCKNxWy/3iu8mS8MvToGd6w==}
    engines: {node: '>=12.22.0'}
    dev: true

  /@pnpm/network.ca-file@1.0.2:
    resolution: {integrity: sha512-YcPQ8a0jwYU9bTdJDpXjMi7Brhkr1mXsXrUJvjqM2mQDgkRiz8jFaQGOdaLxgjtUfQgZhKy/O3cG/YwmgKaxLA==}
    engines: {node: '>=12.22.0'}
    dependencies:
      graceful-fs: 4.2.10
    dev: true

  /@pnpm/npm-conf@2.2.2:
    resolution: {integrity: sha512-UA91GwWPhFExt3IizW6bOeY/pQ0BkuNwKjk9iQW9KqxluGCrg4VenZ0/L+2Y0+ZOtme72EVvg6v0zo3AMQRCeA==}
    engines: {node: '>=12'}
    dependencies:
      '@pnpm/config.env-replace': 1.1.0
      '@pnpm/network.ca-file': 1.0.2
      config-chain: 1.1.13
    dev: true

  /@prettier/sync@0.3.0(prettier@3.2.5):
    resolution: {integrity: sha512-3dcmCyAxIcxy036h1I7MQU/uEEBq8oLwf1CE3xeze+MPlgkdlb/+w6rGR/1dhp6Hqi17fRS6nvwnOzkESxEkOw==}
    peerDependencies:
      prettier: ^3.0.0
    dependencies:
      prettier: 3.2.5
    dev: true

  /@scroll-tech/contracts@0.1.0:
    resolution: {integrity: sha512-aBbDOc3WB/WveZdpJYcrfvMYMz7ZTEiW8M9XMJLba8p9FAR5KGYB/cV+8+EUsq3MKt7C1BfR+WnXoTVdvwIY6w==}
    dev: false

  /@scure/base@1.1.1:
    resolution: {integrity: sha512-ZxOhsSyxYwLJj3pLZCefNitxsj093tb2vq90mp2txoYeBqbcjDjqFhyM8eUjq/uFm6zJ+mUuqxlS2FkuSY1MTA==}
    dev: true

  /@scure/bip32@1.1.0:
    resolution: {integrity: sha512-ftTW3kKX54YXLCxH6BB7oEEoJfoE2pIgw7MINKAs5PsS6nqKPuKk1haTF/EuHmYqG330t5GSrdmtRuHaY1a62Q==}
    dependencies:
      '@noble/hashes': 1.1.2
      '@noble/secp256k1': 1.6.3
      '@scure/base': 1.1.1
    dev: true

  /@scure/bip39@1.1.0:
    resolution: {integrity: sha512-pwrPOS16VeTKg98dYXQyIjJEcWfz7/1YJIwxUEPFfQPtc86Ym/1sVgQ2RLoD43AazMk2l/unK4ITySSpW2+82w==}
    dependencies:
      '@noble/hashes': 1.1.2
      '@scure/base': 1.1.1
    dev: true

  /@sentry/core@5.30.0:
    resolution: {integrity: sha512-TmfrII8w1PQZSZgPpUESqjB+jC6MvZJZdLtE/0hZ+SrnKhW3x5WlYLvTXZpcWePYBku7rl2wn1RZu6uT0qCTeg==}
    engines: {node: '>=6'}
    dependencies:
      '@sentry/hub': 5.30.0
      '@sentry/minimal': 5.30.0
      '@sentry/types': 5.30.0
      '@sentry/utils': 5.30.0
      tslib: 1.14.1
    dev: true

  /@sentry/hub@5.30.0:
    resolution: {integrity: sha512-2tYrGnzb1gKz2EkMDQcfLrDTvmGcQPuWxLnJKXJvYTQDGLlEvi2tWz1VIHjunmOvJrB5aIQLhm+dcMRwFZDCqQ==}
    engines: {node: '>=6'}
    dependencies:
      '@sentry/types': 5.30.0
      '@sentry/utils': 5.30.0
      tslib: 1.14.1
    dev: true

  /@sentry/minimal@5.30.0:
    resolution: {integrity: sha512-BwWb/owZKtkDX+Sc4zCSTNcvZUq7YcH3uAVlmh/gtR9rmUvbzAA3ewLuB3myi4wWRAMEtny6+J/FN/x+2wn9Xw==}
    engines: {node: '>=6'}
    dependencies:
      '@sentry/hub': 5.30.0
      '@sentry/types': 5.30.0
      tslib: 1.14.1
    dev: true

  /@sentry/node@5.30.0:
    resolution: {integrity: sha512-Br5oyVBF0fZo6ZS9bxbJZG4ApAjRqAnqFFurMVJJdunNb80brh7a5Qva2kjhm+U6r9NJAB5OmDyPkA1Qnt+QVg==}
    engines: {node: '>=6'}
    dependencies:
      '@sentry/core': 5.30.0
      '@sentry/hub': 5.30.0
      '@sentry/tracing': 5.30.0
      '@sentry/types': 5.30.0
      '@sentry/utils': 5.30.0
      cookie: 0.4.2
      https-proxy-agent: 5.0.1
      lru_map: 0.3.3
      tslib: 1.14.1
    transitivePeerDependencies:
      - supports-color
    dev: true

  /@sentry/tracing@5.30.0:
    resolution: {integrity: sha512-dUFowCr0AIMwiLD7Fs314Mdzcug+gBVo/+NCMyDw8tFxJkwWAKl7Qa2OZxLQ0ZHjakcj1hNKfCQJ9rhyfOl4Aw==}
    engines: {node: '>=6'}
    dependencies:
      '@sentry/hub': 5.30.0
      '@sentry/minimal': 5.30.0
      '@sentry/types': 5.30.0
      '@sentry/utils': 5.30.0
      tslib: 1.14.1
    dev: true

  /@sentry/types@5.30.0:
    resolution: {integrity: sha512-R8xOqlSTZ+htqrfteCWU5Nk0CDN5ApUTvrlvBuiH1DyP6czDZ4ktbZB0hAgBlVcK0U+qpD3ag3Tqqpa5Q67rPw==}
    engines: {node: '>=6'}
    dev: true

  /@sentry/utils@5.30.0:
    resolution: {integrity: sha512-zaYmoH0NWWtvnJjC9/CBseXMtKHm/tm40sz3YfJRxeQjyzRqNQPgivpd9R/oDJCYj999mzdW382p/qi2ypjLww==}
    engines: {node: '>=6'}
    dependencies:
      '@sentry/types': 5.30.0
      tslib: 1.14.1
    dev: true

  /@sindresorhus/is@4.6.0:
    resolution: {integrity: sha512-t09vSN3MdfsyCHoFcTRCH/iUtG7OJ0CsjzB8cjAmKc/va/kIgeDI/TxsigdncE/4be734m0cvIYwNaV4i2XqAw==}
    engines: {node: '>=10'}
    dev: true

  /@solidity-parser/parser@0.17.0:
    resolution: {integrity: sha512-Nko8R0/kUo391jsEHHxrGM07QFdnPGvlmox4rmH0kNiNAashItAilhy4Mv4pK5gQmW5f4sXAF58fwJbmlkGcVw==}
    dev: true

  /@solidity-parser/parser@0.18.0:
    resolution: {integrity: sha512-yfORGUIPgLck41qyN7nbwJRAx17/jAIXCTanHOJZhB6PJ1iAk/84b/xlsVKFSyNyLXIj0dhppoE0+CRws7wlzA==}
    dev: true

  /@szmarczak/http-timer@5.0.1:
    resolution: {integrity: sha512-+PmQX0PiAYPMeVYe237LJAYvOMYW1j2rH5YROyS3b4CTVJum34HfRvKvAzozHAQG0TnHNdUfY9nCeUyRAs//cw==}
    engines: {node: '>=14.16'}
    dependencies:
      defer-to-connect: 2.0.1
    dev: true

  /@truffle/abi-utils@0.3.2:
    resolution: {integrity: sha512-32queMD64YKL/tmQgSV4Xs073dIaZ9tp7NP1icjwvFSA3Q9yeu7ApYbSbYMsx9H9zWkkVOsfcoJ2kJEieOCzsA==}
    dependencies:
      change-case: 3.0.2
      fast-check: 3.1.1
      web3-utils: 1.7.4
    dev: true

  /@truffle/contract-schema@3.4.10:
    resolution: {integrity: sha512-BhRNRoRvlj2th6E5RNS0BnS0ZxQe01JJz8I7MjkGqdeXSvrn6qDCAnbmvhNgUv0l5h8w5+gBOQhAJhILf1shdQ==}
    dependencies:
      ajv: 6.12.6
      debug: 4.3.4(supports-color@8.1.1)
    transitivePeerDependencies:
      - supports-color
    dev: true

  /@tsconfig/node10@1.0.9:
    resolution: {integrity: sha512-jNsYVVxU8v5g43Erja32laIDHXeoNvFEpX33OK4d6hljo3jDhCBDhx5dhCCTMWUojscpAagGiRkBKxpdl9fxqA==}
    dev: true

  /@tsconfig/node12@1.0.11:
    resolution: {integrity: sha512-cqefuRsh12pWyGsIoBKJA9luFu3mRxCA+ORZvA4ktLSzIuCUtWVxGIuXigEwO5/ywWFMZ2QEGKWvkZG1zDMTag==}
    dev: true

  /@tsconfig/node14@1.0.3:
    resolution: {integrity: sha512-ysT8mhdixWK6Hw3i1V2AeRqZ5WfXg1G43mqoYlM2nc6388Fq5jcXyr5mRsqViLx/GJYdoL0bfXD8nmF+Zn/Iow==}
    dev: true

  /@tsconfig/node16@1.0.3:
    resolution: {integrity: sha512-yOlFc+7UtL/89t2ZhjPvvB/DeAr3r+Dq58IgzsFkOAvVC6NMJXmCGjbptdXdR9qsX7pKcTL+s87FtYREi2dEEQ==}
    dev: true

  /@typechain/ethers-v5@7.2.0(@ethersproject/abi@5.7.0)(@ethersproject/bytes@5.7.0)(@ethersproject/providers@5.7.2)(ethers@5.7.2)(typechain@8.3.2)(typescript@5.4.3):
    resolution: {integrity: sha512-jfcmlTvaaJjng63QsT49MT6R1HFhtO/TBMWbyzPFSzMmVIqb2tL6prnKBs4ZJrSvmgIXWy+ttSjpaxCTq8D/Tw==}
    peerDependencies:
      '@ethersproject/abi': ^5.0.0
      '@ethersproject/bytes': ^5.0.0
      '@ethersproject/providers': ^5.0.0
      ethers: ^5.1.3
      typechain: ^5.0.0
      typescript: '>=4.0.0'
    dependencies:
      '@ethersproject/abi': 5.7.0
      '@ethersproject/bytes': 5.7.0
      '@ethersproject/providers': 5.7.2
      ethers: 5.7.2
      lodash: 4.17.21
      ts-essentials: 7.0.3(typescript@5.4.3)
      typechain: 8.3.2(typescript@5.4.3)
      typescript: 5.4.3
    dev: true

  /@typechain/hardhat@7.0.0(@ethersproject/abi@5.7.0)(@ethersproject/providers@5.7.2)(@typechain/ethers-v5@7.2.0)(ethers@5.7.2)(hardhat@2.20.1)(typechain@8.3.2):
    resolution: {integrity: sha512-XB79i5ewg9Met7gMVGfgVkmypicbnI25T5clJBEooMoW2161p4zvKFpoS2O+lBppQyMrPIZkdvl2M3LMDayVcA==}
    peerDependencies:
      '@ethersproject/abi': ^5.4.7
      '@ethersproject/providers': ^5.4.7
      '@typechain/ethers-v5': ^11.0.0
      ethers: ^5.4.7
      hardhat: ^2.9.9
      typechain: ^8.2.0
    dependencies:
      '@ethersproject/abi': 5.7.0
      '@ethersproject/providers': 5.7.2
      '@typechain/ethers-v5': 7.2.0(@ethersproject/abi@5.7.0)(@ethersproject/bytes@5.7.0)(@ethersproject/providers@5.7.2)(ethers@5.7.2)(typechain@8.3.2)(typescript@5.4.3)
      ethers: 5.7.2
      fs-extra: 9.1.0
      hardhat: 2.20.1(ts-node@10.9.2)(typescript@5.4.3)
      typechain: 8.3.2(typescript@5.4.3)
    dev: true

  /@types/bn.js@4.11.6:
    resolution: {integrity: sha512-pqr857jrp2kPuO9uRjZ3PwnJTjoQy+fcdxvBTvHm6dkmEL9q+hDD/2j/0ELOBPtPnS8LjCX0gI9nbl8lVkadpg==}
    dependencies:
      '@types/node': 16.18.91
    dev: true

  /@types/bn.js@5.1.1:
    resolution: {integrity: sha512-qNrYbZqMx0uJAfKnKclPh+dTwK33KfLHYqtyODwd5HnXOjnkhc4qgn3BrK6RWyGZm5+sIFE7Q7Vz6QQtJB7w7g==}
    dependencies:
      '@types/node': 16.18.91

  /@types/cacheable-request@6.0.2:
    resolution: {integrity: sha512-B3xVo+dlKM6nnKTcmm5ZtY/OL8bOAOd2Olee9M1zft65ox50OzjEHW91sDiU9j6cvW8Ejg1/Qkf4xd2kugApUA==}
    dependencies:
      '@types/http-cache-semantics': 4.0.1
      '@types/keyv': 3.1.4
      '@types/node': 16.18.91
      '@types/responselike': 1.0.0
    dev: true

  /@types/cbor@5.0.1:
    resolution: {integrity: sha512-zVqJy2KzusZPLOgyGJDnOIbu3DxIGGqxYbEwtEEe4Z+la8jwIhOyb+GMrlHafs5tvKruwf8f8qOYP6zTvse/pw==}
    dependencies:
      '@types/node': 16.18.91
    dev: true

  /@types/chai-as-promised@7.1.8:
    resolution: {integrity: sha512-ThlRVIJhr69FLlh6IctTXFkmhtP3NpMZ2QGq69StYLyKZFp/HOp1VdKZj7RvfNWYYcJ1xlbLGLLWj1UvP5u/Gw==}
    dependencies:
      '@types/chai': 4.3.14
    dev: true

  /@types/chai@4.3.14:
    resolution: {integrity: sha512-Wj71sXE4Q4AkGdG9Tvq1u/fquNz9EdG4LIJMwVVII7ashjD/8cf8fyIfJAjRr6YcsXnSE8cOGQPq1gqeR8z+3w==}
    dev: true

  /@types/debug@4.1.12:
    resolution: {integrity: sha512-vIChWdVG3LG1SMxEvI/AK+FWJthlrqlTu7fbrlywTkkaONwk/UAGaULXRlf8vkzFBLVm0zkMdCquhL5aOjhXPQ==}
    dependencies:
      '@types/ms': 0.7.31
    dev: true

  /@types/deep-equal-in-any-order@1.0.3:
    resolution: {integrity: sha512-jT0O3hAILDKeKbdWJ9FZLD0Xdfhz7hMvfyFlRWpirjiEVr8G+GZ4kVIzPIqM6x6Rpp93TNPgOAed4XmvcuV6Qg==}
    dev: true

  /@types/http-cache-semantics@4.0.1:
    resolution: {integrity: sha512-SZs7ekbP8CN0txVG2xVRH6EgKmEm31BOxA07vkFaETzZz1xh+cbt8BcI0slpymvwhx5dlFnQG2rTlPVQn+iRPQ==}
    dev: true

  /@types/is-ci@3.0.4:
    resolution: {integrity: sha512-AkCYCmwlXeuH89DagDCzvCAyltI2v9lh3U3DqSg/GrBYoReAaWwxfXCqMx9UV5MajLZ4ZFwZzV4cABGIxk2XRw==}
    dependencies:
      ci-info: 3.9.0
    dev: false

  /@types/json-schema@7.0.13:
    resolution: {integrity: sha512-RbSSoHliUbnXj3ny0CNFOoxrIDV6SUGyStHsvDqosw6CkdPV8TtWGlfecuK4ToyMEAql6pzNxgCFKanovUzlgQ==}
    dev: true

  /@types/keyv@3.1.4:
    resolution: {integrity: sha512-BQ5aZNSCpj7D6K2ksrRCTmKRLEpnPvWDiLPfoGyhZ++8YtiK9d/3DBKPJgry359X/P1PfruyYwvnvwFjuEiEIg==}
    dependencies:
      '@types/node': 16.18.91
    dev: true

  /@types/lru-cache@5.1.1:
    resolution: {integrity: sha512-ssE3Vlrys7sdIzs5LOxCzTVMsU7i9oa/IaW92wF32JFb3CVczqOkru2xspuKczHEbG3nvmPY7IFqVmGGHdNbYw==}
    dev: true

  /@types/minimist@1.2.5:
    resolution: {integrity: sha512-hov8bUuiLiyFPGyFPE1lwWhmzYbirOXQNNo40+y3zow8aFVTeyn3VWL0VFFfdNddA8S4Vf0Tc062rzyNr7Paag==}
    dev: false

  /@types/mocha@10.0.6:
    resolution: {integrity: sha512-dJvrYWxP/UcXm36Qn36fxhUKu8A/xMRXVT2cliFF1Z7UA9liG5Psj3ezNSZw+5puH2czDXRLcXQxf8JbJt0ejg==}
    dev: true

  /@types/ms@0.7.31:
    resolution: {integrity: sha512-iiUgKzV9AuaEkZqkOLDIvlQiL6ltuZd9tGcW3gwpnX8JbuiuhFlEGmmFXEXkN50Cvq7Os88IY2v0dkDqXYWVgA==}
    dev: true

  /@types/node@12.19.16:
    resolution: {integrity: sha512-7xHmXm/QJ7cbK2laF+YYD7gb5MggHIIQwqyjin3bpEGiSuvScMQ5JZZXPvRipi1MwckTQbJZROMns/JxdnIL1Q==}
    dev: false

  /@types/node@16.18.91:
    resolution: {integrity: sha512-h8Q4klc8xzc9kJKr7UYNtJde5TU2qEePVyH3WyzJaUC+3ptyc5kPQbWOIUcn8ZsG5+KSkq+P0py0kC0VqxgAXw==}

  /@types/normalize-package-data@2.4.4:
    resolution: {integrity: sha512-37i+OaWTh9qeK4LSHPsyRC7NahnGotNuZvjLSgcPzblpHB3rrCJxAOgI5gCdKm7coonsaX1Of0ILiTcnZjbfxA==}
    dev: false

  /@types/pbkdf2@3.1.0:
    resolution: {integrity: sha512-Cf63Rv7jCQ0LaL8tNXmEyqTHuIJxRdlS5vMh1mj5voN4+QFhVZnlZruezqpWYDiJ8UTzhP0VmeLXCmBk66YrMQ==}
    dependencies:
      '@types/node': 16.18.91

  /@types/prettier@2.7.1:
    resolution: {integrity: sha512-ri0UmynRRvZiiUJdiz38MmIblKK+oH30MztdBVR95dv/Ubw6neWSb8u1XpRb72L4qsZOhz+L+z9JD40SJmfWow==}
    dev: true

  /@types/readable-stream@2.3.15:
    resolution: {integrity: sha512-oM5JSKQCcICF1wvGgmecmHldZ48OZamtMxcGGVICOJA8o8cahXC1zEVAif8iwoc5j8etxFaRFnf095+CDsuoFQ==}
    dependencies:
      '@types/node': 16.18.91
      safe-buffer: 5.1.2
    dev: true

  /@types/responselike@1.0.0:
    resolution: {integrity: sha512-85Y2BjiufFzaMIlvJDvTTB8Fxl2xfLo4HgmHzVBz08w4wDePCTjYw66PdrolO0kzli3yam/YCgRufyo1DdQVTA==}
    dependencies:
      '@types/node': 16.18.91
    dev: true

  /@types/secp256k1@4.0.3:
    resolution: {integrity: sha512-Da66lEIFeIz9ltsdMZcpQvmrmmoqrfju8pm1BH8WbYjZSwUgCwXLb9C+9XYogwBITnbsSaMdVPb2ekf7TV+03w==}
    dependencies:
      '@types/node': 16.18.91

  /@types/semver@7.5.0:
    resolution: {integrity: sha512-G8hZ6XJiHnuhQKR7ZmysCeJWE08o8T0AXtk5darsCaTVsYZhhgUrq53jizaR2FvsoeCwJhlmwTjkXBY5Pn/ZHw==}

  /@typescript-eslint/eslint-plugin@6.21.0(@typescript-eslint/parser@6.21.0)(eslint@8.57.0)(typescript@5.4.3):
    resolution: {integrity: sha512-oy9+hTPCUFpngkEZUSzbf9MxI65wbKFoQYsgPdILTfbUldp5ovUuphZVe4i30emU9M/kP+T64Di0mxl7dSw3MA==}
    engines: {node: ^16.0.0 || >=18.0.0}
    peerDependencies:
      '@typescript-eslint/parser': ^6.0.0 || ^6.0.0-alpha
      eslint: ^7.0.0 || ^8.0.0
      typescript: '*'
    peerDependenciesMeta:
      typescript:
        optional: true
    dependencies:
      '@eslint-community/regexpp': 4.9.1
      '@typescript-eslint/parser': 6.21.0(eslint@8.57.0)(typescript@5.4.3)
      '@typescript-eslint/scope-manager': 6.21.0
      '@typescript-eslint/type-utils': 6.21.0(eslint@8.57.0)(typescript@5.4.3)
      '@typescript-eslint/utils': 6.21.0(eslint@8.57.0)(typescript@5.4.3)
      '@typescript-eslint/visitor-keys': 6.21.0
      debug: 4.3.4(supports-color@8.1.1)
      eslint: 8.57.0
      graphemer: 1.4.0
      ignore: 5.2.4
      natural-compare: 1.4.0
      semver: 7.6.0
      ts-api-utils: 1.0.3(typescript@5.4.3)
      typescript: 5.4.3
    transitivePeerDependencies:
      - supports-color
    dev: true

  /@typescript-eslint/parser@6.21.0(eslint@8.57.0)(typescript@5.4.3):
    resolution: {integrity: sha512-tbsV1jPne5CkFQCgPBcDOt30ItF7aJoZL997JSF7MhGQqOeT3svWRYxiqlfA5RUdlHN6Fi+EI9bxqbdyAUZjYQ==}
    engines: {node: ^16.0.0 || >=18.0.0}
    peerDependencies:
      eslint: ^7.0.0 || ^8.0.0
      typescript: '*'
    peerDependenciesMeta:
      typescript:
        optional: true
    dependencies:
      '@typescript-eslint/scope-manager': 6.21.0
      '@typescript-eslint/types': 6.21.0
      '@typescript-eslint/typescript-estree': 6.21.0(typescript@5.4.3)
      '@typescript-eslint/visitor-keys': 6.21.0
      debug: 4.3.4(supports-color@8.1.1)
      eslint: 8.57.0
      typescript: 5.4.3
    transitivePeerDependencies:
      - supports-color
    dev: true

  /@typescript-eslint/scope-manager@6.21.0:
    resolution: {integrity: sha512-OwLUIWZJry80O99zvqXVEioyniJMa+d2GrqpUTqi5/v5D5rOrppJVBPa0yKCblcigC0/aYAzxxqQ1B+DS2RYsg==}
    engines: {node: ^16.0.0 || >=18.0.0}
    dependencies:
      '@typescript-eslint/types': 6.21.0
      '@typescript-eslint/visitor-keys': 6.21.0
    dev: true

  /@typescript-eslint/type-utils@6.21.0(eslint@8.57.0)(typescript@5.4.3):
    resolution: {integrity: sha512-rZQI7wHfao8qMX3Rd3xqeYSMCL3SoiSQLBATSiVKARdFGCYSRvmViieZjqc58jKgs8Y8i9YvVVhRbHSTA4VBag==}
    engines: {node: ^16.0.0 || >=18.0.0}
    peerDependencies:
      eslint: ^7.0.0 || ^8.0.0
      typescript: '*'
    peerDependenciesMeta:
      typescript:
        optional: true
    dependencies:
      '@typescript-eslint/typescript-estree': 6.21.0(typescript@5.4.3)
      '@typescript-eslint/utils': 6.21.0(eslint@8.57.0)(typescript@5.4.3)
      debug: 4.3.4(supports-color@8.1.1)
      eslint: 8.57.0
      ts-api-utils: 1.0.3(typescript@5.4.3)
      typescript: 5.4.3
    transitivePeerDependencies:
      - supports-color
    dev: true

  /@typescript-eslint/types@6.21.0:
    resolution: {integrity: sha512-1kFmZ1rOm5epu9NZEZm1kckCDGj5UJEf7P1kliH4LKu/RkwpsfqqGmY2OOcUs18lSlQBKLDYBOGxRVtrMN5lpg==}
    engines: {node: ^16.0.0 || >=18.0.0}
    dev: true

  /@typescript-eslint/typescript-estree@6.21.0(typescript@5.4.3):
    resolution: {integrity: sha512-6npJTkZcO+y2/kr+z0hc4HwNfrrP4kNYh57ek7yCNlrBjWQ1Y0OS7jiZTkgumrvkX5HkEKXFZkkdFNkaW2wmUQ==}
    engines: {node: ^16.0.0 || >=18.0.0}
    peerDependencies:
      typescript: '*'
    peerDependenciesMeta:
      typescript:
        optional: true
    dependencies:
      '@typescript-eslint/types': 6.21.0
      '@typescript-eslint/visitor-keys': 6.21.0
      debug: 4.3.4(supports-color@8.1.1)
      globby: 11.1.0
      is-glob: 4.0.3
      minimatch: 9.0.3
      semver: 7.6.0
      ts-api-utils: 1.0.3(typescript@5.4.3)
      typescript: 5.4.3
    transitivePeerDependencies:
      - supports-color
    dev: true

  /@typescript-eslint/utils@6.21.0(eslint@8.57.0)(typescript@5.4.3):
    resolution: {integrity: sha512-NfWVaC8HP9T8cbKQxHcsJBY5YE1O33+jpMwN45qzWWaPDZgLIbo12toGMWnmhvCpd3sIxkpDw3Wv1B3dYrbDQQ==}
    engines: {node: ^16.0.0 || >=18.0.0}
    peerDependencies:
      eslint: ^7.0.0 || ^8.0.0
    dependencies:
      '@eslint-community/eslint-utils': 4.4.0(eslint@8.57.0)
      '@types/json-schema': 7.0.13
      '@types/semver': 7.5.0
      '@typescript-eslint/scope-manager': 6.21.0
      '@typescript-eslint/types': 6.21.0
      '@typescript-eslint/typescript-estree': 6.21.0(typescript@5.4.3)
      eslint: 8.57.0
      semver: 7.6.0
    transitivePeerDependencies:
      - supports-color
      - typescript
    dev: true

  /@typescript-eslint/visitor-keys@6.21.0:
    resolution: {integrity: sha512-JJtkDduxLi9bivAB+cYOVMtbkqdPOhZ+ZI5LC47MIRrDV4Yn2o+ZnW10Nkmr28xRpSpdJ6Sm42Hjf2+REYXm0A==}
    engines: {node: ^16.0.0 || >=18.0.0}
    dependencies:
      '@typescript-eslint/types': 6.21.0
      eslint-visitor-keys: 3.4.3
    dev: true

  /@ungap/structured-clone@1.2.0:
    resolution: {integrity: sha512-zuVdFrMJiuCDQUMCzQaD6KL28MjnqqN8XnAqiEq9PNm/hCPTSGfrXCOfwj1ow4LFb/tNymJPwsNbVePc1xFqrQ==}
    dev: true

  /@yarnpkg/lockfile@1.1.0:
    resolution: {integrity: sha512-GpSwvyXOcOOlV70vbnzjj4fW5xW/FdUF6nQEt1ENy7m4ZCczi1+/buVUPAqmGfqznsORNFzUMjctTIp8a9tuCQ==}
    dev: false

  /abi-to-sol@0.6.6:
    resolution: {integrity: sha512-PRn81rSpv6NXFPYQSw7ujruqIP6UkwZ/XoFldtiqCX8+2kHVc73xVaUVvdbro06vvBVZiwnxhEIGdI4BRMwGHw==}
    hasBin: true
    dependencies:
      '@truffle/abi-utils': 0.3.2
      '@truffle/contract-schema': 3.4.10
      ajv: 6.12.6
      better-ajv-errors: 0.8.2(ajv@6.12.6)
      neodoc: 2.0.2
      semver: 7.6.0
      source-map-support: 0.5.21
    optionalDependencies:
      prettier: 2.8.8
      prettier-plugin-solidity: 1.3.1(prettier@2.8.8)
    transitivePeerDependencies:
      - supports-color
    dev: true

  /acorn-jsx@5.3.2(acorn@8.10.0):
    resolution: {integrity: sha512-rq9s+JNhf0IChjtDXxllJ7g41oZk5SlXtp0LHwyA5cejwn7vKmKp4pPri6YEePv2PU65sAsegbXtIinmDFDXgQ==}
    peerDependencies:
      acorn: ^6.0.0 || ^7.0.0 || ^8.0.0
    dependencies:
      acorn: 8.10.0
    dev: true

  /acorn-walk@8.2.0:
    resolution: {integrity: sha512-k+iyHEuPgSw6SbuDpGQM+06HQUa04DZ3o+F6CSzXMvvI5KMvnaEqXe+YVe555R9nn6GPt404fos4wcgpw12SDA==}
    engines: {node: '>=0.4.0'}
    dev: true

  /acorn@8.10.0:
    resolution: {integrity: sha512-F0SAmZ8iUtS//m8DmCTA0jlh6TDKkHQyK6xc6V4KDTyZKA9dnvX9/3sRTVQrWm79glUAZbnmmNcdYwUIHWVybw==}
    engines: {node: '>=0.4.0'}
    hasBin: true
    dev: true

  /adm-zip@0.4.16:
    resolution: {integrity: sha512-TFi4HBKSGfIKsK5YCkKaaFG2m4PEDyViZmEwof3MTIgzimHLto6muaHVpbrljdIvIrFZzEq/p4nafOeLcYegrg==}
    engines: {node: '>=0.3.0'}
    dev: true

  /aes-js@3.0.0:
    resolution: {integrity: sha512-H7wUZRn8WpTq9jocdxQ2c8x2sKo9ZVmzfRE13GiNJXfp7NcKYEdvl3vspKjXox6RIG2VtaRe4JFvxG4rqp2Zuw==}

  /agent-base@6.0.2:
    resolution: {integrity: sha512-RZNwNclF7+MS/8bDg70amg32dyeZGZxiDuQmZxKLAlQjr3jGyLx+4Kkk58UO7D2QdgFIQCovuSuZESne6RG6XQ==}
    engines: {node: '>= 6.0.0'}
    dependencies:
      debug: 4.3.4(supports-color@8.1.1)
    transitivePeerDependencies:
      - supports-color
    dev: true

  /aggregate-error@3.1.0:
    resolution: {integrity: sha512-4I7Td01quW/RpocfNayFdFVk1qSuoh0E7JrbRJ16nH01HhKFQ88INq9Sd+nd72zqRySlr9BmDA8xlEJ6vJMrYA==}
    engines: {node: '>=8'}
    dependencies:
      clean-stack: 2.2.0
      indent-string: 4.0.0
    dev: true

  /ajv@6.12.6:
    resolution: {integrity: sha512-j3fVLgvTo527anyYyJOGTYJbG+vnnQYvE0m5mmkc1TK+nxAppkCLMIL0aZ4dblVCNoGShhm+kzE4ZUykBoMg4g==}
    dependencies:
      fast-deep-equal: 3.1.3
      fast-json-stable-stringify: 2.1.0
      json-schema-traverse: 0.4.1
      uri-js: 4.4.1
    dev: true

  /ajv@8.11.0:
    resolution: {integrity: sha512-wGgprdCvMalC0BztXvitD2hC04YffAvtsUn93JbGXYLAtCUO4xd17mCCZQxUOItiBwZvJScWo8NIvQMQ71rdpg==}
    dependencies:
      fast-deep-equal: 3.1.3
      json-schema-traverse: 1.0.0
      require-from-string: 2.0.2
      uri-js: 4.4.1
    dev: true

  /ansi-align@3.0.1:
    resolution: {integrity: sha512-IOfwwBF5iczOjp/WeY4YxyjqAFMQoZufdQWDd19SEExbVLNXqvpzSJ/M7Za4/sCPmQ0+GRquoA7bGcINcxew6w==}
    dependencies:
      string-width: 4.2.3
    dev: true

  /ansi-colors@4.1.1:
    resolution: {integrity: sha512-JoX0apGbHaUJBNl6yF+p6JAFYZ666/hhCGKN5t9QFjbJQKUU/g8MNbFDbvfrgKXvI1QpZplPOnwIo99lX/AAmA==}
    engines: {node: '>=6'}
    dev: true

  /ansi-colors@4.1.3:
    resolution: {integrity: sha512-/6w/C21Pm1A7aZitlI5Ni/2J6FFQN8i1Cvz3kHABAAbw93v/NlvKdVOqz7CCWz/3iv/JplRSEEZ83XION15ovw==}
    engines: {node: '>=6'}

  /ansi-escapes@4.3.2:
    resolution: {integrity: sha512-gKXj5ALrKWQLsYG9jlTRmR/xKluxHV+Z9QEwNIgCfM1/uwPMCuzVVnh5mwTd+OuBZcwSIMbqssNWRm1lE51QaQ==}
    engines: {node: '>=8'}
    dependencies:
      type-fest: 0.21.3
    dev: true

  /ansi-escapes@6.2.1:
    resolution: {integrity: sha512-4nJ3yixlEthEJ9Rk4vPcdBRkZvQZlYyu8j4/Mqz5sgIkddmEnH2Yj2ZrnP9S3tQOvSNRUIgVNF/1yPpRAGNRig==}
    engines: {node: '>=14.16'}
    dev: true

  /ansi-regex@2.1.1:
    resolution: {integrity: sha512-TIGnTpdo+E3+pCyAluZvtED5p5wCqLdezCyhPZzKPcxvFplEt4i+W7OONCKgeZFT3+y5NZZfOOS/Bdcanm1MYA==}
    engines: {node: '>=0.10.0'}
    dev: true

  /ansi-regex@5.0.1:
    resolution: {integrity: sha512-quJQXlTSUGL2LH9SUXo8VwsY4soanhgo6LNSm84E1LBcE8s3O0wpdiRzyR9z/ZZJMlMWv37qOOb9pdJlMUEKFQ==}
    engines: {node: '>=8'}

  /ansi-regex@6.0.1:
    resolution: {integrity: sha512-n5M855fKb2SsfMIiFFoVrABHJC8QtHwVx+mHWP3QcEqBHYienj5dHSgjbxtC0WEZXYt4wcD6zrQElDPhFuZgfA==}
    engines: {node: '>=12'}
    dev: true

  /ansi-styles@3.2.1:
    resolution: {integrity: sha512-VT0ZI6kZRdTh8YyJw3SMbYm/u+NqfsAxEpWO0Pf9sq8/e94WxxOpPKx9FR1FlyCtOVDNOQ+8ntlqFxiRc+r5qA==}
    engines: {node: '>=4'}
    dependencies:
      color-convert: 1.9.3

  /ansi-styles@4.3.0:
    resolution: {integrity: sha512-zbB9rCJAT1rbjiVDb2hqKFHNYLxgtk8NURxZ3IZwD3F6NtxbXZQCnnSi1Lkx+IDohdPlFp222wVALIheZJQSEg==}
    engines: {node: '>=8'}
    dependencies:
      color-convert: 2.0.1

  /ansi-styles@6.2.1:
    resolution: {integrity: sha512-bN798gFfQX+viw3R7yrGWRqnrN2oRkEkUjjl4JNn4E8GxxbjtG3FbrEIIY3l8/hrwUwIeCZvi4QuOTP4MErVug==}
    engines: {node: '>=12'}
    dev: true

  /antlr4@4.13.1-patch-1:
    resolution: {integrity: sha512-OjFLWWLzDMV9rdFhpvroCWR4ooktNg9/nvVYSA5z28wuVpU36QUNuioR1XLnQtcjVlf8npjyz593PxnU/f/Cow==}
    engines: {node: '>=16'}
    dev: true

  /anymatch@3.1.2:
    resolution: {integrity: sha512-P43ePfOAIupkguHUycrc4qJ9kz8ZiuOUijaETwX7THt0Y/GNK7v0aa8rY816xWjZ7rJdA5XdMcpVFTKMq+RvWg==}
    engines: {node: '>= 8'}
    dependencies:
      normalize-path: 3.0.0
      picomatch: 2.3.1
    dev: true

  /arg@4.1.3:
    resolution: {integrity: sha512-58S9QDqG0Xx27YwPSt9fJxivjYl432YCwfDMfZ+71RAqUrZef7LrKQZ3LHLOwCS4FLNBplP533Zx895SeOCHvA==}
    dev: true

  /argparse@1.0.10:
    resolution: {integrity: sha512-o5Roy6tNG4SL/FOkCAN6RzjiakZS25RLYFrcMttJqbdd8BWrnA+fGz57iN5Pb06pvBGvl5gQ0B48dJlslXvoTg==}
    dependencies:
      sprintf-js: 1.0.3
    dev: false

  /argparse@2.0.1:
    resolution: {integrity: sha512-8+9WqebbFzpX9OR+Wa6O29asIogeRMzcGtAINdpMHHyAg10f05aSFVBbcEqGf/PXw1EjAZ+q2/bEBg3DvurK3Q==}
    dev: true

  /array-back@3.1.0:
    resolution: {integrity: sha512-TkuxA4UCOvxuDK6NZYXCalszEzj+TLszyASooky+i742l9TqsOdYCMJJupxRic61hwquNtppB3hgcuq9SVSH1Q==}
    engines: {node: '>=6'}
    dev: true

  /array-back@4.0.2:
    resolution: {integrity: sha512-NbdMezxqf94cnNfWLL7V/im0Ub+Anbb0IoZhvzie8+4HJ4nMQuzHuy49FkGYCJK2yAloZ3meiB6AVMClbrI1vg==}
    engines: {node: '>=8'}
    dev: true

  /array-buffer-byte-length@1.0.0:
    resolution: {integrity: sha512-LPuwb2P+NrQw3XhxGc36+XSvuBPopovXYTR9Ew++Du9Yb/bx5AzBfrIsBoj0EZUifjQU+sHL21sseZ3jerWO/A==}
    dependencies:
      call-bind: 1.0.5
      is-array-buffer: 3.0.2
    dev: false

  /array-buffer-byte-length@1.0.1:
    resolution: {integrity: sha512-ahC5W1xgou+KTXix4sAO8Ki12Q+jf4i0+tmk3sC+zgcynshkHxzpXdImBehiUYKKKDwvfFiJl1tZt6ewscS1Mg==}
    engines: {node: '>= 0.4'}
    requiresBuild: true
    dependencies:
      call-bind: 1.0.7
      is-array-buffer: 3.0.4
    dev: false
    optional: true

  /array-union@2.1.0:
    resolution: {integrity: sha512-HGyxoOTYUyCM6stUe6EJgnd4EoewAI7zMdfqO+kGjnlZmBDz/cR5pf8r/cR4Wq60sL/p0IkcjUEEPwS3GFrIyw==}
    engines: {node: '>=8'}

  /array.prototype.findlast@1.2.5:
    resolution: {integrity: sha512-CVvd6FHg1Z3POpBLxO6E6zr+rSKEQ9L6rZHAaY7lLfhKsWYUBBOuMs0e9o24oopj6H+geRCX0YJ+TJLBK2eHyQ==}
    engines: {node: '>= 0.4'}
    requiresBuild: true
    dependencies:
      call-bind: 1.0.7
      define-properties: 1.2.1
      es-abstract: 1.23.3
      es-errors: 1.3.0
      es-object-atoms: 1.0.0
      es-shim-unscopables: 1.0.2
    dev: false
    optional: true

  /array.prototype.flat@1.3.2:
    resolution: {integrity: sha512-djYB+Zx2vLewY8RWlNCUdHjDXs2XOgm602S9E7P/UpHgfeHL00cRiIF+IN/G/aUJ7kGPb6yO/ErDI5V2s8iycA==}
    engines: {node: '>= 0.4'}
    dependencies:
      call-bind: 1.0.5
      define-properties: 1.2.1
      es-abstract: 1.22.3
      es-shim-unscopables: 1.0.2
    dev: false

  /arraybuffer.prototype.slice@1.0.2:
    resolution: {integrity: sha512-yMBKppFur/fbHu9/6USUe03bZ4knMYiwFBcyiaXB8Go0qNehwX6inYPzK9U0NeQvGxKthcmHcaR8P5MStSRBAw==}
    engines: {node: '>= 0.4'}
    dependencies:
      array-buffer-byte-length: 1.0.0
      call-bind: 1.0.5
      define-properties: 1.2.1
      es-abstract: 1.22.3
      get-intrinsic: 1.2.2
      is-array-buffer: 3.0.2
      is-shared-array-buffer: 1.0.2
    dev: false

  /arraybuffer.prototype.slice@1.0.3:
    resolution: {integrity: sha512-bMxMKAjg13EBSVscxTaYA4mRc5t1UAXa2kXiGTNfZ079HIWXEkKmkgFrh/nJqamaLSrXO5H4WFFkPEaLJWbs3A==}
    engines: {node: '>= 0.4'}
    requiresBuild: true
    dependencies:
      array-buffer-byte-length: 1.0.1
      call-bind: 1.0.7
      define-properties: 1.2.1
      es-abstract: 1.23.3
      es-errors: 1.3.0
      get-intrinsic: 1.2.4
      is-array-buffer: 3.0.4
      is-shared-array-buffer: 1.0.3
    dev: false
    optional: true

  /arrify@1.0.1:
    resolution: {integrity: sha512-3CYzex9M9FGQjCGMGyi6/31c8GJbgb0qGyrx5HWxPd0aCwh4cB2YjMb2Xf9UuoogrMrlO9cTqnB5rI5GHZTcUA==}
    engines: {node: '>=0.10.0'}
    dev: false

  /assertion-error@1.1.0:
    resolution: {integrity: sha512-jgsaNduz+ndvGyFt3uSuWqvy4lCnIJiovtouQN5JZHOKCS2QuhEdbcQHFhVksz2N2U9hXJo8odG7ETyWlEeuDw==}

  /ast-parents@0.0.1:
    resolution: {integrity: sha512-XHusKxKz3zoYk1ic8Un640joHbFMhbqneyoZfoKnEGtf2ey9Uh/IdpcQplODdO/kENaMIWsD0nJm4+wX3UNLHA==}
    dev: true

  /astral-regex@2.0.0:
    resolution: {integrity: sha512-Z7tMw1ytTXt5jqMcOP+OQteU1VuNK9Y02uuJtKQ1Sv69jXQKKg5cibLwGJow8yzZP+eAc18EmLGPal0bp36rvQ==}
    engines: {node: '>=8'}
    dev: true

  /at-least-node@1.0.0:
    resolution: {integrity: sha512-+q/t7Ekv1EDY2l6Gda6LLiX14rU9TV20Wa3ofeQmwPFZbOMo9DXrLbOjFaaclkXKWidIaopwAObQDqwWtGUjqg==}
    engines: {node: '>= 4.0.0'}

  /available-typed-arrays@1.0.5:
    resolution: {integrity: sha512-DMD0KiN46eipeziST1LPP/STfDU0sufISXmjSgvVsoU2tqxctQeASejWcfNtxYKqETM1UxQ8sp2OrSBWpHY6sw==}
    engines: {node: '>= 0.4'}
    dev: false

  /available-typed-arrays@1.0.7:
    resolution: {integrity: sha512-wvUjBtSGN7+7SjNpq/9M2Tg350UZD3q62IFZLbRAR1bSMlCo1ZaeW+BJ+D090e4hIIZLBcTDWe4Mh4jvUDajzQ==}
    engines: {node: '>= 0.4'}
    requiresBuild: true
    dependencies:
      possible-typed-array-names: 1.0.0
    dev: false
    optional: true

  /balanced-match@1.0.0:
    resolution: {integrity: sha512-9Y0g0Q8rmSt+H33DfKv7FOc3v+iRI+o1lbzt8jGcIosYW37IIW/2XVYq5NPdmaD5NQ59Nk26Kl/vZbwW9Fr8vg==}

  /base-x@3.0.9:
    resolution: {integrity: sha512-H7JU6iBHTal1gp56aKoaa//YUxEaAOUiydvrV/pILqIHXTtqxSkATOnDA2u+jZ/61sD+L/412+7kzXRtWukhpQ==}
    dependencies:
      safe-buffer: 5.2.1

  /bech32@1.1.4:
    resolution: {integrity: sha512-s0IrSOzLlbvX7yp4WBfPITzpAU8sqQcpsmwXDiKwrG4r491vwCO/XpejasRNl0piBMe/DvP4Tz0mIS/X1DPJBQ==}

  /better-ajv-errors@0.8.2(ajv@6.12.6):
    resolution: {integrity: sha512-FnODTBJSQSHmJXDLPiC7ca0dC4S1HSTPv1+Hg2sm/C71i3Dj0l1jcUEaq/3OQ6MmnUveshTsUvUj65pDSr3Qow==}
    peerDependencies:
      ajv: 4.11.8 - 8
    dependencies:
      '@babel/code-frame': 7.18.6
      '@babel/runtime': 7.24.0
      ajv: 6.12.6
      chalk: 2.4.2
      core-js: 3.30.1
      json-to-ast: 2.1.0
      jsonpointer: 5.0.1
      leven: 3.1.0
    dev: true

  /better-path-resolve@1.0.0:
    resolution: {integrity: sha512-pbnl5XzGBdrFU/wT4jqmJVPn2B6UHPBOhzMQkY/SPUPB6QtUXtmBHBIwCbXJol93mOpGMnQyP/+BB19q04xj7g==}
    engines: {node: '>=4'}
    dependencies:
      is-windows: 1.0.2
    dev: false

  /bigint-crypto-utils@3.3.0:
    resolution: {integrity: sha512-jOTSb+drvEDxEq6OuUybOAv/xxoh3cuYRUIPyu8sSHQNKM303UQ2R1DAo45o1AkcIXw6fzbaFI1+xGGdaXs2lg==}
    engines: {node: '>=14.0.0'}
    dev: true

  /bignumber.js@9.1.0:
    resolution: {integrity: sha512-4LwHK4nfDOraBCtst+wOWIHbu1vhvAPJK8g8nROd4iuc3PSEjWif/qwbkh8jwCJz6yDBvtU4KPynETgrfh7y3A==}
    dev: true

  /binary-extensions@2.2.0:
    resolution: {integrity: sha512-jDctJ/IVQbZoJykoeHbhXpOlNBqGNcwXJKJog42E5HDPUwQTSdjCHdihjj0DlnheQ7blbT6dHOafNAiS8ooQKA==}
    engines: {node: '>=8'}
    dev: true

  /blakejs@1.2.1:
    resolution: {integrity: sha512-QXUSXI3QVc/gJME0dBpXrag1kbzOqCjCX8/b54ntNyW6sjtoqxqRk3LTmXzaJoh71zMsDCjM+47jS7XiwN/+fQ==}

  /bn.js@4.11.6:
    resolution: {integrity: sha512-XWwnNNFCuuSQ0m3r3C4LE3EiORltHd9M05pq6FOlVeiophzRbMo50Sbz1ehl8K3Z+jw9+vmgnXefY1hz8X+2wA==}
    dev: true

  /bn.js@4.12.0:
    resolution: {integrity: sha512-c98Bf3tPniI+scsdk237ku1Dc3ujXQTSgyiPUDEOe7tRkhrqridvh8klBv0HCEso1OLOYcHuCv/cS6DNxKH+ZA==}

  /bn.js@5.2.1:
    resolution: {integrity: sha512-eXRvHzWyYPBuB4NBy0cmYQjGitUrtqwbvlzP3G6VFnNRbsZQIxQ10PbKKHt8gZ/HW/D/747aDl+QkDqg3KQLMQ==}

  /boxen@5.1.2:
    resolution: {integrity: sha512-9gYgQKXx+1nP8mP7CzFyaUARhg7D3n1dF/FnErWmu9l6JvGpNUN278h0aSb+QjoiKSWG+iZ3uHrcqk0qrY9RQQ==}
    engines: {node: '>=10'}
    dependencies:
      ansi-align: 3.0.1
      camelcase: 6.3.0
      chalk: 4.1.2
      cli-boxes: 2.2.1
      string-width: 4.2.3
      type-fest: 0.20.2
      widest-line: 3.1.0
      wrap-ansi: 7.0.0
    dev: true

  /brace-expansion@1.1.11:
    resolution: {integrity: sha512-iCuPHDFgrHX7H2vEI/5xpz07zSHB00TpugqhmYtVmMO6518mCuRMoOYFldEBl0g187ufozdaHgWKcYFb61qGiA==}
    dependencies:
      balanced-match: 1.0.0
      concat-map: 0.0.1

  /brace-expansion@2.0.1:
    resolution: {integrity: sha512-XnAIvQ8eM+kC6aULx6wuQiwVsnzsi9d3WxzV3FpWTGA19F621kwdbsAcFKXgKUHZWsy+mY6iL1sHTxWEFCytDA==}
    dependencies:
      balanced-match: 1.0.0
    dev: true

  /braces@3.0.2:
    resolution: {integrity: sha512-b8um+L1RzM3WDSzvhm6gIz1yfTbBt6YTlcEKAvsmqCZZFw46z626lVj9j1yEPW33H5H+lBQpZMP1k8l+78Ha0A==}
    engines: {node: '>=8'}
    dependencies:
      fill-range: 7.0.1

  /breakword@1.0.6:
    resolution: {integrity: sha512-yjxDAYyK/pBvws9H4xKYpLDpYKEH6CzrBPAuXq3x18I+c/2MkVtT3qAr7Oloi6Dss9qNhPVueAAVU1CSeNDIXw==}
    dependencies:
      wcwidth: 1.0.1
    dev: false

  /brorand@1.1.0:
    resolution: {integrity: sha512-cKV8tMCEpQs4hK/ik71d6LrPOnpkpGBR0wzxqr68g2m/LB2GxVYQroAjMJZRVM1Y4BCjCKc3vAamxSzOY2RP+w==}

  /browser-stdout@1.3.1:
    resolution: {integrity: sha512-qhAVI1+Av2X7qelOfAIYwXONood6XlZE/fXaBSmW/T5SzLAmCgzi+eiWE7fUvbHaeNBQH13UftjpXxsfLkMpgw==}
    dev: true

  /browserify-aes@1.2.0:
    resolution: {integrity: sha512-+7CHXqGuspUn/Sl5aO7Ea0xWGAtETPXNSAjHo48JfLdPWcMng33Xe4znFvQweqc/uzk5zSOI3H52CYnjCfb5hA==}
    dependencies:
      buffer-xor: 1.0.3
      cipher-base: 1.0.4
      create-hash: 1.2.0
      evp_bytestokey: 1.0.3
      inherits: 2.0.4
      safe-buffer: 5.2.1

  /bs58@4.0.1:
    resolution: {integrity: sha512-Ok3Wdf5vOIlBrgCvTq96gBkJw+JUEzdBgyaza5HLtPm7yTHkjRy8+JzNyHF7BHa0bNWOQIp3m5YF0nnFcOIKLw==}
    dependencies:
      base-x: 3.0.9

  /bs58check@2.1.2:
    resolution: {integrity: sha512-0TS1jicxdU09dwJMNZtVAfzPi6Q6QeN0pM1Fkzrjn+XYHvzMKPU3pHVpva+769iNVSfIYWf7LJ6WR+BuuMf8cA==}
    dependencies:
      bs58: 4.0.1
      create-hash: 1.2.0
      safe-buffer: 5.2.1

  /buffer-from@1.1.2:
    resolution: {integrity: sha512-E+XQCRwSbaaiChtv6k6Dwgc+bx+Bs6vuKJHHl5kox/BaKbhiXzqQOwK4cO22yElGp2OCmjwVhT3HmxgyPGnJfQ==}
    dev: true

  /buffer-xor@1.0.3:
    resolution: {integrity: sha512-571s0T7nZWK6vB67HI5dyUF7wXiNcfaPPPTl6zYCNApANjIvYJTg7hlud/+cJpdAhS7dVzqMLmfhfHR3rAcOjQ==}

  /bufio@1.0.7:
    resolution: {integrity: sha512-bd1dDQhiC+bEbEfg56IdBv7faWa6OipMs/AFFFvtFnB3wAYjlwQpQRZ0pm6ZkgtfL0pILRXhKxOiQj6UzoMR7A==}
    engines: {node: '>=8.0.0'}
    dev: false

  /bytes@3.1.2:
    resolution: {integrity: sha512-/Nf7TyzTx6S3yRJObOAV7956r8cr2+Oj8AC5dt8wSP3BQAoeX58NoHyCU8P8zGkNXStjTSi6fzO6F0pBdcYbEg==}
    engines: {node: '>= 0.8'}
    dev: true

  /cacheable-lookup@6.1.0:
    resolution: {integrity: sha512-KJ/Dmo1lDDhmW2XDPMo+9oiy/CeqosPguPCrgcVzKyZrL6pM1gU2GmPY/xo6OQPTUaA/c0kwHuywB4E6nmT9ww==}
    engines: {node: '>=10.6.0'}
    dev: true

  /cacheable-request@7.0.2:
    resolution: {integrity: sha512-pouW8/FmiPQbuGpkXQ9BAPv/Mo5xDGANgSNXzTzJ8DrKGuXOssM4wIQRjfanNRh3Yu5cfYPvcorqbhg2KIJtew==}
    engines: {node: '>=8'}
    dependencies:
      clone-response: 1.0.2
      get-stream: 5.1.0
      http-cache-semantics: 4.0.3
      keyv: 4.5.0
      lowercase-keys: 2.0.0
      normalize-url: 6.1.0
      responselike: 2.0.1
    dev: true

  /call-bind@1.0.2:
    resolution: {integrity: sha512-7O+FbCihrB5WGbFYesctwmTKae6rOiIzmz1icreWJ+0aA7LJfuqhEso2T9ncpcFtzMQtzXf2QGGueWJGTYsqrA==}
    dependencies:
      function-bind: 1.1.1
      get-intrinsic: 1.1.3
    dev: false

  /call-bind@1.0.5:
    resolution: {integrity: sha512-C3nQxfFZxFRVoJoGKKI8y3MOEo129NQ+FgQ08iye+Mk4zNZZGdjfs06bVTr+DBSlA66Q2VEcMki/cUCP4SercQ==}
    dependencies:
      function-bind: 1.1.2
      get-intrinsic: 1.2.2
      set-function-length: 1.1.1
    dev: false

  /call-bind@1.0.7:
    resolution: {integrity: sha512-GHTSNSYICQ7scH7sZ+M2rFopRoLh8t2bLSW6BbgrtLsahOIB5iyAVJf9GjWK3cYTDaMj4XdBpM1cA6pIS0Kv2w==}
    engines: {node: '>= 0.4'}
    requiresBuild: true
    dependencies:
      es-define-property: 1.0.0
      es-errors: 1.3.0
      function-bind: 1.1.2
      get-intrinsic: 1.2.4
      set-function-length: 1.2.2
    dev: false
    optional: true

  /callsites@3.1.0:
    resolution: {integrity: sha512-P8BjAsXvZS+VIDUI11hHCQEv74YT67YUi5JJFNWIqL235sBmjX4+qx9Muvls5ivyNENctx46xQLQ3aTuE7ssaQ==}
    engines: {node: '>=6'}
    dev: true

  /camel-case@3.0.0:
    resolution: {integrity: sha512-+MbKztAYHXPr1jNTSKQF52VpcFjwY5RkR7fxksV8Doo4KAYc5Fl4UJRgthBbTmEx8C54DqahhbLJkDwjI3PI/w==}
    dependencies:
      no-case: 2.3.2
      upper-case: 1.1.3
    dev: true

  /camelcase-keys@6.2.2:
    resolution: {integrity: sha512-YrwaA0vEKazPBkn0ipTiMpSajYDSe+KjQfrjhcBMxJt/znbvlHd8Pw/Vamaz5EB4Wfhs3SUR3Z9mwRu/P3s3Yg==}
    engines: {node: '>=8'}
    dependencies:
      camelcase: 5.3.1
      map-obj: 4.3.0
      quick-lru: 4.0.1
    dev: false

  /camelcase@5.3.1:
    resolution: {integrity: sha512-L28STB170nwWS63UjtlEOE3dldQApaJXZkOI1uMFfzf3rRuPegHaHesyee+YxQ+W6SvRDQV6UrdOdRiR153wJg==}
    engines: {node: '>=6'}
    dev: false

  /camelcase@6.3.0:
    resolution: {integrity: sha512-Gmy6FhYlCY7uOElZUSbxo2UCDH8owEk996gkbrpsgGtrJLM3J7jGxl9Ic7Qwwj4ivOE5AWZWRMecDdF7hqGjFA==}
    engines: {node: '>=10'}
    dev: true

  /cbor@5.2.0:
    resolution: {integrity: sha512-5IMhi9e1QU76ppa5/ajP1BmMWZ2FHkhAhjeVKQ/EFCgYSEaeVaoGtL7cxJskf9oCCk+XjzaIdc3IuU/dbA/o2A==}
    engines: {node: '>=6.0.0'}
    dependencies:
      bignumber.js: 9.1.0
      nofilter: 1.0.4
    dev: true

  /cbor@8.1.0:
    resolution: {integrity: sha512-DwGjNW9omn6EwP70aXsn7FQJx5kO12tX0bZkaTjzdVFM6/7nhA4t0EENocKGx6D2Bch9PE2KzCUf5SceBdeijg==}
    engines: {node: '>=12.19'}
    dependencies:
      nofilter: 3.1.0
    dev: true

  /cbor@9.0.2:
    resolution: {integrity: sha512-JPypkxsB10s9QOWwa6zwPzqE1Md3vqpPc+cai4sAecuCsRyAtAl/pMyhPlMbT/xtPnm2dznJZYRLui57qiRhaQ==}
    engines: {node: '>=16'}
    requiresBuild: true
    dependencies:
      nofilter: 3.1.0
    dev: false
    optional: true

  /chai-as-promised@7.1.1(chai@4.4.1):
    resolution: {integrity: sha512-azL6xMoi+uxu6z4rhWQ1jbdUhOMhis2PvscD/xjLqNMkv3BPPp2JyyuTHOrf9BOosGpNQ11v6BKv/g57RXbiaA==}
    peerDependencies:
      chai: '>= 2.1.2 < 5'
    dependencies:
      chai: 4.4.1
      check-error: 1.0.3
    dev: true

  /chai@4.4.1:
    resolution: {integrity: sha512-13sOfMv2+DWduEU+/xbun3LScLoqN17nBeTLUsmDfKdoiC1fr0n9PU4guu4AhRcOVFk/sW8LyZWHuhWtQZiF+g==}
    engines: {node: '>=4'}
    dependencies:
      assertion-error: 1.1.0
      check-error: 1.0.3
      deep-eql: 4.1.3
      get-func-name: 2.0.2
      loupe: 2.3.7
      pathval: 1.1.1
      type-detect: 4.0.8

  /chalk@2.4.2:
    resolution: {integrity: sha512-Mti+f9lpJNcwF4tWV8/OrTTtF1gZi+f8FqlyAdouralcFWFQWF2+NgCHShjkCb+IFBLq9buZwE1xckQU4peSuQ==}
    engines: {node: '>=4'}
    dependencies:
      ansi-styles: 3.2.1
      escape-string-regexp: 1.0.5
      supports-color: 5.5.0

  /chalk@4.1.2:
    resolution: {integrity: sha512-oKnbhFyRIXpUuez8iBMmyEa4nbj4IOQyuhc/wy9kY7/WVPcwIO9VA668Pu8RkO7+0G76SLROeyw9CpQ061i4mA==}
    engines: {node: '>=10'}
    dependencies:
      ansi-styles: 4.3.0
      supports-color: 7.2.0

  /chalk@5.3.0:
    resolution: {integrity: sha512-dLitG79d+GV1Nb/VYcCDFivJeK1hiukt9QjRNVOsUtTy1rR1YJsmpGGTZ3qJos+uw7WmWF4wUwBd9jxjocFC2w==}
    engines: {node: ^12.17.0 || ^14.13 || >=16.0.0}
    dev: true

  /change-case@3.0.2:
    resolution: {integrity: sha512-Mww+SLF6MZ0U6kdg11algyKd5BARbyM4TbFBepwowYSR5ClfQGCGtxNXgykpN0uF/bstWeaGDT4JWaDh8zWAHA==}
    dependencies:
      camel-case: 3.0.0
      constant-case: 2.0.0
      dot-case: 2.1.1
      header-case: 1.0.1
      is-lower-case: 1.1.3
      is-upper-case: 1.1.2
      lower-case: 1.1.4
      lower-case-first: 1.0.2
      no-case: 2.3.2
      param-case: 2.1.1
      pascal-case: 2.0.1
      path-case: 2.1.1
      sentence-case: 2.1.1
      snake-case: 2.1.0
      swap-case: 1.1.2
      title-case: 2.1.1
      upper-case: 1.1.3
      upper-case-first: 1.1.2
    dev: true

  /chardet@0.7.0:
    resolution: {integrity: sha512-mT8iDcrh03qDGRRmoA2hmBJnxpllMR+0/0qlzjqZES6NdiWDcZkCNAk4rPFZ9Q85r27unkiNNg8ZOiwZXBHwcA==}
    dev: false

  /check-error@1.0.3:
    resolution: {integrity: sha512-iKEoDYaRmd1mxM90a2OEfWhjsjPpYPuQ+lMYsoxB126+t8fw7ySEO48nmDg5COTjxDI65/Y2OWpeEHk3ZOe8zg==}
    dependencies:
      get-func-name: 2.0.2

  /chokidar@3.5.3:
    resolution: {integrity: sha512-Dr3sfKRP6oTcjf2JmUmFJfeVMvXBdegxB0iVQ5eb2V10uFJUCAS8OByZdVAyVb8xXNz3GjjTgj9kLWsZTqE6kw==}
    engines: {node: '>= 8.10.0'}
    dependencies:
      anymatch: 3.1.2
      braces: 3.0.2
      glob-parent: 5.1.2
      is-binary-path: 2.1.0
      is-glob: 4.0.3
      normalize-path: 3.0.0
      readdirp: 3.6.0
    optionalDependencies:
      fsevents: 2.3.2
    dev: true

  /ci-info@2.0.0:
    resolution: {integrity: sha512-5tK7EtrZ0N+OLFMthtqOj4fI2Jeb88C4CAZPu25LDVUgXJ0A3Js4PMGqrn0JU1W0Mh1/Z8wZzYPxqUrXeBboCQ==}

  /ci-info@3.9.0:
    resolution: {integrity: sha512-NIxF55hv4nSqQswkAeiOi1r83xy8JldOFDTWiug55KBu9Jnblncd2U6ViHmYgHf01TPZS77NJBhBMKdWj9HQMQ==}
    engines: {node: '>=8'}
    dev: false

  /cipher-base@1.0.4:
    resolution: {integrity: sha512-Kkht5ye6ZGmwv40uUDZztayT2ThLQGfnj/T71N/XzeZeo3nf8foyW7zGTsPYkEya3m5f3cAypH+qe7YOrM1U2Q==}
    dependencies:
      inherits: 2.0.4
      safe-buffer: 5.2.1

  /clean-stack@2.2.0:
    resolution: {integrity: sha512-4diC9HaTE+KRAMWhDhrGOECgWZxoevMc5TlkObMqNSsVU62PYzXZ/SMTjzyGAFF1YusgxGcSWTEXBhp0CPwQ1A==}
    engines: {node: '>=6'}
    dev: true

  /cli-boxes@2.2.1:
    resolution: {integrity: sha512-y4coMcylgSCdVinjiDBuR8PCC2bLjyGTwEmPb9NHR/QaNU6EUOXcTY/s6VjGMD6ENSEaeQYHCY0GNGS5jfMwPw==}
    engines: {node: '>=6'}
    dev: true

  /cli-cursor@4.0.0:
    resolution: {integrity: sha512-VGtlMu3x/4DOtIUwEkRezxUZ2lBacNJCHash0N0WeZDBS+7Ux1dm3XWAgWYxLJFMMdOeXMHXorshEFhbMSGelg==}
    engines: {node: ^12.20.0 || ^14.13.1 || >=16.0.0}
    dependencies:
      restore-cursor: 4.0.0
    dev: true

  /cli-truncate@4.0.0:
    resolution: {integrity: sha512-nPdaFdQ0h/GEigbPClz11D0v/ZJEwxmeVZGeMo3Z5StPtUTkA9o1lD6QwoirYiSDzbcwn2XcjwmCp68W1IS4TA==}
    engines: {node: '>=18'}
    dependencies:
      slice-ansi: 5.0.0
      string-width: 7.1.0
    dev: true

  /cliui@6.0.0:
    resolution: {integrity: sha512-t6wbgtoCXvAzst7QgXxJYqPt0usEfbgQdftEPbLL/cvv6HPE5VgvqCuAIDR0NgU52ds6rFwqrgakNLrHEjCbrQ==}
    dependencies:
      string-width: 4.2.3
      strip-ansi: 6.0.1
      wrap-ansi: 6.2.0
    dev: false

  /cliui@7.0.4:
    resolution: {integrity: sha512-OcRE68cOsVMXp1Yvonl/fzkQOyjLSu/8bhPDfQt0e0/Eb283TKP20Fs2MqoPsr9SwA595rRCA+QMzYc9nBP+JQ==}
    dependencies:
      string-width: 4.2.3
      strip-ansi: 6.0.1
      wrap-ansi: 7.0.0
    dev: true

  /cliui@8.0.1:
    resolution: {integrity: sha512-BSeNnyus75C4//NQ9gQt1/csTXyo/8Sb+afLAkzAptFuMsod9HFokGNudZpi/oQV73hnVK+sR+5PVRMd+Dr7YQ==}
    engines: {node: '>=12'}
    dependencies:
      string-width: 4.2.3
      strip-ansi: 6.0.1
      wrap-ansi: 7.0.0
    dev: false

  /clone-response@1.0.2:
    resolution: {integrity: sha512-yjLXh88P599UOyPTFX0POsd7WxnbsVsGohcwzHOLspIhhpalPw1BcqED8NblyZLKcGrL8dTgMlcaZxV2jAD41Q==}
    dependencies:
      mimic-response: 1.0.1
    dev: true

  /clone@1.0.4:
    resolution: {integrity: sha512-JQHZ2QMW6l3aH/j6xCqQThY/9OH4D/9ls34cgkUBiEeocRTU04tHfKPBsUK1PqZCUQM7GiA0IIXJSuXHI64Kbg==}
    engines: {node: '>=0.8'}
    dev: false

  /code-error-fragment@0.0.230:
    resolution: {integrity: sha512-cadkfKp6932H8UkhzE/gcUqhRMNf8jHzkAN7+5Myabswaghu4xABTgPHDCjW+dBAJxj/SpkTYokpzDqY4pCzQw==}
    engines: {node: '>= 4'}
    dev: true

  /color-convert@1.9.3:
    resolution: {integrity: sha512-QfAUtd+vFdAtFQcC8CCyYt1fYWxSqAiK2cSD6zDB8N3cpsEBAvRxp9zOGg6G/SHHJYAT88/az/IuDGALsNVbGg==}
    dependencies:
      color-name: 1.1.3

  /color-convert@2.0.1:
    resolution: {integrity: sha512-RRECPsj7iu/xb5oKYcsFHSppFNnsj/52OVTRKb4zP5onXwVF3zVmmToNcOfGC+CRDpfK/U584fMg38ZHCaElKQ==}
    engines: {node: '>=7.0.0'}
    dependencies:
      color-name: 1.1.4

  /color-name@1.1.3:
    resolution: {integrity: sha512-72fSenhMw2HZMTVHeCA9KCmpEIbzWiQsjN+BHcBbS9vr1mtt+vJjPdksIBNUmKAW8TFUDPJK5SUU3QhE9NEXDw==}

  /color-name@1.1.4:
    resolution: {integrity: sha512-dOy+3AuW3a2wNbZHIuMZpTcgjGuLU/uBL/ubcZF9OXbDo8ff4O8yVp5Bf0efS8uEoYo5q4Fx7dY9OgQGXgAsQA==}

  /colorette@2.0.20:
    resolution: {integrity: sha512-IfEDxwoWIjkeXL1eXcDiow4UbKjhLdq6/EuSVR9GMN7KVH3r9gQ83e73hsz1Nd1T3ijd5xv1wcWRYO+D6kCI2w==}
    dev: true

  /command-exists@1.2.9:
    resolution: {integrity: sha512-LTQ/SGc+s0Xc0Fu5WaKnR0YiygZkm9eKFvyS+fRsU7/ZWFF8ykFM6Pc9aCVf1+xasOOZpO3BAVgVrKvsqKHV7w==}
    dev: true

  /command-line-args@5.2.1:
    resolution: {integrity: sha512-H4UfQhZyakIjC74I9d34fGYDwk3XpSr17QhEd0Q3I9Xq1CETHo4Hcuo87WyWHpAF1aSLjLRf5lD9ZGX2qStUvg==}
    engines: {node: '>=4.0.0'}
    dependencies:
      array-back: 3.1.0
      find-replace: 3.0.0
      lodash.camelcase: 4.3.0
      typical: 4.0.0
    dev: true

  /command-line-usage@6.1.3:
    resolution: {integrity: sha512-sH5ZSPr+7UStsloltmDh7Ce5fb8XPlHyoPzTpyyMuYCtervL65+ubVZ6Q61cFtFl62UyJlc8/JwERRbAFPUqgw==}
    engines: {node: '>=8.0.0'}
    dependencies:
      array-back: 4.0.2
      chalk: 2.4.2
      table-layout: 1.0.2
      typical: 5.2.0
    dev: true

  /commander@10.0.1:
    resolution: {integrity: sha512-y4Mg2tXshplEbSGzx7amzPwKKOCGuoSRP/CjEdwwk0FOGlUbq6lKuoyDZTNZkmxHdJtp54hdfY/JUrdL7Xfdug==}
    engines: {node: '>=14'}
    dev: true

  /commander@11.1.0:
    resolution: {integrity: sha512-yPVavfyCcRhmorC7rWlkHn15b4wDVgVmBA7kV4QVBsF7kv/9TKJAbAXVTxvTnwP8HHKjRCJDClKbciiYS7p0DQ==}
    engines: {node: '>=16'}
    dev: true

  /commander@3.0.2:
    resolution: {integrity: sha512-Gar0ASD4BDyKC4hl4DwHqDrmvjoxWKZigVnAbn5H1owvm4CxCPdb0HQDehwNYMJpla5+M2tPmPARzhtYuwpHow==}
    dev: true

  /compare-versions@6.1.0:
    resolution: {integrity: sha512-LNZQXhqUvqUTotpZ00qLSaify3b4VFD588aRr8MKFw4CMUr98ytzCW5wDH5qx/DEY5kCDXcbcRuCqL0szEf2tg==}
    requiresBuild: true
    dev: false
    optional: true

  /concat-map@0.0.1:
    resolution: {integrity: sha512-/Srv4dswyQNBfohGpz9o6Yb3Gz3SrUDqBH5rTuhGR7ahtlbYKnVxw2bCFMRljaA7EXHaXZ8wsHdodFvbkhKmqg==}

  /config-chain@1.1.13:
    resolution: {integrity: sha512-qj+f8APARXHrM0hraqXYb2/bOVSV4PvJQlNZ/DVj0QrmNM2q2euizkeuVckQ57J+W0mRH6Hvi+k50M4Jul2VRQ==}
    dependencies:
      ini: 1.3.8
      proto-list: 1.2.4
    dev: true

  /constant-case@2.0.0:
    resolution: {integrity: sha512-eS0N9WwmjTqrOmR3o83F5vW8Z+9R1HnVz3xmzT2PMFug9ly+Au/fxRWlEBSb6LcZwspSsEn9Xs1uw9YgzAg1EQ==}
    dependencies:
      snake-case: 2.1.0
      upper-case: 1.1.3
    dev: true

  /cookie@0.4.2:
    resolution: {integrity: sha512-aSWTXFzaKWkvHO1Ny/s+ePFpvKsPnjc551iI41v3ny/ow6tBG5Vd+FuqGNhh1LxOmVzOlGUriIlOaokOvhaStA==}
    engines: {node: '>= 0.6'}
    dev: true

  /core-js@3.30.1:
    resolution: {integrity: sha512-ZNS5nbiSwDTq4hFosEDqm65izl2CWmLz0hARJMyNQBgkUZMIF51cQiMvIQKA6hvuaeWxQDP3hEedM1JZIgTldQ==}
    requiresBuild: true
    dev: true

  /cosmiconfig@8.2.0:
    resolution: {integrity: sha512-3rTMnFJA1tCOPwRxtgF4wd7Ab2qvDbL8jX+3smjIbS4HlZBagTlpERbdN7iAbWlrfxE3M8c27kTwTawQ7st+OQ==}
    engines: {node: '>=14'}
    dependencies:
      import-fresh: 3.3.0
      js-yaml: 4.1.0
      parse-json: 5.2.0
      path-type: 4.0.0
    dev: true

  /create-hash@1.2.0:
    resolution: {integrity: sha512-z00bCGNHDG8mHAkP7CtT1qVu+bFQUPjYq/4Iv3C3kWjTFV10zIjfSoeqXo9Asws8gwSHDGj/hl2u4OGIjapeCg==}
    dependencies:
      cipher-base: 1.0.4
      inherits: 2.0.4
      md5.js: 1.3.5
      ripemd160: 2.0.2
      sha.js: 2.4.11

  /create-hmac@1.1.7:
    resolution: {integrity: sha512-MJG9liiZ+ogc4TzUwuvbER1JRdgvUFSB5+VR/g5h82fGaIRWMWddtKBHi7/sVhfjQZ6SehlyhvQYrcYkaUIpLg==}
    dependencies:
      cipher-base: 1.0.4
      create-hash: 1.2.0
      inherits: 2.0.4
      ripemd160: 2.0.2
      safe-buffer: 5.2.1
      sha.js: 2.4.11

  /create-require@1.1.1:
    resolution: {integrity: sha512-dcKFX3jn0MpIaXjisoRvexIJVEKzaq7z2rZKxf+MSr9TkdmHmsU4m2lcLojrj/FHl8mk5VxMmYA+ftRkP/3oKQ==}
    dev: true

  /cross-spawn@5.1.0:
    resolution: {integrity: sha512-pTgQJ5KC0d2hcY8eyL1IzlBPYjTkyH72XRZPnLyKus2mBfNjQs3klqbJU2VILqZryAZUt9JOb3h/mWMy23/f5A==}
    dependencies:
      lru-cache: 4.1.5
      shebang-command: 1.2.0
      which: 1.3.1
    dev: false

  /cross-spawn@6.0.5:
    resolution: {integrity: sha512-eTVLrBSt7fjbDygz805pMnstIs2VTBNkRm0qxZd+M7A5XDdxVRWO5MxGBXZhjY4cqLYLdtrGqRf8mBPmzwSpWQ==}
    engines: {node: '>=4.8'}
    dependencies:
      nice-try: 1.0.5
      path-key: 2.0.1
      semver: 5.7.1
      shebang-command: 1.2.0
      which: 1.3.1
    dev: false

  /cross-spawn@7.0.3:
    resolution: {integrity: sha512-iRDPJKUPVEND7dHPO8rkbOnPpyDygcDFtWjpeWNCgy8WP2rXcxXL8TskReQl6OrB2G7+UJrags1q15Fudc7G6w==}
    engines: {node: '>= 8'}
    dependencies:
      path-key: 3.1.1
      shebang-command: 2.0.0
      which: 2.0.2
    dev: true

  /csv-generate@3.4.3:
    resolution: {integrity: sha512-w/T+rqR0vwvHqWs/1ZyMDWtHHSJaN06klRqJXBEpDJaM/+dZkso0OKh1VcuuYvK3XM53KysVNq8Ko/epCK8wOw==}
    dev: false

  /csv-parse@4.16.3:
    resolution: {integrity: sha512-cO1I/zmz4w2dcKHVvpCr7JVRu8/FymG5OEpmvsZYlccYolPBLoVGKUHgNoc4ZGkFeFlWGEDmMyBM+TTqRdW/wg==}
    dev: false

  /csv-stringify@5.6.5:
    resolution: {integrity: sha512-PjiQ659aQ+fUTQqSrd1XEDnOr52jh30RBurfzkscaE2tPaFsDH5wOAHJiw8XAHphRknCwMUE9KRayc4K/NbO8A==}
    dev: false

  /csv@5.5.3:
    resolution: {integrity: sha512-QTaY0XjjhTQOdguARF0lGKm5/mEq9PD9/VhZZegHDIBq2tQwgNpHc3dneD4mGo2iJs+fTKv5Bp0fZ+BRuY3Z0g==}
    engines: {node: '>= 0.1.90'}
    dependencies:
      csv-generate: 3.4.3
      csv-parse: 4.16.3
      csv-stringify: 5.6.5
      stream-transform: 2.1.3
    dev: false

  /data-view-buffer@1.0.1:
    resolution: {integrity: sha512-0lht7OugA5x3iJLOWFhWK/5ehONdprk0ISXqVFn/NFrDu+cuc8iADFrGQz5BnRK7LLU3JmkbXSxaqX+/mXYtUA==}
    engines: {node: '>= 0.4'}
    requiresBuild: true
    dependencies:
      call-bind: 1.0.7
      es-errors: 1.3.0
      is-data-view: 1.0.1
    dev: false
    optional: true

  /data-view-byte-length@1.0.1:
    resolution: {integrity: sha512-4J7wRJD3ABAzr8wP+OcIcqq2dlUKp4DVflx++hs5h5ZKydWMI6/D/fAot+yh6g2tHh8fLFTvNOaVN357NvSrOQ==}
    engines: {node: '>= 0.4'}
    requiresBuild: true
    dependencies:
      call-bind: 1.0.7
      es-errors: 1.3.0
      is-data-view: 1.0.1
    dev: false
    optional: true

  /data-view-byte-offset@1.0.0:
    resolution: {integrity: sha512-t/Ygsytq+R995EJ5PZlD4Cu56sWa8InXySaViRzw9apusqsOO2bQP+SbYzAhR0pFKoB+43lYy8rWban9JSuXnA==}
    engines: {node: '>= 0.4'}
    requiresBuild: true
    dependencies:
      call-bind: 1.0.7
      es-errors: 1.3.0
      is-data-view: 1.0.1
    dev: false
    optional: true

  /dataloader@1.4.0:
    resolution: {integrity: sha512-68s5jYdlvasItOJnCuI2Q9s4q98g0pCyL3HrcKJu8KNugUl8ahgmZYg38ysLTgQjjXX3H8CJLkAvWrclWfcalw==}
    dev: false

  /debug@4.3.4(supports-color@8.1.1):
    resolution: {integrity: sha512-PRWFHuSU3eDtQJPvnNY7Jcket1j0t5OuOsFzPPzsekD52Zl8qUfFIPEiswXqIvHWGVHOgX+7G/vCNNhehwxfkQ==}
    engines: {node: '>=6.0'}
    peerDependencies:
      supports-color: '*'
    peerDependenciesMeta:
      supports-color:
        optional: true
    dependencies:
      ms: 2.1.2
      supports-color: 8.1.1

  /decamelize-keys@1.1.1:
    resolution: {integrity: sha512-WiPxgEirIV0/eIOMcnFBA3/IJZAZqKnwAwWyvvdi4lsr1WCN22nhdf/3db3DoZcUjTV2SqfzIwNyp6y2xs3nmg==}
    engines: {node: '>=0.10.0'}
    dependencies:
      decamelize: 1.2.0
      map-obj: 1.0.1
    dev: false

  /decamelize@1.2.0:
    resolution: {integrity: sha512-z2S+W9X73hAUUki+N+9Za2lBlun89zigOyGrsax+KUQ6wKW4ZoWpEYBkGhQjwAjjDCkWxhY0VKEhk8wzY7F5cA==}
    engines: {node: '>=0.10.0'}
    dev: false

  /decamelize@4.0.0:
    resolution: {integrity: sha512-9iE1PgSik9HeIIw2JO94IidnE3eBoQrFJ3w7sFuzSX4DpmZ3v5sZpUiV5Swcf6mQEF+Y0ru8Neo+p+nyh2J+hQ==}
    engines: {node: '>=10'}
    dev: true

  /decompress-response@6.0.0:
    resolution: {integrity: sha512-aW35yZM6Bb/4oJlZncMH2LCoZtJXTRxES17vE3hoRiowU2kWHaJKFkSBDnDR+cm9J+9QhXmREyIfv0pji9ejCQ==}
    engines: {node: '>=10'}
    dependencies:
      mimic-response: 3.1.0
    dev: true

  /deep-eql@4.1.3:
    resolution: {integrity: sha512-WaEtAOpRA1MQ0eohqZjpGD8zdI0Ovsm8mmFhaDN8dvDZzyoUMcYDnf5Y6iu7HTXxf8JDS23qWa4a+hKCDyOPzw==}
    engines: {node: '>=6'}
    dependencies:
      type-detect: 4.0.8

  /deep-equal-in-any-order@2.0.6:
    resolution: {integrity: sha512-RfnWHQzph10YrUjvWwhd15Dne8ciSJcZ3U6OD7owPwiVwsdE5IFSoZGg8rlwJD11ES+9H5y8j3fCofviRHOqLQ==}
    dependencies:
      lodash.mapvalues: 4.6.0
      sort-any: 2.0.0
    dev: true

  /deep-extend@0.6.0:
    resolution: {integrity: sha512-LOHxIOaPYdHlJRtCQfDIVZtfw/ufM8+rVj649RIHzcm/vGwQRXFt6OPqIFWsm2XEMrNIEtWR64sY1LEKD2vAOA==}
    engines: {node: '>=4.0.0'}
    dev: true

  /deep-is@0.1.4:
    resolution: {integrity: sha512-oIPzksmTg4/MriiaYGO+okXDT7ztn/w3Eptv/+gSIdMdKsJo0u4CfYNFJPy+4SKMuCqGw2wxnA+URMg3t8a/bQ==}
    dev: true

  /defaults@1.0.4:
    resolution: {integrity: sha512-eFuaLoy/Rxalv2kr+lqMlUnrDWV+3j4pljOIJgLIhI058IQfWJ7vXhyEIHu+HtC738klGALYxOKDO0bQP3tg8A==}
    dependencies:
      clone: 1.0.4
    dev: false

  /defer-to-connect@2.0.1:
    resolution: {integrity: sha512-4tvttepXG1VaYGrRibk5EwJd1t4udunSOVMdLSAL6mId1ix438oPwPZMALY41FCijukO1L0twNcGsdzS7dHgDg==}
    engines: {node: '>=10'}
    dev: true

  /define-data-property@1.1.1:
    resolution: {integrity: sha512-E7uGkTzkk1d0ByLeSc6ZsFS79Axg+m1P/VsgYsxHgiuc3tFSj+MjMIwe90FC4lOAZzNBdY7kkO2P2wKdsQ1vgQ==}
    engines: {node: '>= 0.4'}
    dependencies:
      get-intrinsic: 1.2.2
      gopd: 1.0.1
      has-property-descriptors: 1.0.0
    dev: false

  /define-data-property@1.1.4:
    resolution: {integrity: sha512-rBMvIzlpA8v6E+SJZoo++HAYqsLrkg7MSfIinMPFhmkorw7X+dOXVJQs+QT69zGkzMyfDnIMN2Wid1+NbL3T+A==}
    engines: {node: '>= 0.4'}
    requiresBuild: true
    dependencies:
      es-define-property: 1.0.0
      es-errors: 1.3.0
      gopd: 1.0.1
    dev: false
    optional: true

  /define-properties@1.1.4:
    resolution: {integrity: sha512-uckOqKcfaVvtBdsVkdPv3XjveQJsNQqmhXgRi8uhvWWuPYZCNlzT8qAyblUgNoXdHdjMTzAqeGjAoli8f+bzPA==}
    engines: {node: '>= 0.4'}
    dependencies:
      has-property-descriptors: 1.0.0
      object-keys: 1.1.1
    dev: false

  /define-properties@1.2.1:
    resolution: {integrity: sha512-8QmQKqEASLd5nx0U1B1okLElbUuuttJ/AnYmRXbbbGDWh6uS208EjD4Xqq/I9wK7u0v6O08XhTWnt5XtEbR6Dg==}
    engines: {node: '>= 0.4'}
    dependencies:
      define-data-property: 1.1.1
      has-property-descriptors: 1.0.0
      object-keys: 1.1.1
    dev: false

  /delete-empty@3.0.0:
    resolution: {integrity: sha512-ZUyiwo76W+DYnKsL3Kim6M/UOavPdBJgDYWOmuQhYaZvJH0AXAHbUNyEDtRbBra8wqqr686+63/0azfEk1ebUQ==}
    engines: {node: '>=10'}
    hasBin: true
    dependencies:
      ansi-colors: 4.1.3
      minimist: 1.2.8
      path-starts-with: 2.0.1
      rimraf: 2.7.1
    dev: true

  /depd@2.0.0:
    resolution: {integrity: sha512-g7nH6P6dyDioJogAAGprGpCtVImJhpPk/roCzdb3fIh61/s/nPsfR6onyMwkCAR/OlC3yBC0lESvUoQEAssIrw==}
    engines: {node: '>= 0.8'}
    dev: true

  /detect-indent@6.1.0:
    resolution: {integrity: sha512-reYkTUJAZb9gUuZ2RvVCNhVHdg62RHnJ7WJl8ftMi4diZ6NWlciOzQN88pUhSELEwflJht4oQDv0F0BMlwaYtA==}
    engines: {node: '>=8'}
    dev: false

  /diff@4.0.2:
    resolution: {integrity: sha512-58lmxKSA4BNyLz+HHMUzlOEpg09FV+ev6ZMe3vJihgdxzgcwZ8VoEEPmALCZG9LmqfVoNMMKpttIYTVG6uDY7A==}
    engines: {node: '>=0.3.1'}
    dev: true

  /diff@5.0.0:
    resolution: {integrity: sha512-/VTCrvm5Z0JGty/BWHljh+BAiw3IK+2j87NGMu8Nwc/f48WoDAC395uomO9ZD117ZOBaHmkX1oyLvkVM/aIT3w==}
    engines: {node: '>=0.3.1'}
    dev: true

  /dir-glob@3.0.1:
    resolution: {integrity: sha512-WkrWp9GR4KXfKGYzOLmTuGVi1UWFfws377n9cc55/tb6DuqyF6pcQ5AbiHEshaDpY9v6oaSr2XCDidGmMwdzIA==}
    engines: {node: '>=8'}
    dependencies:
      path-type: 4.0.0

  /doctrine@3.0.0:
    resolution: {integrity: sha512-yS+Q5i3hBf7GBkd4KG8a7eBNNWNGLTaEwwYWUijIYM7zrlYDM0BFXHjjPWlWZ1Rg7UaddZeIDmi9jF3HmqiQ2w==}
    engines: {node: '>=6.0.0'}
    dependencies:
      esutils: 2.0.3
    dev: true

  /dot-case@2.1.1:
    resolution: {integrity: sha512-HnM6ZlFqcajLsyudHq7LeeLDr2rFAVYtDv/hV5qchQEidSck8j9OPUsXY9KwJv/lHMtYlX4DjRQqwFYa+0r8Ug==}
    dependencies:
      no-case: 2.3.2
    dev: true

  /dotenv@8.6.0:
    resolution: {integrity: sha512-IrPdXQsk2BbzvCBGBOTmmSH5SodmqZNt4ERAZDmW4CT+tL8VtvinqywuANaFu4bOMWki16nqf0e4oC0QIaDr/g==}
    engines: {node: '>=10'}
    dev: false

  /elliptic@6.5.4:
    resolution: {integrity: sha512-iLhC6ULemrljPZb+QutR5TQGB+pdW6KGD5RSegS+8sorOZT+rdQFbsQFJgvN3eRqNALqJer4oQ16YvJHlU8hzQ==}
    dependencies:
      bn.js: 4.12.0
      brorand: 1.1.0
      hash.js: 1.1.7
      hmac-drbg: 1.0.1
      inherits: 2.0.4
      minimalistic-assert: 1.0.1
      minimalistic-crypto-utils: 1.0.1

  /emoji-regex@10.3.0:
    resolution: {integrity: sha512-QpLs9D9v9kArv4lfDEgg1X/gN5XLnf/A6l9cs8SPZLRZR3ZkY9+kwIQTxm+fsSej5UMYGE8fdoaZVIBlqG0XTw==}
    dev: true

  /emoji-regex@8.0.0:
    resolution: {integrity: sha512-MSjYzcWNOA0ewAHpz0MxpYFvwg6yjy1NG3xteoqz644VCo/RPgnr1/GGt+ic3iJTzQ8Eu3TdM14SawnVUmGE6A==}

  /end-of-stream@1.4.4:
    resolution: {integrity: sha512-+uw1inIHVPQoaVuHzRyXd21icM+cnt4CzD5rW+NC1wjOUSTOs+Te7FOv7AhN7vS9x/oIyhLP5PR1H+phQAHu5Q==}
    dependencies:
      once: 1.4.0
    dev: true

  /enquirer@2.3.6:
    resolution: {integrity: sha512-yjNnPr315/FjS4zIsUxYguYUPP2e1NK4d7E7ZOLiyYCcbFBiTMyID+2wvm2w6+pZ/odMA7cRkjhsPbltwBOrLg==}
    engines: {node: '>=8.6'}
    dependencies:
      ansi-colors: 4.1.3

  /env-paths@2.2.1:
    resolution: {integrity: sha512-+h1lkLKhZMTYjog1VEpJNG7NZJWcuc2DDk/qsqSTRRCOXiLjeQ1d1/udrUGhqMxUgAlwKNZ0cf2uqan5GLuS2A==}
    engines: {node: '>=6'}
    dev: true

  /error-ex@1.3.2:
    resolution: {integrity: sha512-7dFHNmqeFSEt2ZBsCriorKnn3Z2pj+fd9kmI6QoWw4//DL+icEBfc0U7qJCisqrTsKTjw4fNFy2pW9OqStD84g==}
    dependencies:
      is-arrayish: 0.2.1

  /es-abstract@1.22.3:
    resolution: {integrity: sha512-eiiY8HQeYfYH2Con2berK+To6GrK2RxbPawDkGq4UiCQQfZHb6wX9qQqkbpPqaxQFcl8d9QzZqo0tGE0VcrdwA==}
    engines: {node: '>= 0.4'}
    dependencies:
      array-buffer-byte-length: 1.0.0
      arraybuffer.prototype.slice: 1.0.2
      available-typed-arrays: 1.0.5
      call-bind: 1.0.5
      es-set-tostringtag: 2.0.2
      es-to-primitive: 1.2.1
      function.prototype.name: 1.1.6
      get-intrinsic: 1.2.2
      get-symbol-description: 1.0.0
      globalthis: 1.0.3
      gopd: 1.0.1
      has-property-descriptors: 1.0.0
      has-proto: 1.0.1
      has-symbols: 1.0.3
      hasown: 2.0.0
      internal-slot: 1.0.6
      is-array-buffer: 3.0.2
      is-callable: 1.2.7
      is-negative-zero: 2.0.2
      is-regex: 1.1.4
      is-shared-array-buffer: 1.0.2
      is-string: 1.0.7
      is-typed-array: 1.1.12
      is-weakref: 1.0.2
      object-inspect: 1.13.1
      object-keys: 1.1.1
      object.assign: 4.1.4
      regexp.prototype.flags: 1.5.1
      safe-array-concat: 1.0.1
      safe-regex-test: 1.0.0
      string.prototype.trim: 1.2.8
      string.prototype.trimend: 1.0.7
      string.prototype.trimstart: 1.0.7
      typed-array-buffer: 1.0.0
      typed-array-byte-length: 1.0.0
      typed-array-byte-offset: 1.0.0
      typed-array-length: 1.0.4
      unbox-primitive: 1.0.2
      which-typed-array: 1.1.13
    dev: false

  /es-abstract@1.23.3:
    resolution: {integrity: sha512-e+HfNH61Bj1X9/jLc5v1owaLYuHdeHHSQlkhCBiTK8rBvKaULl/beGMxwrMXjpYrv4pz22BlY570vVePA2ho4A==}
    engines: {node: '>= 0.4'}
    requiresBuild: true
    dependencies:
      array-buffer-byte-length: 1.0.1
      arraybuffer.prototype.slice: 1.0.3
      available-typed-arrays: 1.0.7
      call-bind: 1.0.7
      data-view-buffer: 1.0.1
      data-view-byte-length: 1.0.1
      data-view-byte-offset: 1.0.0
      es-define-property: 1.0.0
      es-errors: 1.3.0
      es-object-atoms: 1.0.0
      es-set-tostringtag: 2.0.3
      es-to-primitive: 1.2.1
      function.prototype.name: 1.1.6
      get-intrinsic: 1.2.4
      get-symbol-description: 1.0.2
      globalthis: 1.0.3
      gopd: 1.0.1
      has-property-descriptors: 1.0.2
      has-proto: 1.0.3
      has-symbols: 1.0.3
      hasown: 2.0.2
      internal-slot: 1.0.7
      is-array-buffer: 3.0.4
      is-callable: 1.2.7
      is-data-view: 1.0.1
      is-negative-zero: 2.0.3
      is-regex: 1.1.4
      is-shared-array-buffer: 1.0.3
      is-string: 1.0.7
      is-typed-array: 1.1.13
      is-weakref: 1.0.2
      object-inspect: 1.13.1
      object-keys: 1.1.1
      object.assign: 4.1.5
      regexp.prototype.flags: 1.5.2
      safe-array-concat: 1.1.2
      safe-regex-test: 1.0.3
      string.prototype.trim: 1.2.9
      string.prototype.trimend: 1.0.8
      string.prototype.trimstart: 1.0.8
      typed-array-buffer: 1.0.2
      typed-array-byte-length: 1.0.1
      typed-array-byte-offset: 1.0.2
      typed-array-length: 1.0.6
      unbox-primitive: 1.0.2
      which-typed-array: 1.1.15
    dev: false
    optional: true

  /es-define-property@1.0.0:
    resolution: {integrity: sha512-jxayLKShrEqqzJ0eumQbVhTYQM27CfT1T35+gCgDFoL82JLsXqTJ76zv6A0YLOgEnLUMvLzsDsGIrl8NFpT2gQ==}
    engines: {node: '>= 0.4'}
    requiresBuild: true
    dependencies:
      get-intrinsic: 1.2.4
    dev: false
    optional: true

  /es-errors@1.3.0:
    resolution: {integrity: sha512-Zf5H2Kxt2xjTvbJvP2ZWLEICxA6j+hAmMzIlypy4xcBg1vKVnx89Wy0GbS+kf5cwCVFFzdCFh2XSCFNULS6csw==}
    engines: {node: '>= 0.4'}
    requiresBuild: true
    dev: false
    optional: true

  /es-object-atoms@1.0.0:
    resolution: {integrity: sha512-MZ4iQ6JwHOBQjahnjwaC1ZtIBH+2ohjamzAO3oaHcXYup7qxjF2fixyH+Q71voWHeOkI2q/TnJao/KfXYIZWbw==}
    engines: {node: '>= 0.4'}
    requiresBuild: true
    dependencies:
      es-errors: 1.3.0
    dev: false
    optional: true

  /es-set-tostringtag@2.0.2:
    resolution: {integrity: sha512-BuDyupZt65P9D2D2vA/zqcI3G5xRsklm5N3xCwuiy+/vKy8i0ifdsQP1sLgO4tZDSCaQUSnmC48khknGMV3D2Q==}
    engines: {node: '>= 0.4'}
    dependencies:
      get-intrinsic: 1.2.2
      has-tostringtag: 1.0.0
      hasown: 2.0.0
    dev: false

  /es-set-tostringtag@2.0.3:
    resolution: {integrity: sha512-3T8uNMC3OQTHkFUsFq8r/BwAXLHvU/9O9mE0fBc/MY5iq/8H7ncvO947LmYA6ldWw9Uh8Yhf25zu6n7nML5QWQ==}
    engines: {node: '>= 0.4'}
    requiresBuild: true
    dependencies:
      get-intrinsic: 1.2.4
      has-tostringtag: 1.0.2
      hasown: 2.0.2
    dev: false
    optional: true

  /es-shim-unscopables@1.0.2:
    resolution: {integrity: sha512-J3yBRXCzDu4ULnQwxyToo/OjdMx6akgVC7K6few0a7F/0wLtmKKN7I73AH5T2836UuXRqN7Qg+IIUw/+YJksRw==}
    dependencies:
      hasown: 2.0.0
    dev: false

  /es-to-primitive@1.2.1:
    resolution: {integrity: sha512-QCOllgZJtaUo9miYBcLChTUaHNjJF3PYs1VidD7AwiEj1kYxKeQTctLAezAOH5ZKRH0g2IgPn6KwB4IT8iRpvA==}
    engines: {node: '>= 0.4'}
    dependencies:
      is-callable: 1.2.7
      is-date-object: 1.0.2
      is-symbol: 1.0.3
    dev: false

  /escalade@3.1.1:
    resolution: {integrity: sha512-k0er2gUkLf8O0zKJiAhmkTnJlTvINGv7ygDNPbeIsX/TJjGJZHuh9B2UxbsaEkmlEo9MfhrSzmhIlhRlI2GXnw==}
    engines: {node: '>=6'}

  /escape-string-regexp@1.0.5:
    resolution: {integrity: sha512-vbRorB5FUQWvla16U8R/qgaFIya2qGzwDrNmCZuYKrbdSUMG6I1ZCGQRefkRVhuOkIGVne7BQ35DSfo1qvJqFg==}
    engines: {node: '>=0.8.0'}

  /escape-string-regexp@4.0.0:
    resolution: {integrity: sha512-TtpcNJ3XAzx3Gq8sWRzJaVajRs0uVxA2YAkdb1jm2YkPz4G6egUFAyA3n5vtEIZefPk5Wa4UXbKuS5fKkJWdgA==}
    engines: {node: '>=10'}
    dev: true

  /eslint-config-prettier@9.1.0(eslint@8.57.0):
    resolution: {integrity: sha512-NSWl5BFQWEPi1j4TjVNItzYV7dZXZ+wP6I6ZhrBGpChQhZRUaElihE9uRRkcbRnNb76UMKDF3r+WTmNcGPKsqw==}
    hasBin: true
    peerDependencies:
      eslint: '>=7.0.0'
    dependencies:
      eslint: 8.57.0
    dev: true

  /eslint-plugin-prettier@5.1.3(eslint-config-prettier@9.1.0)(eslint@8.57.0)(prettier@3.2.5):
    resolution: {integrity: sha512-C9GCVAs4Eq7ZC/XFQHITLiHJxQngdtraXaM+LoUFoFp/lHNl2Zn8f3WQbe9HvTBBQ9YnKFB0/2Ajdqwo5D1EAw==}
    engines: {node: ^14.18.0 || >=16.0.0}
    peerDependencies:
      '@types/eslint': '>=8.0.0'
      eslint: '>=8.0.0'
      eslint-config-prettier: '*'
      prettier: '>=3.0.0'
    peerDependenciesMeta:
      '@types/eslint':
        optional: true
      eslint-config-prettier:
        optional: true
    dependencies:
      eslint: 8.57.0
      eslint-config-prettier: 9.1.0(eslint@8.57.0)
      prettier: 3.2.5
      prettier-linter-helpers: 1.0.0
      synckit: 0.8.8
    dev: true

  /eslint-scope@7.2.2:
    resolution: {integrity: sha512-dOt21O7lTMhDM+X9mB4GX+DZrZtCUJPL/wlcTqxyrx5IvO0IYtILdtrQGQp+8n5S0gwSVmOf9NQrjMOgfQZlIg==}
    engines: {node: ^12.22.0 || ^14.17.0 || >=16.0.0}
    dependencies:
      esrecurse: 4.3.0
      estraverse: 5.3.0
    dev: true

  /eslint-visitor-keys@3.4.3:
    resolution: {integrity: sha512-wpc+LXeiyiisxPlEkUzU6svyS1frIO3Mgxj1fdy7Pm8Ygzguax2N3Fa/D/ag1WqbOprdI+uY6wMUl8/a2G+iag==}
    engines: {node: ^12.22.0 || ^14.17.0 || >=16.0.0}
    dev: true

  /eslint@8.57.0:
    resolution: {integrity: sha512-dZ6+mexnaTIbSBZWgou51U6OmzIhYM2VcNdtiTtI7qPNZm35Akpr0f6vtw3w1Kmn5PYo+tZVfh13WrhpS6oLqQ==}
    engines: {node: ^12.22.0 || ^14.17.0 || >=16.0.0}
    hasBin: true
    dependencies:
      '@eslint-community/eslint-utils': 4.4.0(eslint@8.57.0)
      '@eslint-community/regexpp': 4.9.1
      '@eslint/eslintrc': 2.1.4
      '@eslint/js': 8.57.0
      '@humanwhocodes/config-array': 0.11.14
      '@humanwhocodes/module-importer': 1.0.1
      '@nodelib/fs.walk': 1.2.8
      '@ungap/structured-clone': 1.2.0
      ajv: 6.12.6
      chalk: 4.1.2
      cross-spawn: 7.0.3
      debug: 4.3.4(supports-color@8.1.1)
      doctrine: 3.0.0
      escape-string-regexp: 4.0.0
      eslint-scope: 7.2.2
      eslint-visitor-keys: 3.4.3
      espree: 9.6.1
      esquery: 1.5.0
      esutils: 2.0.3
      fast-deep-equal: 3.1.3
      file-entry-cache: 6.0.1
      find-up: 5.0.0
      glob-parent: 6.0.2
      globals: 13.20.0
      graphemer: 1.4.0
      ignore: 5.2.4
      imurmurhash: 0.1.4
      is-glob: 4.0.3
      is-path-inside: 3.0.3
      js-yaml: 4.1.0
      json-stable-stringify-without-jsonify: 1.0.1
      levn: 0.4.1
      lodash.merge: 4.6.2
      minimatch: 3.1.2
      natural-compare: 1.4.0
      optionator: 0.9.3
      strip-ansi: 6.0.1
      text-table: 0.2.0
    transitivePeerDependencies:
      - supports-color
    dev: true

  /espree@9.6.1:
    resolution: {integrity: sha512-oruZaFkjorTpF32kDSI5/75ViwGeZginGGy2NoOSg3Q9bnwlnmDm4HLnkl0RE3n+njDXR037aY1+x58Z/zFdwQ==}
    engines: {node: ^12.22.0 || ^14.17.0 || >=16.0.0}
    dependencies:
      acorn: 8.10.0
      acorn-jsx: 5.3.2(acorn@8.10.0)
      eslint-visitor-keys: 3.4.3
    dev: true

  /esprima@4.0.1:
    resolution: {integrity: sha512-eGuFFw7Upda+g4p+QHvnW0RyTX/SVeJBDM/gCtMARO0cLuT2HcEKnTPvhjV6aGeqrCB/sbNop0Kszm0jsaWU4A==}
    engines: {node: '>=4'}
    hasBin: true
    dev: false

  /esquery@1.5.0:
    resolution: {integrity: sha512-YQLXUplAwJgCydQ78IMJywZCceoqk1oH01OERdSAJc/7U2AylwjhSCLDEtqwg811idIS/9fIU5GjG73IgjKMVg==}
    engines: {node: '>=0.10'}
    dependencies:
      estraverse: 5.3.0
    dev: true

  /esrecurse@4.3.0:
    resolution: {integrity: sha512-KmfKL3b6G+RXvP8N1vr3Tq1kL/oCFgn2NYXEtqP8/L3pKapUA4G8cFVaoF3SU323CD4XypR/ffioHmkti6/Tag==}
    engines: {node: '>=4.0'}
    dependencies:
      estraverse: 5.3.0
    dev: true

  /estraverse@5.3.0:
    resolution: {integrity: sha512-MMdARuVEQziNTeJD8DgMqmhwR11BRQ/cBP+pLtYdSTnf3MIO8fFeiINEbX36ZdNlfU/7A9f3gUw49B3oQsvwBA==}
    engines: {node: '>=4.0'}
    dev: true

  /esutils@2.0.3:
    resolution: {integrity: sha512-kVscqXk4OCp68SZ0dkgEKVi6/8ij300KBWTJq32P/dYeWTSwK41WyTxalN1eRmA5Z9UU/LX9D7FWSmV9SAYx6g==}
    engines: {node: '>=0.10.0'}
    dev: true

  /ethereum-bloom-filters@1.0.10:
    resolution: {integrity: sha512-rxJ5OFN3RwjQxDcFP2Z5+Q9ho4eIdEmSc2ht0fCu8Se9nbXjZ7/031uXoUYJ87KHCOdVeiUuwSnoS7hmYAGVHA==}
    dependencies:
      js-sha3: 0.8.0
    dev: true

  /ethereum-cryptography@0.1.3:
    resolution: {integrity: sha512-w8/4x1SGGzc+tO97TASLja6SLd3fRIK2tLVcV2Gx4IB21hE19atll5Cq9o3d0ZmAYC/8aw0ipieTSiekAea4SQ==}
    dependencies:
      '@types/pbkdf2': 3.1.0
      '@types/secp256k1': 4.0.3
      blakejs: 1.2.1
      browserify-aes: 1.2.0
      bs58check: 2.1.2
      create-hash: 1.2.0
      create-hmac: 1.1.7
      hash.js: 1.1.7
      keccak: 3.0.2
      pbkdf2: 3.1.2
      randombytes: 2.1.0
      safe-buffer: 5.2.1
      scrypt-js: 3.0.1
      secp256k1: 4.0.3
      setimmediate: 1.0.5

  /ethereum-cryptography@1.1.2:
    resolution: {integrity: sha512-XDSJlg4BD+hq9N2FjvotwUET9Tfxpxc3kWGE2AqUG5vcbeunnbImVk3cj6e/xT3phdW21mE8R5IugU4fspQDcQ==}
    dependencies:
      '@noble/hashes': 1.1.2
      '@noble/secp256k1': 1.6.3
      '@scure/bip32': 1.1.0
      '@scure/bip39': 1.1.0
    dev: true

  /ethereumjs-abi@0.6.8:
    resolution: {integrity: sha512-Tx0r/iXI6r+lRsdvkFDlut0N08jWMnKRZ6Gkq+Nmw75lZe4e6o3EkSnkaBP5NF6+m5PTGAr9JP43N3LyeoglsA==}
    dependencies:
      bn.js: 4.12.0
      ethereumjs-util: 6.2.1
    dev: true

  /ethereumjs-util@6.2.1:
    resolution: {integrity: sha512-W2Ktez4L01Vexijrm5EB6w7dg4n/TgpoYU4avuT5T3Vmnw/eCRtiBrJfQYS/DCSvDIOLn2k57GcHdeBcgVxAqw==}
    dependencies:
      '@types/bn.js': 4.11.6
      bn.js: 4.12.0
      create-hash: 1.2.0
      elliptic: 6.5.4
      ethereum-cryptography: 0.1.3
      ethjs-util: 0.1.6
      rlp: 2.2.7
    dev: true

  /ethereumjs-util@7.1.5:
    resolution: {integrity: sha512-SDl5kKrQAudFBUe5OJM9Ac6WmMyYmXX/6sTmLZ3ffG2eY6ZIGBes3pEDxNN6V72WyOw4CPD5RomKdsa8DAAwLg==}
    engines: {node: '>=10.0.0'}
    dependencies:
      '@types/bn.js': 5.1.1
      bn.js: 5.2.1
      create-hash: 1.2.0
      ethereum-cryptography: 0.1.3
      rlp: 2.2.7

  /ethers@5.7.2:
    resolution: {integrity: sha512-wswUsmWo1aOK8rR7DIKiWSw9DbLWe6x98Jrn8wcTflTVvaXhAMaB5zGAXy0GYQEQp9iO1iSHWVyARQm11zUtyg==}
    dependencies:
      '@ethersproject/abi': 5.7.0
      '@ethersproject/abstract-provider': 5.7.0
      '@ethersproject/abstract-signer': 5.7.0
      '@ethersproject/address': 5.7.0
      '@ethersproject/base64': 5.7.0
      '@ethersproject/basex': 5.7.0
      '@ethersproject/bignumber': 5.7.0
      '@ethersproject/bytes': 5.7.0
      '@ethersproject/constants': 5.7.0
      '@ethersproject/contracts': 5.7.0
      '@ethersproject/hash': 5.7.0
      '@ethersproject/hdnode': 5.7.0
      '@ethersproject/json-wallets': 5.7.0
      '@ethersproject/keccak256': 5.7.0
      '@ethersproject/logger': 5.0.6
      '@ethersproject/networks': 5.7.1
      '@ethersproject/pbkdf2': 5.7.0
      '@ethersproject/properties': 5.7.0
      '@ethersproject/providers': 5.7.2
      '@ethersproject/random': 5.7.0
      '@ethersproject/rlp': 5.7.0
      '@ethersproject/sha2': 5.7.0
      '@ethersproject/signing-key': 5.7.0
      '@ethersproject/solidity': 5.7.0
      '@ethersproject/strings': 5.7.0
      '@ethersproject/transactions': 5.7.0
      '@ethersproject/units': 5.7.0
      '@ethersproject/wallet': 5.7.0
      '@ethersproject/web': 5.7.1
      '@ethersproject/wordlists': 5.7.0
    transitivePeerDependencies:
      - bufferutil
      - utf-8-validate

  /ethjs-unit@0.1.6:
    resolution: {integrity: sha512-/Sn9Y0oKl0uqQuvgFk/zQgR7aw1g36qX/jzSQ5lSwlO0GigPymk4eGQfeNTD03w1dPOqfz8V77Cy43jH56pagw==}
    engines: {node: '>=6.5.0', npm: '>=3'}
    dependencies:
      bn.js: 4.11.6
      number-to-bn: 1.7.0
    dev: true

  /ethjs-util@0.1.6:
    resolution: {integrity: sha512-CUnVOQq7gSpDHZVVrQW8ExxUETWrnrvXYvYz55wOU8Uj4VCgw56XC2B/fVqQN+f7gmrnRHSLVnFAwsCuNwji8w==}
    engines: {node: '>=6.5.0', npm: '>=3'}
    dependencies:
      is-hex-prefixed: 1.0.0
      strip-hex-prefix: 1.0.0
    dev: true

  /eventemitter3@5.0.1:
    resolution: {integrity: sha512-GWkBvjiSZK87ELrYOSESUYeVIc9mvLLf/nXalMOS5dYrgZq9o5OVkbZAVM06CVxYsCwH9BDZFPlQTlPA1j4ahA==}
    dev: true

  /evp_bytestokey@1.0.3:
    resolution: {integrity: sha512-/f2Go4TognH/KvCISP7OUsHn85hT9nUkxxA9BEWxFn+Oj9o8ZNLm/40hdlgSLyuOimsrTKLUMEorQexp/aPQeA==}
    dependencies:
      md5.js: 1.3.5
      safe-buffer: 5.2.1

  /execa@8.0.1:
    resolution: {integrity: sha512-VyhnebXciFV2DESc+p6B+y0LjSm0krU4OgJN44qFAhBY0TJ+1V61tYD2+wHusZ6F9n5K+vl8k0sTy7PEfV4qpg==}
    engines: {node: '>=16.17'}
    dependencies:
      cross-spawn: 7.0.3
      get-stream: 8.0.1
      human-signals: 5.0.0
      is-stream: 3.0.0
      merge-stream: 2.0.0
      npm-run-path: 5.3.0
      onetime: 6.0.0
      signal-exit: 4.1.0
      strip-final-newline: 3.0.0
    dev: true

  /extendable-error@0.1.7:
    resolution: {integrity: sha512-UOiS2in6/Q0FK0R0q6UY9vYpQ21mr/Qn1KOnte7vsACuNJf514WvCCUHSRCPcgjPT2bAhNIJdlE6bVap1GKmeg==}
    dev: false

  /external-editor@3.1.0:
    resolution: {integrity: sha512-hMQ4CX1p1izmuLYyZqLMO/qGNw10wSv9QDCPfzXfyFrOaCSSoRfqE1Kf1s5an66J5JZC62NewG+mK49jOCtQew==}
    engines: {node: '>=4'}
    dependencies:
      chardet: 0.7.0
      iconv-lite: 0.4.24
      tmp: 0.0.33
    dev: false

  /fast-check@3.1.1:
    resolution: {integrity: sha512-3vtXinVyuUKCKFKYcwXhGE6NtGWkqF8Yh3rvMZNzmwz8EPrgoc/v4pDdLHyLnCyCI5MZpZZkDEwFyXyEONOxpA==}
    engines: {node: '>=8.0.0'}
    dependencies:
      pure-rand: 5.0.3
    dev: true

  /fast-deep-equal@3.1.3:
    resolution: {integrity: sha512-f3qQ9oQy9j2AhBe/H9VC91wLmKBCCU/gDOnKNAYG5hswO7BLKj09Hc5HYNz9cGI++xlpDCIgDaitVs03ATR84Q==}
    dev: true

  /fast-diff@1.2.0:
    resolution: {integrity: sha512-xJuoT5+L99XlZ8twedaRf6Ax2TgQVxvgZOYoPKqZufmJib0tL2tegPBOZb1pVNgIhlqDlA0eO0c3wBvQcmzx4w==}
    dev: true

  /fast-glob@3.3.1:
    resolution: {integrity: sha512-kNFPyjhh5cKjrUltxs+wFx+ZkbRaxxmZ+X0ZU31SOsxCEtP9VPgtq2teZw1DebupL5GmDaNQ6yKMMVcM41iqDg==}
    engines: {node: '>=8.6.0'}
    dependencies:
      '@nodelib/fs.stat': 2.0.5
      '@nodelib/fs.walk': 1.2.8
      glob-parent: 5.1.2
      merge2: 1.4.1
      micromatch: 4.0.5

  /fast-json-stable-stringify@2.1.0:
    resolution: {integrity: sha512-lhd/wF+Lk98HZoTCtlVraHtfh5XYijIjalXck7saUtuanSDyLMxnHhSXEDJqHxD7msR8D0uCmqlkwjCV8xvwHw==}
    dev: true

  /fast-levenshtein@2.0.6:
    resolution: {integrity: sha512-DCXu6Ifhqcks7TZKY3Hxp3y6qphY5SJZmrWMDrKcERSOXWQdMhU9Ig/PYrzyw/ul9jOIyh0N4M0tbC5hodg8dw==}
    dev: true

  /fastq@1.6.0:
    resolution: {integrity: sha512-jmxqQ3Z/nXoeyDmWAzF9kH1aGZSis6e/SbfPmJpUnyZ0ogr6iscHQaml4wsEepEWSdtmpy+eVXmCRIMpxaXqOA==}
    dependencies:
      reusify: 1.0.4

  /file-entry-cache@6.0.1:
    resolution: {integrity: sha512-7Gps/XWymbLk2QLYK4NzpMOrYjMhdIxXuIvy2QBsLE6ljuodKvdkWs/cpyJJ3CVIVpH0Oi1Hvg1ovbMzLdFBBg==}
    engines: {node: ^10.12.0 || >=12.0.0}
    dependencies:
      flat-cache: 3.0.4
    dev: true

  /fill-range@7.0.1:
    resolution: {integrity: sha512-qOo9F+dMUmC2Lcb4BbVvnKJxTPjCm+RRpe4gDuGrzkL7mEVl/djYSu2OdQ2Pa302N4oqkSg9ir6jaLWJ2USVpQ==}
    engines: {node: '>=8'}
    dependencies:
      to-regex-range: 5.0.1

  /find-replace@3.0.0:
    resolution: {integrity: sha512-6Tb2myMioCAgv5kfvP5/PkZZ/ntTpVK39fHY7WkWBgvbeE+VHd/tZuZ4mrC+bxh4cfOZeYKVPaJIZtZXV7GNCQ==}
    engines: {node: '>=4.0.0'}
    dependencies:
      array-back: 3.1.0
    dev: true

  /find-up@2.1.0:
    resolution: {integrity: sha512-NWzkk0jSJtTt08+FBFMvXoeZnOJD+jTtsRmBYbAIzJdX6l7dLgR7CTubCM5/eDdPUBvLCeVasP1brfVR/9/EZQ==}
    engines: {node: '>=4'}
    dependencies:
      locate-path: 2.0.0
    dev: true

  /find-up@4.1.0:
    resolution: {integrity: sha512-PpOwAdQ/YlXQ2vj8a3h8IipDuYRi3wceVQQGYWxNINccq40Anw7BlsEXCMbt1Zt+OLA6Fq9suIpIWD0OsnISlw==}
    engines: {node: '>=8'}
    dependencies:
      locate-path: 5.0.0
      path-exists: 4.0.0
    dev: false

  /find-up@5.0.0:
    resolution: {integrity: sha512-78/PXT1wlLLDgTzDs7sjq9hzz0vXD+zn+7wypEe4fXQxCmdmqfGsEPQxmiCSQI3ajFV91bVSsvNtrJRiW6nGng==}
    engines: {node: '>=10'}
    dependencies:
      locate-path: 6.0.0
      path-exists: 4.0.0

  /find-yarn-workspace-root2@1.2.16:
    resolution: {integrity: sha512-hr6hb1w8ePMpPVUK39S4RlwJzi+xPLuVuG8XlwXU3KD5Yn3qgBWVfy3AzNlDhWvE1EORCE65/Qm26rFQt3VLVA==}
    dependencies:
      micromatch: 4.0.5
      pkg-dir: 4.2.0
    dev: false

  /find-yarn-workspace-root@2.0.0:
    resolution: {integrity: sha512-1IMnbjt4KzsQfnhnzNd8wUEgXZ44IzZaZmnLYx7D5FZlaHt2gW20Cri8Q+E/t5tIj4+epTBub+2Zxu/vNILzqQ==}
    dependencies:
      micromatch: 4.0.5
    dev: false

  /flat-cache@3.0.4:
    resolution: {integrity: sha512-dm9s5Pw7Jc0GvMYbshN6zchCA9RgQlzzEZX3vylR9IqFfS8XciblUXOKfW6SiuJ0e13eDYZoZV5wdrev7P3Nwg==}
    engines: {node: ^10.12.0 || >=12.0.0}
    dependencies:
      flatted: 3.2.7
      rimraf: 3.0.2
    dev: true

  /flat@5.0.2:
    resolution: {integrity: sha512-b6suED+5/3rTpUBdG1gupIl8MPFCAMA0QXwmljLhvCUKcUvdE4gWky9zpuGCcXHOsz4J9wPGNWq6OKpmIzz3hQ==}
    hasBin: true
    dev: true

  /flatted@3.2.7:
    resolution: {integrity: sha512-5nqDSxl8nn5BSNxyR3n4I6eDmbolI6WT+QqR547RwxQapgjQBmtktdP+HTBb/a/zLsbzERTONyUB5pefh5TtjQ==}
    dev: true

  /follow-redirects@1.15.6(debug@4.3.4):
    resolution: {integrity: sha512-wWN62YITEaOpSK584EZXJafH1AGpO8RVgElfkuXbTOrPX4fIfOyEpW/CsiNd8JdYrAoOvafRTOEnvsO++qCqFA==}
    engines: {node: '>=4.0'}
    peerDependencies:
      debug: '*'
    peerDependenciesMeta:
      debug:
        optional: true
    dependencies:
      debug: 4.3.4(supports-color@8.1.1)
    dev: true

  /for-each@0.3.3:
    resolution: {integrity: sha512-jqYfLp7mo9vIyQf8ykW2v7A+2N4QjeCeI5+Dz9XraiO1ign81wjiH7Fb9vSOWvQfNtmSa4H2RoQTrrXivdUZmw==}
    dependencies:
      is-callable: 1.2.7
    dev: false

  /form-data-encoder@1.7.1:
    resolution: {integrity: sha512-EFRDrsMm/kyqbTQocNvRXMLjc7Es2Vk+IQFx/YW7hkUH1eBl4J1fqiP34l74Yt0pFLCNpc06fkbVk00008mzjg==}
    dev: true

  /fp-ts@1.19.3:
    resolution: {integrity: sha512-H5KQDspykdHuztLTg+ajGN0Z2qUjcEf3Ybxc6hLt0k7/zPkn29XnKnxlBPyW2XIddWrGaJBzBl4VLYOtk39yZg==}
    dev: true

  /fs-extra@0.30.0:
    resolution: {integrity: sha512-UvSPKyhMn6LEd/WpUaV9C9t3zATuqoqfWc3QdPhPLb58prN9tqYPlPWi8Krxi44loBoUzlobqZ3+8tGpxxSzwA==}
    dependencies:
      graceful-fs: 4.2.10
      jsonfile: 2.4.0
      klaw: 1.3.1
      path-is-absolute: 1.0.1
      rimraf: 2.7.1
    dev: true

  /fs-extra@7.0.1:
    resolution: {integrity: sha512-YJDaCJZEnBmcbw13fvdAM9AwNOJwOzrE4pqMqBq5nFiEqXUqHwlK4B+3pUw6JNvfSPtX05xFHtYy/1ni01eGCw==}
    engines: {node: '>=6 <7 || >=8'}
    dependencies:
      graceful-fs: 4.2.10
      jsonfile: 4.0.0
      universalify: 0.1.2

  /fs-extra@8.1.0:
    resolution: {integrity: sha512-yhlQgA6mnOJUKOsRUFsgJdQCvkKhcz8tlZG5HBQfReYZy46OwLcY+Zia0mtdHsOo9y/hP+CxMN0TU9QxoOtG4g==}
    engines: {node: '>=6 <7 || >=8'}
    dependencies:
      graceful-fs: 4.2.10
      jsonfile: 4.0.0
      universalify: 0.1.2
    dev: false

  /fs-extra@9.1.0:
    resolution: {integrity: sha512-hcg3ZmepS30/7BSFqRvoo3DOMQu7IjqxO5nCDt+zM9XWjb33Wg7ziNT+Qvqbuc3+gWpzO02JubVyk2G4Zvo1OQ==}
    engines: {node: '>=10'}
    dependencies:
      at-least-node: 1.0.0
      graceful-fs: 4.2.10
      jsonfile: 6.1.0
      universalify: 2.0.0

  /fs.realpath@1.0.0:
    resolution: {integrity: sha512-OO0pH2lK6a0hZnAdau5ItzHPI6pUlvI7jMVnxUQRtw4owF2wk8lOSabtGDCTP4Ggrg2MbGnWO9X8K1t4+fGMDw==}

  /fsevents@2.3.2:
    resolution: {integrity: sha512-xiqMQR4xAeHTuB9uWm+fFRcIOgKBMiOBP+eXiyT7jsgVCq1bkVygt00oASowB7EdtpOHaaPgKt812P9ab+DDKA==}
    engines: {node: ^8.16.0 || ^10.6.0 || >=11.0.0}
    os: [darwin]
    requiresBuild: true
    dev: true
    optional: true

  /function-bind@1.1.1:
    resolution: {integrity: sha512-yIovAzMX49sF8Yl58fSCWJ5svSLuaibPxXQJFLmBObTuCr0Mf1KiPopGM9NiFjiYBCbfaa2Fh6breQ6ANVTI0A==}
    dev: false

  /function-bind@1.1.2:
    resolution: {integrity: sha512-7XHNxH7qX9xG5mIwxkhumTox/MIRNcOgDrxWsMt2pAr23WHp6MrRlN7FBSFpCpr+oVO0F744iUgR82nJMfG2SA==}
    dev: false

  /function.prototype.name@1.1.6:
    resolution: {integrity: sha512-Z5kx79swU5P27WEayXM1tBi5Ze/lbIyiNgU3qyXUOf9b2rgXYyF9Dy9Cx+IQv/Lc8WCG6L82zwUPpSS9hGehIg==}
    engines: {node: '>= 0.4'}
    dependencies:
      call-bind: 1.0.5
      define-properties: 1.2.1
      es-abstract: 1.22.3
      functions-have-names: 1.2.3
    dev: false

  /functions-have-names@1.2.3:
    resolution: {integrity: sha512-xckBUXyTIqT97tq2x2AMb+g163b5JFysYk0x4qxNFwbfQkmNZoiRHb6sPzI9/QV33WeuvVYBUIiD4NzNIyqaRQ==}
    dev: false

  /get-caller-file@2.0.5:
    resolution: {integrity: sha512-DyFP3BM/3YHTQOCUL/w0OZHR0lpKeGrxotcHWcqNEdnltqFwXVfhEBQ94eIo34AfQpo0rGki4cyIiftY06h2Fg==}
    engines: {node: 6.* || 8.* || >= 10.*}

  /get-east-asian-width@1.2.0:
    resolution: {integrity: sha512-2nk+7SIVb14QrgXFHcm84tD4bKQz0RxPuMT8Ag5KPOq7J5fEmAg0UbXdTOSHqNuHSU28k55qnceesxXRZGzKWA==}
    engines: {node: '>=18'}
    dev: true

  /get-func-name@2.0.2:
    resolution: {integrity: sha512-8vXOvuE167CtIc3OyItco7N/dpRtBbYOsPsXCz7X/PMnlGjYjSGuZJgM1Y7mmew7BKf9BqvLX2tnOVy1BBUsxQ==}

  /get-intrinsic@1.1.3:
    resolution: {integrity: sha512-QJVz1Tj7MS099PevUG5jvnt9tSkXN8K14dxQlikJuPt4uD9hHAHjLyLBiLR5zELelBdD9QNRAXZzsJx0WaDL9A==}
    dependencies:
      function-bind: 1.1.1
      has: 1.0.3
      has-symbols: 1.0.3
    dev: false

  /get-intrinsic@1.2.2:
    resolution: {integrity: sha512-0gSo4ml/0j98Y3lngkFEot/zhiCeWsbYIlZ+uZOVgzLyLaUw7wxUL+nCTP0XJvJg1AXulJRI3UJi8GsbDuxdGA==}
    dependencies:
      function-bind: 1.1.2
      has-proto: 1.0.1
      has-symbols: 1.0.3
      hasown: 2.0.0
    dev: false

  /get-intrinsic@1.2.4:
    resolution: {integrity: sha512-5uYhsJH8VJBTv7oslg4BznJYhDoRI6waYCxMmCdnTrcCrHA/fCFKoTFz2JKKE0HdDFUF7/oQuhzumXJK7paBRQ==}
    engines: {node: '>= 0.4'}
    requiresBuild: true
    dependencies:
      es-errors: 1.3.0
      function-bind: 1.1.2
      has-proto: 1.0.1
      has-symbols: 1.0.3
      hasown: 2.0.0
    dev: false
    optional: true

  /get-stream@5.1.0:
    resolution: {integrity: sha512-EXr1FOzrzTfGeL0gQdeFEvOMm2mzMOglyiOXSTpPC+iAjAKftbr3jpCMWynogwYnM+eSj9sHGc6wjIcDvYiygw==}
    engines: {node: '>=8'}
    dependencies:
      pump: 3.0.0
    dev: true

  /get-stream@6.0.1:
    resolution: {integrity: sha512-ts6Wi+2j3jQjqi70w5AlN8DFnkSwC+MqmxEzdEALB2qXZYV3X/b1CTfgPLGJNMeAWxdPfU8FO1ms3NUfaHCPYg==}
    engines: {node: '>=10'}
    dev: true

  /get-stream@8.0.1:
    resolution: {integrity: sha512-VaUJspBffn/LMCJVoMvSAdmscJyS1auj5Zulnn5UoYcY531UWmdwhRWkcGKnGU93m5HSXP9LP2usOryrBtQowA==}
    engines: {node: '>=16'}
    dev: true

  /get-symbol-description@1.0.0:
    resolution: {integrity: sha512-2EmdH1YvIQiZpltCNgkuiUnyukzxM/R6NDJX31Ke3BG1Nq5b0S2PhX59UKi9vZpPDQVdqn+1IcaAwnzTT5vCjw==}
    engines: {node: '>= 0.4'}
    dependencies:
      call-bind: 1.0.2
      get-intrinsic: 1.1.3
    dev: false

  /get-symbol-description@1.0.2:
    resolution: {integrity: sha512-g0QYk1dZBxGwk+Ngc+ltRH2IBp2f7zBkBMBJZCDerh6EhlhSR6+9irMCuT/09zD6qkarHUSn529sK/yL4S27mg==}
    engines: {node: '>= 0.4'}
    requiresBuild: true
    dependencies:
      call-bind: 1.0.7
      es-errors: 1.3.0
      get-intrinsic: 1.2.4
    dev: false
    optional: true

  /glob-parent@5.1.2:
    resolution: {integrity: sha512-AOIgSQCepiJYwP3ARnGx+5VnTu2HBYdzbGP45eLw1vr3zB3vZLeyed1sC9hnbcOc9/SrMyM5RPQrkGz4aS9Zow==}
    engines: {node: '>= 6'}
    dependencies:
      is-glob: 4.0.3

  /glob-parent@6.0.2:
    resolution: {integrity: sha512-XxwI8EOhVQgWp6iDL+3b0r86f4d6AX6zSU55HfB4ydCEuXLXc5FcYeOu+nnGftS4TEju/11rt4KJPTMgbfmv4A==}
    engines: {node: '>=10.13.0'}
    dependencies:
      is-glob: 4.0.3
    dev: true

  /glob@7.1.7:
    resolution: {integrity: sha512-OvD9ENzPLbegENnYP5UUfJIirTg4+XwMWGaQfQTY0JenxNvvIKP3U3/tAQSPIu/lHxXYSZmpXlUHeqAIdKzBLQ==}
    dependencies:
      fs.realpath: 1.0.0
      inflight: 1.0.6
      inherits: 2.0.4
      minimatch: 3.1.2
      once: 1.4.0
      path-is-absolute: 1.0.1
    dev: true

  /glob@7.2.0:
    resolution: {integrity: sha512-lmLf6gtyrPq8tTjSmrO94wBeQbFR3HbLHbuyD69wuyQkImp2hWqMGB47OX65FBkPffO641IP9jWa1z4ivqG26Q==}
    dependencies:
      fs.realpath: 1.0.0
      inflight: 1.0.6
      inherits: 2.0.4
      minimatch: 3.1.2
      once: 1.4.0
      path-is-absolute: 1.0.1
    dev: true

  /glob@7.2.3:
    resolution: {integrity: sha512-nFR0zLpU2YCaRxwoCJvL6UvCH2JFyFVIvwTLsIf21AuHlMskA1hhTdk+LlYJtOlYt9v6dvszD2BGRqBL+iQK9Q==}
    dependencies:
      fs.realpath: 1.0.0
      inflight: 1.0.6
      inherits: 2.0.4
      minimatch: 3.1.2
      once: 1.4.0
      path-is-absolute: 1.0.1

  /glob@8.1.0:
    resolution: {integrity: sha512-r8hpEjiQEYlF2QU0df3dS+nxxSIreXQS1qRhMJM0Q5NDdR386C7jb7Hwwod8Fgiuex+k0GFjgft18yvxm5XoCQ==}
    engines: {node: '>=12'}
    dependencies:
      fs.realpath: 1.0.0
      inflight: 1.0.6
      inherits: 2.0.4
      minimatch: 5.1.6
      once: 1.4.0
    dev: true

  /globals@13.20.0:
    resolution: {integrity: sha512-Qg5QtVkCy/kv3FUSlu4ukeZDVf9ee0iXLAUYX13gbR17bnejFTzr4iS9bY7kwCf1NztRNm1t91fjOiyx4CSwPQ==}
    engines: {node: '>=8'}
    dependencies:
      type-fest: 0.20.2
    dev: true

  /globalthis@1.0.3:
    resolution: {integrity: sha512-sFdI5LyBiNTHjRd7cGPWapiHWMOXKyuBNX/cWJ3NfzrZQVa8GI/8cofCl74AOVqq9W5kNmguTIzJ/1s2gyI9wA==}
    engines: {node: '>= 0.4'}
    dependencies:
      define-properties: 1.2.1
    dev: false

  /globby@11.1.0:
    resolution: {integrity: sha512-jhIXaOzy1sb8IyocaruWSn1TjmnBVs8Ayhcy83rmxNJ8q2uWKCAj3CnJY+KpGSXCueAPc0i05kVvVKtP1t9S3g==}
    engines: {node: '>=10'}
    dependencies:
      array-union: 2.1.0
      dir-glob: 3.0.1
      fast-glob: 3.3.1
      ignore: 5.2.4
      merge2: 1.4.1
      slash: 3.0.0

  /gopd@1.0.1:
    resolution: {integrity: sha512-d65bNlIadxvpb/A2abVdlqKqV563juRnZ1Wtk6s1sIR8uNsXR70xqIzVqxVf1eTqDunwT2MkczEeaezCKTZhwA==}
    dependencies:
      get-intrinsic: 1.2.2
    dev: false

  /got@12.1.0:
    resolution: {integrity: sha512-hBv2ty9QN2RdbJJMK3hesmSkFTjVIHyIDDbssCKnSmq62edGgImJWD10Eb1k77TiV1bxloxqcFAVK8+9pkhOig==}
    engines: {node: '>=14.16'}
    dependencies:
      '@sindresorhus/is': 4.6.0
      '@szmarczak/http-timer': 5.0.1
      '@types/cacheable-request': 6.0.2
      '@types/responselike': 1.0.0
      cacheable-lookup: 6.1.0
      cacheable-request: 7.0.2
      decompress-response: 6.0.0
      form-data-encoder: 1.7.1
      get-stream: 6.0.1
      http2-wrapper: 2.1.11
      lowercase-keys: 3.0.0
      p-cancelable: 3.0.0
      responselike: 2.0.1
    dev: true

  /graceful-fs@4.2.10:
    resolution: {integrity: sha512-9ByhssR2fPVsNZj478qUUbKfmL0+t5BDVyjShtyZZLiK7ZDAArFFfopyOTj0M05wE2tJPisA4iTnnXl2YoPvOA==}

  /grapheme-splitter@1.0.4:
    resolution: {integrity: sha512-bzh50DW9kTPM00T8y4o8vQg89Di9oLJVLW/KaOGIXJWP/iqCN6WKYkbNOF04vFLJhwcpYUh9ydh/+5vpOqV4YQ==}

  /graphemer@1.4.0:
    resolution: {integrity: sha512-EtKwoO6kxCL9WO5xipiHTZlSzBm7WLT627TqC/uVRd0HKmq8NXyebnNYxDoBi7wt8eTWrUrKXCOVaFq9x1kgag==}
    dev: true

  /hard-rejection@2.1.0:
    resolution: {integrity: sha512-VIZB+ibDhx7ObhAe7OVtoEbuP4h/MuOTHJ+J8h/eBXotJYl0fBgR72xDFCKgIh22OJZIOVNxBMWuhAr10r8HdA==}
    engines: {node: '>=6'}
    dev: false

  /hardhat-abi-exporter@2.10.1(hardhat@2.20.1):
    resolution: {integrity: sha512-X8GRxUTtebMAd2k4fcPyVnCdPa6dYK4lBsrwzKP5yiSq4i+WadWPIumaLfce53TUf/o2TnLpLOduyO1ylE2NHQ==}
    engines: {node: '>=14.14.0'}
    peerDependencies:
      hardhat: ^2.0.0
    dependencies:
      '@ethersproject/abi': 5.7.0
      delete-empty: 3.0.0
      hardhat: 2.20.1(ts-node@10.9.2)(typescript@5.4.3)
    dev: true

  /hardhat-ignore-warnings@0.2.11:
    resolution: {integrity: sha512-+nHnRbP6COFZaXE7HAY7TZNE3au5vHe5dkcnyq0XaP07ikT2fJ3NhFY0vn7Deh4Qbz0Z/9Xpnj2ki6Ktgk61pg==}
    dependencies:
      minimatch: 5.1.6
      node-interval-tree: 2.1.2
      solidity-comments: 0.0.2
    dev: true

  /hardhat@2.20.1(ts-node@10.9.2)(typescript@5.4.3):
    resolution: {integrity: sha512-q75xDQiQtCZcTMBwjTovrXEU5ECr49baxr4/OBkIu/ULTPzlB20yk1dRWNmD2IFbAeAeXggaWvQAdpiScaHtPw==}
    hasBin: true
    peerDependencies:
      ts-node: '*'
      typescript: '*'
    peerDependenciesMeta:
      ts-node:
        optional: true
      typescript:
        optional: true
    dependencies:
      '@ethersproject/abi': 5.7.0
      '@metamask/eth-sig-util': 4.0.1
      '@nomicfoundation/ethereumjs-block': 5.0.4
      '@nomicfoundation/ethereumjs-blockchain': 7.0.4
      '@nomicfoundation/ethereumjs-common': 4.0.4
      '@nomicfoundation/ethereumjs-evm': 2.0.4(@nomicfoundation/ethereumjs-verkle@0.0.2)
      '@nomicfoundation/ethereumjs-rlp': 5.0.4
      '@nomicfoundation/ethereumjs-statemanager': 2.0.4(@nomicfoundation/ethereumjs-verkle@0.0.2)
      '@nomicfoundation/ethereumjs-trie': 6.0.4
      '@nomicfoundation/ethereumjs-tx': 5.0.4
      '@nomicfoundation/ethereumjs-util': 9.0.4
      '@nomicfoundation/ethereumjs-verkle': 0.0.2
      '@nomicfoundation/ethereumjs-vm': 7.0.4(@nomicfoundation/ethereumjs-verkle@0.0.2)
      '@nomicfoundation/solidity-analyzer': 0.1.0
      '@sentry/node': 5.30.0
      '@types/bn.js': 5.1.1
      '@types/lru-cache': 5.1.1
      adm-zip: 0.4.16
      aggregate-error: 3.1.0
      ansi-escapes: 4.3.2
      boxen: 5.1.2
      chalk: 2.4.2
      chokidar: 3.5.3
      ci-info: 2.0.0
      debug: 4.3.4(supports-color@8.1.1)
      enquirer: 2.3.6
      env-paths: 2.2.1
      ethereum-cryptography: 1.1.2
      ethereumjs-abi: 0.6.8
      find-up: 2.1.0
      fp-ts: 1.19.3
      fs-extra: 7.0.1
      glob: 7.2.0
      immutable: 4.1.0
      io-ts: 1.10.4
      keccak: 3.0.2
      lodash: 4.17.21
      mnemonist: 0.38.5
      mocha: 10.2.0
      p-map: 4.0.0
      raw-body: 2.5.1
      resolve: 1.17.0
      semver: 6.3.0
      solc: 0.7.3(debug@4.3.4)
      source-map-support: 0.5.21
      stacktrace-parser: 0.1.10
      ts-node: 10.9.2(@types/node@16.18.91)(typescript@5.4.3)
      tsort: 0.0.1
      typescript: 5.4.3
      undici: 5.28.4
      uuid: 8.3.2
      ws: 7.5.9
    transitivePeerDependencies:
      - bufferutil
      - c-kzg
      - supports-color
      - utf-8-validate
    dev: true

  /has-bigints@1.0.2:
    resolution: {integrity: sha512-tSvCKtBr9lkF0Ex0aQiP9N+OpV4zi2r/Nee5VkRDbaqv35RLYMzbwQfFSZZH0kR+Rd6302UJZ2p/bJCEoR3VoQ==}
    dev: false

  /has-flag@3.0.0:
    resolution: {integrity: sha512-sKJf1+ceQBr4SMkvQnBDNDtf4TXpVhVGateu0t918bl30FnbE2m4vNLX+VWe/dpjlb+HugGYzW7uQXH98HPEYw==}
    engines: {node: '>=4'}

  /has-flag@4.0.0:
    resolution: {integrity: sha512-EykJT/Q1KjTWctppgIAgfSO0tKVuZUjhgMr17kqTumMl6Afv3EISleU7qZUzoXDFTAHTDC4NOoG/ZxU3EvlMPQ==}
    engines: {node: '>=8'}

  /has-property-descriptors@1.0.0:
    resolution: {integrity: sha512-62DVLZGoiEBDHQyqG4w9xCuZ7eJEwNmJRWw2VY84Oedb7WFcA27fiEVe8oUQx9hAUJ4ekurquucTGwsyO1XGdQ==}
    dependencies:
      get-intrinsic: 1.1.3
    dev: false

  /has-property-descriptors@1.0.2:
    resolution: {integrity: sha512-55JNKuIW+vq4Ke1BjOTjM2YctQIvCT7GFzHwmfZPGo5wnrgkid0YQtnAleFSqumZm4az3n2BS+erby5ipJdgrg==}
    requiresBuild: true
    dependencies:
      es-define-property: 1.0.0
    dev: false
    optional: true

  /has-proto@1.0.1:
    resolution: {integrity: sha512-7qE+iP+O+bgF9clE5+UoBFzE65mlBiVj3tKCrlNQ0Ogwm0BjpT/gK4SlLYDMybDh5I3TCTKnPPa0oMG7JDYrhg==}
    engines: {node: '>= 0.4'}
    dev: false

  /has-proto@1.0.3:
    resolution: {integrity: sha512-SJ1amZAJUiZS+PhsVLf5tGydlaVB8EdFpaSO4gmiUKUOxk8qzn5AIy4ZeJUmh22znIdk/uMAUT2pl3FxzVUH+Q==}
    engines: {node: '>= 0.4'}
    requiresBuild: true
    dev: false
    optional: true

  /has-symbols@1.0.3:
    resolution: {integrity: sha512-l3LCuF6MgDNwTDKkdYGEihYjt5pRPbEg46rtlmnSPlUbgmB8LOIrKJbYYFBSbnPaJexMKtiPO8hmeRjRz2Td+A==}
    engines: {node: '>= 0.4'}
    dev: false

  /has-tostringtag@1.0.0:
    resolution: {integrity: sha512-kFjcSNhnlGV1kyoGk7OXKSawH5JOb/LzUc5w9B02hOTO0dfFRjbHQKvg1d6cf3HbeUmtU9VbbV3qzZ2Teh97WQ==}
    engines: {node: '>= 0.4'}
    dependencies:
      has-symbols: 1.0.3
    dev: false

  /has-tostringtag@1.0.2:
    resolution: {integrity: sha512-NqADB8VjPFLM2V0VvHUewwwsw0ZWBaIdgo+ieHtK3hasLz4qeCRjYcqfB6AQrBggRKppKF8L52/VqdVsO47Dlw==}
    engines: {node: '>= 0.4'}
    requiresBuild: true
    dependencies:
      has-symbols: 1.0.3
    dev: false
    optional: true

  /has@1.0.3:
    resolution: {integrity: sha512-f2dvO0VU6Oej7RkWJGrehjbzMAjFp5/VKPp5tTpWIV4JHHZK1/BxbFRtf/siA2SWTe09caDmVtYYzWEIbBS4zw==}
    engines: {node: '>= 0.4.0'}
    dependencies:
      function-bind: 1.1.1
    dev: false

  /hash-base@3.1.0:
    resolution: {integrity: sha512-1nmYp/rhMDiE7AYkDw+lLwlAzz0AntGIe51F3RfFfEqyQ3feY2eI/NcwC6umIQVOASPMsWJLJScWKSSvzL9IVA==}
    engines: {node: '>=4'}
    dependencies:
      inherits: 2.0.4
      readable-stream: 3.6.0
      safe-buffer: 5.2.1

  /hash.js@1.1.7:
    resolution: {integrity: sha512-taOaskGt4z4SOANNseOviYDvjEJinIkRgmp7LbKP2YTTmVxWBl87s/uzK9r+44BclBSp2X7K1hqeNfz9JbBeXA==}
    dependencies:
      inherits: 2.0.4
      minimalistic-assert: 1.0.1

  /hasown@2.0.0:
    resolution: {integrity: sha512-vUptKVTpIJhcczKBbgnS+RtcuYMB8+oNzPK2/Hp3hanz8JmpATdmmgLgSaadVREkDm+e2giHwY3ZRkyjSIDDFA==}
    engines: {node: '>= 0.4'}
    dependencies:
      function-bind: 1.1.2
    dev: false

  /hasown@2.0.2:
    resolution: {integrity: sha512-0hJU9SCPvmMzIBdZFqNPXWa6dqh7WdH0cII9y+CyS8rG3nL48Bclra9HmKhVVUHyPWNH5Y7xDwAB7bfgSjkUMQ==}
    engines: {node: '>= 0.4'}
    requiresBuild: true
    dependencies:
      function-bind: 1.1.2
    dev: false
    optional: true

  /he@1.2.0:
    resolution: {integrity: sha512-F/1DnUGPopORZi0ni+CvrCgHQ5FyEAHRLSApuYWMmrbSwoN2Mn/7k+Gl38gJnR7yyDZk6WLXwiGod1JOWNDKGw==}
    hasBin: true
    dev: true

  /header-case@1.0.1:
    resolution: {integrity: sha512-i0q9mkOeSuhXw6bGgiQCCBgY/jlZuV/7dZXyZ9c6LcBrqwvT8eT719E9uxE5LiZftdl+z81Ugbg/VvXV4OJOeQ==}
    dependencies:
      no-case: 2.3.2
      upper-case: 1.1.3
    dev: true

  /hmac-drbg@1.0.1:
    resolution: {integrity: sha512-Tti3gMqLdZfhOQY1Mzf/AanLiqh1WTiJgEj26ZuYQ9fbkLomzGchCws4FyrSd4VkpBfiNhaE1On+lOz894jvXg==}
    dependencies:
      hash.js: 1.1.7
      minimalistic-assert: 1.0.1
      minimalistic-crypto-utils: 1.0.1

  /hosted-git-info@2.8.9:
    resolution: {integrity: sha512-mxIDAb9Lsm6DoOJ7xH+5+X4y1LU/4Hi50L9C5sIswK3JzULS4bwk1FvjdBgvYR4bzT4tuUQiC15FE2f5HbLvYw==}
    dev: false

  /http-cache-semantics@4.0.3:
    resolution: {integrity: sha512-TcIMG3qeVLgDr1TEd2XvHaTnMPwYQUQMIBLy+5pLSDKYFc7UIqj39w8EGzZkaxoLv/l2K8HaI0t5AVA+YYgUew==}
    dev: true

  /http-errors@2.0.0:
    resolution: {integrity: sha512-FtwrG/euBzaEjYeRqOgly7G0qviiXoJWnvEH2Z1plBdXgbyjv34pHTSb9zoeHMyDy33+DWy5Wt9Wo+TURtOYSQ==}
    engines: {node: '>= 0.8'}
    dependencies:
      depd: 2.0.0
      inherits: 2.0.4
      setprototypeof: 1.2.0
      statuses: 2.0.1
      toidentifier: 1.0.1
    dev: true

  /http2-wrapper@2.1.11:
    resolution: {integrity: sha512-aNAk5JzLturWEUiuhAN73Jcbq96R7rTitAoXV54FYMatvihnpD2+6PUgU4ce3D/m5VDbw+F5CsyKSF176ptitQ==}
    engines: {node: '>=10.19.0'}
    dependencies:
      quick-lru: 5.1.1
      resolve-alpn: 1.2.1
    dev: true

  /https-proxy-agent@5.0.1:
    resolution: {integrity: sha512-dFcAjpTQFgoLMzC2VwU+C/CbS7uRL0lWmxDITmqm7C+7F0Odmj6s9l6alZc6AELXhrnggM2CeWSXHGOdX2YtwA==}
    engines: {node: '>= 6'}
    dependencies:
      agent-base: 6.0.2
      debug: 4.3.4(supports-color@8.1.1)
    transitivePeerDependencies:
      - supports-color
    dev: true

  /human-id@1.0.2:
    resolution: {integrity: sha512-UNopramDEhHJD+VR+ehk8rOslwSfByxPIZyJRfV739NDhN5LF1fa1MqnzKm2lGTQRjNrjK19Q5fhkgIfjlVUKw==}
    dev: false

  /human-signals@5.0.0:
    resolution: {integrity: sha512-AXcZb6vzzrFAUE61HnN4mpLqd/cSIwNQjtNWR0euPm6y0iqx3G4gOXaIDdtdDwZmhwe82LA6+zinmW4UBWVePQ==}
    engines: {node: '>=16.17.0'}
    dev: true

  /husky@9.0.11:
    resolution: {integrity: sha512-AB6lFlbwwyIqMdHYhwPe+kjOC3Oc5P3nThEoW/AaO2BX3vJDjWPFxYLxokUZOo6RNX20He3AaT8sESs9NJcmEw==}
    engines: {node: '>=18'}
    hasBin: true
    dev: true

  /iconv-lite@0.4.24:
    resolution: {integrity: sha512-v3MXnZAcvnywkTUEZomIActle7RXXeedOR31wwl7VlyoXO4Qi9arvSenNQWne1TcRwhCL1HwLI21bEqdpj8/rA==}
    engines: {node: '>=0.10.0'}
    dependencies:
      safer-buffer: 2.1.2

  /ignore@5.2.4:
    resolution: {integrity: sha512-MAb38BcSbH0eHNBxn7ql2NH/kX33OkB3lZ1BNdh7ENeRChHTYsTvWrMubiIAMNS2llXEEgZ1MUOBtXChP3kaFQ==}
    engines: {node: '>= 4'}

  /immutable@4.1.0:
    resolution: {integrity: sha512-oNkuqVTA8jqG1Q6c+UglTOD1xhC1BtjKI7XkCXRkZHrN5m18/XsnUp8Q89GkQO/z+0WjonSvl0FLhDYftp46nQ==}
    dev: true

  /import-fresh@3.3.0:
    resolution: {integrity: sha512-veYYhQa+D1QBKznvhUHxb8faxlrwUnxseDAbAp457E0wLNio2bOSKnjYDhMj+YiAq61xrMGhQk9iXVk5FzgQMw==}
    engines: {node: '>=6'}
    dependencies:
      parent-module: 1.0.1
      resolve-from: 4.0.0
    dev: true

  /imurmurhash@0.1.4:
    resolution: {integrity: sha512-JmXMZ6wuvDmLiHEml9ykzqO6lwFbof0GG4IkcGaENdCRDDmMVnny7s5HsIgHCbaq0w2MyPhDqkhTUgS2LU2PHA==}
    engines: {node: '>=0.8.19'}
    dev: true

  /indent-string@4.0.0:
    resolution: {integrity: sha512-EdDDZu4A2OyIK7Lr/2zG+w5jmbuk1DVBnEwREQvBzspBJkCEbRa8GxU1lghYcaGJCnRWibjDXlq779X1/y5xwg==}
    engines: {node: '>=8'}

  /inflight@1.0.6:
    resolution: {integrity: sha512-k92I/b08q4wvFscXCLvqfsHCrjrF7yiXsQuIVvVE7N82W3+aqpzuUdBbfhWcy/FZR3/4IgflMgKLOsvPDrGCJA==}
    dependencies:
      once: 1.4.0
      wrappy: 1.0.2

  /inherits@2.0.4:
    resolution: {integrity: sha512-k/vGaX4/Yla3WzyMCvTQOXYeIHvqOKtnqBduzTHpzpQZzAskKMhZ2K+EnBiSM9zGSoIFeMpXKxa4dYeZIQqewQ==}

  /ini@1.3.8:
    resolution: {integrity: sha512-JV/yugV2uzW5iMRSiZAyDtQd+nxtUnjeLt0acNdw98kKLrvuRVyB80tsREOE7yvGVgalhZ6RNXCmEHkUKBKxew==}
    dev: true

  /internal-slot@1.0.6:
    resolution: {integrity: sha512-Xj6dv+PsbtwyPpEflsejS+oIZxmMlV44zAhG479uYu89MsjcYOhCFnNyKrkJrihbsiasQyY0afoCl/9BLR65bg==}
    engines: {node: '>= 0.4'}
    dependencies:
      get-intrinsic: 1.2.2
      hasown: 2.0.0
      side-channel: 1.0.4
    dev: false

  /internal-slot@1.0.7:
    resolution: {integrity: sha512-NGnrKwXzSms2qUUih/ILZ5JBqNTSa1+ZmP6flaIp6KmSElgE9qdndzS3cqjrDovwFdmwsGsLdeFgB6suw+1e9g==}
    engines: {node: '>= 0.4'}
    requiresBuild: true
    dependencies:
      es-errors: 1.3.0
      hasown: 2.0.2
      side-channel: 1.0.4
    dev: false
    optional: true

  /io-ts@1.10.4:
    resolution: {integrity: sha512-b23PteSnYXSONJ6JQXRAlvJhuw8KOtkqa87W4wDtvMrud/DTJd5X+NpOOI+O/zZwVq6v0VLAaJ+1EDViKEuN9g==}
    dependencies:
      fp-ts: 1.19.3
    dev: true

  /is-array-buffer@3.0.2:
    resolution: {integrity: sha512-y+FyyR/w8vfIRq4eQcM1EYgSTnmHXPqaF+IgzgraytCFq5Xh8lllDVmAZolPJiZttZLeFSINPYMaEJ7/vWUa1w==}
    dependencies:
      call-bind: 1.0.5
      get-intrinsic: 1.2.2
      is-typed-array: 1.1.12
    dev: false

  /is-array-buffer@3.0.4:
    resolution: {integrity: sha512-wcjaerHw0ydZwfhiKbXJWLDY8A7yV7KhjQOpb83hGgGfId/aQa4TOvwyzn2PuswW2gPCYEL/nEAiSVpdOj1lXw==}
    engines: {node: '>= 0.4'}
    requiresBuild: true
    dependencies:
      call-bind: 1.0.7
      get-intrinsic: 1.2.4
    dev: false
    optional: true

  /is-arrayish@0.2.1:
    resolution: {integrity: sha512-zz06S8t0ozoDXMG+ube26zeCTNXcKIPJZJi8hBrF4idCLms4CG9QtK7qBl1boi5ODzFpjswb5JPmHCbMpjaYzg==}

  /is-bigint@1.0.4:
    resolution: {integrity: sha512-zB9CruMamjym81i2JZ3UMn54PKGsQzsJeo6xvN3HJJ4CAsQNB6iRutp2To77OfCNuoxspsIhzaPoO1zyCEhFOg==}
    dependencies:
      has-bigints: 1.0.2
    dev: false

  /is-binary-path@2.1.0:
    resolution: {integrity: sha512-ZMERYes6pDydyuGidse7OsHxtbI7WVeUEozgR/g7rd0xUimYNlvZRE/K2MgZTjWy725IfelLeVcEM97mmtRGXw==}
    engines: {node: '>=8'}
    dependencies:
      binary-extensions: 2.2.0
    dev: true

  /is-boolean-object@1.1.2:
    resolution: {integrity: sha512-gDYaKHJmnj4aWxyj6YHyXVpdQawtVLHU5cb+eztPGczf6cjuTdwve5ZIEfgXqH4e57An1D1AKf8CZ3kYrQRqYA==}
    engines: {node: '>= 0.4'}
    dependencies:
      call-bind: 1.0.5
      has-tostringtag: 1.0.0
    dev: false

  /is-callable@1.2.7:
    resolution: {integrity: sha512-1BC0BVFhS/p0qtw6enp8e+8OD0UrK0oFLztSjNzhcKA3WDuJxxAPXzPuPtKkjEY9UUoEWlX/8fgKeu2S8i9JTA==}
    engines: {node: '>= 0.4'}
    dev: false

  /is-ci@2.0.0:
    resolution: {integrity: sha512-YfJT7rkpQB0updsdHLGWrvhBJfcfzNNawYDNIyQXJz0IViGf75O8EBPKSdvw2rF+LGCsX4FZ8tcr3b19LcZq4w==}
    hasBin: true
    dependencies:
      ci-info: 2.0.0
    dev: false

  /is-ci@3.0.1:
    resolution: {integrity: sha512-ZYvCgrefwqoQ6yTyYUbQu64HsITZ3NfKX1lzaEYdkTDcfKzzCI/wthRRYKkdjHKFVgNiXKAKm65Zo1pk2as/QQ==}
    hasBin: true
    dependencies:
      ci-info: 3.9.0
    dev: false

  /is-core-module@2.10.0:
    resolution: {integrity: sha512-Erxj2n/LDAZ7H8WNJXd9tw38GYM3dv8rk8Zcs+jJuxYTW7sozH+SS8NtrSjVL1/vpLvWi1hxy96IzjJ3EHTJJg==}
    dependencies:
      has: 1.0.3
    dev: false

  /is-data-view@1.0.1:
    resolution: {integrity: sha512-AHkaJrsUVW6wq6JS8y3JnM/GJF/9cf+k20+iDzlSaJrinEo5+7vRiteOSwBhHRiAyQATN1AmY4hwzxJKPmYf+w==}
    engines: {node: '>= 0.4'}
    requiresBuild: true
    dependencies:
      is-typed-array: 1.1.13
    dev: false
    optional: true

  /is-date-object@1.0.2:
    resolution: {integrity: sha512-USlDT524woQ08aoZFzh3/Z6ch9Y/EWXEHQ/AaRN0SkKq4t2Jw2R2339tSXmwuVoY7LLlBCbOIlx2myP/L5zk0g==}
    engines: {node: '>= 0.4'}
    dev: false

  /is-docker@2.2.1:
    resolution: {integrity: sha512-F+i2BKsFrH66iaUFc0woD8sLy8getkwTwtOBjvs56Cx4CgJDeKQeqfz8wAYiSb8JOprWhHH5p77PbmYCvvUuXQ==}
    engines: {node: '>=8'}
    hasBin: true
    dev: false

  /is-extglob@2.1.1:
    resolution: {integrity: sha512-SbKbANkN603Vi4jEZv49LeVJMn4yGwsbzZworEoyEiutsN3nJYdbO36zfhGJ6QEDpOZIFkDtnq5JRxmvl3jsoQ==}
    engines: {node: '>=0.10.0'}

  /is-fullwidth-code-point@3.0.0:
    resolution: {integrity: sha512-zymm5+u+sCsSWyD9qNaejV3DFvhCKclKdizYaJUuHA83RLjb7nSuGnddCHGv0hk+KY7BMAlsWeK4Ueg6EV6XQg==}
    engines: {node: '>=8'}

  /is-fullwidth-code-point@4.0.0:
    resolution: {integrity: sha512-O4L094N2/dZ7xqVdrXhh9r1KODPJpFms8B5sGdJLPy664AgvXsreZUyCQQNItZRDlYug4xStLjNp/sz3HvBowQ==}
    engines: {node: '>=12'}
    dev: true

  /is-fullwidth-code-point@5.0.0:
    resolution: {integrity: sha512-OVa3u9kkBbw7b8Xw5F9P+D/T9X+Z4+JruYVNapTjPYZYUznQ5YfWeFkOj606XYYW8yugTfC8Pj0hYqvi4ryAhA==}
    engines: {node: '>=18'}
    dependencies:
      get-east-asian-width: 1.2.0
    dev: true

  /is-glob@4.0.3:
    resolution: {integrity: sha512-xelSayHH36ZgE7ZWhli7pW34hNbNl8Ojv5KVmkJD4hBdD3th8Tfk9vYasLM+mXWOZhFkgZfxhLSnrwRr4elSSg==}
    engines: {node: '>=0.10.0'}
    dependencies:
      is-extglob: 2.1.1

  /is-hex-prefixed@1.0.0:
    resolution: {integrity: sha512-WvtOiug1VFrE9v1Cydwm+FnXd3+w9GaeVUss5W4v/SLy3UW00vP+6iNF2SdnfiBoLy4bTqVdkftNGTUeOFVsbA==}
    engines: {node: '>=6.5.0', npm: '>=3'}
    dev: true

  /is-lower-case@1.1.3:
    resolution: {integrity: sha512-+5A1e/WJpLLXZEDlgz4G//WYSHyQBD32qa4Jd3Lw06qQlv3fJHnp3YIHjTQSGzHMgzmVKz2ZP3rBxTHkPw/lxA==}
    dependencies:
      lower-case: 1.1.4
    dev: true

  /is-negative-zero@2.0.2:
    resolution: {integrity: sha512-dqJvarLawXsFbNDeJW7zAz8ItJ9cd28YufuuFzh0G8pNHjJMnY08Dv7sYX2uF5UpQOwieAeOExEYAWWfu7ZZUA==}
    engines: {node: '>= 0.4'}
    dev: false

  /is-negative-zero@2.0.3:
    resolution: {integrity: sha512-5KoIu2Ngpyek75jXodFvnafB6DJgr3u8uuK0LEZJjrU19DrMD3EVERaR8sjz8CCGgpZvxPl9SuE1GMVPFHx1mw==}
    engines: {node: '>= 0.4'}
    requiresBuild: true
    dev: false
    optional: true

  /is-number-object@1.0.7:
    resolution: {integrity: sha512-k1U0IRzLMo7ZlYIfzRu23Oh6MiIFasgpb9X76eqfFZAqwH44UI4KTBvBYIZ1dSL9ZzChTB9ShHfLkR4pdW5krQ==}
    engines: {node: '>= 0.4'}
    dependencies:
      has-tostringtag: 1.0.0
    dev: false

  /is-number@7.0.0:
    resolution: {integrity: sha512-41Cifkg6e8TylSpdtTpeLVMqvSBEVzTttHvERD741+pnZ8ANv0004MRL43QKPDlK9cGvNp6NZWZUBlbGXYxxng==}
    engines: {node: '>=0.12.0'}

  /is-path-inside@3.0.3:
    resolution: {integrity: sha512-Fd4gABb+ycGAmKou8eMftCupSir5lRxqf4aD/vd0cD2qc4HL07OjCeuHMr8Ro4CoMaeCKDB0/ECBOVWjTwUvPQ==}
    engines: {node: '>=8'}
    dev: true

  /is-plain-obj@1.1.0:
    resolution: {integrity: sha512-yvkRyxmFKEOQ4pNXCmJG5AEQNlXJS5LaONXo5/cLdTZdWvsZ1ioJEonLGAosKlMWE8lwUy/bJzMjcw8az73+Fg==}
    engines: {node: '>=0.10.0'}
    dev: false

  /is-plain-obj@2.1.0:
    resolution: {integrity: sha512-YWnfyRwxL/+SsrWYfOpUtz5b3YD+nyfkHvjbcanzk8zgyO4ASD67uVMRt8k5bM4lLMDnXfriRhOpemw+NfT1eA==}
    engines: {node: '>=8'}
    dev: true

  /is-regex@1.1.4:
    resolution: {integrity: sha512-kvRdxDsxZjhzUX07ZnLydzS1TU/TJlTUHHY4YLL87e37oUA49DfkLqgy+VjFocowy29cKvcSiu+kIv728jTTVg==}
    engines: {node: '>= 0.4'}
    dependencies:
      call-bind: 1.0.2
      has-tostringtag: 1.0.0
    dev: false

  /is-shared-array-buffer@1.0.2:
    resolution: {integrity: sha512-sqN2UDu1/0y6uvXyStCOzyhAjCSlHceFoMKJW8W9EU9cvic/QdsZ0kEU93HEy3IUEFZIiH/3w+AH/UQbPHNdhA==}
    dependencies:
      call-bind: 1.0.2
    dev: false

  /is-shared-array-buffer@1.0.3:
    resolution: {integrity: sha512-nA2hv5XIhLR3uVzDDfCIknerhx8XUKnstuOERPNNIinXG7v9u+ohXF67vxm4TPTEPU6lm61ZkwP3c9PCB97rhg==}
    engines: {node: '>= 0.4'}
    requiresBuild: true
    dependencies:
      call-bind: 1.0.7
    dev: false
    optional: true

  /is-stream@3.0.0:
    resolution: {integrity: sha512-LnQR4bZ9IADDRSkvpqMGvt/tEJWclzklNgSw48V5EAaAeDd6qGvN8ei6k5p0tvxSR171VmGyHuTiAOfxAbr8kA==}
    engines: {node: ^12.20.0 || ^14.13.1 || >=16.0.0}
    dev: true

  /is-string@1.0.7:
    resolution: {integrity: sha512-tE2UXzivje6ofPW7l23cjDOMa09gb7xlAqG6jG5ej6uPV32TlWP3NKPigtaGeHNu9fohccRYvIiZMfOOnOYUtg==}
    engines: {node: '>= 0.4'}
    dependencies:
      has-tostringtag: 1.0.0
    dev: false

  /is-subdir@1.2.0:
    resolution: {integrity: sha512-2AT6j+gXe/1ueqbW6fLZJiIw3F8iXGJtt0yDrZaBhAZEG1raiTxKWU+IPqMCzQAXOUCKdA4UDMgacKH25XG2Cw==}
    engines: {node: '>=4'}
    dependencies:
      better-path-resolve: 1.0.0
    dev: false

  /is-symbol@1.0.3:
    resolution: {integrity: sha512-OwijhaRSgqvhm/0ZdAcXNZt9lYdKFpcRDT5ULUuYXPoT794UNOdU+gpT6Rzo7b4V2HUl/op6GqY894AZwv9faQ==}
    engines: {node: '>= 0.4'}
    dependencies:
      has-symbols: 1.0.3
    dev: false

  /is-typed-array@1.1.12:
    resolution: {integrity: sha512-Z14TF2JNG8Lss5/HMqt0//T9JeHXttXy5pH/DBU4vi98ozO2btxzq9MwYDZYnKwU8nRsz/+GVFVRDq3DkVuSPg==}
    engines: {node: '>= 0.4'}
    dependencies:
      which-typed-array: 1.1.13
    dev: false

  /is-typed-array@1.1.13:
    resolution: {integrity: sha512-uZ25/bUAlUY5fR4OKT4rZQEBrzQWYV9ZJYGGsUmEJ6thodVJ1HX64ePQ6Z0qPWP+m+Uq6e9UugrE38jeYsDSMw==}
    engines: {node: '>= 0.4'}
    requiresBuild: true
    dependencies:
      which-typed-array: 1.1.15
    dev: false
    optional: true

  /is-unicode-supported@0.1.0:
    resolution: {integrity: sha512-knxG2q4UC3u8stRGyAVJCOdxFmv5DZiRcdlIaAQXAbSfJya+OhopNotLQrstBhququ4ZpuKbDc/8S6mgXgPFPw==}
    engines: {node: '>=10'}
    dev: true

  /is-upper-case@1.1.2:
    resolution: {integrity: sha512-GQYSJMgfeAmVwh9ixyk888l7OIhNAGKtY6QA+IrWlu9MDTCaXmeozOZ2S9Knj7bQwBO/H6J2kb+pbyTUiMNbsw==}
    dependencies:
      upper-case: 1.1.3
    dev: true

  /is-weakref@1.0.2:
    resolution: {integrity: sha512-qctsuLZmIQ0+vSSMfoVvyFe2+GSEvnmZ2ezTup1SBse9+twCCeial6EEi3Nc2KFcf6+qz2FBPnjXsk8xhKSaPQ==}
    dependencies:
      call-bind: 1.0.2
    dev: false

  /is-windows@1.0.2:
    resolution: {integrity: sha512-eXK1UInq2bPmjyX6e3VHIzMLobc4J94i4AWn+Hpq3OU5KkrRC96OAcR3PRJ/pGu6m8TRnBHP9dkXQVsT/COVIA==}
    engines: {node: '>=0.10.0'}
    dev: false

  /is-wsl@2.2.0:
    resolution: {integrity: sha512-fKzAra0rGJUUBwGBgNkHZuToZcn+TtXHpeCgmkMJMMYx1sQDYaCSyjJBSCa2nH1DGm7s3n1oBnohoVTBaN7Lww==}
    engines: {node: '>=8'}
    dependencies:
      is-docker: 2.2.1
    dev: false

  /isarray@2.0.5:
    resolution: {integrity: sha512-xHjhDr3cNBK0BzdUJSPXZntQUx/mwMS5Rw4A7lPJ90XGAO6ISP/ePDNuo0vhqOZU+UD5JoodwCAAoZQd3FeAKw==}
    dev: false

  /isexe@2.0.0:
    resolution: {integrity: sha512-RHxMLp9lnKHGHRng9QFhRCMbYAcVpn69smSGcq3f36xjgVVWThj4qqLbTLlq7Ssj8B+fIQ1EuCEGI2lKsyQeIw==}

  /js-sdsl@4.4.2:
    resolution: {integrity: sha512-dwXFwByc/ajSV6m5bcKAPwe4yDDF6D614pxmIi5odytzxRlwqF6nwoiCek80Ixc7Cvma5awClxrzFtxCQvcM8w==}
    dev: true

  /js-sha3@0.8.0:
    resolution: {integrity: sha512-gF1cRrHhIzNfToc802P800N8PpXS+evLLXfsVpowqmAFR9uwbi89WvXg2QspOmXL8QL86J4T1EpFu+yUkwJY3Q==}

  /js-tokens@4.0.0:
    resolution: {integrity: sha512-RdJUflcE3cUzKiMqQgsCu06FPu9UdIJO0beYbPhHN4k6apgJtifcoCtT9bcxOpYBtpD2kCM6Sbzg4CausW/PKQ==}

  /js-yaml@3.14.1:
    resolution: {integrity: sha512-okMH7OXXJ7YrN9Ok3/SXrnu4iX9yOk+25nqX4imS2npuvTYDmo/QEZoqwZkYaIDk3jVvBOTOIEgEhaLOynBS9g==}
    hasBin: true
    dependencies:
      argparse: 1.0.10
      esprima: 4.0.1
    dev: false

  /js-yaml@4.1.0:
    resolution: {integrity: sha512-wpxZs9NoxZaJESJGIZTyDEaYpl0FKSA+FB9aJiyemKhMwkxQg63h4T1KJgUGHpTqPDNRcmmYLugrRjJlBtWvRA==}
    hasBin: true
    dependencies:
      argparse: 2.0.1
    dev: true

  /json-buffer@3.0.1:
    resolution: {integrity: sha512-4bV5BfR2mqfQTJm+V5tPPdf+ZpuhiIvTuAB5g8kcrXOZpTT/QwwVRWBywX1ozr6lEuPdbHxwaJlm9G6mI2sfSQ==}
    dev: true

  /json-parse-even-better-errors@2.3.1:
    resolution: {integrity: sha512-xyFwyhro/JEof6Ghe2iz2NcXoj2sloNsWr/XsERDK/oiPCfaNhl5ONfp+jQdAZRQQ0IJWNzH9zIZF7li91kh2w==}

  /json-schema-traverse@0.4.1:
    resolution: {integrity: sha512-xbbCH5dCYU5T8LcEhhuh7HJ88HXuW3qsI3Y0zOZFKfZEHcpWiHU/Jxzk629Brsab/mMiHQti9wMP+845RPe3Vg==}
    dev: true

  /json-schema-traverse@1.0.0:
    resolution: {integrity: sha512-NM8/P9n3XjXhIZn1lLhkFaACTOURQXjWhV4BA/RnOv8xvgqtqpAX9IO4mRQxSx1Rlo4tqzeqb0sOlruaOy3dug==}
    dev: true

  /json-stable-stringify-without-jsonify@1.0.1:
    resolution: {integrity: sha512-Bdboy+l7tA3OGW6FjyFHWkP5LuByj1Tk33Ljyq0axyzdk9//JSi2u3fP1QSmd1KNwq6VOKYGlAu87CisVir6Pw==}
    dev: true

  /json-to-ast@2.1.0:
    resolution: {integrity: sha512-W9Lq347r8tA1DfMvAGn9QNcgYm4Wm7Yc+k8e6vezpMnRT+NHbtlxgNBXRVjXe9YM6eTn6+p/MKOlV/aABJcSnQ==}
    engines: {node: '>= 4'}
    dependencies:
      code-error-fragment: 0.0.230
      grapheme-splitter: 1.0.4
    dev: true

  /jsonfile@2.4.0:
    resolution: {integrity: sha512-PKllAqbgLgxHaj8TElYymKCAgrASebJrWpTnEkOaTowt23VKXXN0sUeriJ+eh7y6ufb/CC5ap11pz71/cM0hUw==}
    optionalDependencies:
      graceful-fs: 4.2.10
    dev: true

  /jsonfile@4.0.0:
    resolution: {integrity: sha512-m6F1R3z8jjlf2imQHS2Qez5sjKWQzbuuhuJ/FKYFRZvPE3PuHcSMVZzfsLhGVOkfd20obL5SWEBew5ShlquNxg==}
    optionalDependencies:
      graceful-fs: 4.2.10

  /jsonfile@6.1.0:
    resolution: {integrity: sha512-5dgndWOriYSm5cnYaJNhalLNDKOqFwyDB/rr1E9ZsGciGvKPs8R2xYGCacuf3z6K1YKDz182fd+fY3cn3pMqXQ==}
    dependencies:
      universalify: 2.0.0
    optionalDependencies:
      graceful-fs: 4.2.10

  /jsonpointer@5.0.1:
    resolution: {integrity: sha512-p/nXbhSEcu3pZRdkW1OfJhpsVtW1gd4Wa1fnQc9YLiTfAjn0312eMKimbdIQzuZl9aa9xUGaRlP9T/CJE/ditQ==}
    engines: {node: '>=0.10.0'}
    dev: true

  /keccak@3.0.2:
    resolution: {integrity: sha512-PyKKjkH53wDMLGrvmRGSNWgmSxZOUqbnXwKL9tmgbFYA1iAYqW21kfR7mZXV0MlESiefxQQE9X9fTa3X+2MPDQ==}
    engines: {node: '>=10.0.0'}
    requiresBuild: true
    dependencies:
      node-addon-api: 2.0.2
      node-gyp-build: 4.5.0
      readable-stream: 3.6.0

  /keyv@4.5.0:
    resolution: {integrity: sha512-2YvuMsA+jnFGtBareKqgANOEKe1mk3HKiXu2fRmAfyxG0MJAywNhi5ttWA3PMjl4NmpyjZNbFifR2vNjW1znfA==}
    dependencies:
      json-buffer: 3.0.1
    dev: true

  /kind-of@6.0.3:
    resolution: {integrity: sha512-dcS1ul+9tmeD95T+x28/ehLgd9mENa3LsvDTtzm3vyBEO7RPptvAD+t44WVXaUjTBRcrpFeFlC8WCruUR456hw==}
    engines: {node: '>=0.10.0'}
    dev: false

  /klaw-sync@6.0.0:
    resolution: {integrity: sha512-nIeuVSzdCCs6TDPTqI8w1Yre34sSq7AkZ4B3sfOBbI2CgVSB4Du4aLQijFU2+lhAFCwt9+42Hel6lQNIv6AntQ==}
    dependencies:
      graceful-fs: 4.2.10
    dev: false

  /klaw@1.3.1:
    resolution: {integrity: sha512-TED5xi9gGQjGpNnvRWknrwAB1eL5GciPfVFOt3Vk1OJCVDQbzuSfrF3hkUQKlsgKrG1F+0t5W0m+Fje1jIt8rw==}
    optionalDependencies:
      graceful-fs: 4.2.10
    dev: true

  /kleur@4.1.5:
    resolution: {integrity: sha512-o+NO+8WrRiQEE4/7nwRJhN1HWpVmJm511pBHUxPLtp0BUISzlBplORYSmTclCnJvQq2tKu/sgl3xVpkc7ZWuQQ==}
    engines: {node: '>=6'}
    dev: false

  /latest-version@7.0.0:
    resolution: {integrity: sha512-KvNT4XqAMzdcL6ka6Tl3i2lYeFDgXNCuIX+xNx6ZMVR1dFq+idXd9FLKNMOIx0t9mJ9/HudyX4oZWXZQ0UJHeg==}
    engines: {node: '>=14.16'}
    dependencies:
      package-json: 8.1.1
    dev: true

  /leven@3.1.0:
    resolution: {integrity: sha512-qsda+H8jTaUaN/x5vzW2rzc+8Rw4TAQ/4KjB46IwK5VH+IlVeeeje/EoZRpiXvIqjFgK84QffqPztGI3VBLG1A==}
    engines: {node: '>=6'}
    dev: true

  /levn@0.4.1:
    resolution: {integrity: sha512-+bT2uH4E5LGE7h/n3evcS/sQlJXCpIp6ym8OWJ5eV6+67Dsql/LaaT7qJBAt2rzfoa/5QBGBhxDix1dMt2kQKQ==}
    engines: {node: '>= 0.8.0'}
    dependencies:
      prelude-ls: 1.2.1
      type-check: 0.4.0
    dev: true

  /lilconfig@3.0.0:
    resolution: {integrity: sha512-K2U4W2Ff5ibV7j7ydLr+zLAkIg5JJ4lPn1Ltsdt+Tz/IjQ8buJ55pZAxoP34lqIiwtF9iAvtLv3JGv7CAyAg+g==}
    engines: {node: '>=14'}
    dev: true

  /lines-and-columns@1.2.4:
    resolution: {integrity: sha512-7ylylesZQ/PV29jhEDl3Ufjo6ZX7gCqJr5F7PKrqc93v7fzSymt1BpwEU8nAUXs8qzzvqhbjhK5QZg6Mt/HkBg==}

  /lint-staged@15.2.2:
    resolution: {integrity: sha512-TiTt93OPh1OZOsb5B7k96A/ATl2AjIZo+vnzFZ6oHK5FuTk63ByDtxGQpHm+kFETjEWqgkF95M8FRXKR/LEBcw==}
    engines: {node: '>=18.12.0'}
    hasBin: true
    dependencies:
      chalk: 5.3.0
      commander: 11.1.0
      debug: 4.3.4(supports-color@8.1.1)
      execa: 8.0.1
      lilconfig: 3.0.0
      listr2: 8.0.1
      micromatch: 4.0.5
      pidtree: 0.6.0
      string-argv: 0.3.2
      yaml: 2.3.4
    transitivePeerDependencies:
      - supports-color
    dev: true

  /listr2@8.0.1:
    resolution: {integrity: sha512-ovJXBXkKGfq+CwmKTjluEqFi3p4h8xvkxGQQAQan22YCgef4KZ1mKGjzfGh6PL6AW5Csw0QiQPNuQyH+6Xk3hA==}
    engines: {node: '>=18.0.0'}
    dependencies:
      cli-truncate: 4.0.0
      colorette: 2.0.20
      eventemitter3: 5.0.1
      log-update: 6.0.0
      rfdc: 1.3.1
      wrap-ansi: 9.0.0
    dev: true

  /load-yaml-file@0.2.0:
    resolution: {integrity: sha512-OfCBkGEw4nN6JLtgRidPX6QxjBQGQf72q3si2uvqyFEMbycSFFHwAZeXx6cJgFM9wmLrf9zBwCP3Ivqa+LLZPw==}
    engines: {node: '>=6'}
    dependencies:
      graceful-fs: 4.2.10
      js-yaml: 3.14.1
      pify: 4.0.1
      strip-bom: 3.0.0
    dev: false

  /locate-path@2.0.0:
    resolution: {integrity: sha512-NCI2kiDkyR7VeEKm27Kda/iQHyKJe1Bu0FlTbYp3CqJu+9IFe9bLyAjMxf5ZDDbEg+iMPzB5zYyUTSm8wVTKmA==}
    engines: {node: '>=4'}
    dependencies:
      p-locate: 2.0.0
      path-exists: 3.0.0
    dev: true

  /locate-path@5.0.0:
    resolution: {integrity: sha512-t7hw9pI+WvuwNJXwk5zVHpyhIqzg2qTlklJOf0mVxGSbe3Fp2VieZcduNYjaLDoy6p9uGpQEGWG87WpMKlNq8g==}
    engines: {node: '>=8'}
    dependencies:
      p-locate: 4.1.0
    dev: false

  /locate-path@6.0.0:
    resolution: {integrity: sha512-iPZK6eYjbxRu3uB4/WZ3EsEIMJFMqAoopl3R+zuq0UjcAm/MO6KCweDgPfP3elTztoKP3KtnVHxTn2NHBSDVUw==}
    engines: {node: '>=10'}
    dependencies:
      p-locate: 5.0.0

  /lodash.camelcase@4.3.0:
    resolution: {integrity: sha512-TwuEnCnxbc3rAvhf/LbG7tJUDzhqXyFnv3dtzLOPgCG/hODL7WFnsbwktkD7yUV0RrreP/l1PALq/YSg6VvjlA==}
    dev: true

  /lodash.clonedeep@4.5.0:
    resolution: {integrity: sha512-H5ZhCF25riFd9uB5UCkVKo61m3S/xZk1x4wA6yp/L3RFP6Z/eHH1ymQcGLo7J3GMPfm0V/7m1tryHuGVxpqEBQ==}
    dev: true

  /lodash.isequal@4.5.0:
    resolution: {integrity: sha512-pDo3lu8Jhfjqls6GkMgpahsF9kCyayhgykjyLMNFTKWrpVdAQtYyB4muAMWozBB4ig/dtWAmsMxLEI8wuz+DYQ==}
    dev: true

  /lodash.mapvalues@4.6.0:
    resolution: {integrity: sha512-JPFqXFeZQ7BfS00H58kClY7SPVeHertPE0lNuCyZ26/XlN8TvakYD7b9bGyNmXbT/D3BbtPAAmq90gPWqLkxlQ==}
    dev: true

  /lodash.merge@4.6.2:
    resolution: {integrity: sha512-0KpjqXRVvrYyCsX1swR/XTK0va6VQkQM6MNo7PqW77ByjAhoARA8EfrP1N4+KlKj8YS0ZUCtRT/YUuhyYDujIQ==}
    dev: true

  /lodash.startcase@4.4.0:
    resolution: {integrity: sha512-+WKqsK294HMSc2jEbNgpHpd0JfIBhp7rEV4aqXWqFr6AlXov+SlcgB1Fv01y2kGe3Gc8nMW7VA0SrGuSkRfIEg==}
    dev: false

  /lodash.truncate@4.4.2:
    resolution: {integrity: sha512-jttmRe7bRse52OsWIMDLaXxWqRAmtIUccAQ3garviCqJjafXOfNMO0yMfNpdD6zbGaTU0P5Nz7e7gAT6cKmJRw==}
    dev: true

  /lodash@4.17.21:
    resolution: {integrity: sha512-v2kDEe57lecTulaDIuNTPy3Ry4gLGJ6Z1O3vE1krgXZNrsQ+LFTGHVxVjcXPs17LhbZVGedAJv8XZ1tvj5FvSg==}
    dev: true

  /log-symbols@4.1.0:
    resolution: {integrity: sha512-8XPvpAA8uyhfteu8pIvQxpJZ7SYYdpUivZpGy6sFsBuKRY/7rQGavedeB8aK+Zkyq6upMFVL/9AW6vOYzfRyLg==}
    engines: {node: '>=10'}
    dependencies:
      chalk: 4.1.2
      is-unicode-supported: 0.1.0
    dev: true

  /log-update@6.0.0:
    resolution: {integrity: sha512-niTvB4gqvtof056rRIrTZvjNYE4rCUzO6X/X+kYjd7WFxXeJ0NwEFnRxX6ehkvv3jTwrXnNdtAak5XYZuIyPFw==}
    engines: {node: '>=18'}
    dependencies:
      ansi-escapes: 6.2.1
      cli-cursor: 4.0.0
      slice-ansi: 7.1.0
      strip-ansi: 7.1.0
      wrap-ansi: 9.0.0
    dev: true

  /loupe@2.3.7:
    resolution: {integrity: sha512-zSMINGVYkdpYSOBmLi0D1Uo7JU9nVdQKrHxC8eYlV+9YKK9WePqAlL7lSlorG/U2Fw1w0hTBmaa/jrQ3UbPHtA==}
    dependencies:
      get-func-name: 2.0.2

  /lower-case-first@1.0.2:
    resolution: {integrity: sha512-UuxaYakO7XeONbKrZf5FEgkantPf5DUqDayzP5VXZrtRPdH86s4kN47I8B3TW10S4QKiE3ziHNf3kRN//okHjA==}
    dependencies:
      lower-case: 1.1.4
    dev: true

  /lower-case@1.1.4:
    resolution: {integrity: sha512-2Fgx1Ycm599x+WGpIYwJOvsjmXFzTSc34IwDWALRA/8AopUKAVPwfJ+h5+f85BCp0PWmmJcWzEpxOpoXycMpdA==}
    dev: true

  /lowercase-keys@2.0.0:
    resolution: {integrity: sha512-tqNXrS78oMOE73NMxK4EMLQsQowWf8jKooH9g7xPavRT706R6bkQJ6DY2Te7QukaZsulxa30wQ7bk0pm4XiHmA==}
    engines: {node: '>=8'}
    dev: true

  /lowercase-keys@3.0.0:
    resolution: {integrity: sha512-ozCC6gdQ+glXOQsveKD0YsDy8DSQFjDTz4zyzEHNV5+JP5D62LmfDZ6o1cycFx9ouG940M5dE8C8CTewdj2YWQ==}
    engines: {node: ^12.20.0 || ^14.13.1 || >=16.0.0}
    dev: true

  /lru-cache@10.2.0:
    resolution: {integrity: sha512-2bIM8x+VAf6JT4bKAljS1qUWgMsqZRPGJS6FSahIMPVvctcNhyVp7AJu7quxOW9jwkryBReKZY5tY5JYv2n/7Q==}
    engines: {node: 14 || >=16.14}
    dev: true

  /lru-cache@4.1.5:
    resolution: {integrity: sha512-sWZlbEP2OsHNkXrMl5GYk/jKk70MBng6UU4YI/qGDYbgf6YbP4EvmqISbXCoJiRKs+1bSpFHVgQxvJ17F2li5g==}
    dependencies:
      pseudomap: 1.0.2
      yallist: 2.1.2
    dev: false

  /lru-cache@6.0.0:
    resolution: {integrity: sha512-Jo6dJ04CmSjuznwJSS3pUeWmd/H0ffTlkXXgwZi+eq1UCmqQwCh+eLsYOYCwY991i2Fah4h1BEMCx4qThGbsiA==}
    engines: {node: '>=10'}
    dependencies:
      yallist: 4.0.0

  /lru_map@0.3.3:
    resolution: {integrity: sha512-Pn9cox5CsMYngeDbmChANltQl+5pi6XmTrraMSzhPmMBbmgcxmqWry0U3PGapCU1yB4/LqCcom7qhHZiF/jGfQ==}
    dev: true

  /make-error@1.3.6:
    resolution: {integrity: sha512-s8UhlNe7vPKomQhC1qFelMokr/Sc3AgNbso3n74mVPA5LTZwkB9NlXf4XPamLxJE8h0gh73rM94xvwRT2CVInw==}
    dev: true

  /map-obj@1.0.1:
    resolution: {integrity: sha512-7N/q3lyZ+LVCp7PzuxrJr4KMbBE2hW7BT7YNia330OFxIf4d3r5zVpicP2650l7CPN6RM9zOJRl3NGpqSiw3Eg==}
    engines: {node: '>=0.10.0'}
    dev: false

  /map-obj@4.3.0:
    resolution: {integrity: sha512-hdN1wVrZbb29eBGiGjJbeP8JbKjq1urkHJ/LIP/NY48MZ1QVXUsQBV1G1zvYFHn1XE06cwjBsOI2K3Ulnj1YXQ==}
    engines: {node: '>=8'}
    dev: false

  /md5.js@1.3.5:
    resolution: {integrity: sha512-xitP+WxNPcTTOgnTJcrhM0xvdPepipPSf3I8EIpGKeFLjt3PlJLIDG3u8EX53ZIubkb+5U2+3rELYpEhHhzdkg==}
    dependencies:
      hash-base: 3.1.0
      inherits: 2.0.4
      safe-buffer: 5.2.1

  /memorystream@0.3.1:
    resolution: {integrity: sha512-S3UwM3yj5mtUSEfP41UZmt/0SCoVYUcU1rkXv+BQ5Ig8ndL4sPoJNBUJERafdPb5jjHJGuMgytgKvKIf58XNBw==}
    engines: {node: '>= 0.10.0'}
    dev: true

  /meow@6.1.1:
    resolution: {integrity: sha512-3YffViIt2QWgTy6Pale5QpopX/IvU3LPL03jOTqp6pGj3VjesdO/U8CuHMKpnQr4shCNCM5fd5XFFvIIl6JBHg==}
    engines: {node: '>=8'}
    dependencies:
      '@types/minimist': 1.2.5
      camelcase-keys: 6.2.2
      decamelize-keys: 1.1.1
      hard-rejection: 2.1.0
      minimist-options: 4.1.0
      normalize-package-data: 2.5.0
      read-pkg-up: 7.0.1
      redent: 3.0.0
      trim-newlines: 3.0.1
      type-fest: 0.13.1
      yargs-parser: 18.1.3
    dev: false

  /merge-stream@2.0.0:
    resolution: {integrity: sha512-abv/qOcuPfk3URPfDzmZU1LKmuw8kT+0nIHvKrKgFrwifol/doWcdA4ZqsWQ8ENrFKkd67Mfpo/LovbIUsbt3w==}
    dev: true

  /merge2@1.4.1:
    resolution: {integrity: sha512-8q7VEgMJW4J8tcfVPy8g09NcQwZdbwFEqhe/WZkoIzjn/3TGDwtOCYtXGxA3O8tPzpczCCDgv+P2P5y00ZJOOg==}
    engines: {node: '>= 8'}

  /micromatch@4.0.5:
    resolution: {integrity: sha512-DMy+ERcEW2q8Z2Po+WNXuw3c5YaUSFjAO5GsJqfEl7UjvtIuFKO6ZrKvcItdy98dwFI2N1tg3zNIdKaQT+aNdA==}
    engines: {node: '>=8.6'}
    dependencies:
      braces: 3.0.2
      picomatch: 2.3.1

  /mimic-fn@2.1.0:
    resolution: {integrity: sha512-OqbOk5oEQeAZ8WXWydlu9HJjz9WVdEIvamMCcXmuqUYjTknH/sqsWvhQ3vgwKFRR1HpjvNBKQ37nbJgYzGqGcg==}
    engines: {node: '>=6'}
    dev: true

  /mimic-fn@4.0.0:
    resolution: {integrity: sha512-vqiC06CuhBTUdZH+RYl8sFrL096vA45Ok5ISO6sE/Mr1jRbGH4Csnhi8f3wKVl7x8mO4Au7Ir9D3Oyv1VYMFJw==}
    engines: {node: '>=12'}
    dev: true

  /mimic-response@1.0.1:
    resolution: {integrity: sha512-j5EctnkH7amfV/q5Hgmoal1g2QHFJRraOtmx0JpIqkxhBhI/lJSl1nMpQ45hVarwNETOoWEimndZ4QK0RHxuxQ==}
    engines: {node: '>=4'}
    requiresBuild: true
    dev: true

  /mimic-response@3.1.0:
    resolution: {integrity: sha512-z0yWI+4FDrrweS8Zmt4Ej5HdJmky15+L2e6Wgn3+iK5fWzb6T3fhNFq2+MeTRb064c6Wr4N/wv0DzQTjNzHNGQ==}
    engines: {node: '>=10'}
    dev: true

  /min-indent@1.0.1:
    resolution: {integrity: sha512-I9jwMn07Sy/IwOj3zVkVik2JTvgpaykDZEigL6Rx6N9LbMywwUSMtxET+7lVoDLLd3O3IXwJwvuuns8UB/HeAg==}
    engines: {node: '>=4'}
    dev: false

  /minimalistic-assert@1.0.1:
    resolution: {integrity: sha512-UtJcAD4yEaGtjPezWuO9wC4nwUnVH/8/Im3yEHQP4b67cXlD/Qr9hdITCU1xDbSEXg2XKNaP8jsReV7vQd00/A==}

  /minimalistic-crypto-utils@1.0.1:
    resolution: {integrity: sha512-JIYlbt6g8i5jKfJ3xz7rF0LXmv2TkDxBLUkiBeZ7bAx4GnnNMr8xFpGnOxn6GhTEHx3SjRrZEoU+j04prX1ktg==}

  /minimatch@3.1.2:
    resolution: {integrity: sha512-J7p63hRiAjw1NDEww1W7i37+ByIrOWO5XQQAzZ3VOcL0PNybwpfmV/N05zFAzwQ9USyEcX6t3UO+K5aqBQOIHw==}
    dependencies:
      brace-expansion: 1.1.11

  /minimatch@5.0.1:
    resolution: {integrity: sha512-nLDxIFRyhDblz3qMuq+SoRZED4+miJ/G+tdDrjkkkRnjAsBexeGpgjLEQ0blJy7rHhR2b93rhQY4SvyWu9v03g==}
    engines: {node: '>=10'}
    dependencies:
      brace-expansion: 2.0.1
    dev: true

  /minimatch@5.1.6:
    resolution: {integrity: sha512-lKwV/1brpG6mBUFHtb7NUmtABCb2WZZmm2wNiOA5hAb8VdCS4B3dtMWyvcoViccwAW/COERjXLt0zP1zXUN26g==}
    engines: {node: '>=10'}
    dependencies:
      brace-expansion: 2.0.1
    dev: true

  /minimatch@9.0.3:
    resolution: {integrity: sha512-RHiac9mvaRw0x3AYRgDC1CxAP7HTcNrrECeA8YYJeWnpo+2Q5CegtZjaotWTWxDG3UeGA1coE05iH1mPjT/2mg==}
    engines: {node: '>=16 || 14 >=14.17'}
    dependencies:
      brace-expansion: 2.0.1
    dev: true

  /minimist-options@4.1.0:
    resolution: {integrity: sha512-Q4r8ghd80yhO/0j1O3B2BjweX3fiHg9cdOwjJd2J76Q135c+NDxGCqdYKQ1SKBuFfgWbAUzBfvYjPUEeNgqN1A==}
    engines: {node: '>= 6'}
    dependencies:
      arrify: 1.0.1
      is-plain-obj: 1.1.0
      kind-of: 6.0.3
    dev: false

  /minimist@1.2.8:
    resolution: {integrity: sha512-2yyAR8qBkN3YuheJanUpWC5U3bb5osDywNB8RzDVlDwDHbocAJveqqj1u8+SVD7jkWT4yvsHCpWqqWqAxb0zCA==}

  /mixme@0.5.10:
    resolution: {integrity: sha512-5H76ANWinB1H3twpJ6JY8uvAtpmFvHNArpilJAjXRKXSDDLPIMoZArw5SH0q9z+lLs8IrMw7Q2VWpWimFKFT1Q==}
    engines: {node: '>= 8.0.0'}
    dev: false

  /mkdirp@1.0.4:
    resolution: {integrity: sha512-vVqVZQyf3WLx2Shd0qJ9xuvqgAyKPLAiqITEtqW0oIUjzo3PePDd6fW9iFz30ef7Ysp/oiWqbhszeGWW2T6Gzw==}
    engines: {node: '>=10'}
    hasBin: true
    dev: true

  /mnemonist@0.38.5:
    resolution: {integrity: sha512-bZTFT5rrPKtPJxj8KSV0WkPyNxl72vQepqqVUAW2ARUpUSF2qXMB6jZj7hW5/k7C1rtpzqbD/IIbJwLXUjCHeg==}
    dependencies:
      obliterator: 2.0.4
    dev: true

  /mocha@10.2.0:
    resolution: {integrity: sha512-IDY7fl/BecMwFHzoqF2sg/SHHANeBoMMXFlS9r0OXKDssYE1M5O43wUY/9BVPeIvfH2zmEbBfseqN9gBQZzXkg==}
    engines: {node: '>= 14.0.0'}
    hasBin: true
    dependencies:
      ansi-colors: 4.1.1
      browser-stdout: 1.3.1
      chokidar: 3.5.3
      debug: 4.3.4(supports-color@8.1.1)
      diff: 5.0.0
      escape-string-regexp: 4.0.0
      find-up: 5.0.0
      glob: 7.2.0
      he: 1.2.0
      js-yaml: 4.1.0
      log-symbols: 4.1.0
      minimatch: 5.0.1
      ms: 2.1.3
      nanoid: 3.3.3
      serialize-javascript: 6.0.0
      strip-json-comments: 3.1.1
      supports-color: 8.1.1
      workerpool: 6.2.1
      yargs: 16.2.0
      yargs-parser: 20.2.4
      yargs-unparser: 2.0.0
    dev: true

  /moment@2.30.1:
    resolution: {integrity: sha512-uEmtNhbDOrWPFS+hdjFCBfy9f2YoyzRpwcl+DqpC6taX21FzsTLQVbMV/W7PzNSX6x/bhC1zA3c2UQ5NzH6how==}
    dev: true

  /ms@2.1.2:
    resolution: {integrity: sha512-sGkPx+VjMtmA6MX27oA4FBFELFCZZ4S4XqeGOXCv68tT+jb3vk/RyaKWP0PTKyWtmLSM0b+adUTEvbs1PEaH2w==}

  /ms@2.1.3:
    resolution: {integrity: sha512-6FlzubTLZG3J2a/NVCAleEhjzq5oxgHyaCU9yYXvcLsvoVaHJq/s5xXI6/XXP6tz7R9xAOtHnSO/tXtF3WRTlA==}
    dev: true

  /nanoid@3.3.3:
    resolution: {integrity: sha512-p1sjXuopFs0xg+fPASzQ28agW1oHD7xDsd9Xkf3T15H3c/cifrFHVwrh74PdoklAPi+i7MdRsE47vm2r6JoB+w==}
    engines: {node: ^10 || ^12 || ^13.7 || ^14 || >=15.0.1}
    hasBin: true
    dev: true

  /natural-compare@1.4.0:
    resolution: {integrity: sha512-OWND8ei3VtNC9h7V60qff3SVobHr996CTwgxubgyQYEpg290h9J0buyECNNJexkFm5sOajh5G116RYA1c8ZMSw==}
    dev: true

  /neodoc@2.0.2:
    resolution: {integrity: sha512-NAppJ0YecKWdhSXFYCHbo6RutiX8vOt/Jo3l46mUg6pQlpJNaqc5cGxdrW2jITQm5JIYySbFVPDl3RrREXNyPw==}
    dependencies:
      ansi-regex: 2.1.1
    dev: true

  /nice-try@1.0.5:
    resolution: {integrity: sha512-1nh45deeb5olNY7eX82BkPO7SSxR5SSYJiPTrTdFUVYwAl8CKMA5N9PjTYkHiRjisVcxcQ1HXdLhx2qxxJzLNQ==}
    dev: false

  /no-case@2.3.2:
    resolution: {integrity: sha512-rmTZ9kz+f3rCvK2TD1Ue/oZlns7OGoIWP4fc3llxxRXlOkHKoWPPWJOfFYpITabSow43QJbRIoHQXtt10VldyQ==}
    dependencies:
      lower-case: 1.1.4
    dev: true

  /node-addon-api@2.0.2:
    resolution: {integrity: sha512-Ntyt4AIXyaLIuMHF6IOoTakB3K+RWxwtsHNRxllEoA6vPwP9o4866g6YWDLUdnucilZhmkxiHwHr11gAENw+QA==}

  /node-fetch@2.6.7:
    resolution: {integrity: sha512-ZjMPFEfVx5j+y2yF35Kzx5sF7kDzxuDj6ziH4FFbOp87zKDZNx8yExJIb05OGF4Nlt9IHFIMBkRl41VdvcNdbQ==}
    engines: {node: 4.x || >=6.0.0}
    peerDependencies:
      encoding: ^0.1.0
    peerDependenciesMeta:
      encoding:
        optional: true
    dependencies:
      whatwg-url: 5.0.0
    dev: false

  /node-gyp-build@4.5.0:
    resolution: {integrity: sha512-2iGbaQBV+ITgCz76ZEjmhUKAKVf7xfY1sRl4UiKQspfZMH2h06SyhNsnSVy50cwkFQDGLyif6m/6uFXHkOZ6rg==}
    hasBin: true

  /node-interval-tree@2.1.2:
    resolution: {integrity: sha512-bJ9zMDuNGzVQg1xv0bCPzyEDxHgbrx7/xGj6CDokvizZZmastPsOh0JJLuY8wA5q2SfX1TLNMk7XNV8WxbGxzA==}
    engines: {node: '>= 14.0.0'}
    dependencies:
      shallowequal: 1.1.0
    dev: true

  /nofilter@1.0.4:
    resolution: {integrity: sha512-N8lidFp+fCz+TD51+haYdbDGrcBWwuHX40F5+z0qkUjMJ5Tp+rdSuAkMJ9N9eoolDlEVTf6u5icM+cNKkKW2mA==}
    engines: {node: '>=8'}
    dev: true

  /nofilter@3.1.0:
    resolution: {integrity: sha512-l2NNj07e9afPnhAhvgVrCD/oy2Ai1yfLpuo3EpiO1jFTsB4sFz6oIfAfSZyQzVpkZQ9xS8ZS5g1jCBgq4Hwo0g==}
    engines: {node: '>=12.19'}

  /normalize-package-data@2.5.0:
    resolution: {integrity: sha512-/5CMN3T0R4XTj4DcGaexo+roZSdSFW/0AOOTROrjxzCG1wrWXEsGbRKevjlIL+ZDE4sZlJr5ED4YW0yqmkK+eA==}
    dependencies:
      hosted-git-info: 2.8.9
      resolve: 1.22.1
      semver: 5.7.1
      validate-npm-package-license: 3.0.4
    dev: false

  /normalize-path@3.0.0:
    resolution: {integrity: sha512-6eZs5Ls3WtCisHWp9S2GUy8dqkpGi4BVSz3GaqiE6ezub0512ESztXUwUB6C6IKbQkY2Pnb/mD4WYojCRwcwLA==}
    engines: {node: '>=0.10.0'}
    dev: true

  /normalize-url@6.1.0:
    resolution: {integrity: sha512-DlL+XwOy3NxAQ8xuC0okPgK46iuVNAK01YN7RueYBqqFeGsBjV9XmCAzAdgt+667bCl5kPh9EqKKDwnaPG1I7A==}
    engines: {node: '>=10'}
    dev: true

  /npm-run-path@5.3.0:
    resolution: {integrity: sha512-ppwTtiJZq0O/ai0z7yfudtBpWIoxM8yE6nHi1X47eFR2EWORqfbu6CnPlNsjeN683eT0qG6H/Pyf9fCcvjnnnQ==}
    engines: {node: ^12.20.0 || ^14.13.1 || >=16.0.0}
    dependencies:
      path-key: 4.0.0
    dev: true

  /number-to-bn@1.7.0:
    resolution: {integrity: sha512-wsJ9gfSz1/s4ZsJN01lyonwuxA1tml6X1yBDnfpMglypcBRFZZkus26EdPSlqS5GJfYddVZa22p3VNb3z5m5Ig==}
    engines: {node: '>=6.5.0', npm: '>=3'}
    dependencies:
      bn.js: 4.11.6
      strip-hex-prefix: 1.0.0
    dev: true

  /object-inspect@1.12.2:
    resolution: {integrity: sha512-z+cPxW0QGUp0mcqcsgQyLVRDoXFQbXOwBaqyF7VIgI4TWNQsDHrBpUQslRmIfAoYWdYzs6UlKJtB2XJpTaNSpQ==}
    dev: false

  /object-inspect@1.13.1:
    resolution: {integrity: sha512-5qoj1RUiKOMsCCNLV1CBiPYE10sziTsnmNxkAI/rZhiD63CF7IqdFGC/XzjWjpSgLf0LxXX3bDFIh0E18f6UhQ==}
    dev: false

  /object-keys@1.1.1:
    resolution: {integrity: sha512-NuAESUOUMrlIXOfHKzD6bpPu3tYt3xvjNdRIQ+FeT0lNb4K8WR70CaDxhuNguS2XG+GjkyMwOzsN5ZktImfhLA==}
    engines: {node: '>= 0.4'}
    dev: false

  /object.assign@4.1.4:
    resolution: {integrity: sha512-1mxKf0e58bvyjSCtKYY4sRe9itRk3PJpquJOjeIkz885CczcI4IvJJDLPS72oowuSh+pBxUFROpX+TU++hxhZQ==}
    engines: {node: '>= 0.4'}
    dependencies:
      call-bind: 1.0.2
      define-properties: 1.1.4
      has-symbols: 1.0.3
      object-keys: 1.1.1
    dev: false

  /object.assign@4.1.5:
    resolution: {integrity: sha512-byy+U7gp+FVwmyzKPYhW2h5l3crpmGsxl7X2s8y43IgxvG4g3QZ6CffDtsNQy1WsmZpQbO+ybo0AlW7TY6DcBQ==}
    engines: {node: '>= 0.4'}
    requiresBuild: true
    dependencies:
      call-bind: 1.0.7
      define-properties: 1.2.1
      has-symbols: 1.0.3
      object-keys: 1.1.1
    dev: false
    optional: true

  /obliterator@2.0.4:
    resolution: {integrity: sha512-lgHwxlxV1qIg1Eap7LgIeoBWIMFibOjbrYPIPJZcI1mmGAI2m3lNYpK12Y+GBdPQ0U1hRwSord7GIaawz962qQ==}
    dev: true

  /once@1.4.0:
    resolution: {integrity: sha512-lNaJgI+2Q5URQBkccEKHTQOPaXdUxnZZElQTZY0MFUAuaEqe1E+Nyvgdz/aIyNi6Z9MzO5dv1H8n58/GELp3+w==}
    dependencies:
      wrappy: 1.0.2

  /onetime@5.1.2:
    resolution: {integrity: sha512-kbpaSSGJTWdAY5KPVeMOKXSrPtr8C8C7wodJbcsd51jRnmD+GZu8Y0VoU6Dm5Z4vWr0Ig/1NKuWRKf7j5aaYSg==}
    engines: {node: '>=6'}
    dependencies:
      mimic-fn: 2.1.0
    dev: true

  /onetime@6.0.0:
    resolution: {integrity: sha512-1FlR+gjXK7X+AsAHso35MnyN5KqGwJRi/31ft6x0M194ht7S+rWAvd7PHss9xSKMzE0asv1pyIHaJYq+BbacAQ==}
    engines: {node: '>=12'}
    dependencies:
      mimic-fn: 4.0.0
    dev: true

  /open@7.4.2:
    resolution: {integrity: sha512-MVHddDVweXZF3awtlAS+6pgKLlm/JgxZ90+/NBurBoQctVOOB/zDdVjcyPzQ+0laDGbsWgrRkflI65sQeOgT9Q==}
    engines: {node: '>=8'}
    dependencies:
      is-docker: 2.2.1
      is-wsl: 2.2.0
    dev: false

  /optionator@0.9.3:
    resolution: {integrity: sha512-JjCoypp+jKn1ttEFExxhetCKeJt9zhAgAve5FXHixTvFDW/5aEktX9bufBKLRRMdU7bNtpLfcGu94B3cdEJgjg==}
    engines: {node: '>= 0.8.0'}
    dependencies:
      '@aashutoshrathi/word-wrap': 1.2.6
      deep-is: 0.1.4
      fast-levenshtein: 2.0.6
      levn: 0.4.1
      prelude-ls: 1.2.1
      type-check: 0.4.0
    dev: true

  /ordinal@1.0.3:
    resolution: {integrity: sha512-cMddMgb2QElm8G7vdaa02jhUNbTSrhsgAGUz1OokD83uJTwSUn+nKoNoKVVaRa08yF6sgfO7Maou1+bgLd9rdQ==}
    dev: true

  /os-tmpdir@1.0.2:
    resolution: {integrity: sha512-D2FR03Vir7FIu45XBY20mTb+/ZSWB00sjU9jdQXt83gDrI4Ztz5Fs7/yy74g2N5SVQY4xY1qDr4rNddwYRVX0g==}
    engines: {node: '>=0.10.0'}

  /outdent@0.5.0:
    resolution: {integrity: sha512-/jHxFIzoMXdqPzTaCpFzAAWhpkSjZPF4Vsn6jAfNpmbH/ymsmd7Qc6VE9BGn0L6YMj6uwpQLxCECpus4ukKS9Q==}
    dev: false

  /p-cancelable@3.0.0:
    resolution: {integrity: sha512-mlVgR3PGuzlo0MmTdk4cXqXWlwQDLnONTAg6sm62XkMJEiRxN3GL3SffkYvqwonbkJBcrI7Uvv5Zh9yjvn2iUw==}
    engines: {node: '>=12.20'}
    dev: true

  /p-filter@2.1.0:
    resolution: {integrity: sha512-ZBxxZ5sL2HghephhpGAQdoskxplTwr7ICaehZwLIlfL6acuVgZPm8yBNuRAFBGEqtD/hmUeq9eqLg2ys9Xr/yw==}
    engines: {node: '>=8'}
    dependencies:
      p-map: 2.1.0
    dev: false

  /p-limit@1.3.0:
    resolution: {integrity: sha512-vvcXsLAJ9Dr5rQOPk7toZQZJApBl2K4J6dANSsEuh6QI41JYcsS/qhTGa9ErIUUgK3WNQoJYvylxvjqmiqEA9Q==}
    engines: {node: '>=4'}
    dependencies:
      p-try: 1.0.0
    dev: true

  /p-limit@2.3.0:
    resolution: {integrity: sha512-//88mFWSJx8lxCzwdAABTJL2MyWB12+eIY7MDL2SqLmAkeKU9qxRvWuSyTjm3FUmpBEMuFfckAIqEaVGUDxb6w==}
    engines: {node: '>=6'}
    dependencies:
      p-try: 2.2.0
    dev: false

  /p-limit@3.1.0:
    resolution: {integrity: sha512-TYOanM3wGwNGsZN2cVTYPArw454xnXj5qmWF1bEoAc4+cU/ol7GVh7odevjp1FNHduHc3KZMcFduxU5Xc6uJRQ==}
    engines: {node: '>=10'}
    dependencies:
      yocto-queue: 0.1.0

  /p-locate@2.0.0:
    resolution: {integrity: sha512-nQja7m7gSKuewoVRen45CtVfODR3crN3goVQ0DDZ9N3yHxgpkuBhZqsaiotSQRrADUrne346peY7kT3TSACykg==}
    engines: {node: '>=4'}
    dependencies:
      p-limit: 1.3.0
    dev: true

  /p-locate@4.1.0:
    resolution: {integrity: sha512-R79ZZ/0wAxKGu3oYMlz8jy/kbhsNrS7SKZ7PxEHBgJ5+F2mtFW2fK2cOtBh1cHYkQsbzFV7I+EoRKe6Yt0oK7A==}
    engines: {node: '>=8'}
    dependencies:
      p-limit: 2.3.0
    dev: false

  /p-locate@5.0.0:
    resolution: {integrity: sha512-LaNjtRWUBY++zB5nE/NwcaoMylSPk+S+ZHNB1TzdbMJMny6dynpAGt7X/tl/QYq3TIeE6nxHppbo2LGymrG5Pw==}
    engines: {node: '>=10'}
    dependencies:
      p-limit: 3.1.0

  /p-map@2.1.0:
    resolution: {integrity: sha512-y3b8Kpd8OAN444hxfBbFfj1FY/RjtTd8tzYwhUqNYXx0fXx2iX4maP4Qr6qhIKbQXI02wTLAda4fYUbDagTUFw==}
    engines: {node: '>=6'}
    dev: false

  /p-map@4.0.0:
    resolution: {integrity: sha512-/bjOqmgETBYB5BoEeGVea8dmvHb2m9GLy1E9W43yeyfP6QQCZGFNa+XRceJEuDB6zqr+gKpIAmlLebMpykw/MQ==}
    engines: {node: '>=10'}
    dependencies:
      aggregate-error: 3.1.0
    dev: true

  /p-try@1.0.0:
    resolution: {integrity: sha512-U1etNYuMJoIz3ZXSrrySFjsXQTWOx2/jdi86L+2pRvph/qMKL6sbcCYdH23fqsbm8TH2Gn0OybpT4eSFlCVHww==}
    engines: {node: '>=4'}
    dev: true

  /p-try@2.2.0:
    resolution: {integrity: sha512-R4nPAVTAU0B9D35/Gk3uJf/7XYbQcyohSKdvAxIRSNghFl4e71hVoGnBNQz9cWaXxO2I10KTC+3jMdvvoKw6dQ==}
    engines: {node: '>=6'}
    dev: false

  /package-json@8.1.1:
    resolution: {integrity: sha512-cbH9IAIJHNj9uXi196JVsRlt7cHKak6u/e6AkL/bkRelZ7rlL3X1YKxsZwa36xipOEKAsdtmaG6aAJoM1fx2zA==}
    engines: {node: '>=14.16'}
    dependencies:
      got: 12.1.0
      registry-auth-token: 5.0.2
      registry-url: 6.0.1
      semver: 7.6.0
    dev: true

  /param-case@2.1.1:
    resolution: {integrity: sha512-eQE845L6ot89sk2N8liD8HAuH4ca6Vvr7VWAWwt7+kvvG5aBcPmmphQ68JsEG2qa9n1TykS2DLeMt363AAH8/w==}
    dependencies:
      no-case: 2.3.2
    dev: true

  /parent-module@1.0.1:
    resolution: {integrity: sha512-GQ2EWRpQV8/o+Aw8YqtfZZPfNRWZYkbidE9k5rpl/hC3vtHHBfGm2Ifi6qWV+coDGkrUKZAxE3Lot5kcsRlh+g==}
    engines: {node: '>=6'}
    dependencies:
      callsites: 3.1.0
    dev: true

  /parse-json@5.2.0:
    resolution: {integrity: sha512-ayCKvm/phCGxOkYRSCM82iDwct8/EonSEgCSxWxD7ve6jHggsFl4fZVQBPRNgQoKiuV/odhFrGzQXZwbifC8Rg==}
    engines: {node: '>=8'}
    dependencies:
      '@babel/code-frame': 7.18.6
      error-ex: 1.3.2
      json-parse-even-better-errors: 2.3.1
      lines-and-columns: 1.2.4

  /pascal-case@2.0.1:
    resolution: {integrity: sha512-qjS4s8rBOJa2Xm0jmxXiyh1+OFf6ekCWOvUaRgAQSktzlTbMotS0nmG9gyYAybCWBcuP4fsBeRCKNwGBnMe2OQ==}
    dependencies:
      camel-case: 3.0.0
      upper-case-first: 1.1.2
    dev: true

  /patch-package@6.5.1:
    resolution: {integrity: sha512-I/4Zsalfhc6bphmJTlrLoOcAF87jcxko4q0qsv4bGcurbr8IskEOtdnt9iCmsQVGL1B+iUhSQqweyTLJfCF9rA==}
    engines: {node: '>=10', npm: '>5'}
    hasBin: true
    dependencies:
      '@yarnpkg/lockfile': 1.1.0
      chalk: 4.1.2
      cross-spawn: 6.0.5
      find-yarn-workspace-root: 2.0.0
      fs-extra: 9.1.0
      is-ci: 2.0.0
      klaw-sync: 6.0.0
      minimist: 1.2.8
      open: 7.4.2
      rimraf: 2.7.1
      semver: 5.7.1
      slash: 2.0.0
      tmp: 0.0.33
      yaml: 1.10.2
    dev: false

  /path-case@2.1.1:
    resolution: {integrity: sha512-Ou0N05MioItesaLr9q8TtHVWmJ6fxWdqKB2RohFmNWVyJ+2zeKIeDNWAN6B/Pe7wpzWChhZX6nONYmOnMeJQ/Q==}
    dependencies:
      no-case: 2.3.2
    dev: true

  /path-exists@3.0.0:
    resolution: {integrity: sha512-bpC7GYwiDYQ4wYLe+FA8lhRjhQCMcQGuSgGGqDkg/QerRWw9CmGRT0iSOVRSZJ29NMLZgIzqaljJ63oaL4NIJQ==}
    engines: {node: '>=4'}
    dev: true

  /path-exists@4.0.0:
    resolution: {integrity: sha512-ak9Qy5Q7jYb2Wwcey5Fpvg2KoAc/ZIhLSLOSBmRmygPsGwkVVt0fZa0qrtMz+m6tJTAHfZQ8FnmB4MG4LWy7/w==}
    engines: {node: '>=8'}

  /path-is-absolute@1.0.1:
    resolution: {integrity: sha512-AVbw3UJ2e9bq64vSaS9Am0fje1Pa8pbGqTTsmXfaIiMpnr5DlDhfJOuLj9Sf95ZPVDAUerDfEk88MPmPe7UCQg==}
    engines: {node: '>=0.10.0'}

  /path-key@2.0.1:
    resolution: {integrity: sha512-fEHGKCSmUSDPv4uoj8AlD+joPlq3peND+HRYyxFz4KPw4z926S/b8rIuFs2FYJg3BwsxJf6A9/3eIdLaYC+9Dw==}
    engines: {node: '>=4'}
    dev: false

  /path-key@3.1.1:
    resolution: {integrity: sha512-ojmeN0qd+y0jszEtoY48r0Peq5dwMEkIlCOu6Q5f41lfkswXuKtYrhgoTpLnyIcHm24Uhqx+5Tqm2InSwLhE6Q==}
    engines: {node: '>=8'}
    dev: true

  /path-key@4.0.0:
    resolution: {integrity: sha512-haREypq7xkM7ErfgIyA0z+Bj4AGKlMSdlQE2jvJo6huWD1EdkKYV+G/T4nq0YEF2vgTT8kqMFKo1uHn950r4SQ==}
    engines: {node: '>=12'}
    dev: true

  /path-parse@1.0.7:
    resolution: {integrity: sha512-LDJzPVEEEPR+y48z93A0Ed0yXb8pAByGWo/k5YYdYgpY2/2EsOsksJrq7lOHxryrVOn1ejG6oAp8ahvOIQD8sw==}

  /path-starts-with@2.0.1:
    resolution: {integrity: sha512-wZ3AeiRBRlNwkdUxvBANh0+esnt38DLffHDujZyRHkqkaKHTglnY2EP5UX3b8rdeiSutgO4y9NEJwXezNP5vHg==}
    engines: {node: '>=8'}
    dev: true

  /path-type@4.0.0:
    resolution: {integrity: sha512-gDKb8aZMDeD/tZWs9P6+q0J9Mwkdl6xMV8TjnGP3qJVJ06bdMgkbBlLU8IdfOsIsFz2BW1rNVT3XuNEl8zPAvw==}
    engines: {node: '>=8'}

  /pathval@1.1.1:
    resolution: {integrity: sha512-Dp6zGqpTdETdR63lehJYPeIOqpiNBNtc7BpWSLrOje7UaIsE5aY92r/AunQA7rsXvet3lrJ3JnZX29UPTKXyKQ==}

  /pbkdf2@3.1.2:
    resolution: {integrity: sha512-iuh7L6jA7JEGu2WxDwtQP1ddOpaJNC4KlDEFfdQajSGgGPNi4OyDc2R7QnbY2bR9QjBVGwgvTdNJZoE7RaxUMA==}
    engines: {node: '>=0.12'}
    dependencies:
      create-hash: 1.2.0
      create-hmac: 1.1.7
      ripemd160: 2.0.2
      safe-buffer: 5.2.1
      sha.js: 2.4.11

  /picomatch@2.3.1:
    resolution: {integrity: sha512-JU3teHTNjmE2VCGFzuY8EXzCDVwEqB2a8fsIvwaStHhAWJEeVd1o1QD80CU6+ZdEXXSLbSsuLwJjkCBWqRQUVA==}
    engines: {node: '>=8.6'}

  /pidtree@0.6.0:
    resolution: {integrity: sha512-eG2dWTVw5bzqGRztnHExczNxt5VGsE6OwTeCG3fdUf9KBsZzO3R5OIIIzWR+iZA0NtZ+RDVdaoE2dK1cn6jH4g==}
    engines: {node: '>=0.10'}
    hasBin: true
    dev: true

  /pify@4.0.1:
    resolution: {integrity: sha512-uB80kBFb/tfd68bVleG9T5GGsGPjJrLAUpR5PZIrhBnIaRTQRjqdJSsIKkOP6OAIFbj7GOrcudc5pNjZ+geV2g==}
    engines: {node: '>=6'}
    dev: false

  /pkg-dir@4.2.0:
    resolution: {integrity: sha512-HRDzbaKjC+AOWVXxAU/x54COGeIv9eb+6CkDSQoNTt4XyWoIJvuPsXizxu/Fr23EiekbtZwmh1IcIG/l/a10GQ==}
    engines: {node: '>=8'}
    dependencies:
      find-up: 4.1.0
    dev: false

  /pluralize@8.0.0:
    resolution: {integrity: sha512-Nc3IT5yHzflTfbjgqWcCPpo7DaKy4FnpB0l/zCAW0Tc7jxAiuqSxHasntB3D7887LSrA93kDJ9IXovxJYxyLCA==}
    engines: {node: '>=4'}
    dev: true

  /possible-typed-array-names@1.0.0:
    resolution: {integrity: sha512-d7Uw+eZoloe0EHDIYoe+bQ5WXnGMOpmiZFTuMWCwpjzzkL2nTjcKiAk4hh8TjnGye2TwWOk3UXucZ+3rbmBa8Q==}
    engines: {node: '>= 0.4'}
    requiresBuild: true
    dev: false
    optional: true

  /preferred-pm@3.1.3:
    resolution: {integrity: sha512-MkXsENfftWSRpzCzImcp4FRsCc3y1opwB73CfCNWyzMqArju2CrlMHlqB7VexKiPEOjGMbttv1r9fSCn5S610w==}
    engines: {node: '>=10'}
    dependencies:
      find-up: 5.0.0
      find-yarn-workspace-root2: 1.2.16
      path-exists: 4.0.0
      which-pm: 2.0.0
    dev: false

  /prelude-ls@1.2.1:
    resolution: {integrity: sha512-vkcDPrRZo1QZLbn5RLGPpg/WmIQ65qoWWhcGKf/b5eplkkarX0m9z8ppCat4mlOqUsWpyNuYgO3VRyrYHSzX5g==}
    engines: {node: '>= 0.8.0'}
    dev: true

  /prettier-linter-helpers@1.0.0:
    resolution: {integrity: sha512-GbK2cP9nraSSUF9N2XwUwqfzlAFlMNYYl+ShE/V+H8a9uNl/oUqB1w2EL54Jh0OlyRSd8RfWYJ3coVS4TROP2w==}
    engines: {node: '>=6.0.0'}
    dependencies:
      fast-diff: 1.2.0
    dev: true

  /prettier-plugin-solidity@1.3.1(prettier@2.8.8):
    resolution: {integrity: sha512-MN4OP5I2gHAzHZG1wcuJl0FsLS3c4Cc5494bbg+6oQWBPuEamjwDvmGfFMZ6NFzsh3Efd9UUxeT7ImgjNH4ozA==}
    engines: {node: '>=16'}
    peerDependencies:
      prettier: '>=2.3.0'
    dependencies:
      '@solidity-parser/parser': 0.17.0
      prettier: 2.8.8
      semver: 7.6.0
      solidity-comments-extractor: 0.0.8
    dev: true
    optional: true

  /prettier-plugin-solidity@1.3.1(prettier@3.2.5):
    resolution: {integrity: sha512-MN4OP5I2gHAzHZG1wcuJl0FsLS3c4Cc5494bbg+6oQWBPuEamjwDvmGfFMZ6NFzsh3Efd9UUxeT7ImgjNH4ozA==}
    engines: {node: '>=16'}
    peerDependencies:
      prettier: '>=2.3.0'
    dependencies:
      '@solidity-parser/parser': 0.17.0
      prettier: 3.2.5
      semver: 7.6.0
      solidity-comments-extractor: 0.0.8
    dev: true

  /prettier@2.8.8:
    resolution: {integrity: sha512-tdN8qQGvNjw4CHbY+XXk0JgCXn9QiF21a55rBe5LJAU+kDyC4WQn4+awm2Xfk2lQMk5fKup9XgzTZtGkjBdP9Q==}
    engines: {node: '>=10.13.0'}
    hasBin: true

  /prettier@3.2.5:
    resolution: {integrity: sha512-3/GWa9aOC0YeD7LUfvOG2NiDyhOWRvt1k+rcKhOuYnMY24iiCphgneUfJDyFXd6rZCAnuLBv6UeAULtrhT/F4A==}
    engines: {node: '>=14'}
    hasBin: true
    dev: true

  /proper-lockfile@4.1.2:
    resolution: {integrity: sha512-TjNPblN4BwAWMXU8s9AEz4JmQxnD1NNL7bNOY/AKUzyamc379FWASUhc/K1pL2noVb+XmZKLL68cjzLsiOAMaA==}
    requiresBuild: true
    dependencies:
      graceful-fs: 4.2.10
      retry: 0.12.0
      signal-exit: 3.0.7
    dev: false
    optional: true

  /proto-list@1.2.4:
    resolution: {integrity: sha512-vtK/94akxsTMhe0/cbfpR+syPuszcuwhqVjJq26CuNDgFGj682oRBXOP5MJpv2r7JtE8MsiepGIqvvOTBwn2vA==}
    dev: true

  /pseudomap@1.0.2:
    resolution: {integrity: sha512-b/YwNhb8lk1Zz2+bXXpS/LK9OisiZZ1SNsSLxN1x2OXVEhW2Ckr/7mWE5vrC1ZTiJlD9g19jWszTmJsB+oEpFQ==}
    dev: false

  /pump@3.0.0:
    resolution: {integrity: sha512-LwZy+p3SFs1Pytd/jYct4wpv49HiYCqd9Rlc5ZVdk0V+8Yzv6jR5Blk3TRmPL1ft69TxP0IMZGJ+WPFU2BFhww==}
    requiresBuild: true
    dependencies:
      end-of-stream: 1.4.4
      once: 1.4.0
    dev: true

  /punycode@2.1.1:
    resolution: {integrity: sha512-XRsRjdf+j5ml+y/6GKHPZbrF/8p2Yga0JPtdqTIY2Xe5ohJPD9saDJJLPvp9+NSBprVvevdXZybnj2cv8OEd0A==}
    engines: {node: '>=6'}
    dev: true

  /pure-rand@5.0.3:
    resolution: {integrity: sha512-9N8x1h8dptBQpHyC7aZMS+iNOAm97WMGY0AFrguU1cpfW3I5jINkWe5BIY5md0ofy+1TCIELsVcm/GJXZSaPbw==}
    dev: true

  /quick-lru@4.0.1:
    resolution: {integrity: sha512-ARhCpm70fzdcvNQfPoy49IaanKkTlRWF2JMzqhcJbhSFRZv7nPTvZJdcY7301IPmvW+/p0RgIWnQDLJxifsQ7g==}
    engines: {node: '>=8'}
    dev: false

  /quick-lru@5.1.1:
    resolution: {integrity: sha512-WuyALRjWPDGtt/wzJiadO5AXY+8hZ80hVpe6MyivgraREW751X3SbhRvG3eLKOYN+8VEvqLcf3wdnt44Z4S4SA==}
    engines: {node: '>=10'}
    dev: true

  /randombytes@2.1.0:
    resolution: {integrity: sha512-vYl3iOX+4CKUWuxGi9Ukhie6fsqXqS9FE2Zaic4tNFD2N2QQaXOMFbuKK4QmDHC0JO6B1Zp41J0LpT0oR68amQ==}
    dependencies:
      safe-buffer: 5.2.1

  /raw-body@2.5.1:
    resolution: {integrity: sha512-qqJBtEyVgS0ZmPGdCFPWJ3FreoqvG4MVQln/kCgF7Olq95IbOp0/BWyMwbdtn4VTvkM8Y7khCQ2Xgk/tcrCXig==}
    engines: {node: '>= 0.8'}
    dependencies:
      bytes: 3.1.2
      http-errors: 2.0.0
      iconv-lite: 0.4.24
      unpipe: 1.0.0
    dev: true

  /rc@1.2.8:
    resolution: {integrity: sha512-y3bGgqKj3QBdxLbLkomlohkvsA8gdAiUQlSBJnBhfn+BPxg4bc62d8TcBW15wavDfgexCgccckhcZvywyQYPOw==}
    hasBin: true
    dependencies:
      deep-extend: 0.6.0
      ini: 1.3.8
      minimist: 1.2.8
      strip-json-comments: 2.0.1
    dev: true

  /read-pkg-up@7.0.1:
    resolution: {integrity: sha512-zK0TB7Xd6JpCLmlLmufqykGE+/TlOePD6qKClNW7hHDKFh/J7/7gCWGR7joEQEW1bKq3a3yUZSObOoWLFQ4ohg==}
    engines: {node: '>=8'}
    dependencies:
      find-up: 4.1.0
      read-pkg: 5.2.0
      type-fest: 0.8.1
    dev: false

  /read-pkg@5.2.0:
    resolution: {integrity: sha512-Ug69mNOpfvKDAc2Q8DRpMjjzdtrnv9HcSMX+4VsZxD1aZ6ZzrIE7rlzXBtWTyhULSMKg076AW6WR5iZpD0JiOg==}
    engines: {node: '>=8'}
    dependencies:
      '@types/normalize-package-data': 2.4.4
      normalize-package-data: 2.5.0
      parse-json: 5.2.0
      type-fest: 0.6.0
    dev: false

  /read-yaml-file@1.1.0:
    resolution: {integrity: sha512-VIMnQi/Z4HT2Fxuwg5KrY174U1VdUIASQVWXXyqtNRtxSr9IYkn1rsI6Tb6HsrHCmB7gVpNwX6JxPTHcH6IoTA==}
    engines: {node: '>=6'}
    dependencies:
      graceful-fs: 4.2.10
      js-yaml: 3.14.1
      pify: 4.0.1
      strip-bom: 3.0.0
    dev: false

  /readable-stream@3.6.0:
    resolution: {integrity: sha512-BViHy7LKeTz4oNnkcLJ+lVSL6vpiFeX6/d3oSH8zCW7UxP2onchk+vTGB143xuFjHS3deTgkKoXXymXqymiIdA==}
    engines: {node: '>= 6'}
    dependencies:
      inherits: 2.0.4
      string_decoder: 1.3.0
      util-deprecate: 1.0.2

  /readdirp@3.6.0:
    resolution: {integrity: sha512-hOS089on8RduqdbhvQ5Z37A0ESjsqz6qnRcffsMU3495FuTdqSm+7bhJ29JvIOsBDEEnan5DPu9t3To9VRlMzA==}
    engines: {node: '>=8.10.0'}
    dependencies:
      picomatch: 2.3.1
    dev: true

  /redent@3.0.0:
    resolution: {integrity: sha512-6tDA8g98We0zd0GvVeMT9arEOnTw9qM03L9cJXaCjrip1OO764RDBLBfrB4cwzNGDj5OA5ioymC9GkizgWJDUg==}
    engines: {node: '>=8'}
    dependencies:
      indent-string: 4.0.0
      strip-indent: 3.0.0
    dev: false

  /reduce-flatten@2.0.0:
    resolution: {integrity: sha512-EJ4UNY/U1t2P/2k6oqotuX2Cc3T6nxJwsM0N0asT7dhrtH1ltUxDn4NalSYmPE2rCkVpcf/X6R0wDwcFpzhd4w==}
    engines: {node: '>=6'}
    dev: true

  /regenerator-runtime@0.14.1:
    resolution: {integrity: sha512-dYnhHh0nJoMfnkZs6GmmhFknAGRrLznOu5nc9ML+EJxGvrx6H7teuevqVqCuPcPK//3eDrrjQhehXVx9cnkGdw==}

  /regexp.prototype.flags@1.5.1:
    resolution: {integrity: sha512-sy6TXMN+hnP/wMy+ISxg3krXx7BAtWVO4UouuCN/ziM9UEne0euamVNafDfvC83bRNr95y0V5iijeDQFUNpvrg==}
    engines: {node: '>= 0.4'}
    dependencies:
      call-bind: 1.0.5
      define-properties: 1.2.1
      set-function-name: 2.0.1
    dev: false

  /regexp.prototype.flags@1.5.2:
    resolution: {integrity: sha512-NcDiDkTLuPR+++OCKB0nWafEmhg/Da8aUPLPMQbK+bxKKCm1/S5he+AqYa4PlMCVBalb4/yxIRub6qkEx5yJbw==}
    engines: {node: '>= 0.4'}
    requiresBuild: true
    dependencies:
      call-bind: 1.0.7
      define-properties: 1.2.1
      es-errors: 1.3.0
      set-function-name: 2.0.1
    dev: false
    optional: true

  /registry-auth-token@5.0.2:
    resolution: {integrity: sha512-o/3ikDxtXaA59BmZuZrJZDJv8NMDGSj+6j6XaeBmHw8eY1i1qd9+6H+LjVvQXx3HN6aRCGa1cUdJ9RaJZUugnQ==}
    engines: {node: '>=14'}
    dependencies:
      '@pnpm/npm-conf': 2.2.2
    dev: true

  /registry-url@6.0.1:
    resolution: {integrity: sha512-+crtS5QjFRqFCoQmvGduwYWEBng99ZvmFvF+cUJkGYF1L1BfU8C6Zp9T7f5vPAwyLkUExpvK+ANVZmGU49qi4Q==}
    engines: {node: '>=12'}
    dependencies:
      rc: 1.2.8
    dev: true

  /require-directory@2.1.1:
    resolution: {integrity: sha512-fGxEI7+wsG9xrvdjsrlmL22OMTTiHRwAMroiEeMgq8gzoLC/PQr7RsRDSTLUg/bZAZtF+TVIkHc6/4RIKrui+Q==}
    engines: {node: '>=0.10.0'}

  /require-from-string@2.0.2:
    resolution: {integrity: sha512-Xf0nWe6RseziFMu+Ap9biiUbmplq6S9/p+7w7YXP/JBHhrUDDUhwa+vANyubuqfZWTveU//DYVGsDG7RKL/vEw==}
    engines: {node: '>=0.10.0'}
    dev: true

  /require-main-filename@2.0.0:
    resolution: {integrity: sha512-NKN5kMDylKuldxYLSUfrbo5Tuzh4hd+2E8NPPX02mZtn1VuREQToYe/ZdlJy+J3uCpfaiGF05e7B8W0iXbQHmg==}
    dev: false

  /resolve-alpn@1.2.1:
    resolution: {integrity: sha512-0a1F4l73/ZFZOakJnQ3FvkJ2+gSTQWz/r2KE5OdDY0TxPm5h4GkqkWWfM47T7HsbnOtcJVEF4epCVy6u7Q3K+g==}
    dev: true

  /resolve-from@4.0.0:
    resolution: {integrity: sha512-pb/MYmXstAkysRFx8piNI1tGFNQIFA3vkE3Gq4EuA1dF6gHp/+vgZqsCGJapvy8N3Q+4o7FwvquPJcnZ7RYy4g==}
    engines: {node: '>=4'}
    dev: true

  /resolve-from@5.0.0:
    resolution: {integrity: sha512-qYg9KP24dD5qka9J47d0aVky0N+b4fTU89LN9iDnjB5waksiC49rvMB0PrUJQGoTmH50XPiqOvAjDfaijGxYZw==}
    engines: {node: '>=8'}
    dev: false

  /resolve@1.17.0:
    resolution: {integrity: sha512-ic+7JYiV8Vi2yzQGFWOkiZD5Z9z7O2Zhm9XMaTxdJExKasieFCr+yXZ/WmXsckHiKl12ar0y6XiXDx3m4RHn1w==}
    dependencies:
      path-parse: 1.0.7
    dev: true

  /resolve@1.22.1:
    resolution: {integrity: sha512-nBpuuYuY5jFsli/JIs1oldw6fOQCBioohqWZg/2hiaOybXOft4lonv85uDOKXdf8rhyK159cxU5cDcK/NKk8zw==}
    hasBin: true
    dependencies:
      is-core-module: 2.10.0
      path-parse: 1.0.7
      supports-preserve-symlinks-flag: 1.0.0
    dev: false

  /responselike@2.0.1:
    resolution: {integrity: sha512-4gl03wn3hj1HP3yzgdI7d3lCkF95F21Pz4BPGvKHinyQzALR5CapwC8yIi0Rh58DEMQ/SguC03wFj2k0M/mHhw==}
    dependencies:
      lowercase-keys: 2.0.0
    dev: true

  /restore-cursor@4.0.0:
    resolution: {integrity: sha512-I9fPXU9geO9bHOt9pHHOhOkYerIMsmVaWB0rA2AI9ERh/+x/i7MV5HKBNrg+ljO5eoPVgCcnFuRjJ9uH6I/3eg==}
    engines: {node: ^12.20.0 || ^14.13.1 || >=16.0.0}
    dependencies:
      onetime: 5.1.2
      signal-exit: 3.0.7
    dev: true

  /retry@0.12.0:
    resolution: {integrity: sha512-9LkiTwjUh6rT555DtE9rTX+BKByPfrMzEAtnlEtdEwr3Nkffwiihqe2bWADg+OQRjt9gl6ICdmB/ZFDCGAtSow==}
    engines: {node: '>= 4'}
    requiresBuild: true
    dev: false
    optional: true

  /reusify@1.0.4:
    resolution: {integrity: sha512-U9nH88a3fc/ekCF1l0/UP1IosiuIjyTh7hBvXVMHYgVcfGvt897Xguj2UOLDeI5BG2m7/uwyaLVT6fbtCwTyzw==}
    engines: {iojs: '>=1.0.0', node: '>=0.10.0'}

  /rfdc@1.3.1:
    resolution: {integrity: sha512-r5a3l5HzYlIC68TpmYKlxWjmOP6wiPJ1vWv2HeLhNsRZMrCkxeqxiHlQ21oXmQ4F3SiryXBHhAD7JZqvOJjFmg==}
    dev: true

  /rimraf@2.7.1:
    resolution: {integrity: sha512-uWjbaKIK3T1OSVptzX7Nl6PvQ3qAGtKEtVRjRuazjfL3Bx5eI409VZSqgND+4UNnmzLVdPj9FqFJNPqBZFve4w==}
    hasBin: true
    dependencies:
      glob: 7.2.3

  /rimraf@3.0.2:
    resolution: {integrity: sha512-JZkJMZkAGFFPP2YqXZXPbMlMBgsxzE8ILs4lMIX/2o0L9UBw9O/Y3o6wFw/i9YLapcUJWwqbi3kdxIPdC62TIA==}
    hasBin: true
    dependencies:
      glob: 7.2.3
    dev: true

  /ripemd160@2.0.2:
    resolution: {integrity: sha512-ii4iagi25WusVoiC4B4lq7pbXfAp3D9v5CwfkY33vffw2+pkDjY1D8GaN7spsxvCSx8dkPqOZCEZyfxcmJG2IA==}
    dependencies:
      hash-base: 3.1.0
      inherits: 2.0.4

  /rlp@2.2.7:
    resolution: {integrity: sha512-d5gdPmgQ0Z+AklL2NVXr/IoSjNZFfTVvQWzL/AM2AOcSzYP2xjlb0AC8YyCLc41MSNf6P6QVtjgPdmVtzb+4lQ==}
    hasBin: true
    dependencies:
      bn.js: 5.2.1

  /run-parallel@1.1.9:
    resolution: {integrity: sha512-DEqnSRTDw/Tc3FXf49zedI638Z9onwUotBMiUFKmrO2sdFKIbXamXGQ3Axd4qgphxKB4kw/qP1w5kTxnfU1B9Q==}

  /rust-verkle-wasm@0.0.1:
    resolution: {integrity: sha512-BN6fiTsxcd2dCECz/cHtGTt9cdLJR925nh7iAuRcj8ymKw7OOaPmCneQZ7JePOJ/ia27TjEL91VdOi88Yf+mcA==}
    dev: true

  /rustbn-wasm@0.2.0:
    resolution: {integrity: sha512-FThvYFNTqrEKGqXuseeg0zR7yROh/6U1617mCHF68OVqrN1tNKRN7Tdwy4WayPVsCmmK+eMxtIZX1qL6JxTkMg==}
    dependencies:
      '@scure/base': 1.1.1
    dev: true

  /safe-array-concat@1.0.1:
    resolution: {integrity: sha512-6XbUAseYE2KtOuGueyeobCySj9L4+66Tn6KQMOPQJrAJEowYKW/YR/MGJZl7FdydUdaFu4LYyDZjxf4/Nmo23Q==}
    engines: {node: '>=0.4'}
    dependencies:
      call-bind: 1.0.5
      get-intrinsic: 1.2.2
      has-symbols: 1.0.3
      isarray: 2.0.5
    dev: false

  /safe-array-concat@1.1.2:
    resolution: {integrity: sha512-vj6RsCsWBCf19jIeHEfkRMw8DPiBb+DMXklQ/1SGDHOMlHdPUkZXFQ2YdplS23zESTijAcurb1aSgJA3AgMu1Q==}
    engines: {node: '>=0.4'}
    requiresBuild: true
    dependencies:
      call-bind: 1.0.7
      get-intrinsic: 1.2.4
      has-symbols: 1.0.3
      isarray: 2.0.5
    dev: false
    optional: true

  /safe-buffer@5.1.2:
    resolution: {integrity: sha512-Gd2UZBJDkXlY7GbJxfsE8/nvKkUEU1G38c1siN6QP6a9PT9MmHB8GnpscSmMJSoF8LOIrt8ud/wPtojys4G6+g==}
    dev: true

  /safe-buffer@5.2.1:
    resolution: {integrity: sha512-rp3So07KcdmmKbGvgaNxQSJr7bGVSVk5S9Eq1F+ppbRo70+YeaDxkw5Dd8NPN+GD6bjnYm2VuPuCXmpuYvmCXQ==}

  /safe-regex-test@1.0.0:
    resolution: {integrity: sha512-JBUUzyOgEwXQY1NuPtvcj/qcBDbDmEvWufhlnXZIm75DEHp+afM1r1ujJpJsV/gSM4t59tpDyPi1sd6ZaPFfsA==}
    dependencies:
      call-bind: 1.0.2
      get-intrinsic: 1.1.3
      is-regex: 1.1.4
    dev: false

  /safe-regex-test@1.0.3:
    resolution: {integrity: sha512-CdASjNJPvRa7roO6Ra/gLYBTzYzzPyyBXxIMdGW3USQLyjWEls2RgW5UBTXaQVp+OrpeCK3bLem8smtmheoRuw==}
    engines: {node: '>= 0.4'}
    requiresBuild: true
    dependencies:
      call-bind: 1.0.7
      es-errors: 1.3.0
      is-regex: 1.1.4
    dev: false
    optional: true

  /safer-buffer@2.1.2:
    resolution: {integrity: sha512-YZo3K82SD7Riyi0E1EQPojLz7kpepnSQI9IyPbHHg1XXXevb5dJI7tpyN2ADxGcQbHG7vcyRHk0cbwqcQriUtg==}

  /scrypt-js@3.0.1:
    resolution: {integrity: sha512-cdwTTnqPu0Hyvf5in5asVdZocVDTNRmR7XEcJuIzMjJeSHybHl7vpB66AzwTaIg6CLSbtjcxc8fqcySfnTkccA==}

  /secp256k1@4.0.3:
    resolution: {integrity: sha512-NLZVf+ROMxwtEj3Xa562qgv2BK5e2WNmXPiOdVIPLgs6lyTzMvBq0aWTYMI5XCP9jZMVKOcqZLw/Wc4vDkuxhA==}
    engines: {node: '>=10.0.0'}
    requiresBuild: true
    dependencies:
      elliptic: 6.5.4
      node-addon-api: 2.0.2
      node-gyp-build: 4.5.0

  /semver@5.7.1:
    resolution: {integrity: sha512-sauaDf/PZdVgrLTNYHRtpXa1iRiKcaebiKQ1BJdpQlWH2lCvexQdX55snPFyK7QzpudqbCI0qXFfOasHdyNDGQ==}
    hasBin: true

  /semver@6.3.0:
    resolution: {integrity: sha512-b39TBaTSfV6yBrapU89p5fKekE2m/NwnDocOVruQFS1/veMgdzuPcnOM34M6CwxW8jH/lxEa5rBoDeUwu5HHTw==}
    hasBin: true
    dev: true

  /semver@7.6.0:
    resolution: {integrity: sha512-EnwXhrlwXMk9gKu5/flx5sv/an57AkRplG3hTK68W7FRDN+k+OWBj65M7719OkA82XLBxrcX0KSHj+X5COhOVg==}
    engines: {node: '>=10'}
    hasBin: true
    dependencies:
      lru-cache: 6.0.0

  /sentence-case@2.1.1:
    resolution: {integrity: sha512-ENl7cYHaK/Ktwk5OTD+aDbQ3uC8IByu/6Bkg+HDv8Mm+XnBnppVNalcfJTNsp1ibstKh030/JKQQWglDvtKwEQ==}
    dependencies:
      no-case: 2.3.2
      upper-case-first: 1.1.2
    dev: true

  /serialize-javascript@6.0.0:
    resolution: {integrity: sha512-Qr3TosvguFt8ePWqsvRfrKyQXIiW+nGbYpy8XK24NQHE83caxWt+mIymTT19DGFbNWNLfEwsrkSmN64lVWB9ag==}
    dependencies:
      randombytes: 2.1.0
    dev: true

  /set-blocking@2.0.0:
    resolution: {integrity: sha512-KiKBS8AnWGEyLzofFfmvKwpdPzqiy16LvQfK3yv/fVH7Bj13/wl3JSR1J+rfgRE9q7xUJK4qvgS8raSOeLUehw==}
    dev: false

  /set-function-length@1.1.1:
    resolution: {integrity: sha512-VoaqjbBJKiWtg4yRcKBQ7g7wnGnLV3M8oLvVWwOk2PdYY6PEFegR1vezXR0tw6fZGF9csVakIRjrJiy2veSBFQ==}
    engines: {node: '>= 0.4'}
    dependencies:
      define-data-property: 1.1.1
      get-intrinsic: 1.2.2
      gopd: 1.0.1
      has-property-descriptors: 1.0.0
    dev: false

  /set-function-length@1.2.2:
    resolution: {integrity: sha512-pgRc4hJ4/sNjWCSS9AmnS40x3bNMDTknHgL5UaMBTMyJnU90EgWh1Rz+MC9eFu4BuN/UwZjKQuY/1v3rM7HMfg==}
    engines: {node: '>= 0.4'}
    requiresBuild: true
    dependencies:
      define-data-property: 1.1.4
      es-errors: 1.3.0
      function-bind: 1.1.2
      get-intrinsic: 1.2.4
      gopd: 1.0.1
      has-property-descriptors: 1.0.2
    dev: false
    optional: true

  /set-function-name@2.0.1:
    resolution: {integrity: sha512-tMNCiqYVkXIZgc2Hnoy2IvC/f8ezc5koaRFkCjrpWzGpCd3qbZXPzVy9MAZzK1ch/X0jvSkojys3oqJN0qCmdA==}
    engines: {node: '>= 0.4'}
    dependencies:
      define-data-property: 1.1.1
      functions-have-names: 1.2.3
      has-property-descriptors: 1.0.0
    dev: false

  /setimmediate@1.0.5:
    resolution: {integrity: sha512-MATJdZp8sLqDl/68LfQmbP8zKPLQNV6BIZoIgrscFDQ+RsvK/BxeDQOgyxKKoh0y/8h3BqVFnCqQ/gd+reiIXA==}

  /setprototypeof@1.2.0:
    resolution: {integrity: sha512-E5LDX7Wrp85Kil5bhZv46j8jOeboKq5JMmYM3gVGdGH8xFpPWXUMsNrlODCrkoxMEeNi/XZIwuRvY4XNwYMJpw==}
    dev: true

  /sha.js@2.4.11:
    resolution: {integrity: sha512-QMEp5B7cftE7APOjk5Y6xgrbWu+WkLVQwk8JNjZ8nKRciZaByEW6MubieAiToS7+dwvrjGhH8jRXz3MVd0AYqQ==}
    hasBin: true
    dependencies:
      inherits: 2.0.4
      safe-buffer: 5.2.1

  /shallowequal@1.1.0:
    resolution: {integrity: sha512-y0m1JoUZSlPAjXVtPPW70aZWfIL/dSP7AFkRnniLCrK/8MDKog3TySTBmckD+RObVxH0v4Tox67+F14PdED2oQ==}
    dev: true

  /shebang-command@1.2.0:
    resolution: {integrity: sha512-EV3L1+UQWGor21OmnvojK36mhg+TyIKDh3iFBKBohr5xeXIhNBcx8oWdgkTEEQ+BEFFYdLRuqMfd5L84N1V5Vg==}
    engines: {node: '>=0.10.0'}
    dependencies:
      shebang-regex: 1.0.0
    dev: false

  /shebang-command@2.0.0:
    resolution: {integrity: sha512-kHxr2zZpYtdmrN1qDjrrX/Z1rR1kG8Dx+gkpK1G4eXmvXswmcE1hTWBWYUzlraYw1/yZp6YuDY77YtvbN0dmDA==}
    engines: {node: '>=8'}
    dependencies:
      shebang-regex: 3.0.0
    dev: true

  /shebang-regex@1.0.0:
    resolution: {integrity: sha512-wpoSFAxys6b2a2wHZ1XpDSgD7N9iVjg29Ph9uV/uaP9Ex/KXlkTZTeddxDPSYQpgvzKLGJke2UU0AzoGCjNIvQ==}
    engines: {node: '>=0.10.0'}
    dev: false

  /shebang-regex@3.0.0:
    resolution: {integrity: sha512-7++dFhtcx3353uBaq8DDR4NuxBetBzC7ZQOhmTQInHEd6bSrXdiEyzCvG07Z44UYdLShWUyXt5M/yhz8ekcb1A==}
    engines: {node: '>=8'}
    dev: true

  /side-channel@1.0.4:
    resolution: {integrity: sha512-q5XPytqFEIKHkGdiMIrY10mvLRvnQh42/+GoBlFW3b2LXLE2xxJpZFdm94we0BaoV3RwJyGqg5wS7epxTv0Zvw==}
    dependencies:
      call-bind: 1.0.5
      get-intrinsic: 1.1.3
      object-inspect: 1.12.2
    dev: false

  /signal-exit@3.0.7:
    resolution: {integrity: sha512-wnD2ZE+l+SPC/uoS0vXeE9L1+0wuaMqKlfz9AMUo38JsyLSBWSFcHR1Rri62LZc12vLr1gb3jl7iwQhgwpAbGQ==}

  /signal-exit@4.1.0:
    resolution: {integrity: sha512-bzyZ1e88w9O1iNJbKnOlvYTrWPDl46O1bG0D3XInv+9tkPrxrN8jUUTiFlDkkmKWgn1M6CfIA13SuGqOa9Korw==}
    engines: {node: '>=14'}
    dev: true

  /slash@2.0.0:
    resolution: {integrity: sha512-ZYKh3Wh2z1PpEXWr0MpSBZ0V6mZHAQfYevttO11c51CaWjGTaadiKZ+wVt1PbMlDV5qhMFslpZCemhwOK7C89A==}
    engines: {node: '>=6'}
    dev: false

  /slash@3.0.0:
    resolution: {integrity: sha512-g9Q1haeby36OSStwb4ntCGGGaKsaVSjQ68fBxoQcutl5fS1vuY18H3wSt3jFyFtrkx+Kz0V1G85A4MyAdDMi2Q==}
    engines: {node: '>=8'}

  /slice-ansi@4.0.0:
    resolution: {integrity: sha512-qMCMfhY040cVHT43K9BFygqYbUPFZKHOg7K73mtTWJRb8pyP3fzf4Ixd5SzdEJQ6MRUg/WBnOLxghZtKKurENQ==}
    engines: {node: '>=10'}
    dependencies:
      ansi-styles: 4.3.0
      astral-regex: 2.0.0
      is-fullwidth-code-point: 3.0.0
    dev: true

  /slice-ansi@5.0.0:
    resolution: {integrity: sha512-FC+lgizVPfie0kkhqUScwRu1O/lF6NOgJmlCgK+/LYxDCTk8sGelYaHDhFcDN+Sn3Cv+3VSa4Byeo+IMCzpMgQ==}
    engines: {node: '>=12'}
    dependencies:
      ansi-styles: 6.2.1
      is-fullwidth-code-point: 4.0.0
    dev: true

  /slice-ansi@7.1.0:
    resolution: {integrity: sha512-bSiSngZ/jWeX93BqeIAbImyTbEihizcwNjFoRUIY/T1wWQsfsm2Vw1agPKylXvQTU7iASGdHhyqRlqQzfz+Htg==}
    engines: {node: '>=18'}
    dependencies:
      ansi-styles: 6.2.1
      is-fullwidth-code-point: 5.0.0
    dev: true

  /smartwrap@2.0.2:
    resolution: {integrity: sha512-vCsKNQxb7PnCNd2wY1WClWifAc2lwqsG8OaswpJkVJsvMGcnEntdTCDajZCkk93Ay1U3t/9puJmb525Rg5MZBA==}
    engines: {node: '>=6'}
    hasBin: true
    dependencies:
      array.prototype.flat: 1.3.2
      breakword: 1.0.6
      grapheme-splitter: 1.0.4
      strip-ansi: 6.0.1
      wcwidth: 1.0.1
      yargs: 15.4.1
    dev: false

  /snake-case@2.1.0:
    resolution: {integrity: sha512-FMR5YoPFwOLuh4rRz92dywJjyKYZNLpMn1R5ujVpIYkbA9p01fq8RMg0FkO4M+Yobt4MjHeLTJVm5xFFBHSV2Q==}
    dependencies:
      no-case: 2.3.2
    dev: true

  /solc@0.7.3(debug@4.3.4):
    resolution: {integrity: sha512-GAsWNAjGzIDg7VxzP6mPjdurby3IkGCjQcM8GFYZT6RyaoUZKmMU6Y7YwG+tFGhv7dwZ8rmR4iwFDrrD99JwqA==}
    engines: {node: '>=8.0.0'}
    hasBin: true
    dependencies:
      command-exists: 1.2.9
      commander: 3.0.2
      follow-redirects: 1.15.6(debug@4.3.4)
      fs-extra: 0.30.0
      js-sha3: 0.8.0
      memorystream: 0.3.1
      require-from-string: 2.0.2
      semver: 5.7.1
      tmp: 0.0.33
    transitivePeerDependencies:
      - debug
    dev: true

  /solhint-plugin-prettier@0.1.0(prettier-plugin-solidity@1.3.1)(prettier@3.2.5):
    resolution: {integrity: sha512-SDOTSM6tZxZ6hamrzl3GUgzF77FM6jZplgL2plFBclj/OjKP8Z3eIPojKU73gRr0MvOS8ACZILn8a5g0VTz/Gw==}
    peerDependencies:
      prettier: ^3.0.0
      prettier-plugin-solidity: ^1.0.0
    dependencies:
      '@prettier/sync': 0.3.0(prettier@3.2.5)
      prettier: 3.2.5
      prettier-linter-helpers: 1.0.0
      prettier-plugin-solidity: 1.3.1(prettier@3.2.5)
    dev: true

  /solhint@4.5.2:
    resolution: {integrity: sha512-o7MNYS5QPgE6l+PTGOTAUtCzo0ZLnffQsv586hntSHBe2JbSDfkoxfhAOcjZjN4OesTgaX4UEEjCjH9y/4BP5w==}
    hasBin: true
    dependencies:
      '@solidity-parser/parser': 0.18.0
      ajv: 6.12.6
      antlr4: 4.13.1-patch-1
      ast-parents: 0.0.1
      chalk: 4.1.2
      commander: 10.0.1
      cosmiconfig: 8.2.0
      fast-diff: 1.2.0
      glob: 8.1.0
      ignore: 5.2.4
      js-yaml: 4.1.0
      latest-version: 7.0.0
      lodash: 4.17.21
      pluralize: 8.0.0
      semver: 7.6.0
      strip-ansi: 6.0.1
      table: 6.8.1
      text-table: 0.2.0
    optionalDependencies:
      prettier: 2.8.8
    dev: true

  /solidity-ast@0.4.56:
    resolution: {integrity: sha512-HgmsA/Gfklm/M8GFbCX/J1qkVH0spXHgALCNZ8fA8x5X+MFdn/8CP2gr5OVyXjXw6RZTPC/Sxl2RUDQOXyNMeA==}
    requiresBuild: true
    dependencies:
      array.prototype.findlast: 1.2.5
    dev: false
    optional: true

  /solidity-comments-darwin-arm64@0.0.2:
    resolution: {integrity: sha512-HidWkVLSh7v+Vu0CA7oI21GWP/ZY7ro8g8OmIxE8oTqyMwgMbE8F1yc58Sj682Hj199HCZsjmtn1BE4PCbLiGA==}
    engines: {node: '>= 10'}
    cpu: [arm64]
    os: [darwin]
    requiresBuild: true
    dev: true
    optional: true

  /solidity-comments-darwin-x64@0.0.2:
    resolution: {integrity: sha512-Zjs0Ruz6faBTPT6fBecUt6qh4CdloT8Bwoc0+qxRoTn9UhYscmbPQkUgQEbS0FQPysYqVzzxJB4h1Ofbf4wwtA==}
    engines: {node: '>= 10'}
    cpu: [x64]
    os: [darwin]
    requiresBuild: true
    dev: true
    optional: true

  /solidity-comments-extractor@0.0.8:
    resolution: {integrity: sha512-htM7Vn6LhHreR+EglVMd2s+sZhcXAirB1Zlyrv5zBuTxieCvjfnRpd7iZk75m/u6NOlEyQ94C6TWbBn2cY7w8g==}
    dev: true

  /solidity-comments-freebsd-x64@0.0.2:
    resolution: {integrity: sha512-8Qe4mpjuAxFSwZJVk7B8gAoLCdbtS412bQzBwk63L8dmlHogvE39iT70aAk3RHUddAppT5RMBunlPUCFYJ3ZTw==}
    engines: {node: '>= 10'}
    cpu: [x64]
    os: [freebsd]
    requiresBuild: true
    dev: true
    optional: true

  /solidity-comments-linux-arm64-gnu@0.0.2:
    resolution: {integrity: sha512-spkb0MZZnmrP+Wtq4UxP+nyPAVRe82idOjqndolcNR0S9Xvu4ebwq+LvF4HiUgjTDmeiqYiFZQ8T9KGdLSIoIg==}
    engines: {node: '>= 10'}
    cpu: [arm64]
    os: [linux]
    requiresBuild: true
    dev: true
    optional: true

  /solidity-comments-linux-arm64-musl@0.0.2:
    resolution: {integrity: sha512-guCDbHArcjE+JDXYkxx5RZzY1YF6OnAKCo+sTC5fstyW/KGKaQJNPyBNWuwYsQiaEHpvhW1ha537IvlGek8GqA==}
    engines: {node: '>= 10'}
    cpu: [arm64]
    os: [linux]
    requiresBuild: true
    dev: true
    optional: true

  /solidity-comments-linux-x64-gnu@0.0.2:
    resolution: {integrity: sha512-zIqLehBK/g7tvrFmQljrfZXfkEeLt2v6wbe+uFu6kH/qAHZa7ybt8Vc0wYcmjo2U0PeBm15d79ee3AkwbIjFdQ==}
    engines: {node: '>= 10'}
    cpu: [x64]
    os: [linux]
    requiresBuild: true
    dev: true
    optional: true

  /solidity-comments-linux-x64-musl@0.0.2:
    resolution: {integrity: sha512-R9FeDloVlFGTaVkOlELDVC7+1Tjx5WBPI5L8r0AGOPHK3+jOcRh6sKYpI+VskSPDc3vOO46INkpDgUXrKydlIw==}
    engines: {node: '>= 10'}
    cpu: [x64]
    os: [linux]
    requiresBuild: true
    dev: true
    optional: true

  /solidity-comments-win32-arm64-msvc@0.0.2:
    resolution: {integrity: sha512-QnWJoCQcJj+rnutULOihN9bixOtYWDdF5Rfz9fpHejL1BtNjdLW1om55XNVHGAHPqBxV4aeQQ6OirKnp9zKsug==}
    engines: {node: '>= 10'}
    cpu: [arm64]
    os: [win32]
    requiresBuild: true
    dev: true
    optional: true

  /solidity-comments-win32-ia32-msvc@0.0.2:
    resolution: {integrity: sha512-vUg4nADtm/NcOtlIymG23NWJUSuMsvX15nU7ynhGBsdKtt8xhdP3C/zA6vjDk8Jg+FXGQL6IHVQ++g/7rSQi0w==}
    engines: {node: '>= 10'}
    cpu: [ia32]
    os: [win32]
    requiresBuild: true
    dev: true
    optional: true

  /solidity-comments-win32-x64-msvc@0.0.2:
    resolution: {integrity: sha512-36j+KUF4V/y0t3qatHm/LF5sCUCBx2UndxE1kq5bOzh/s+nQgatuyB+Pd5BfuPQHdWu2KaExYe20FlAa6NL7+Q==}
    engines: {node: '>= 10'}
    cpu: [x64]
    os: [win32]
    requiresBuild: true
    dev: true
    optional: true

  /solidity-comments@0.0.2:
    resolution: {integrity: sha512-G+aK6qtyUfkn1guS8uzqUeua1dURwPlcOjoTYW/TwmXAcE7z/1+oGCfZUdMSe4ZMKklNbVZNiG5ibnF8gkkFfw==}
    engines: {node: '>= 12'}
    optionalDependencies:
      solidity-comments-darwin-arm64: 0.0.2
      solidity-comments-darwin-x64: 0.0.2
      solidity-comments-freebsd-x64: 0.0.2
      solidity-comments-linux-arm64-gnu: 0.0.2
      solidity-comments-linux-arm64-musl: 0.0.2
      solidity-comments-linux-x64-gnu: 0.0.2
      solidity-comments-linux-x64-musl: 0.0.2
      solidity-comments-win32-arm64-msvc: 0.0.2
      solidity-comments-win32-ia32-msvc: 0.0.2
      solidity-comments-win32-x64-msvc: 0.0.2
    dev: true

  /sort-any@2.0.0:
    resolution: {integrity: sha512-T9JoiDewQEmWcnmPn/s9h/PH9t3d/LSWi0RgVmXSuDYeZXTZOZ1/wrK2PHaptuR1VXe3clLLt0pD6sgVOwjNEA==}
    dependencies:
      lodash: 4.17.21
    dev: true

  /source-map-support@0.5.21:
    resolution: {integrity: sha512-uBHU3L3czsIyYXKX88fdrGovxdSCoTGDRZ6SYXtSRxLZUzHg5P/66Ht6uoUlHu9EZod+inXhKo3qQgwXUT/y1w==}
    dependencies:
      buffer-from: 1.1.2
      source-map: 0.6.1
    dev: true

  /source-map@0.6.1:
    resolution: {integrity: sha512-UjgapumWlbMhkBgzT7Ykc5YXUT46F0iKu8SGXq0bcwP5dz/h0Plj6enJqjz1Zbq2l5WaqYnrVbwWOWMyF3F47g==}
    engines: {node: '>=0.10.0'}
    dev: true

  /spawndamnit@2.0.0:
    resolution: {integrity: sha512-j4JKEcncSjFlqIwU5L/rp2N5SIPsdxaRsIv678+TZxZ0SRDJTm8JrxJMjE/XuiEZNEir3S8l0Fa3Ke339WI4qA==}
    dependencies:
      cross-spawn: 5.1.0
      signal-exit: 3.0.7
    dev: false

  /spdx-correct@3.1.1:
    resolution: {integrity: sha512-cOYcUWwhCuHCXi49RhFRCyJEK3iPj1Ziz9DpViV3tbZOwXD49QzIN3MpOLJNxh2qwq2lJJZaKMVw9qNi4jTC0w==}
    dependencies:
      spdx-expression-parse: 3.0.1
      spdx-license-ids: 3.0.12
    dev: false

  /spdx-exceptions@2.3.0:
    resolution: {integrity: sha512-/tTrYOC7PPI1nUAgx34hUpqXuyJG+DTHJTnIULG4rDygi4xu/tfgmq1e1cIRwRzwZgo4NLySi+ricLkZkw4i5A==}
    dev: false

  /spdx-expression-parse@3.0.1:
    resolution: {integrity: sha512-cbqHunsQWnJNE6KhVSMsMeH5H/L9EpymbzqTQ3uLwNCLZ1Q481oWaofqH7nO6V07xlXwY6PhQdQ2IedWx/ZK4Q==}
    dependencies:
      spdx-exceptions: 2.3.0
      spdx-license-ids: 3.0.12
    dev: false

  /spdx-license-ids@3.0.12:
    resolution: {integrity: sha512-rr+VVSXtRhO4OHbXUiAF7xW3Bo9DuuF6C5jH+q/x15j2jniycgKbxU09Hr0WqlSLUs4i4ltHGXqTe7VHclYWyA==}
    dev: false

  /sprintf-js@1.0.3:
    resolution: {integrity: sha512-D9cPgkvLlV3t3IzL0D0YLvGA9Ahk4PcvVwUbN0dSGr1aP0Nrt4AEnTUbuGvquEC0mA64Gqt1fzirlRs5ibXx8g==}
    dev: false

  /stacktrace-parser@0.1.10:
    resolution: {integrity: sha512-KJP1OCML99+8fhOHxwwzyWrlUuVX5GQ0ZpJTd1DFXhdkrvg1szxfHhawXUZ3g9TkXORQd4/WG68jMlQZ2p8wlg==}
    engines: {node: '>=6'}
    dependencies:
      type-fest: 0.7.1
    dev: true

  /statuses@2.0.1:
    resolution: {integrity: sha512-RwNA9Z/7PrK06rYLIzFMlaF+l73iwpzsqRIFgbMLbTcLD6cOao82TaWefPXQvB2fOC4AjuYSEndS7N/mTCbkdQ==}
    engines: {node: '>= 0.8'}
    dev: true

  /stream-transform@2.1.3:
    resolution: {integrity: sha512-9GHUiM5hMiCi6Y03jD2ARC1ettBXkQBoQAe7nJsPknnI0ow10aXjTnew8QtYQmLjzn974BnmWEAJgCY6ZP1DeQ==}
    dependencies:
      mixme: 0.5.10
    dev: false

<<<<<<< HEAD
  /streamsearch@1.1.0:
    resolution: {integrity: sha512-Mcc5wHehp9aXz1ax6bZUyY5afg9u2rv5cqQI3mRrYkGC8rW2hM02jWuwjtL++LS5qinSyhj2QfLyNsuc+VsExg==}
    engines: {node: '>=10.0.0'}
    dev: true

  /string-argv@0.3.2:
    resolution: {integrity: sha512-aqD2Q0144Z+/RqG52NeHEkZauTAUWJO8c6yTftGJKO3Tja5tUgIfmIl6kExvhtxSDP7fXB6DvzkfMpCd/F3G+Q==}
    engines: {node: '>=0.6.19'}
    dev: true

=======
>>>>>>> 71ae754f
  /string-format@2.0.0:
    resolution: {integrity: sha512-bbEs3scLeYNXLecRRuk6uJxdXUSj6le/8rNPHChIJTn2V79aXVTR1EH2OH5zLKKoz0V02fOUKZZcw01pLUShZA==}
    dev: true

  /string-width@4.2.3:
    resolution: {integrity: sha512-wKyQRQpjJ0sIp62ErSZdGsjMJWsap5oRNihHhu6G7JVO/9jIB6UyevL+tXuOqrng8j/cxKTWyWUwvSTriiZz/g==}
    engines: {node: '>=8'}
    dependencies:
      emoji-regex: 8.0.0
      is-fullwidth-code-point: 3.0.0
      strip-ansi: 6.0.1

  /string-width@7.1.0:
    resolution: {integrity: sha512-SEIJCWiX7Kg4c129n48aDRwLbFb2LJmXXFrWBG4NGaRtMQ3myKPKbwrD1BKqQn74oCoNMBVrfDEr5M9YxCsrkw==}
    engines: {node: '>=18'}
    dependencies:
      emoji-regex: 10.3.0
      get-east-asian-width: 1.2.0
      strip-ansi: 7.1.0
    dev: true

  /string.prototype.trim@1.2.8:
    resolution: {integrity: sha512-lfjY4HcixfQXOfaqCvcBuOIapyaroTXhbkfJN3gcB1OtyupngWK4sEET9Knd0cXd28kTUqu/kHoV4HKSJdnjiQ==}
    engines: {node: '>= 0.4'}
    dependencies:
      call-bind: 1.0.5
      define-properties: 1.2.1
      es-abstract: 1.22.3
    dev: false

  /string.prototype.trim@1.2.9:
    resolution: {integrity: sha512-klHuCNxiMZ8MlsOihJhJEBJAiMVqU3Z2nEXWfWnIqjN0gEFS9J9+IxKozWWtQGcgoa1WUZzLjKPTr4ZHNFTFxw==}
    engines: {node: '>= 0.4'}
    requiresBuild: true
    dependencies:
      call-bind: 1.0.7
      define-properties: 1.2.1
      es-abstract: 1.23.3
      es-object-atoms: 1.0.0
    dev: false
    optional: true

  /string.prototype.trimend@1.0.7:
    resolution: {integrity: sha512-Ni79DqeB72ZFq1uH/L6zJ+DKZTkOtPIHovb3YZHQViE+HDouuU4mBrLOLDn5Dde3RF8qw5qVETEjhu9locMLvA==}
    dependencies:
      call-bind: 1.0.5
      define-properties: 1.2.1
      es-abstract: 1.22.3
    dev: false

  /string.prototype.trimend@1.0.8:
    resolution: {integrity: sha512-p73uL5VCHCO2BZZ6krwwQE3kCzM7NKmis8S//xEC6fQonchbum4eP6kR4DLEjQFO3Wnj3Fuo8NM0kOSjVdHjZQ==}
    requiresBuild: true
    dependencies:
      call-bind: 1.0.7
      define-properties: 1.2.1
      es-object-atoms: 1.0.0
    dev: false
    optional: true

  /string.prototype.trimstart@1.0.7:
    resolution: {integrity: sha512-NGhtDFu3jCEm7B4Fy0DpLewdJQOZcQ0rGbwQ/+stjnrp2i+rlKeCvos9hOIeCmqwratM47OBxY7uFZzjxHXmrg==}
    dependencies:
      call-bind: 1.0.5
      define-properties: 1.2.1
      es-abstract: 1.22.3
    dev: false

  /string.prototype.trimstart@1.0.8:
    resolution: {integrity: sha512-UXSH262CSZY1tfu3G3Secr6uGLCFVPMhIqHjlgCUtCCcgihYc/xKs9djMTMUOb2j1mVSeU8EU6NWc/iQKU6Gfg==}
    engines: {node: '>= 0.4'}
    requiresBuild: true
    dependencies:
      call-bind: 1.0.7
      define-properties: 1.2.1
      es-object-atoms: 1.0.0
    dev: false
    optional: true

  /string_decoder@1.3.0:
    resolution: {integrity: sha512-hkRX8U1WjJFd8LsDJ2yQ/wWWxaopEsABU1XfkM8A+j0+85JAGppt16cr1Whg6KIbb4okU6Mql6BOj+uup/wKeA==}
    dependencies:
      safe-buffer: 5.2.1

  /strip-ansi@6.0.1:
    resolution: {integrity: sha512-Y38VPSHcqkFrCpFnQ9vuSXmquuv5oXOKpGeT6aGrr3o3Gc9AlVa6JBfUSOCnbxGGZF+/0ooI7KrPuUSztUdU5A==}
    engines: {node: '>=8'}
    dependencies:
      ansi-regex: 5.0.1

  /strip-ansi@7.1.0:
    resolution: {integrity: sha512-iq6eVVI64nQQTRYq2KtEg2d2uU7LElhTJwsH4YzIHZshxlgZms/wIc4VoDQTlG/IvVIrBKG06CrZnp0qv7hkcQ==}
    engines: {node: '>=12'}
    dependencies:
      ansi-regex: 6.0.1
    dev: true

  /strip-bom@3.0.0:
    resolution: {integrity: sha512-vavAMRXOgBVNF6nyEEmL3DBK19iRpDcoIwW+swQ+CbGiu7lju6t+JklA1MHweoWtadgt4ISVUsXLyDq34ddcwA==}
    engines: {node: '>=4'}
    dev: false

  /strip-final-newline@3.0.0:
    resolution: {integrity: sha512-dOESqjYr96iWYylGObzd39EuNTa5VJxyvVAEm5Jnh7KGo75V43Hk1odPQkNDyXNmUR6k+gEiDVXnjB8HJ3crXw==}
    engines: {node: '>=12'}
    dev: true

  /strip-hex-prefix@1.0.0:
    resolution: {integrity: sha512-q8d4ue7JGEiVcypji1bALTos+0pWtyGlivAWyPuTkHzuTCJqrK9sWxYQZUq6Nq3cuyv3bm734IhHvHtGGURU6A==}
    engines: {node: '>=6.5.0', npm: '>=3'}
    dependencies:
      is-hex-prefixed: 1.0.0
    dev: true

  /strip-indent@3.0.0:
    resolution: {integrity: sha512-laJTa3Jb+VQpaC6DseHhF7dXVqHTfJPCRDaEbid/drOhgitgYku/letMUqOXFoWV0zIIUbjpdH2t+tYj4bQMRQ==}
    engines: {node: '>=8'}
    dependencies:
      min-indent: 1.0.1
    dev: false

  /strip-json-comments@2.0.1:
    resolution: {integrity: sha512-4gB8na07fecVVkOI6Rs4e7T6NOTki5EmL7TUduTs6bu3EdnSycntVJ4re8kgZA+wx9IueI2Y11bfbgwtzuE0KQ==}
    engines: {node: '>=0.10.0'}
    dev: true

  /strip-json-comments@3.1.1:
    resolution: {integrity: sha512-6fPc+R4ihwqP6N/aIv2f1gMH8lOVtWQHoqC4yK6oSDVVocumAsfCqjkXnqiYMhmMwS/mEHLp7Vehlt3ql6lEig==}
    engines: {node: '>=8'}
    dev: true

  /supports-color@5.5.0:
    resolution: {integrity: sha512-QjVjwdXIt408MIiAqCX4oUKsgU2EqAGzs2Ppkm4aQYbjm+ZEWEcW4SfFNTr4uMNZma0ey4f5lgLrkB0aX0QMow==}
    engines: {node: '>=4'}
    dependencies:
      has-flag: 3.0.0

  /supports-color@7.2.0:
    resolution: {integrity: sha512-qpCAvRl9stuOHveKsn7HncJRvv501qIacKzQlO/+Lwxc9+0q2wLyv4Dfvt80/DPn2pqOBsJdDiogXGR9+OvwRw==}
    engines: {node: '>=8'}
    dependencies:
      has-flag: 4.0.0

  /supports-color@8.1.1:
    resolution: {integrity: sha512-MpUEN2OodtUzxvKQl72cUF7RQ5EiHsGvSsVG0ia9c5RbWGL2CI4C7EpPS8UTBIplnlzZiNuV56w+FuNxy3ty2Q==}
    engines: {node: '>=10'}
    dependencies:
      has-flag: 4.0.0

  /supports-preserve-symlinks-flag@1.0.0:
    resolution: {integrity: sha512-ot0WnXS9fgdkgIcePe6RHNk1WA8+muPa6cSjeR3V8K27q9BB1rTE3R1p7Hv0z1ZyAc8s6Vvv8DIyWf681MAt0w==}
    engines: {node: '>= 0.4'}
    dev: false

  /swap-case@1.1.2:
    resolution: {integrity: sha512-BAmWG6/bx8syfc6qXPprof3Mn5vQgf5dwdUNJhsNqU9WdPt5P+ES/wQ5bxfijy8zwZgZZHslC3iAsxsuQMCzJQ==}
    dependencies:
      lower-case: 1.1.4
      upper-case: 1.1.3
    dev: true

  /synckit@0.8.8:
    resolution: {integrity: sha512-HwOKAP7Wc5aRGYdKH+dw0PRRpbO841v2DENBtjnR5HFWoiNByAl7vrx3p0G/rCyYXQsrxqtX48TImFtPcIHSpQ==}
    engines: {node: ^14.18.0 || >=16.0.0}
    dependencies:
      '@pkgr/core': 0.1.1
      tslib: 2.6.2
    dev: true

  /table-layout@1.0.2:
    resolution: {integrity: sha512-qd/R7n5rQTRFi+Zf2sk5XVVd9UQl6ZkduPFC3S7WEGJAmetDTjY3qPN50eSKzwuzEyQKy5TN2TiZdkIjos2L6A==}
    engines: {node: '>=8.0.0'}
    dependencies:
      array-back: 4.0.2
      deep-extend: 0.6.0
      typical: 5.2.0
      wordwrapjs: 4.0.1
    dev: true

  /table@6.8.1:
    resolution: {integrity: sha512-Y4X9zqrCftUhMeH2EptSSERdVKt/nEdijTOacGD/97EKjhQ/Qs8RTlEGABSJNNN8lac9kheH+af7yAkEWlgneA==}
    engines: {node: '>=10.0.0'}
    dependencies:
      ajv: 8.11.0
      lodash.truncate: 4.4.2
      slice-ansi: 4.0.0
      string-width: 4.2.3
      strip-ansi: 6.0.1
    dev: true

  /term-size@2.2.1:
    resolution: {integrity: sha512-wK0Ri4fOGjv/XPy8SBHZChl8CM7uMc5VML7SqiQ0zG7+J5Vr+RMQDoHa2CNT6KHUnTGIXH34UDMkPzAUyapBZg==}
    engines: {node: '>=8'}
    dev: false

  /text-table@0.2.0:
    resolution: {integrity: sha512-N+8UisAXDGk8PFXP4HAzVR9nbfmVJ3zYLAWiTIoqC5v5isinhr+r5uaO8+7r3BMfuNIufIsA7RdpVgacC2cSpw==}
    dev: true

  /title-case@2.1.1:
    resolution: {integrity: sha512-EkJoZ2O3zdCz3zJsYCsxyq2OC5hrxR9mfdd5I+w8h/tmFfeOxJ+vvkxsKxdmN0WtS9zLdHEgfgVOiMVgv+Po4Q==}
    dependencies:
      no-case: 2.3.2
      upper-case: 1.1.3
    dev: true

  /tmp@0.0.33:
    resolution: {integrity: sha512-jRCJlojKnZ3addtTOjdIqoRuPEKBvNXcGYqzO6zWZX8KfKEpnGY5jfggJQ3EjKuu8D4bJRr0y+cYJFmYbImXGw==}
    engines: {node: '>=0.6.0'}
    dependencies:
      os-tmpdir: 1.0.2

  /to-regex-range@5.0.1:
    resolution: {integrity: sha512-65P7iz6X5yEr1cwcgvQxbbIw7Uk3gOy5dIdtZ4rDveLqhrdJP+Li/Hx6tyK0NEb+2GCyneCMJiGqrADCSNk8sQ==}
    engines: {node: '>=8.0'}
    dependencies:
      is-number: 7.0.0

  /toidentifier@1.0.1:
    resolution: {integrity: sha512-o5sSPKEkg/DIQNmH43V0/uerLrpzVedkUh8tGNvaeXpfpuwjKenlSox/2O/BTlZUtEe+JG7s5YhEz608PlAHRA==}
    engines: {node: '>=0.6'}
    dev: true

  /tr46@0.0.3:
    resolution: {integrity: sha512-N3WMsuqV66lT30CrXNbEjx4GEwlow3v6rr4mCcv6prnfwhS01rkgyFdjPNBYd9br7LpXV1+Emh01fHnq2Gdgrw==}
    dev: false

  /trim-newlines@3.0.1:
    resolution: {integrity: sha512-c1PTsA3tYrIsLGkJkzHF+w9F2EyxfXGo4UyJc4pFL++FMjnq0HJS69T3M7d//gKrFKwy429bouPescbjecU+Zw==}
    engines: {node: '>=8'}
    dev: false

  /ts-api-utils@1.0.3(typescript@5.4.3):
    resolution: {integrity: sha512-wNMeqtMz5NtwpT/UZGY5alT+VoKdSsOOP/kqHFcUW1P/VRhH2wJ48+DN2WwUliNbQ976ETwDL0Ifd2VVvgonvg==}
    engines: {node: '>=16.13.0'}
    peerDependencies:
      typescript: '>=4.2.0'
    dependencies:
      typescript: 5.4.3
    dev: true

  /ts-command-line-args@2.5.1:
    resolution: {integrity: sha512-H69ZwTw3rFHb5WYpQya40YAX2/w7Ut75uUECbgBIsLmM+BNuYnxsltfyyLMxy6sEeKxgijLTnQtLd0nKd6+IYw==}
    hasBin: true
    dependencies:
      chalk: 4.1.2
      command-line-args: 5.2.1
      command-line-usage: 6.1.3
      string-format: 2.0.0
    dev: true

  /ts-essentials@7.0.3(typescript@5.4.3):
    resolution: {integrity: sha512-8+gr5+lqO3G84KdiTSMRLtuyJ+nTBVRKuCrK4lidMPdVeEp0uqC875uE5NMcaA7YYMN7XsNiFQuMvasF8HT/xQ==}
    peerDependencies:
      typescript: '>=3.7.0'
    dependencies:
      typescript: 5.4.3
    dev: true

  /ts-node@10.9.2(@types/node@16.18.91)(typescript@5.4.3):
    resolution: {integrity: sha512-f0FFpIdcHgn8zcPSbf1dRevwt047YMnaiJM3u2w2RewrB+fob/zePZcrOyQoLMMO7aBIddLcQIEK5dYjkLnGrQ==}
    hasBin: true
    peerDependencies:
      '@swc/core': '>=1.2.50'
      '@swc/wasm': '>=1.2.50'
      '@types/node': '*'
      typescript: '>=2.7'
    peerDependenciesMeta:
      '@swc/core':
        optional: true
      '@swc/wasm':
        optional: true
    dependencies:
      '@cspotcode/source-map-support': 0.8.1
      '@tsconfig/node10': 1.0.9
      '@tsconfig/node12': 1.0.11
      '@tsconfig/node14': 1.0.3
      '@tsconfig/node16': 1.0.3
      '@types/node': 16.18.91
      acorn: 8.10.0
      acorn-walk: 8.2.0
      arg: 4.1.3
      create-require: 1.1.1
      diff: 4.0.2
      make-error: 1.3.6
      typescript: 5.4.3
      v8-compile-cache-lib: 3.0.1
      yn: 3.1.1
    dev: true

  /tslib@1.14.1:
    resolution: {integrity: sha512-Xni35NKzjgMrwevysHTCArtLDpPvye8zV/0E4EyYn43P7/7qvQwPh9BGkHewbMulVntbigmcT7rdX3BNo9wRJg==}
    dev: true

  /tslib@2.6.2:
    resolution: {integrity: sha512-AEYxH93jGFPn/a2iVAwW87VuUIkR1FVUKB77NwMF7nBTDkDrrT/Hpt/IrCJ0QXhW27jTBDcf5ZY7w6RiqTMw2Q==}
    dev: true

  /tsort@0.0.1:
    resolution: {integrity: sha512-Tyrf5mxF8Ofs1tNoxA13lFeZ2Zrbd6cKbuH3V+MQ5sb6DtBj5FjrXVsRWT8YvNAQTqNoz66dz1WsbigI22aEnw==}
    dev: true

  /tty-table@4.2.3:
    resolution: {integrity: sha512-Fs15mu0vGzCrj8fmJNP7Ynxt5J7praPXqFN0leZeZBXJwkMxv9cb2D454k1ltrtUSJbZ4yH4e0CynsHLxmUfFA==}
    engines: {node: '>=8.0.0'}
    hasBin: true
    dependencies:
      chalk: 4.1.2
      csv: 5.5.3
      kleur: 4.1.5
      smartwrap: 2.0.2
      strip-ansi: 6.0.1
      wcwidth: 1.0.1
      yargs: 17.7.2
    dev: false

  /tweetnacl-util@0.15.1:
    resolution: {integrity: sha512-RKJBIj8lySrShN4w6i/BonWp2Z/uxwC3h4y7xsRrpP59ZboCd0GpEVsOnMDYLMmKBpYhb5TgHzZXy7wTfYFBRw==}
    dev: true

  /tweetnacl@1.0.3:
    resolution: {integrity: sha512-6rt+RN7aOi1nGMyC4Xa5DdYiukl2UWCbcJft7YhxReBGQD7OAM8Pbxw6YMo4r2diNEA8FEmu32YOn9rhaiE5yw==}
    dev: true

  /type-check@0.4.0:
    resolution: {integrity: sha512-XleUoc9uwGXqjWwXaUTZAmzMcFZ5858QA2vvx1Ur5xIcixXIP+8LnFDgRplU30us6teqdlskFfu+ae4K79Ooew==}
    engines: {node: '>= 0.8.0'}
    dependencies:
      prelude-ls: 1.2.1
    dev: true

  /type-detect@4.0.8:
    resolution: {integrity: sha512-0fr/mIH1dlO+x7TlcMy+bIDqKPsw/70tVyeHW787goQjhmqaZe10uwLujubK9q9Lg6Fiho1KUKDYz0Z7k7g5/g==}
    engines: {node: '>=4'}

  /type-fest@0.13.1:
    resolution: {integrity: sha512-34R7HTnG0XIJcBSn5XhDd7nNFPRcXYRZrBB2O2jdKqYODldSzBAqzsWoZYYvduky73toYS/ESqxPvkDf/F0XMg==}
    engines: {node: '>=10'}
    dev: false

  /type-fest@0.20.2:
    resolution: {integrity: sha512-Ne+eE4r0/iWnpAxD852z3A+N0Bt5RN//NjJwRd2VFHEmrywxf5vsZlh4R6lixl6B+wz/8d+maTSAkN1FIkI3LQ==}
    engines: {node: '>=10'}
    dev: true

  /type-fest@0.21.3:
    resolution: {integrity: sha512-t0rzBq87m3fVcduHDUFhKmyyX+9eo6WQjZvf51Ea/M0Q7+T374Jp1aUiyUl0GKxp8M/OETVHSDvmkyPgvX+X2w==}
    engines: {node: '>=10'}
    dev: true

  /type-fest@0.6.0:
    resolution: {integrity: sha512-q+MB8nYR1KDLrgr4G5yemftpMC7/QLqVndBmEEdqzmNj5dcFOO4Oo8qlwZE3ULT3+Zim1F8Kq4cBnikNhlCMlg==}
    engines: {node: '>=8'}
    dev: false

  /type-fest@0.7.1:
    resolution: {integrity: sha512-Ne2YiiGN8bmrmJJEuTWTLJR32nh/JdL1+PSicowtNb0WFpn59GK8/lfD61bVtzguz7b3PBt74nxpv/Pw5po5Rg==}
    engines: {node: '>=8'}
    dev: true

  /type-fest@0.8.1:
    resolution: {integrity: sha512-4dbzIzqvjtgiM5rw1k5rEHtBANKmdudhGyBEajN01fEyhaAIhsoKNy6y7+IN93IfpFtwY9iqi7kD+xwKhQsNJA==}
    engines: {node: '>=8'}
    dev: false

  /typechain@8.3.2(typescript@5.4.3):
    resolution: {integrity: sha512-x/sQYr5w9K7yv3es7jo4KTX05CLxOf7TRWwoHlrjRh8H82G64g+k7VuWPJlgMo6qrjfCulOdfBjiaDtmhFYD/Q==}
    hasBin: true
    peerDependencies:
      typescript: '>=4.3.0'
    dependencies:
      '@types/prettier': 2.7.1
      debug: 4.3.4(supports-color@8.1.1)
      fs-extra: 7.0.1
      glob: 7.1.7
      js-sha3: 0.8.0
      lodash: 4.17.21
      mkdirp: 1.0.4
      prettier: 2.8.8
      ts-command-line-args: 2.5.1
      ts-essentials: 7.0.3(typescript@5.4.3)
      typescript: 5.4.3
    transitivePeerDependencies:
      - supports-color
    dev: true

  /typed-array-buffer@1.0.0:
    resolution: {integrity: sha512-Y8KTSIglk9OZEr8zywiIHG/kmQ7KWyjseXs1CbSo8vC42w7hg2HgYTxSWwP0+is7bWDc1H+Fo026CpHFwm8tkw==}
    engines: {node: '>= 0.4'}
    dependencies:
      call-bind: 1.0.5
      get-intrinsic: 1.2.2
      is-typed-array: 1.1.12
    dev: false

  /typed-array-buffer@1.0.2:
    resolution: {integrity: sha512-gEymJYKZtKXzzBzM4jqa9w6Q1Jjm7x2d+sh19AdsD4wqnMPDYyvwpsIc2Q/835kHuo3BEQ7CjelGhfTsoBb2MQ==}
    engines: {node: '>= 0.4'}
    requiresBuild: true
    dependencies:
      call-bind: 1.0.7
      es-errors: 1.3.0
      is-typed-array: 1.1.13
    dev: false
    optional: true

  /typed-array-byte-length@1.0.0:
    resolution: {integrity: sha512-Or/+kvLxNpeQ9DtSydonMxCx+9ZXOswtwJn17SNLvhptaXYDJvkFFP5zbfU/uLmvnBJlI4yrnXRxpdWH/M5tNA==}
    engines: {node: '>= 0.4'}
    dependencies:
      call-bind: 1.0.5
      for-each: 0.3.3
      has-proto: 1.0.1
      is-typed-array: 1.1.12
    dev: false

  /typed-array-byte-length@1.0.1:
    resolution: {integrity: sha512-3iMJ9q0ao7WE9tWcaYKIptkNBuOIcZCCT0d4MRvuuH88fEoEH62IuQe0OtraD3ebQEoTRk8XCBoknUNc1Y67pw==}
    engines: {node: '>= 0.4'}
    requiresBuild: true
    dependencies:
      call-bind: 1.0.7
      for-each: 0.3.3
      gopd: 1.0.1
      has-proto: 1.0.3
      is-typed-array: 1.1.13
    dev: false
    optional: true

  /typed-array-byte-offset@1.0.0:
    resolution: {integrity: sha512-RD97prjEt9EL8YgAgpOkf3O4IF9lhJFr9g0htQkm0rchFp/Vx7LW5Q8fSXXub7BXAODyUQohRMyOc3faCPd0hg==}
    engines: {node: '>= 0.4'}
    dependencies:
      available-typed-arrays: 1.0.5
      call-bind: 1.0.5
      for-each: 0.3.3
      has-proto: 1.0.1
      is-typed-array: 1.1.12
    dev: false

  /typed-array-byte-offset@1.0.2:
    resolution: {integrity: sha512-Ous0vodHa56FviZucS2E63zkgtgrACj7omjwd/8lTEMEPFFyjfixMZ1ZXenpgCFBBt4EC1J2XsyVS2gkG0eTFA==}
    engines: {node: '>= 0.4'}
    requiresBuild: true
    dependencies:
      available-typed-arrays: 1.0.7
      call-bind: 1.0.7
      for-each: 0.3.3
      gopd: 1.0.1
      has-proto: 1.0.3
      is-typed-array: 1.1.13
    dev: false
    optional: true

  /typed-array-length@1.0.4:
    resolution: {integrity: sha512-KjZypGq+I/H7HI5HlOoGHkWUUGq+Q0TPhQurLbyrVrvnKTBgzLhIJ7j6J/XTQOi0d1RjyZ0wdas8bKs2p0x3Ng==}
    dependencies:
      call-bind: 1.0.5
      for-each: 0.3.3
      is-typed-array: 1.1.12
    dev: false

  /typed-array-length@1.0.6:
    resolution: {integrity: sha512-/OxDN6OtAk5KBpGb28T+HZc2M+ADtvRxXrKKbUwtsLgdoxgX13hyy7ek6bFRl5+aBs2yZzB0c4CnQfAtVypW/g==}
    engines: {node: '>= 0.4'}
    requiresBuild: true
    dependencies:
      call-bind: 1.0.7
      for-each: 0.3.3
      gopd: 1.0.1
      has-proto: 1.0.3
      is-typed-array: 1.1.13
      possible-typed-array-names: 1.0.0
    dev: false
    optional: true

  /typescript@5.4.3:
    resolution: {integrity: sha512-KrPd3PKaCLr78MalgiwJnA25Nm8HAmdwN3mYUYZgG/wizIo9EainNVQI9/yDavtVFRN2h3k8uf3GLHuhDMgEHg==}
    engines: {node: '>=14.17'}
    hasBin: true
    dev: true

  /typical@4.0.0:
    resolution: {integrity: sha512-VAH4IvQ7BDFYglMd7BPRDfLgxZZX4O4TFcRDA6EN5X7erNJJq+McIEp8np9aVtxrCJ6qx4GTYVfOWNjcqwZgRw==}
    engines: {node: '>=8'}
    dev: true

  /typical@5.2.0:
    resolution: {integrity: sha512-dvdQgNDNJo+8B2uBQoqdb11eUCE1JQXhvjC/CZtgvZseVd5TYMXnq0+vuUemXbd/Se29cTaUuPX3YIc2xgbvIg==}
    engines: {node: '>=8'}
    dev: true

  /unbox-primitive@1.0.2:
    resolution: {integrity: sha512-61pPlCD9h51VoreyJ0BReideM3MDKMKnh6+V9L08331ipq6Q8OFXZYiqP6n/tbHx4s5I9uRhcye6BrbkizkBDw==}
    dependencies:
      call-bind: 1.0.2
      has-bigints: 1.0.2
      has-symbols: 1.0.3
      which-boxed-primitive: 1.0.2
    dev: false

  /undici@5.28.4:
    resolution: {integrity: sha512-72RFADWFqKmUb2hmmvNODKL3p9hcB6Gt2DOQMis1SEBaV6a4MH8soBvzg+95CYhCKPFedut2JY9bMfrDl9D23g==}
    engines: {node: '>=14.0'}
    dependencies:
      '@fastify/busboy': 2.1.1
    dev: true

  /universalify@0.1.2:
    resolution: {integrity: sha512-rBJeI5CXAlmy1pV+617WB9J63U6XcazHHF2f2dbJix4XzpUF0RS3Zbj0FGIOCAva5P/d/GBOYaACQ1w+0azUkg==}
    engines: {node: '>= 4.0.0'}

  /universalify@2.0.0:
    resolution: {integrity: sha512-hAZsKq7Yy11Zu1DE0OzWjw7nnLZmJZYTDZZyEFHZdUhV8FkH5MCfoU1XMaxXovpyW5nq5scPqq0ZDP9Zyl04oQ==}
    engines: {node: '>= 10.0.0'}

  /unpipe@1.0.0:
    resolution: {integrity: sha512-pjy2bYhSsufwWlKwPc+l3cN7+wuJlK6uz0YdJEOlQDbl6jo/YlPi4mb8agUkVC8BF7V8NuzeyPNqRksA3hztKQ==}
    engines: {node: '>= 0.8'}
    dev: true

  /upper-case-first@1.1.2:
    resolution: {integrity: sha512-wINKYvI3Db8dtjikdAqoBbZoP6Q+PZUyfMR7pmwHzjC2quzSkUq5DmPrTtPEqHaz8AGtmsB4TqwapMTM1QAQOQ==}
    dependencies:
      upper-case: 1.1.3
    dev: true

  /upper-case@1.1.3:
    resolution: {integrity: sha512-WRbjgmYzgXkCV7zNVpy5YgrHgbBv126rMALQQMrmzOVC4GM2waQ9x7xtm8VU+1yF2kWyPzI9zbZ48n4vSxwfSA==}
    dev: true

  /uri-js@4.4.1:
    resolution: {integrity: sha512-7rKUyy33Q1yc98pQ1DAmLtwX109F7TIfWlW1Ydo8Wl1ii1SeHieeh0HHfPeL2fMXK6z0s8ecKs9frCuLJvndBg==}
    dependencies:
      punycode: 2.1.1
    dev: true

  /utf8@3.0.0:
    resolution: {integrity: sha512-E8VjFIQ/TyQgp+TZfS6l8yp/xWppSAHzidGiRrqe4bK4XP9pTRyKFgGJpO3SN7zdX4DeomTrwaseCHovfpFcqQ==}
    dev: true

  /util-deprecate@1.0.2:
    resolution: {integrity: sha512-EPD5q1uXyFxJpCrLnCc1nHnq3gOa6DZBocAIiI2TaSCA7VCJ1UJDMagCzIkXNsUYfD1daK//LTEQ8xiIbrHtcw==}

  /uuid@8.3.2:
    resolution: {integrity: sha512-+NYs2QeMWy+GWFOEm9xnn6HCDp0l7QBD7ml8zLUmJ+93Q5NF0NocErnwkTkXVFNiX3/fpC6afS8Dhb/gz7R7eg==}
    hasBin: true
    dev: true

  /v8-compile-cache-lib@3.0.1:
    resolution: {integrity: sha512-wa7YjyUGfNZngI/vtK0UHAN+lgDCxBPCylVXGp0zu59Fz5aiGtNXaq3DhIov063MorB+VfufLh3JlF2KdTK3xg==}
    dev: true

  /validate-npm-package-license@3.0.4:
    resolution: {integrity: sha512-DpKm2Ui/xN7/HQKCtpZxoRWBhZ9Z0kqtygG8XCgNQ8ZlDnxuQmWhj566j8fN4Cu3/JmbhsDo7fcAJq4s9h27Ew==}
    dependencies:
      spdx-correct: 3.1.1
      spdx-expression-parse: 3.0.1
    dev: false

  /wcwidth@1.0.1:
    resolution: {integrity: sha512-XHPEwS0q6TaxcvG85+8EYkbiCux2XtWG2mkc47Ng2A77BQu9+DqIOJldST4HgPkuea7dvKSj5VgX3P1d4rW8Tg==}
    dependencies:
      defaults: 1.0.4
    dev: false

  /web3-utils@1.7.4:
    resolution: {integrity: sha512-acBdm6Evd0TEZRnChM/MCvGsMwYKmSh7OaUfNf5OKG0CIeGWD/6gqLOWIwmwSnre/2WrA1nKGId5uW2e5EfluA==}
    engines: {node: '>=8.0.0'}
    dependencies:
      bn.js: 5.2.1
      ethereum-bloom-filters: 1.0.10
      ethereumjs-util: 7.1.5
      ethjs-unit: 0.1.6
      number-to-bn: 1.7.0
      randombytes: 2.1.0
      utf8: 3.0.0
    dev: true

  /webidl-conversions@3.0.1:
    resolution: {integrity: sha512-2JAn3z8AR6rjK8Sm8orRC0h/bcl/DqL7tRPdGZ4I1CjdF+EaMLmYxBHyXuKL849eucPFhvBoxMsflfOb8kxaeQ==}
    dev: false

  /whatwg-url@5.0.0:
    resolution: {integrity: sha512-saE57nupxk6v3HY35+jzBwYa0rKSy0XR8JSxZPwgLr7ys0IBzhGviA1/TUGJLmSVqs8pb9AnvICXEuOHLprYTw==}
    dependencies:
      tr46: 0.0.3
      webidl-conversions: 3.0.1
    dev: false

  /which-boxed-primitive@1.0.2:
    resolution: {integrity: sha512-bwZdv0AKLpplFY2KZRX6TvyuN7ojjr7lwkg6ml0roIy9YeuSr7JS372qlNW18UQYzgYK9ziGcerWqZOmEn9VNg==}
    dependencies:
      is-bigint: 1.0.4
      is-boolean-object: 1.1.2
      is-number-object: 1.0.7
      is-string: 1.0.7
      is-symbol: 1.0.3
    dev: false

  /which-module@2.0.0:
    resolution: {integrity: sha512-B+enWhmw6cjfVC7kS8Pj9pCrKSc5txArRyaYGe088shv/FGWH+0Rjx/xPgtsWfsUtS27FkP697E4DDhgrgoc0Q==}
    dev: false

  /which-pm@2.0.0:
    resolution: {integrity: sha512-Lhs9Pmyph0p5n5Z3mVnN0yWcbQYUAD7rbQUiMsQxOJ3T57k7RFe35SUwWMf7dsbDZks1uOmw4AecB/JMDj3v/w==}
    engines: {node: '>=8.15'}
    dependencies:
      load-yaml-file: 0.2.0
      path-exists: 4.0.0
    dev: false

  /which-typed-array@1.1.13:
    resolution: {integrity: sha512-P5Nra0qjSncduVPEAr7xhoF5guty49ArDTwzJ/yNuPIbZppyRxFQsRCWrocxIY+CnMVG+qfbU2FmDKyvSGClow==}
    engines: {node: '>= 0.4'}
    dependencies:
      available-typed-arrays: 1.0.5
      call-bind: 1.0.5
      for-each: 0.3.3
      gopd: 1.0.1
      has-tostringtag: 1.0.0
    dev: false

  /which-typed-array@1.1.15:
    resolution: {integrity: sha512-oV0jmFtUky6CXfkqehVvBP/LSWJ2sy4vWMioiENyJLePrBO/yKyV9OyJySfAKosh+RYkIl5zJCNZ8/4JncrpdA==}
    engines: {node: '>= 0.4'}
    requiresBuild: true
    dependencies:
      available-typed-arrays: 1.0.7
      call-bind: 1.0.7
      for-each: 0.3.3
      gopd: 1.0.1
      has-tostringtag: 1.0.2
    dev: false
    optional: true

  /which@1.3.1:
    resolution: {integrity: sha512-HxJdYWq1MTIQbJ3nw0cqssHoTNU267KlrDuGZ1WYlxDStUtKUhOaJmh112/TZmHxxUfuJqPXSOm7tDyas0OSIQ==}
    hasBin: true
    dependencies:
      isexe: 2.0.0
    dev: false

  /which@2.0.2:
    resolution: {integrity: sha512-BLI3Tl1TW3Pvl70l3yq3Y64i+awpwXqsGBYWkkqMtnbXgrMD+yj7rhW0kuEDxzJaYXGjEW5ogapKNMEKNMjibA==}
    engines: {node: '>= 8'}
    hasBin: true
    dependencies:
      isexe: 2.0.0
    dev: true

  /widest-line@3.1.0:
    resolution: {integrity: sha512-NsmoXalsWVDMGupxZ5R08ka9flZjjiLvHVAWYOKtiKM8ujtZWr9cRffak+uSE48+Ob8ObalXpwyeUiyDD6QFgg==}
    engines: {node: '>=8'}
    dependencies:
      string-width: 4.2.3
    dev: true

  /wordwrapjs@4.0.1:
    resolution: {integrity: sha512-kKlNACbvHrkpIw6oPeYDSmdCTu2hdMHoyXLTcUKala++lx5Y+wjJ/e474Jqv5abnVmwxw08DiTuHmw69lJGksA==}
    engines: {node: '>=8.0.0'}
    dependencies:
      reduce-flatten: 2.0.0
      typical: 5.2.0
    dev: true

  /workerpool@6.2.1:
    resolution: {integrity: sha512-ILEIE97kDZvF9Wb9f6h5aXK4swSlKGUcOEGiIYb2OOu/IrDU9iwj0fD//SsA6E5ibwJxpEvhullJY4Sl4GcpAw==}
    dev: true

  /wrap-ansi@6.2.0:
    resolution: {integrity: sha512-r6lPcBGxZXlIcymEu7InxDMhdW0KDxpLgoFLcguasxCaJ/SOIZwINatK9KY/tf+ZrlywOKU0UDj3ATXUBfxJXA==}
    engines: {node: '>=8'}
    dependencies:
      ansi-styles: 4.3.0
      string-width: 4.2.3
      strip-ansi: 6.0.1
    dev: false

  /wrap-ansi@7.0.0:
    resolution: {integrity: sha512-YVGIj2kamLSTxw6NsZjoBxfSwsn0ycdesmc4p+Q21c5zPuZ1pl+NfxVdxPtdHvmNVOQ6XSYG4AUtyt/Fi7D16Q==}
    engines: {node: '>=10'}
    dependencies:
      ansi-styles: 4.3.0
      string-width: 4.2.3
      strip-ansi: 6.0.1

  /wrap-ansi@9.0.0:
    resolution: {integrity: sha512-G8ura3S+3Z2G+mkgNRq8dqaFZAuxfsxpBB8OCTGRTCtp+l/v9nbFNmCUP1BZMts3G1142MsZfn6eeUKrr4PD1Q==}
    engines: {node: '>=18'}
    dependencies:
      ansi-styles: 6.2.1
      string-width: 7.1.0
      strip-ansi: 7.1.0
    dev: true

  /wrappy@1.0.2:
    resolution: {integrity: sha512-l4Sp/DRseor9wL6EvV2+TuQn63dMkPjZ/sp9XkghTEbV9KlPS1xUsZ3u7/IQO4wxtcFB4bgpQPRcR3QCvezPcQ==}

  /ws@7.4.6:
    resolution: {integrity: sha512-YmhHDO4MzaDLB+M9ym/mDA5z0naX8j7SIlT8f8z+I0VtzsRbekxEutHSme7NPS2qE8StCYQNUnfWdXta/Yu85A==}
    engines: {node: '>=8.3.0'}
    peerDependencies:
      bufferutil: ^4.0.1
      utf-8-validate: ^5.0.2
    peerDependenciesMeta:
      bufferutil:
        optional: true
      utf-8-validate:
        optional: true

  /ws@7.5.9:
    resolution: {integrity: sha512-F+P9Jil7UiSKSkppIiD94dN07AwvFixvLIj1Og1Rl9GGMuNipJnV9JzjD6XuqmAeiswGvUmNLjr5cFuXwNS77Q==}
    engines: {node: '>=8.3.0'}
    peerDependencies:
      bufferutil: ^4.0.1
      utf-8-validate: ^5.0.2
    peerDependenciesMeta:
      bufferutil:
        optional: true
      utf-8-validate:
        optional: true
    dev: true

  /y18n@4.0.3:
    resolution: {integrity: sha512-JKhqTOwSrqNA1NY5lSztJ1GrBiUodLMmIZuLiDaMRJ+itFd+ABVE8XBjOvIWL+rSqNDC74LCSFmlb/U4UZ4hJQ==}
    dev: false

  /y18n@5.0.8:
    resolution: {integrity: sha512-0pfFzegeDWJHJIAmTLRP2DwHjdF5s7jo9tuztdQxAhINCdvS+3nGINqPd00AphqJR/0LhANUS6/+7SCb98YOfA==}
    engines: {node: '>=10'}

  /yallist@2.1.2:
    resolution: {integrity: sha512-ncTzHV7NvsQZkYe1DW7cbDLm0YpzHmZF5r/iyP3ZnQtMiJ+pjzisCiMNI+Sj+xQF5pXhSHxSB3uDbsBTzY/c2A==}
    dev: false

  /yallist@4.0.0:
    resolution: {integrity: sha512-3wdGidZyq5PB084XLES5TpOSRA3wjXAlIWMhum2kRcv/41Sn2emQ0dycQW4uZXLejwKvg6EsvbdlVL+FYEct7A==}

  /yaml@1.10.2:
    resolution: {integrity: sha512-r3vXyErRCYJ7wg28yvBY5VSoAF8ZvlcW9/BwUzEtUsjvX/DKs24dIkuwjtuprwJJHsbyUbLApepYTR1BN4uHrg==}
    engines: {node: '>= 6'}
    dev: false

  /yaml@2.3.4:
    resolution: {integrity: sha512-8aAvwVUSHpfEqTQ4w/KMlf3HcRdt50E5ODIQJBw1fQ5RL34xabzxtUlzTXVqc4rkZsPbvrXKWnABCD7kWSmocA==}
    engines: {node: '>= 14'}
    dev: true

  /yargs-parser@18.1.3:
    resolution: {integrity: sha512-o50j0JeToy/4K6OZcaQmW6lyXXKhq7csREXcDwk2omFPJEwUNOVtJKvmDr9EI1fAJZUyZcRF7kxGBWmRXudrCQ==}
    engines: {node: '>=6'}
    dependencies:
      camelcase: 5.3.1
      decamelize: 1.2.0
    dev: false

  /yargs-parser@20.2.4:
    resolution: {integrity: sha512-WOkpgNhPTlE73h4VFAFsOnomJVaovO8VqLDzy5saChRBFQFBoMYirowyW+Q9HB4HFF4Z7VZTiG3iSzJJA29yRA==}
    engines: {node: '>=10'}
    dev: true

  /yargs-parser@21.1.1:
    resolution: {integrity: sha512-tVpsJW7DdjecAiFpbIB1e3qxIQsE6NoPc5/eTdrbbIC4h0LVsWhnoa3g+m2HclBIujHzsxZ4VJVA+GUuc2/LBw==}
    engines: {node: '>=12'}
    dev: false

  /yargs-unparser@2.0.0:
    resolution: {integrity: sha512-7pRTIA9Qc1caZ0bZ6RYRGbHJthJWuakf+WmHK0rVeLkNrrGhfoabBNdue6kdINI6r4if7ocq9aD/n7xwKOdzOA==}
    engines: {node: '>=10'}
    dependencies:
      camelcase: 6.3.0
      decamelize: 4.0.0
      flat: 5.0.2
      is-plain-obj: 2.1.0
    dev: true

  /yargs@15.4.1:
    resolution: {integrity: sha512-aePbxDmcYW++PaqBsJ+HYUFwCdv4LVvdnhBy78E57PIor8/OVvhMrADFFEDh8DHDFRv/O9i3lPhsENjO7QX0+A==}
    engines: {node: '>=8'}
    dependencies:
      cliui: 6.0.0
      decamelize: 1.2.0
      find-up: 4.1.0
      get-caller-file: 2.0.5
      require-directory: 2.1.1
      require-main-filename: 2.0.0
      set-blocking: 2.0.0
      string-width: 4.2.3
      which-module: 2.0.0
      y18n: 4.0.3
      yargs-parser: 18.1.3
    dev: false

  /yargs@16.2.0:
    resolution: {integrity: sha512-D1mvvtDG0L5ft/jGWkLpG1+m0eQxOfaBvTNELraWj22wSVUMWxZUvYgJYcKh6jGGIkJFhH4IZPQhR4TKpc8mBw==}
    engines: {node: '>=10'}
    dependencies:
      cliui: 7.0.4
      escalade: 3.1.1
      get-caller-file: 2.0.5
      require-directory: 2.1.1
      string-width: 4.2.3
      y18n: 5.0.8
      yargs-parser: 20.2.4
    dev: true

  /yargs@17.7.2:
    resolution: {integrity: sha512-7dSzzRQ++CKnNI/krKnYRV7JKKPUXMEh61soaHKg9mrWEhzFWhFnxPxGl+69cD1Ou63C13NUPCnmIcrvqCuM6w==}
    engines: {node: '>=12'}
    dependencies:
      cliui: 8.0.1
      escalade: 3.1.1
      get-caller-file: 2.0.5
      require-directory: 2.1.1
      string-width: 4.2.3
      y18n: 5.0.8
      yargs-parser: 21.1.1
    dev: false

  /yn@3.1.1:
    resolution: {integrity: sha512-Ux4ygGWsu2c7isFWe8Yu1YluJmqVhxqK2cLXNQA5AcC3QfbGNpM7fu0Y8b/z16pXLnFxZYvWhd3fhBY9DLmC6Q==}
    engines: {node: '>=6'}
    dev: true

  /yocto-queue@0.1.0:
    resolution: {integrity: sha512-rVksvsnNCdJ/ohGc6xgPwyN8eheCxsiLM8mxuE/t/mOVqJewPuO1miLpTHQiRgTKCLexL4MeAFVagts7HmNZ2Q==}
    engines: {node: '>=10'}

  github.com/smartcontractkit/chainlink-solhint-rules/1b4c0c2663fcd983589d4f33a2e73908624ed43c:
    resolution: {tarball: https://codeload.github.com/smartcontractkit/chainlink-solhint-rules/tar.gz/1b4c0c2663fcd983589d4f33a2e73908624ed43c}
    name: '@chainlink/solhint-plugin-chainlink-solidity'
    version: 1.2.0
    dev: true<|MERGE_RESOLUTION|>--- conflicted
+++ resolved
@@ -6059,19 +6059,11 @@
       mixme: 0.5.10
     dev: false
 
-<<<<<<< HEAD
-  /streamsearch@1.1.0:
-    resolution: {integrity: sha512-Mcc5wHehp9aXz1ax6bZUyY5afg9u2rv5cqQI3mRrYkGC8rW2hM02jWuwjtL++LS5qinSyhj2QfLyNsuc+VsExg==}
-    engines: {node: '>=10.0.0'}
-    dev: true
-
   /string-argv@0.3.2:
     resolution: {integrity: sha512-aqD2Q0144Z+/RqG52NeHEkZauTAUWJO8c6yTftGJKO3Tja5tUgIfmIl6kExvhtxSDP7fXB6DvzkfMpCd/F3G+Q==}
     engines: {node: '>=0.6.19'}
     dev: true
 
-=======
->>>>>>> 71ae754f
   /string-format@2.0.0:
     resolution: {integrity: sha512-bbEs3scLeYNXLecRRuk6uJxdXUSj6le/8rNPHChIJTn2V79aXVTR1EH2OH5zLKKoz0V02fOUKZZcw01pLUShZA==}
     dev: true
