lockfileVersion: '6.0'

overrides:
  '@ethersproject/logger': 5.0.6

dependencies:
  '@eth-optimism/contracts':
    specifier: ^0.5.21
    version: 0.5.21(ethers@5.6.0)
  '@openzeppelin/contracts':
    specifier: ~4.3.3
    version: 4.3.3
  '@openzeppelin/contracts-upgradeable-4.7.3':
    specifier: npm:@openzeppelin/contracts-upgradeable@v4.7.3
    version: /@openzeppelin/contracts-upgradeable@4.7.3
  '@openzeppelin/contracts-v0.7':
    specifier: npm:@openzeppelin/contracts@v3.4.2
    version: /@openzeppelin/contracts@3.4.2

devDependencies:
  '@ethereum-waffle/mock-contract':
    specifier: ^3.3.0
    version: 3.3.0
  '@ethersproject/abi':
    specifier: ~5.6.0
    version: 5.6.0
  '@ethersproject/bignumber':
    specifier: ~5.6.0
    version: 5.6.0
  '@ethersproject/contracts':
    specifier: ~5.6.0
    version: 5.6.0
  '@ethersproject/experimental':
    specifier: ~5.5.0
    version: 5.5.0
  '@ethersproject/providers':
    specifier: ~5.6.1
    version: 5.6.1
  '@ethersproject/random':
    specifier: ~5.6.0
    version: 5.6.0
  '@nomicfoundation/hardhat-network-helpers':
    specifier: ^1.0.8
    version: 1.0.8(hardhat@2.12.7)
  '@nomiclabs/hardhat-ethers':
    specifier: ^2.0.2
    version: 2.0.2(ethers@5.6.0)(hardhat@2.12.7)
  '@nomiclabs/hardhat-etherscan':
    specifier: ^3.1.0
    version: 3.1.0(hardhat@2.12.7)
  '@nomiclabs/hardhat-waffle':
    specifier: ^2.0.1
    version: 2.0.1(@nomiclabs/hardhat-ethers@2.0.2)(ethereum-waffle@3.3.0)(ethers@5.6.0)(hardhat@2.12.7)
  '@openzeppelin/hardhat-upgrades':
    specifier: 1.22.1
    version: 1.22.1(@nomiclabs/hardhat-ethers@2.0.2)(@nomiclabs/hardhat-etherscan@3.1.0)(ethers@5.6.0)(hardhat@2.12.7)
  '@openzeppelin/test-helpers':
    specifier: ^0.5.11
    version: 0.5.11(bn.js@4.12.0)
  '@typechain/ethers-v5':
    specifier: ^7.0.1
    version: 7.0.1(@ethersproject/abi@5.6.0)(@ethersproject/bytes@5.7.0)(@ethersproject/providers@5.6.1)(ethers@5.6.0)(typechain@8.0.0)(typescript@4.3.2)
  '@typechain/hardhat':
    specifier: ^3.0.0
    version: 3.0.0(hardhat@2.12.7)(lodash@4.17.21)(typechain@8.0.0)
  '@types/cbor':
    specifier: 5.0.1
    version: 5.0.1
  '@types/chai':
    specifier: ^4.2.18
    version: 4.2.18
  '@types/debug':
    specifier: ^4.1.7
    version: 4.1.7
  '@types/deep-equal-in-any-order':
    specifier: ^1.0.1
    version: 1.0.1
  '@types/mocha':
    specifier: ^8.2.2
    version: 8.2.2
  '@types/node':
    specifier: ^15.12.2
    version: 15.12.2
  '@typescript-eslint/eslint-plugin':
    specifier: ^5.59.5
    version: 5.59.5(@typescript-eslint/parser@5.59.5)(eslint@8.40.0)(typescript@4.3.2)
  '@typescript-eslint/parser':
    specifier: ^5.59.5
    version: 5.59.5(eslint@8.40.0)(typescript@4.3.2)
  abi-to-sol:
    specifier: ^0.6.6
    version: 0.6.6
  chai:
    specifier: ^4.3.4
    version: 4.3.4
  debug:
    specifier: ^4.3.2
<<<<<<< HEAD
    version: 4.3.2
=======
    version: 4.3.4
  deep-equal-in-any-order:
    specifier: ^2.0.6
    version: 2.0.6
>>>>>>> 04950d12
  eslint:
    specifier: ^8.40.0
    version: 8.40.0
  eslint-config-prettier:
    specifier: ^8.8.0
    version: 8.8.0(eslint@8.40.0)
  eslint-plugin-prettier:
    specifier: ^4.2.1
    version: 4.2.1(eslint-config-prettier@8.8.0)(eslint@8.40.0)(prettier@2.8.8)
  ethereum-waffle:
    specifier: ^3.3.0
    version: 3.3.0(typescript@4.3.2)
  ethers:
    specifier: ~5.6.0
    version: 5.6.0
  hardhat:
    specifier: ~2.12.7
    version: 2.12.7(ts-node@10.0.0)(typescript@4.3.2)
  hardhat-abi-exporter:
    specifier: ^2.2.1
    version: 2.2.1(hardhat@2.12.7)
  hardhat-contract-sizer:
    specifier: ^2.5.1
    version: 2.5.1(hardhat@2.12.7)
  hardhat-gas-reporter:
    specifier: ^1.0.9
    version: 1.0.9(hardhat@2.12.7)
  hardhat-ignore-warnings:
    specifier: ^0.2.6
    version: 0.2.8
  istanbul:
    specifier: ^0.4.5
    version: 0.4.5
  moment:
    specifier: ^2.29.4
    version: 2.29.4
  prettier:
    specifier: ^2.8.8
    version: 2.8.8
  prettier-plugin-solidity:
    specifier: 1.1.3
    version: 1.1.3(prettier@2.8.8)
  rlp:
    specifier: ^2.0.0
    version: 2.0.0
  solhint:
    specifier: ^3.4.1
    version: 3.4.1
  solhint-plugin-chainlink-solidity:
    specifier: git+https://github.com/smartcontractkit/chainlink-solhint-rules.git
    version: github.com/smartcontractkit/chainlink-solhint-rules/6229ce5d3cc3e4a2454411bebc887c5ca240dcf2
  solhint-plugin-prettier:
    specifier: ^0.0.5
    version: 0.0.5(prettier-plugin-solidity@1.1.3)(prettier@2.8.8)
  solidity-coverage:
    specifier: ^0.7.22
    version: 0.7.22
  ts-node:
    specifier: ^10.0.0
    version: 10.0.0(@types/node@15.12.2)(typescript@4.3.2)
  tslib:
    specifier: ^2.4.0
    version: 2.4.0
  typechain:
    specifier: ^8.0.0
    version: 8.0.0(typescript@4.3.2)
  typescript:
    specifier: ^4.3.2
    version: 4.3.2

packages:

  /@babel/code-frame@7.21.4:
    resolution: {integrity: sha512-LYvhNKfwWSPpocw8GI7gpK2nq3HSDuEPC/uSYaALSJu9xjsalaaYFOq0Pwt5KmVqwEbZlDu81aLXwBOmD/Fv9g==}
    engines: {node: '>=6.9.0'}
    dependencies:
      '@babel/highlight': 7.18.6
    dev: true

  /@babel/helper-validator-identifier@7.19.1:
    resolution: {integrity: sha512-awrNfaMtnHUr653GgGEs++LlAvW6w+DcPrOliSMXWCKo597CwL5Acf/wWdNkf/tfEQE3mjkeD1YOVZOUV/od1w==}
    engines: {node: '>=6.9.0'}
    dev: true

  /@babel/highlight@7.18.6:
    resolution: {integrity: sha512-u7stbOuYjaPezCuLj29hNW1v64M2Md2qupEKP1fHc7WdOA3DgLh37suiSrZYY7haUB7iBeQZ9P1uiRF359do3g==}
    engines: {node: '>=6.9.0'}
    dependencies:
      '@babel/helper-validator-identifier': 7.19.1
      chalk: 2.4.2
      js-tokens: 4.0.0
    dev: true

  /@babel/runtime@7.21.5:
    resolution: {integrity: sha512-8jI69toZqqcsnqGGqwGS4Qb1VwLOEp4hz+CXPywcvjs60u3B4Pom/U/7rm4W8tMOYEB+E9wgD0mW1l3r8qlI9Q==}
    engines: {node: '>=6.9.0'}
    dependencies:
      regenerator-runtime: 0.13.11
    dev: true

  /@colors/colors@1.5.0:
    resolution: {integrity: sha512-ooWCrlZP11i8GImSjTHYHLkvFDP48nS4+204nGb1RiX/WXYHmJA2III9/e2DWVabCESdW7hBAEzHRqUn9OUVvQ==}
    engines: {node: '>=0.1.90'}
    requiresBuild: true
    dev: true
    optional: true

  /@ensdomains/address-encoder@0.1.9:
    resolution: {integrity: sha512-E2d2gP4uxJQnDu2Kfg1tHNspefzbLT8Tyjrm5sEuim32UkU2sm5xL4VXtgc2X33fmPEw9+jUMpGs4veMbf+PYg==}
    dependencies:
      bech32: 1.1.4
      blakejs: 1.2.1
      bn.js: 4.12.0
      bs58: 4.0.1
      crypto-addr-codec: 0.1.7
      nano-base32: 1.0.1
      ripemd160: 2.0.2
    dev: true

  /@ensdomains/ens@0.4.5:
    resolution: {integrity: sha512-JSvpj1iNMFjK6K+uVl4unqMoa9rf5jopb8cya5UGBWz23Nw8hSNT7efgUx4BTlAPAgpNlEioUfeTyQ6J9ZvTVw==}
    deprecated: Please use @ensdomains/ens-contracts
    dependencies:
      bluebird: 3.7.2
      eth-ens-namehash: 2.0.8
      solc: 0.4.26
      testrpc: 0.0.1
      web3-utils: 1.10.0
    dev: true

  /@ensdomains/ensjs@2.1.0:
    resolution: {integrity: sha512-GRbGPT8Z/OJMDuxs75U/jUNEC0tbL0aj7/L/QQznGYKm/tiasp+ndLOaoULy9kKJFC0TBByqfFliEHDgoLhyog==}
    dependencies:
      '@babel/runtime': 7.21.5
      '@ensdomains/address-encoder': 0.1.9
      '@ensdomains/ens': 0.4.5
      '@ensdomains/resolver': 0.2.4
      content-hash: 2.5.2
      eth-ens-namehash: 2.0.8
      ethers: 5.6.0
      js-sha3: 0.8.0
    transitivePeerDependencies:
      - bufferutil
      - utf-8-validate
    dev: true

  /@ensdomains/resolver@0.2.4:
    resolution: {integrity: sha512-bvaTH34PMCbv6anRa9I/0zjLJgY4EuznbEMgbV77JBCQ9KNC46rzi0avuxpOfu+xDjPEtSFGqVEOr5GlUSGudA==}
    deprecated: Please use @ensdomains/ens-contracts
    dev: true

  /@eslint-community/eslint-utils@4.4.0(eslint@8.40.0):
    resolution: {integrity: sha512-1/sA4dwrzBAyeUoQ6oxahHKmrZvsnLCg4RfxW3ZFGGmQkSNQPFNLV9CUEFQP1x9EYXHTo5p6xdhZM1Ne9p/AfA==}
    engines: {node: ^12.22.0 || ^14.17.0 || >=16.0.0}
    peerDependencies:
      eslint: ^6.0.0 || ^7.0.0 || >=8.0.0
    dependencies:
      eslint: 8.40.0
      eslint-visitor-keys: 3.4.1
    dev: true

  /@eslint-community/regexpp@4.5.1:
    resolution: {integrity: sha512-Z5ba73P98O1KUYCCJTUeVpja9RcGoMdncZ6T49FCUl2lN38JtCJ+3WgIDBv0AuY4WChU5PmtJmOCTlN6FZTFKQ==}
    engines: {node: ^12.0.0 || ^14.0.0 || >=16.0.0}
    dev: true

  /@eslint/eslintrc@2.0.3:
    resolution: {integrity: sha512-+5gy6OQfk+xx3q0d6jGZZC3f3KzAkXc/IanVxd1is/VIIziRqqt3ongQz0FiTUXqTk0c7aDB3OaFuKnuSoJicQ==}
    engines: {node: ^12.22.0 || ^14.17.0 || >=16.0.0}
    dependencies:
      ajv: 6.12.6
      debug: 4.3.2
      espree: 9.5.2
      globals: 13.20.0
      ignore: 5.2.4
      import-fresh: 3.3.0
      js-yaml: 4.1.0
      minimatch: 3.1.2
      strip-json-comments: 3.1.1
    transitivePeerDependencies:
      - supports-color
    dev: true

  /@eslint/js@8.40.0:
    resolution: {integrity: sha512-ElyB54bJIhXQYVKjDSvCkPO1iU1tSAeVQJbllWJq1XQSmmA4dgFk8CbiBGpiOPxleE48vDogxCtmMYku4HSVLA==}
    engines: {node: ^12.22.0 || ^14.17.0 || >=16.0.0}
    dev: true

  /@eth-optimism/contracts@0.5.21(ethers@5.6.0):
    resolution: {integrity: sha512-cVHL95buBeeeHxA35g9Dz9zauw9XNOBgcFNDOkKm/3HGNyOlmcfkjZbSlxfAUzUrmXE1EdQz+Y9nLd05GHI6gw==}
    peerDependencies:
      ethers: ^5
    dependencies:
      '@eth-optimism/core-utils': 0.8.3
      '@ethersproject/abstract-provider': 5.7.0
      '@ethersproject/abstract-signer': 5.7.0
      '@ethersproject/hardware-wallets': 5.7.0
      ethers: 5.6.0
    transitivePeerDependencies:
      - bufferutil
      - utf-8-validate
    dev: false

  /@eth-optimism/core-utils@0.8.3:
    resolution: {integrity: sha512-jM3dPAg9TinskLyH4w9KofEqgLWJsf5VrlC8a2/0zKNlZUJuVzE/ZYfcq243qqlJn1vb4QkBKjYVHKMu1Wjzjg==}
    dependencies:
      '@ethersproject/abstract-provider': 5.7.0
      '@ethersproject/bytes': 5.7.0
      '@ethersproject/providers': 5.6.1
      '@ethersproject/transactions': 5.7.0
      '@ethersproject/web': 5.7.1
      bufio: 1.2.0
      chai: 4.3.4
      ethers: 5.6.0
    transitivePeerDependencies:
      - bufferutil
      - utf-8-validate
    dev: false

  /@ethereum-waffle/chai@3.4.4:
    resolution: {integrity: sha512-/K8czydBtXXkcM9X6q29EqEkc5dN3oYenyH2a9hF7rGAApAJUpH8QBtojxOY/xQ2up5W332jqgxwp0yPiYug1g==}
    engines: {node: '>=10.0'}
    dependencies:
      '@ethereum-waffle/provider': 3.4.4
      ethers: 5.6.0
    transitivePeerDependencies:
      - bufferutil
      - encoding
      - supports-color
      - utf-8-validate
    dev: true

  /@ethereum-waffle/compiler@3.4.4(typescript@4.3.2):
    resolution: {integrity: sha512-RUK3axJ8IkD5xpWjWoJgyHclOeEzDLQFga6gKpeGxiS/zBu+HB0W2FvsrrLalTFIaPw/CGYACRBSIxqiCqwqTQ==}
    engines: {node: '>=10.0'}
    dependencies:
      '@resolver-engine/imports': 0.3.3
      '@resolver-engine/imports-fs': 0.3.3
      '@typechain/ethers-v5': 2.0.0(ethers@5.6.0)(typechain@3.0.0)
      '@types/mkdirp': 0.5.2
      '@types/node-fetch': 2.6.4
      ethers: 5.6.0
      mkdirp: 0.5.6
      node-fetch: 2.6.11
      solc: 0.6.12
      ts-generator: 0.1.1
      typechain: 3.0.0(typescript@4.3.2)
    transitivePeerDependencies:
      - bufferutil
      - encoding
      - supports-color
      - typescript
      - utf-8-validate
    dev: true

  /@ethereum-waffle/ens@3.4.4:
    resolution: {integrity: sha512-0m4NdwWxliy3heBYva1Wr4WbJKLnwXizmy5FfSSr5PMbjI7SIGCdCB59U7/ZzY773/hY3bLnzLwvG5mggVjJWg==}
    engines: {node: '>=10.0'}
    dependencies:
      '@ensdomains/ens': 0.4.5
      '@ensdomains/resolver': 0.2.4
      ethers: 5.6.0
    transitivePeerDependencies:
      - bufferutil
      - utf-8-validate
    dev: true

  /@ethereum-waffle/mock-contract@3.3.0:
    resolution: {integrity: sha512-apwq0d+2nQxaNwsyLkE+BNMBhZ1MKGV28BtI9WjD3QD2Ztdt1q9II4sKA4VrLTUneYSmkYbJZJxw89f+OpJGyw==}
    engines: {node: '>=10.0'}
    dependencies:
      '@ethersproject/abi': 5.6.0
      ethers: 5.6.0
    transitivePeerDependencies:
      - bufferutil
      - utf-8-validate
    dev: true

  /@ethereum-waffle/provider@3.4.4:
    resolution: {integrity: sha512-GK8oKJAM8+PKy2nK08yDgl4A80mFuI8zBkE0C9GqTRYQqvuxIyXoLmJ5NZU9lIwyWVv5/KsoA11BgAv2jXE82g==}
    engines: {node: '>=10.0'}
    dependencies:
      '@ethereum-waffle/ens': 3.4.4
      ethers: 5.6.0
      ganache-core: 2.13.2
      patch-package: 6.5.1
      postinstall-postinstall: 2.1.0
    transitivePeerDependencies:
      - bufferutil
      - encoding
      - supports-color
      - utf-8-validate
    dev: true

  /@ethereumjs/common@2.5.0:
    resolution: {integrity: sha512-DEHjW6e38o+JmB/NO3GZBpW4lpaiBpkFgXF6jLcJ6gETBYpEyaA5nTimsWBUJR3Vmtm/didUEbNjajskugZORg==}
    dependencies:
      crc-32: 1.2.2
      ethereumjs-util: 7.1.5
    dev: true

  /@ethereumjs/common@2.6.5:
    resolution: {integrity: sha512-lRyVQOeCDaIVtgfbowla32pzeDv2Obr8oR8Put5RdUBNRGr1VGPGQNGP6elWIpgK3YdpzqTOh4GyUGOureVeeA==}
    dependencies:
      crc-32: 1.2.2
      ethereumjs-util: 7.1.5
    dev: true

  /@ethereumjs/tx@3.3.2:
    resolution: {integrity: sha512-6AaJhwg4ucmwTvw/1qLaZUX5miWrwZ4nLOUsKyb/HtzS3BMw/CasKhdi1ims9mBKeK9sOJCH4qGKOBGyJCeeog==}
    dependencies:
      '@ethereumjs/common': 2.5.0
      ethereumjs-util: 7.1.5
    dev: true

  /@ethereumjs/tx@3.5.2:
    resolution: {integrity: sha512-gQDNJWKrSDGu2w7w0PzVXVBNMzb7wwdDOmOqczmhNjqFxFuIbhVJDwiGEnxFNC2/b8ifcZzY7MLcluizohRzNw==}
    dependencies:
      '@ethereumjs/common': 2.6.5
      ethereumjs-util: 7.1.5
    dev: true

  /@ethersproject/abi@5.0.0-beta.153:
    resolution: {integrity: sha512-aXweZ1Z7vMNzJdLpR1CZUAIgnwjrZeUSvN9syCwlBaEBUFJmFY+HHnfuTI5vIhVs/mRkfJVrbEyl51JZQqyjAg==}
    dependencies:
      '@ethersproject/address': 5.7.0
      '@ethersproject/bignumber': 5.6.0
      '@ethersproject/bytes': 5.7.0
      '@ethersproject/constants': 5.7.0
      '@ethersproject/hash': 5.7.0
      '@ethersproject/keccak256': 5.7.0
      '@ethersproject/logger': 5.0.6
      '@ethersproject/properties': 5.7.0
      '@ethersproject/strings': 5.7.0
    dev: true
    optional: true

  /@ethersproject/abi@5.6.0:
    resolution: {integrity: sha512-AhVByTwdXCc2YQ20v300w6KVHle9g2OFc28ZAFCPnJyEpkv1xKXjZcSTgWOlv1i+0dqlgF8RCF2Rn2KC1t+1Vg==}
    dependencies:
      '@ethersproject/address': 5.7.0
      '@ethersproject/bignumber': 5.6.0
      '@ethersproject/bytes': 5.7.0
      '@ethersproject/constants': 5.7.0
      '@ethersproject/hash': 5.7.0
      '@ethersproject/keccak256': 5.7.0
      '@ethersproject/logger': 5.0.6
      '@ethersproject/properties': 5.7.0
      '@ethersproject/strings': 5.7.0

  /@ethersproject/abi@5.6.4:
    resolution: {integrity: sha512-TTeZUlCeIHG6527/2goZA6gW5F8Emoc7MrZDC7hhP84aRGvW3TEdTnZR08Ls88YXM1m2SuK42Osw/jSi3uO8gg==}
    dependencies:
      '@ethersproject/address': 5.7.0
      '@ethersproject/bignumber': 5.6.2
      '@ethersproject/bytes': 5.7.0
      '@ethersproject/constants': 5.7.0
      '@ethersproject/hash': 5.7.0
      '@ethersproject/keccak256': 5.7.0
      '@ethersproject/logger': 5.0.6
      '@ethersproject/properties': 5.7.0
      '@ethersproject/strings': 5.7.0
    dev: true

  /@ethersproject/abi@5.7.0:
    resolution: {integrity: sha512-351ktp42TiRcYB3H1OP8yajPeAQstMW/yCFokj/AthP9bLHzQFPlOrxOcwYEDkUAICmOHljvN4K39OMTMUa9RA==}
    dependencies:
      '@ethersproject/address': 5.7.0
      '@ethersproject/bignumber': 5.7.0
      '@ethersproject/bytes': 5.7.0
      '@ethersproject/constants': 5.7.0
      '@ethersproject/hash': 5.7.0
      '@ethersproject/keccak256': 5.7.0
      '@ethersproject/logger': 5.0.6
      '@ethersproject/properties': 5.7.0
      '@ethersproject/strings': 5.7.0
    dev: false

  /@ethersproject/abstract-provider@5.6.0:
    resolution: {integrity: sha512-oPMFlKLN+g+y7a79cLK3WiLcjWFnZQtXWgnLAbHZcN3s7L4v90UHpTOrLk+m3yr0gt+/h9STTM6zrr7PM8uoRw==}
    dependencies:
      '@ethersproject/bignumber': 5.6.0
      '@ethersproject/bytes': 5.6.0
      '@ethersproject/logger': 5.0.6
      '@ethersproject/networks': 5.6.0
      '@ethersproject/properties': 5.6.0
      '@ethersproject/transactions': 5.6.0
      '@ethersproject/web': 5.6.0

  /@ethersproject/abstract-provider@5.7.0:
    resolution: {integrity: sha512-R41c9UkchKCpAqStMYUpdunjo3pkEvZC3FAwZn5S5MGbXoMQOHIdHItezTETxAO5bevtMApSyEhn9+CHcDsWBw==}
    dependencies:
      '@ethersproject/bignumber': 5.7.0
      '@ethersproject/bytes': 5.7.0
      '@ethersproject/logger': 5.0.6
      '@ethersproject/networks': 5.7.1
      '@ethersproject/properties': 5.7.0
      '@ethersproject/transactions': 5.7.0
      '@ethersproject/web': 5.7.1

  /@ethersproject/abstract-signer@5.6.0:
    resolution: {integrity: sha512-WOqnG0NJKtI8n0wWZPReHtaLkDByPL67tn4nBaDAhmVq8sjHTPbCdz4DRhVu/cfTOvfy9w3iq5QZ7BX7zw56BQ==}
    dependencies:
      '@ethersproject/abstract-provider': 5.6.0
      '@ethersproject/bignumber': 5.6.0
      '@ethersproject/bytes': 5.6.0
      '@ethersproject/logger': 5.0.6
      '@ethersproject/properties': 5.6.0

  /@ethersproject/abstract-signer@5.7.0:
    resolution: {integrity: sha512-a16V8bq1/Cz+TGCkE2OPMTOUDLS3grCpdjoJCYNnVBbdYEMSgKrU0+B90s8b6H+ByYTBZN7a3g76jdIJi7UfKQ==}
    dependencies:
      '@ethersproject/abstract-provider': 5.7.0
      '@ethersproject/bignumber': 5.7.0
      '@ethersproject/bytes': 5.7.0
      '@ethersproject/logger': 5.0.6
      '@ethersproject/properties': 5.7.0

  /@ethersproject/address@5.6.0:
    resolution: {integrity: sha512-6nvhYXjbXsHPS+30sHZ+U4VMagFC/9zAk6Gd/h3S21YW4+yfb0WfRtaAIZ4kfM4rrVwqiy284LP0GtL5HXGLxQ==}
    dependencies:
      '@ethersproject/bignumber': 5.6.0
      '@ethersproject/bytes': 5.6.0
      '@ethersproject/keccak256': 5.6.0
      '@ethersproject/logger': 5.0.6
      '@ethersproject/rlp': 5.6.0

  /@ethersproject/address@5.7.0:
    resolution: {integrity: sha512-9wYhYt7aghVGo758POM5nqcOMaE168Q6aRLJZwUmiqSrAungkG74gSSeKEIR7ukixesdRZGPgVqme6vmxs1fkA==}
    dependencies:
      '@ethersproject/bignumber': 5.7.0
      '@ethersproject/bytes': 5.7.0
      '@ethersproject/keccak256': 5.7.0
      '@ethersproject/logger': 5.0.6
      '@ethersproject/rlp': 5.7.0

  /@ethersproject/base64@5.6.0:
    resolution: {integrity: sha512-2Neq8wxJ9xHxCF9TUgmKeSh9BXJ6OAxWfeGWvbauPh8FuHEjamgHilllx8KkSd5ErxyHIX7Xv3Fkcud2kY9ezw==}
    dependencies:
      '@ethersproject/bytes': 5.6.0

  /@ethersproject/base64@5.7.0:
    resolution: {integrity: sha512-Dr8tcHt2mEbsZr/mwTPIQAf3Ai0Bks/7gTw9dSqk1mQvhW3XvRlmDJr/4n+wg1JmCl16NZue17CDh8xb/vZ0sQ==}
    dependencies:
      '@ethersproject/bytes': 5.7.0

  /@ethersproject/basex@5.6.0:
    resolution: {integrity: sha512-qN4T+hQd/Md32MoJpc69rOwLYRUXwjTlhHDIeUkUmiN/JyWkkLLMoG0TqvSQKNqZOMgN5stbUYN6ILC+eD7MEQ==}
    dependencies:
      '@ethersproject/bytes': 5.6.0
      '@ethersproject/properties': 5.6.0

  /@ethersproject/basex@5.7.0:
    resolution: {integrity: sha512-ywlh43GwZLv2Voc2gQVTKBoVQ1mti3d8HK5aMxsfu/nRDnMmNqaSJ3r3n85HBByT8OpoY96SXM1FogC533T4zw==}
    dependencies:
      '@ethersproject/bytes': 5.7.0
      '@ethersproject/properties': 5.7.0

  /@ethersproject/bignumber@5.6.0:
    resolution: {integrity: sha512-VziMaXIUHQlHJmkv1dlcd6GY2PmT0khtAqaMctCIDogxkrarMzA9L94KN1NeXqqOfFD6r0sJT3vCTOFSmZ07DA==}
    dependencies:
      '@ethersproject/bytes': 5.7.0
      '@ethersproject/logger': 5.0.6
      bn.js: 4.12.0

  /@ethersproject/bignumber@5.6.2:
    resolution: {integrity: sha512-v7+EEUbhGqT3XJ9LMPsKvXYHFc8eHxTowFCG/HgJErmq4XHJ2WR7aeyICg3uTOAQ7Icn0GFHAohXEhxQHq4Ubw==}
    dependencies:
      '@ethersproject/bytes': 5.7.0
      '@ethersproject/logger': 5.0.6
      bn.js: 5.2.1
    dev: true

  /@ethersproject/bignumber@5.7.0:
    resolution: {integrity: sha512-n1CAdIHRWjSucQO3MC1zPSVgV/6dy/fjL9pMrPP9peL+QxEg9wOsVqwD4+818B6LUEtaXzVHQiuivzRoxPxUGw==}
    dependencies:
      '@ethersproject/bytes': 5.7.0
      '@ethersproject/logger': 5.0.6
      bn.js: 5.2.1

  /@ethersproject/bytes@5.6.0:
    resolution: {integrity: sha512-3hJPlYemb9V4VLfJF5BfN0+55vltPZSHU3QKUyP9M3Y2TcajbiRrz65UG+xVHOzBereB1b9mn7r12o177xgN7w==}
    dependencies:
      '@ethersproject/logger': 5.0.6

  /@ethersproject/bytes@5.7.0:
    resolution: {integrity: sha512-nsbxwgFXWh9NyYWo+U8atvmMsSdKJprTcICAkvbBffT75qDocbuggBU0SJiVK2MuTrp0q+xvLkTnGMPK1+uA9A==}
    dependencies:
      '@ethersproject/logger': 5.0.6

  /@ethersproject/constants@5.6.0:
    resolution: {integrity: sha512-SrdaJx2bK0WQl23nSpV/b1aq293Lh0sUaZT/yYKPDKn4tlAbkH96SPJwIhwSwTsoQQZxuh1jnqsKwyymoiBdWA==}
    dependencies:
      '@ethersproject/bignumber': 5.6.0

  /@ethersproject/constants@5.7.0:
    resolution: {integrity: sha512-DHI+y5dBNvkpYUMiRQyxRBYBefZkJfo70VUkUAsRjcPs47muV9evftfZ0PJVCXYbAiCgght0DtcF9srFQmIgWA==}
    dependencies:
      '@ethersproject/bignumber': 5.7.0

  /@ethersproject/contracts@5.6.0:
    resolution: {integrity: sha512-74Ge7iqTDom0NX+mux8KbRUeJgu1eHZ3iv6utv++sLJG80FVuU9HnHeKVPfjd9s3woFhaFoQGf3B3iH/FrQmgw==}
    dependencies:
      '@ethersproject/abi': 5.6.0
      '@ethersproject/abstract-provider': 5.7.0
      '@ethersproject/abstract-signer': 5.7.0
      '@ethersproject/address': 5.7.0
      '@ethersproject/bignumber': 5.6.0
      '@ethersproject/bytes': 5.7.0
      '@ethersproject/constants': 5.7.0
      '@ethersproject/logger': 5.0.6
      '@ethersproject/properties': 5.7.0
      '@ethersproject/transactions': 5.7.0

  /@ethersproject/contracts@5.7.0:
    resolution: {integrity: sha512-5GJbzEU3X+d33CdfPhcyS+z8MzsTrBGk/sc+G+59+tPa9yFkl6HQ9D6L0QMgNTA9q8dT0XKxxkyp883XsQvbbg==}
    dependencies:
      '@ethersproject/abi': 5.7.0
      '@ethersproject/abstract-provider': 5.7.0
      '@ethersproject/abstract-signer': 5.7.0
      '@ethersproject/address': 5.7.0
      '@ethersproject/bignumber': 5.7.0
      '@ethersproject/bytes': 5.7.0
      '@ethersproject/constants': 5.7.0
      '@ethersproject/logger': 5.0.6
      '@ethersproject/properties': 5.7.0
      '@ethersproject/transactions': 5.7.0
    dev: false

  /@ethersproject/experimental@5.5.0:
    resolution: {integrity: sha512-Q62IjbhlgVmeFHRI6JSU/mZbtVGd8mNgkuIU0IxyTVszUzNblocVctIngAiWm8gGqr/ytj7hN1FRadCRMY4zIA==}
    dependencies:
      '@ethersproject/web': 5.7.1
      ethers: 5.6.0
      scrypt-js: 3.0.1
    transitivePeerDependencies:
      - bufferutil
      - utf-8-validate
    dev: true

  /@ethersproject/hardware-wallets@5.7.0:
    resolution: {integrity: sha512-DjMMXIisRc8xFvEoLoYz1w7JDOYmaz/a0X9sp7Zu668RR8U1zCAyj5ow25HLRW+TCzEC5XiFetTXqS5kXonFCQ==}
    dependencies:
      '@ledgerhq/hw-app-eth': 5.27.2
      '@ledgerhq/hw-transport': 5.26.0
      '@ledgerhq/hw-transport-u2f': 5.26.0
      ethers: 5.7.2
    optionalDependencies:
      '@ledgerhq/hw-transport-node-hid': 5.26.0
    transitivePeerDependencies:
      - bufferutil
      - utf-8-validate
    dev: false

  /@ethersproject/hash@5.6.0:
    resolution: {integrity: sha512-fFd+k9gtczqlr0/BruWLAu7UAOas1uRRJvOR84uDf4lNZ+bTkGl366qvniUZHKtlqxBRU65MkOobkmvmpHU+jA==}
    dependencies:
      '@ethersproject/abstract-signer': 5.6.0
      '@ethersproject/address': 5.6.0
      '@ethersproject/bignumber': 5.6.0
      '@ethersproject/bytes': 5.6.0
      '@ethersproject/keccak256': 5.6.0
      '@ethersproject/logger': 5.0.6
      '@ethersproject/properties': 5.6.0
      '@ethersproject/strings': 5.6.0

  /@ethersproject/hash@5.7.0:
    resolution: {integrity: sha512-qX5WrQfnah1EFnO5zJv1v46a8HW0+E5xuBBDTwMFZLuVTx0tbU2kkx15NqdjxecrLGatQN9FGQKpb1FKdHCt+g==}
    dependencies:
      '@ethersproject/abstract-signer': 5.7.0
      '@ethersproject/address': 5.7.0
      '@ethersproject/base64': 5.7.0
      '@ethersproject/bignumber': 5.7.0
      '@ethersproject/bytes': 5.7.0
      '@ethersproject/keccak256': 5.7.0
      '@ethersproject/logger': 5.0.6
      '@ethersproject/properties': 5.7.0
      '@ethersproject/strings': 5.7.0

  /@ethersproject/hdnode@5.6.0:
    resolution: {integrity: sha512-61g3Jp3nwDqJcL/p4nugSyLrpl/+ChXIOtCEM8UDmWeB3JCAt5FoLdOMXQc3WWkc0oM2C0aAn6GFqqMcS/mHTw==}
    dependencies:
      '@ethersproject/abstract-signer': 5.6.0
      '@ethersproject/basex': 5.6.0
      '@ethersproject/bignumber': 5.6.0
      '@ethersproject/bytes': 5.6.0
      '@ethersproject/logger': 5.0.6
      '@ethersproject/pbkdf2': 5.6.0
      '@ethersproject/properties': 5.6.0
      '@ethersproject/sha2': 5.6.0
      '@ethersproject/signing-key': 5.6.0
      '@ethersproject/strings': 5.6.0
      '@ethersproject/transactions': 5.6.0
      '@ethersproject/wordlists': 5.6.0

  /@ethersproject/hdnode@5.7.0:
    resolution: {integrity: sha512-OmyYo9EENBPPf4ERhR7oj6uAtUAhYGqOnIS+jE5pTXvdKBS99ikzq1E7Iv0ZQZ5V36Lqx1qZLeak0Ra16qpeOg==}
    dependencies:
      '@ethersproject/abstract-signer': 5.7.0
      '@ethersproject/basex': 5.7.0
      '@ethersproject/bignumber': 5.7.0
      '@ethersproject/bytes': 5.7.0
      '@ethersproject/logger': 5.0.6
      '@ethersproject/pbkdf2': 5.7.0
      '@ethersproject/properties': 5.7.0
      '@ethersproject/sha2': 5.7.0
      '@ethersproject/signing-key': 5.7.0
      '@ethersproject/strings': 5.7.0
      '@ethersproject/transactions': 5.7.0
      '@ethersproject/wordlists': 5.7.0
    dev: false

  /@ethersproject/json-wallets@5.6.0:
    resolution: {integrity: sha512-fmh86jViB9r0ibWXTQipxpAGMiuxoqUf78oqJDlCAJXgnJF024hOOX7qVgqsjtbeoxmcLwpPsXNU0WEe/16qPQ==}
    dependencies:
      '@ethersproject/abstract-signer': 5.6.0
      '@ethersproject/address': 5.6.0
      '@ethersproject/bytes': 5.6.0
      '@ethersproject/hdnode': 5.6.0
      '@ethersproject/keccak256': 5.6.0
      '@ethersproject/logger': 5.0.6
      '@ethersproject/pbkdf2': 5.6.0
      '@ethersproject/properties': 5.6.0
      '@ethersproject/random': 5.6.0
      '@ethersproject/strings': 5.6.0
      '@ethersproject/transactions': 5.6.0
      aes-js: 3.0.0
      scrypt-js: 3.0.1

  /@ethersproject/json-wallets@5.7.0:
    resolution: {integrity: sha512-8oee5Xgu6+RKgJTkvEMl2wDgSPSAQ9MB/3JYjFV9jlKvcYHUXZC+cQp0njgmxdHkYWn8s6/IqIZYm0YWCjO/0g==}
    dependencies:
      '@ethersproject/abstract-signer': 5.7.0
      '@ethersproject/address': 5.7.0
      '@ethersproject/bytes': 5.7.0
      '@ethersproject/hdnode': 5.7.0
      '@ethersproject/keccak256': 5.7.0
      '@ethersproject/logger': 5.0.6
      '@ethersproject/pbkdf2': 5.7.0
      '@ethersproject/properties': 5.7.0
      '@ethersproject/random': 5.7.0
      '@ethersproject/strings': 5.7.0
      '@ethersproject/transactions': 5.7.0
      aes-js: 3.0.0
      scrypt-js: 3.0.1
    dev: false

  /@ethersproject/keccak256@5.6.0:
    resolution: {integrity: sha512-tk56BJ96mdj/ksi7HWZVWGjCq0WVl/QvfhFQNeL8fxhBlGoP+L80uDCiQcpJPd+2XxkivS3lwRm3E0CXTfol0w==}
    dependencies:
      '@ethersproject/bytes': 5.6.0
      js-sha3: 0.8.0

  /@ethersproject/keccak256@5.7.0:
    resolution: {integrity: sha512-2UcPboeL/iW+pSg6vZ6ydF8tCnv3Iu/8tUmLLzWWGzxWKFFqOBQFLo6uLUv6BDrLgCDfN28RJ/wtByx+jZ4KBg==}
    dependencies:
      '@ethersproject/bytes': 5.7.0
      js-sha3: 0.8.0

  /@ethersproject/logger@5.0.6:
    resolution: {integrity: sha512-FrX0Vnb3JZ1md/7GIZfmJ06XOAA8r3q9Uqt9O5orr4ZiksnbpXKlyDzQtlZ5Yv18RS8CAUbiKH9vwidJg1BPmQ==}

  /@ethersproject/networks@5.6.0:
    resolution: {integrity: sha512-DaVzgyThzHgSDLuURhvkp4oviGoGe9iTZW4jMEORHDRCgSZ9K9THGFKqL+qGXqPAYLEgZTf5z2w56mRrPR1MjQ==}
    dependencies:
      '@ethersproject/logger': 5.0.6

  /@ethersproject/networks@5.7.1:
    resolution: {integrity: sha512-n/MufjFYv3yFcUyfhnXotyDlNdFb7onmkSy8aQERi2PjNcnWQ66xXxa3XlS8nCcA8aJKJjIIMNJTC7tu80GwpQ==}
    dependencies:
      '@ethersproject/logger': 5.0.6

  /@ethersproject/pbkdf2@5.6.0:
    resolution: {integrity: sha512-Wu1AxTgJo3T3H6MIu/eejLFok9TYoSdgwRr5oGY1LTLfmGesDoSx05pemsbrPT2gG4cQME+baTSCp5sEo2erZQ==}
    dependencies:
      '@ethersproject/bytes': 5.6.0
      '@ethersproject/sha2': 5.6.0

  /@ethersproject/pbkdf2@5.7.0:
    resolution: {integrity: sha512-oR/dBRZR6GTyaofd86DehG72hY6NpAjhabkhxgr3X2FpJtJuodEl2auADWBZfhDHgVCbu3/H/Ocq2uC6dpNjjw==}
    dependencies:
      '@ethersproject/bytes': 5.7.0
      '@ethersproject/sha2': 5.7.0
    dev: false

  /@ethersproject/properties@5.6.0:
    resolution: {integrity: sha512-szoOkHskajKePTJSZ46uHUWWkbv7TzP2ypdEK6jGMqJaEt2sb0jCgfBo0gH0m2HBpRixMuJ6TBRaQCF7a9DoCg==}
    dependencies:
      '@ethersproject/logger': 5.0.6

  /@ethersproject/properties@5.7.0:
    resolution: {integrity: sha512-J87jy8suntrAkIZtecpxEPxY//szqr1mlBaYlQ0r4RCaiD2hjheqF9s1LVE8vVuJCXisjIP+JgtK/Do54ej4Sw==}
    dependencies:
      '@ethersproject/logger': 5.0.6

  /@ethersproject/providers@5.6.0:
    resolution: {integrity: sha512-6+5PKXTWAttJWFWF8+xCDTCa2/dtq9BNrdKQHGl0IyIOwj99vM6OeThmIRcsIAzIOb8m0XS6w+1KFZwrf3j9nw==}
    dependencies:
      '@ethersproject/abstract-provider': 5.6.0
      '@ethersproject/abstract-signer': 5.6.0
      '@ethersproject/address': 5.6.0
      '@ethersproject/basex': 5.6.0
      '@ethersproject/bignumber': 5.6.0
      '@ethersproject/bytes': 5.6.0
      '@ethersproject/constants': 5.6.0
      '@ethersproject/hash': 5.6.0
      '@ethersproject/logger': 5.0.6
      '@ethersproject/networks': 5.6.0
      '@ethersproject/properties': 5.6.0
      '@ethersproject/random': 5.6.0
      '@ethersproject/rlp': 5.6.0
      '@ethersproject/sha2': 5.6.0
      '@ethersproject/strings': 5.6.0
      '@ethersproject/transactions': 5.6.0
      '@ethersproject/web': 5.6.0
      bech32: 1.1.4
      ws: 7.4.6
    transitivePeerDependencies:
      - bufferutil
      - utf-8-validate

  /@ethersproject/providers@5.6.1:
    resolution: {integrity: sha512-w8Wx15nH+aVDvnoKCyI1f3x0B5idmk/bDJXMEUqCfdO8Eadd0QpDx9lDMTMmenhOmf9vufLJXjpSm24D3ZnVpg==}
    dependencies:
      '@ethersproject/abstract-provider': 5.7.0
      '@ethersproject/abstract-signer': 5.7.0
      '@ethersproject/address': 5.7.0
      '@ethersproject/basex': 5.7.0
      '@ethersproject/bignumber': 5.6.0
      '@ethersproject/bytes': 5.7.0
      '@ethersproject/constants': 5.7.0
      '@ethersproject/hash': 5.7.0
      '@ethersproject/logger': 5.0.6
      '@ethersproject/networks': 5.7.1
      '@ethersproject/properties': 5.7.0
      '@ethersproject/random': 5.6.0
      '@ethersproject/rlp': 5.7.0
      '@ethersproject/sha2': 5.7.0
      '@ethersproject/strings': 5.7.0
      '@ethersproject/transactions': 5.7.0
      '@ethersproject/web': 5.7.1
      bech32: 1.1.4
      ws: 7.4.6
    transitivePeerDependencies:
      - bufferutil
      - utf-8-validate

  /@ethersproject/providers@5.7.2:
    resolution: {integrity: sha512-g34EWZ1WWAVgr4aptGlVBF8mhl3VWjv+8hoAnzStu8Ah22VHBsuGzP17eb6xDVRzw895G4W7vvx60lFFur/1Rg==}
    dependencies:
      '@ethersproject/abstract-provider': 5.7.0
      '@ethersproject/abstract-signer': 5.7.0
      '@ethersproject/address': 5.7.0
      '@ethersproject/base64': 5.7.0
      '@ethersproject/basex': 5.7.0
      '@ethersproject/bignumber': 5.7.0
      '@ethersproject/bytes': 5.7.0
      '@ethersproject/constants': 5.7.0
      '@ethersproject/hash': 5.7.0
      '@ethersproject/logger': 5.0.6
      '@ethersproject/networks': 5.7.1
      '@ethersproject/properties': 5.7.0
      '@ethersproject/random': 5.7.0
      '@ethersproject/rlp': 5.7.0
      '@ethersproject/sha2': 5.7.0
      '@ethersproject/strings': 5.7.0
      '@ethersproject/transactions': 5.7.0
      '@ethersproject/web': 5.7.1
      bech32: 1.1.4
      ws: 7.4.6
    transitivePeerDependencies:
      - bufferutil
      - utf-8-validate
    dev: false

  /@ethersproject/random@5.6.0:
    resolution: {integrity: sha512-si0PLcLjq+NG/XHSZz90asNf+YfKEqJGVdxoEkSukzbnBgC8rydbgbUgBbBGLeHN4kAJwUFEKsu3sCXT93YMsw==}
    dependencies:
      '@ethersproject/bytes': 5.7.0
      '@ethersproject/logger': 5.0.6

  /@ethersproject/random@5.7.0:
    resolution: {integrity: sha512-19WjScqRA8IIeWclFme75VMXSBvi4e6InrUNuaR4s5pTF2qNhcGdCUwdxUVGtDDqC00sDLCO93jPQoDUH4HVmQ==}
    dependencies:
      '@ethersproject/bytes': 5.7.0
      '@ethersproject/logger': 5.0.6
    dev: false

  /@ethersproject/rlp@5.6.0:
    resolution: {integrity: sha512-dz9WR1xpcTL+9DtOT/aDO+YyxSSdO8YIS0jyZwHHSlAmnxA6cKU3TrTd4Xc/bHayctxTgGLYNuVVoiXE4tTq1g==}
    dependencies:
      '@ethersproject/bytes': 5.6.0
      '@ethersproject/logger': 5.0.6

  /@ethersproject/rlp@5.7.0:
    resolution: {integrity: sha512-rBxzX2vK8mVF7b0Tol44t5Tb8gomOHkj5guL+HhzQ1yBh/ydjGnpw6at+X6Iw0Kp3OzzzkcKp8N9r0W4kYSs9w==}
    dependencies:
      '@ethersproject/bytes': 5.7.0
      '@ethersproject/logger': 5.0.6

  /@ethersproject/sha2@5.6.0:
    resolution: {integrity: sha512-1tNWCPFLu1n3JM9t4/kytz35DkuF9MxqkGGEHNauEbaARdm2fafnOyw1s0tIQDPKF/7bkP1u3dbrmjpn5CelyA==}
    dependencies:
      '@ethersproject/bytes': 5.6.0
      '@ethersproject/logger': 5.0.6
      hash.js: 1.1.7

  /@ethersproject/sha2@5.7.0:
    resolution: {integrity: sha512-gKlH42riwb3KYp0reLsFTokByAKoJdgFCwI+CCiX/k+Jm2mbNs6oOaCjYQSlI1+XBVejwH2KrmCbMAT/GnRDQw==}
    dependencies:
      '@ethersproject/bytes': 5.7.0
      '@ethersproject/logger': 5.0.6
      hash.js: 1.1.7

  /@ethersproject/signing-key@5.6.0:
    resolution: {integrity: sha512-S+njkhowmLeUu/r7ir8n78OUKx63kBdMCPssePS89So1TH4hZqnWFsThEd/GiXYp9qMxVrydf7KdM9MTGPFukA==}
    dependencies:
      '@ethersproject/bytes': 5.6.0
      '@ethersproject/logger': 5.0.6
      '@ethersproject/properties': 5.6.0
      bn.js: 4.12.0
      elliptic: 6.5.4
      hash.js: 1.1.7

  /@ethersproject/signing-key@5.7.0:
    resolution: {integrity: sha512-MZdy2nL3wO0u7gkB4nA/pEf8lu1TlFswPNmy8AiYkfKTdO6eXBJyUdmHO/ehm/htHw9K/qF8ujnTyUAD+Ry54Q==}
    dependencies:
      '@ethersproject/bytes': 5.7.0
      '@ethersproject/logger': 5.0.6
      '@ethersproject/properties': 5.7.0
      bn.js: 5.2.1
      elliptic: 6.5.4
      hash.js: 1.1.7

  /@ethersproject/solidity@5.6.0:
    resolution: {integrity: sha512-YwF52vTNd50kjDzqKaoNNbC/r9kMDPq3YzDWmsjFTRBcIF1y4JCQJ8gB30wsTfHbaxgxelI5BfxQSxD/PbJOww==}
    dependencies:
      '@ethersproject/bignumber': 5.6.0
      '@ethersproject/bytes': 5.6.0
      '@ethersproject/keccak256': 5.6.0
      '@ethersproject/logger': 5.0.6
      '@ethersproject/sha2': 5.6.0
      '@ethersproject/strings': 5.6.0

  /@ethersproject/solidity@5.7.0:
    resolution: {integrity: sha512-HmabMd2Dt/raavyaGukF4XxizWKhKQ24DoLtdNbBmNKUOPqwjsKQSdV9GQtj9CBEea9DlzETlVER1gYeXXBGaA==}
    dependencies:
      '@ethersproject/bignumber': 5.7.0
      '@ethersproject/bytes': 5.7.0
      '@ethersproject/keccak256': 5.7.0
      '@ethersproject/logger': 5.0.6
      '@ethersproject/sha2': 5.7.0
      '@ethersproject/strings': 5.7.0
    dev: false

  /@ethersproject/strings@5.6.0:
    resolution: {integrity: sha512-uv10vTtLTZqrJuqBZR862ZQjTIa724wGPWQqZrofaPI/kUsf53TBG0I0D+hQ1qyNtllbNzaW+PDPHHUI6/65Mg==}
    dependencies:
      '@ethersproject/bytes': 5.6.0
      '@ethersproject/constants': 5.6.0
      '@ethersproject/logger': 5.0.6

  /@ethersproject/strings@5.7.0:
    resolution: {integrity: sha512-/9nu+lj0YswRNSH0NXYqrh8775XNyEdUQAuf3f+SmOrnVewcJ5SBNAjF7lpgehKi4abvNNXyf+HX86czCdJ8Mg==}
    dependencies:
      '@ethersproject/bytes': 5.7.0
      '@ethersproject/constants': 5.7.0
      '@ethersproject/logger': 5.0.6

  /@ethersproject/transactions@5.6.0:
    resolution: {integrity: sha512-4HX+VOhNjXHZyGzER6E/LVI2i6lf9ejYeWD6l4g50AdmimyuStKc39kvKf1bXWQMg7QNVh+uC7dYwtaZ02IXeg==}
    dependencies:
      '@ethersproject/address': 5.6.0
      '@ethersproject/bignumber': 5.6.0
      '@ethersproject/bytes': 5.6.0
      '@ethersproject/constants': 5.6.0
      '@ethersproject/keccak256': 5.6.0
      '@ethersproject/logger': 5.0.6
      '@ethersproject/properties': 5.6.0
      '@ethersproject/rlp': 5.6.0
      '@ethersproject/signing-key': 5.6.0

  /@ethersproject/transactions@5.7.0:
    resolution: {integrity: sha512-kmcNicCp1lp8qanMTC3RIikGgoJ80ztTyvtsFvCYpSCfkjhD0jZ2LOrnbcuxuToLIUYYf+4XwD1rP+B/erDIhQ==}
    dependencies:
      '@ethersproject/address': 5.7.0
      '@ethersproject/bignumber': 5.7.0
      '@ethersproject/bytes': 5.7.0
      '@ethersproject/constants': 5.7.0
      '@ethersproject/keccak256': 5.7.0
      '@ethersproject/logger': 5.0.6
      '@ethersproject/properties': 5.7.0
      '@ethersproject/rlp': 5.7.0
      '@ethersproject/signing-key': 5.7.0

  /@ethersproject/units@5.6.0:
    resolution: {integrity: sha512-tig9x0Qmh8qbo1w8/6tmtyrm/QQRviBh389EQ+d8fP4wDsBrJBf08oZfoiz1/uenKK9M78yAP4PoR7SsVoTjsw==}
    dependencies:
      '@ethersproject/bignumber': 5.6.0
      '@ethersproject/constants': 5.6.0
      '@ethersproject/logger': 5.0.6

  /@ethersproject/units@5.7.0:
    resolution: {integrity: sha512-pD3xLMy3SJu9kG5xDGI7+xhTEmGXlEqXU4OfNapmfnxLVY4EMSSRp7j1k7eezutBPH7RBN/7QPnwR7hzNlEFeg==}
    dependencies:
      '@ethersproject/bignumber': 5.7.0
      '@ethersproject/constants': 5.7.0
      '@ethersproject/logger': 5.0.6
    dev: false

  /@ethersproject/wallet@5.6.0:
    resolution: {integrity: sha512-qMlSdOSTyp0MBeE+r7SUhr1jjDlC1zAXB8VD84hCnpijPQiSNbxr6GdiLXxpUs8UKzkDiNYYC5DRI3MZr+n+tg==}
    dependencies:
      '@ethersproject/abstract-provider': 5.6.0
      '@ethersproject/abstract-signer': 5.6.0
      '@ethersproject/address': 5.6.0
      '@ethersproject/bignumber': 5.6.0
      '@ethersproject/bytes': 5.6.0
      '@ethersproject/hash': 5.6.0
      '@ethersproject/hdnode': 5.6.0
      '@ethersproject/json-wallets': 5.6.0
      '@ethersproject/keccak256': 5.6.0
      '@ethersproject/logger': 5.0.6
      '@ethersproject/properties': 5.6.0
      '@ethersproject/random': 5.6.0
      '@ethersproject/signing-key': 5.6.0
      '@ethersproject/transactions': 5.6.0
      '@ethersproject/wordlists': 5.6.0

  /@ethersproject/wallet@5.7.0:
    resolution: {integrity: sha512-MhmXlJXEJFBFVKrDLB4ZdDzxcBxQ3rLyCkhNqVu3CDYvR97E+8r01UgrI+TI99Le+aYm/in/0vp86guJuM7FCA==}
    dependencies:
      '@ethersproject/abstract-provider': 5.7.0
      '@ethersproject/abstract-signer': 5.7.0
      '@ethersproject/address': 5.7.0
      '@ethersproject/bignumber': 5.7.0
      '@ethersproject/bytes': 5.7.0
      '@ethersproject/hash': 5.7.0
      '@ethersproject/hdnode': 5.7.0
      '@ethersproject/json-wallets': 5.7.0
      '@ethersproject/keccak256': 5.7.0
      '@ethersproject/logger': 5.0.6
      '@ethersproject/properties': 5.7.0
      '@ethersproject/random': 5.7.0
      '@ethersproject/signing-key': 5.7.0
      '@ethersproject/transactions': 5.7.0
      '@ethersproject/wordlists': 5.7.0
    dev: false

  /@ethersproject/web@5.6.0:
    resolution: {integrity: sha512-G/XHj0hV1FxI2teHRfCGvfBUHFmU+YOSbCxlAMqJklxSa7QMiHFQfAxvwY2PFqgvdkxEKwRNr/eCjfAPEm2Ctg==}
    dependencies:
      '@ethersproject/base64': 5.6.0
      '@ethersproject/bytes': 5.6.0
      '@ethersproject/logger': 5.0.6
      '@ethersproject/properties': 5.6.0
      '@ethersproject/strings': 5.6.0

  /@ethersproject/web@5.7.1:
    resolution: {integrity: sha512-Gueu8lSvyjBWL4cYsWsjh6MtMwM0+H4HvqFPZfB6dV8ctbP9zFAO73VG1cMWae0FLPCtz0peKPpZY8/ugJJX2w==}
    dependencies:
      '@ethersproject/base64': 5.7.0
      '@ethersproject/bytes': 5.7.0
      '@ethersproject/logger': 5.0.6
      '@ethersproject/properties': 5.7.0
      '@ethersproject/strings': 5.7.0

  /@ethersproject/wordlists@5.6.0:
    resolution: {integrity: sha512-q0bxNBfIX3fUuAo9OmjlEYxP40IB8ABgb7HjEZCL5IKubzV3j30CWi2rqQbjTS2HfoyQbfINoKcTVWP4ejwR7Q==}
    dependencies:
      '@ethersproject/bytes': 5.6.0
      '@ethersproject/hash': 5.6.0
      '@ethersproject/logger': 5.0.6
      '@ethersproject/properties': 5.6.0
      '@ethersproject/strings': 5.6.0

  /@ethersproject/wordlists@5.7.0:
    resolution: {integrity: sha512-S2TFNJNfHWVHNE6cNDjbVlZ6MgE17MIxMbMg2zv3wn+3XSJGosL1m9ZVv3GXCf/2ymSsQ+hRI5IzoMJTG6aoVA==}
    dependencies:
      '@ethersproject/bytes': 5.7.0
      '@ethersproject/hash': 5.7.0
      '@ethersproject/logger': 5.0.6
      '@ethersproject/properties': 5.7.0
      '@ethersproject/strings': 5.7.0
    dev: false

  /@humanwhocodes/config-array@0.11.8:
    resolution: {integrity: sha512-UybHIJzJnR5Qc/MsD9Kr+RpO2h+/P1GhOwdiLPXK5TWk5sgTdu88bTD9UP+CKbPPh5Rni1u0GjAdYQLemG8g+g==}
    engines: {node: '>=10.10.0'}
    dependencies:
      '@humanwhocodes/object-schema': 1.2.1
      debug: 4.3.2
      minimatch: 3.1.2
    transitivePeerDependencies:
      - supports-color
    dev: true

  /@humanwhocodes/module-importer@1.0.1:
    resolution: {integrity: sha512-bxveV4V8v5Yb4ncFTT3rPSgZBOpCkjfK0y4oVVVJwIuDVBRMDXrPyXRL988i5ap9m9bnyEEjWfm5WkBmtffLfA==}
    engines: {node: '>=12.22'}
    dev: true

  /@humanwhocodes/object-schema@1.2.1:
    resolution: {integrity: sha512-ZnQMnLV4e7hDlUvw8H+U8ASL02SS2Gn6+9Ac3wGGLIe7+je2AeAOxPY+izIPJDfFDb7eDjev0Us8MO1iFRN8hA==}
    dev: true

  /@ledgerhq/cryptoassets@5.53.0:
    resolution: {integrity: sha512-M3ibc3LRuHid5UtL7FI3IC6nMEppvly98QHFoSa7lJU0HDzQxY6zHec/SPM4uuJUC8sXoGVAiRJDkgny54damw==}
    dependencies:
      invariant: 2.2.4
    dev: false

  /@ledgerhq/devices@5.51.1:
    resolution: {integrity: sha512-4w+P0VkbjzEXC7kv8T1GJ/9AVaP9I6uasMZ/JcdwZBS3qwvKo5A5z9uGhP5c7TvItzcmPb44b5Mw2kT+WjUuAA==}
    dependencies:
      '@ledgerhq/errors': 5.50.0
      '@ledgerhq/logs': 5.50.0
      rxjs: 6.6.7
      semver: 7.5.1
    dev: false

  /@ledgerhq/errors@5.50.0:
    resolution: {integrity: sha512-gu6aJ/BHuRlpU7kgVpy2vcYk6atjB4iauP2ymF7Gk0ez0Y/6VSMVSJvubeEQN+IV60+OBK0JgeIZG7OiHaw8ow==}
    dev: false

  /@ledgerhq/hw-app-eth@5.27.2:
    resolution: {integrity: sha512-llNdrE894cCN8j6yxJEUniciyLVcLmu5N0UmIJLOObztG+5rOF4bX54h4SreTWK+E10Z0CzHSeyE5Lz/tVcqqQ==}
    dependencies:
      '@ledgerhq/cryptoassets': 5.53.0
      '@ledgerhq/errors': 5.50.0
      '@ledgerhq/hw-transport': 5.26.0
      bignumber.js: 9.1.1
      rlp: 2.2.7
    dev: false

  /@ledgerhq/hw-transport-node-hid-noevents@5.51.1:
    resolution: {integrity: sha512-9wFf1L8ZQplF7XOY2sQGEeOhpmBRzrn+4X43kghZ7FBDoltrcK+s/D7S+7ffg3j2OySyP6vIIIgloXylao5Scg==}
    dependencies:
      '@ledgerhq/devices': 5.51.1
      '@ledgerhq/errors': 5.50.0
      '@ledgerhq/hw-transport': 5.51.1
      '@ledgerhq/logs': 5.50.0
      node-hid: 2.1.1
    dev: false
    optional: true

  /@ledgerhq/hw-transport-node-hid@5.26.0:
    resolution: {integrity: sha512-qhaefZVZatJ6UuK8Wb6WSFNOLWc2mxcv/xgsfKi5HJCIr4bPF/ecIeN+7fRcEaycxj4XykY6Z4A7zDVulfFH4w==}
    requiresBuild: true
    dependencies:
      '@ledgerhq/devices': 5.51.1
      '@ledgerhq/errors': 5.50.0
      '@ledgerhq/hw-transport': 5.26.0
      '@ledgerhq/hw-transport-node-hid-noevents': 5.51.1
      '@ledgerhq/logs': 5.50.0
      lodash: 4.17.21
      node-hid: 1.3.0
      usb: 1.9.2
    dev: false
    optional: true

  /@ledgerhq/hw-transport-u2f@5.26.0:
    resolution: {integrity: sha512-QTxP1Rsh+WZ184LUOelYVLeaQl3++V3I2jFik+l9JZtakwEHjD0XqOT750xpYNL/vfHsy31Wlz+oicdxGzFk+w==}
    deprecated: '@ledgerhq/hw-transport-u2f is deprecated. Please use @ledgerhq/hw-transport-webusb or @ledgerhq/hw-transport-webhid. https://github.com/LedgerHQ/ledgerjs/blob/master/docs/migrate_webusb.md'
    dependencies:
      '@ledgerhq/errors': 5.50.0
      '@ledgerhq/hw-transport': 5.26.0
      '@ledgerhq/logs': 5.50.0
      u2f-api: 0.2.7
    dev: false

  /@ledgerhq/hw-transport@5.26.0:
    resolution: {integrity: sha512-NFeJOJmyEfAX8uuIBTpocWHcz630sqPcXbu864Q+OCBm4EK5UOKV1h/pX7e0xgNIKY8zhJ/O4p4cIZp9tnXLHQ==}
    dependencies:
      '@ledgerhq/devices': 5.51.1
      '@ledgerhq/errors': 5.50.0
      events: 3.3.0
    dev: false

  /@ledgerhq/hw-transport@5.51.1:
    resolution: {integrity: sha512-6wDYdbWrw9VwHIcoDnqWBaDFyviyjZWv6H9vz9Vyhe4Qd7TIFmbTl/eWs6hZvtZBza9K8y7zD8ChHwRI4s9tSw==}
    dependencies:
      '@ledgerhq/devices': 5.51.1
      '@ledgerhq/errors': 5.50.0
      events: 3.3.0
    dev: false
    optional: true

  /@ledgerhq/logs@5.50.0:
    resolution: {integrity: sha512-swKHYCOZUGyVt4ge0u8a7AwNcA//h4nx5wIi0sruGye1IJ5Cva0GyK9L2/WdX+kWVTKp92ZiEo1df31lrWGPgA==}
    dev: false

  /@metamask/eth-sig-util@4.0.1:
    resolution: {integrity: sha512-tghyZKLHZjcdlDqCA3gNZmLeR0XvOE9U1qoQO9ohyAZT6Pya+H9vkBPcsyXytmYLNgVoin7CKCmweo/R43V+tQ==}
    engines: {node: '>=12.0.0'}
    dependencies:
      ethereumjs-abi: 0.6.8
      ethereumjs-util: 6.2.1
      ethjs-util: 0.1.6
      tweetnacl: 1.0.3
      tweetnacl-util: 0.15.1
    dev: true

  /@morgan-stanley/ts-mocking-bird@0.6.4(typescript@4.3.2):
    resolution: {integrity: sha512-57VJIflP8eR2xXa9cD1LUawh+Gh+BVQfVu0n6GALyg/AqV/Nz25kDRvws3i9kIe1PTrbsZZOYpsYp6bXPd6nVA==}
    peerDependencies:
      jasmine: 2.x || 3.x || 4.x
      jest: 26.x || 27.x || 28.x
      typescript: '>=4.2'
    peerDependenciesMeta:
      jasmine:
        optional: true
      jest:
        optional: true
    dependencies:
      lodash: 4.17.21
      typescript: 4.3.2
      uuid: 7.0.3
    dev: true

  /@noble/hashes@1.2.0:
    resolution: {integrity: sha512-FZfhjEDbT5GRswV3C6uvLPHMiVD6lQBmpoX5+eSiPaMTXte/IKqI5dykDxzZB/WBeK/CDuQRBWarPdi3FNY2zQ==}
    dev: true

  /@noble/secp256k1@1.7.1:
    resolution: {integrity: sha512-hOUk6AyBFmqVrv7k5WAw/LpszxVbj9gGN4JRkIX52fdFAj1UA61KXmZDvqVEm+pOyec3+fIeZB02LYa/pWOArw==}
    dev: true

  /@nodelib/fs.scandir@2.1.5:
    resolution: {integrity: sha512-vq24Bq3ym5HEQm2NKCr3yXDwjc7vTsEThRDnkp2DK9p1uqLR+DHurm/NOTo0KG7HYHU7eppKZj3MyqYuMBf62g==}
    engines: {node: '>= 8'}
    dependencies:
      '@nodelib/fs.stat': 2.0.5
      run-parallel: 1.2.0
    dev: true

  /@nodelib/fs.stat@2.0.5:
    resolution: {integrity: sha512-RkhPPp2zrqDAQA/2jNhnztcPAlv64XdhIp7a7454A5ovI7Bukxgt7MX7udwAu3zg1DcpPU0rz3VV1SeaqvY4+A==}
    engines: {node: '>= 8'}
    dev: true

  /@nodelib/fs.walk@1.2.8:
    resolution: {integrity: sha512-oGB+UxlgWcgQkgwo8GcEGwemoTFt3FIO9ababBmaGwXIoBKZ+GTy0pP185beGg7Llih/NSHSV2XAs1lnznocSg==}
    engines: {node: '>= 8'}
    dependencies:
      '@nodelib/fs.scandir': 2.1.5
      fastq: 1.15.0
    dev: true

  /@nomicfoundation/ethereumjs-block@4.2.2:
    resolution: {integrity: sha512-atjpt4gc6ZGZUPHBAQaUJsm1l/VCo7FmyQ780tMGO8QStjLdhz09dXynmhwVTy5YbRr0FOh/uX3QaEM0yIB2Zg==}
    engines: {node: '>=14'}
    dependencies:
      '@nomicfoundation/ethereumjs-common': 3.1.2
      '@nomicfoundation/ethereumjs-rlp': 4.0.3
      '@nomicfoundation/ethereumjs-trie': 5.0.5
      '@nomicfoundation/ethereumjs-tx': 4.1.2
      '@nomicfoundation/ethereumjs-util': 8.0.6
      ethereum-cryptography: 0.1.3
    dev: true

  /@nomicfoundation/ethereumjs-blockchain@6.2.2:
    resolution: {integrity: sha512-6AIB2MoTEPZJLl6IRKcbd8mUmaBAQ/NMe3O7OsAOIiDjMNPPH5KaUQiLfbVlegT4wKIg/GOsFH7XlH2KDVoJNg==}
    engines: {node: '>=14'}
    dependencies:
      '@nomicfoundation/ethereumjs-block': 4.2.2
      '@nomicfoundation/ethereumjs-common': 3.1.2
      '@nomicfoundation/ethereumjs-ethash': 2.0.5
      '@nomicfoundation/ethereumjs-rlp': 4.0.3
      '@nomicfoundation/ethereumjs-trie': 5.0.5
      '@nomicfoundation/ethereumjs-util': 8.0.6
      abstract-level: 1.0.3
      debug: 4.3.4(supports-color@8.1.1)
      ethereum-cryptography: 0.1.3
      level: 8.0.0
      lru-cache: 5.1.1
      memory-level: 1.0.0
    transitivePeerDependencies:
      - supports-color
    dev: true

  /@nomicfoundation/ethereumjs-common@3.1.2:
    resolution: {integrity: sha512-JAEBpIua62dyObHM9KI2b4wHZcRQYYge9gxiygTWa3lNCr2zo+K0TbypDpgiNij5MCGNWP1eboNfNfx1a3vkvA==}
    dependencies:
      '@nomicfoundation/ethereumjs-util': 8.0.6
      crc-32: 1.2.2
    dev: true

  /@nomicfoundation/ethereumjs-ethash@2.0.5:
    resolution: {integrity: sha512-xlLdcICGgAYyYmnI3r1t0R5fKGBJNDQSOQxXNjVO99JmxJIdXR5MgPo5CSJO1RpyzKOgzi3uIFn8agv564dZEQ==}
    engines: {node: '>=14'}
    dependencies:
      '@nomicfoundation/ethereumjs-block': 4.2.2
      '@nomicfoundation/ethereumjs-rlp': 4.0.3
      '@nomicfoundation/ethereumjs-util': 8.0.6
      abstract-level: 1.0.3
      bigint-crypto-utils: 3.2.2
      ethereum-cryptography: 0.1.3
    dev: true

  /@nomicfoundation/ethereumjs-evm@1.3.2:
    resolution: {integrity: sha512-I00d4MwXuobyoqdPe/12dxUQxTYzX8OckSaWsMcWAfQhgVDvBx6ffPyP/w1aL0NW7MjyerySPcSVfDJAMHjilw==}
    engines: {node: '>=14'}
    dependencies:
      '@nomicfoundation/ethereumjs-common': 3.1.2
      '@nomicfoundation/ethereumjs-util': 8.0.6
      '@types/async-eventemitter': 0.2.1
      async-eventemitter: 0.2.4
      debug: 4.3.4(supports-color@8.1.1)
      ethereum-cryptography: 0.1.3
      mcl-wasm: 0.7.9
      rustbn.js: 0.2.0
    transitivePeerDependencies:
      - supports-color
    dev: true

  /@nomicfoundation/ethereumjs-rlp@4.0.3:
    resolution: {integrity: sha512-DZMzB/lqPK78T6MluyXqtlRmOMcsZbTTbbEyAjo0ncaff2mqu/k8a79PBcyvpgAhWD/R59Fjq/x3ro5Lof0AtA==}
    engines: {node: '>=14'}
    hasBin: true
    dev: true

  /@nomicfoundation/ethereumjs-statemanager@1.0.5:
    resolution: {integrity: sha512-CAhzpzTR5toh/qOJIZUUOnWekUXuRqkkzaGAQrVcF457VhtCmr+ddZjjK50KNZ524c1XP8cISguEVNqJ6ij1sA==}
    dependencies:
      '@nomicfoundation/ethereumjs-common': 3.1.2
      '@nomicfoundation/ethereumjs-rlp': 4.0.3
      '@nomicfoundation/ethereumjs-trie': 5.0.5
      '@nomicfoundation/ethereumjs-util': 8.0.6
      debug: 4.3.4(supports-color@8.1.1)
      ethereum-cryptography: 0.1.3
      functional-red-black-tree: 1.0.1
    transitivePeerDependencies:
      - supports-color
    dev: true

  /@nomicfoundation/ethereumjs-trie@5.0.5:
    resolution: {integrity: sha512-+8sNZrXkzvA1NH5F4kz5RSYl1I6iaRz7mAZRsyxOm0IVY4UaP43Ofvfp/TwOalFunurQrYB5pRO40+8FBcxFMA==}
    engines: {node: '>=14'}
    dependencies:
      '@nomicfoundation/ethereumjs-rlp': 4.0.3
      '@nomicfoundation/ethereumjs-util': 8.0.6
      ethereum-cryptography: 0.1.3
      readable-stream: 3.6.2
    dev: true

  /@nomicfoundation/ethereumjs-tx@4.1.2:
    resolution: {integrity: sha512-emJBJZpmTdUa09cqxQqHaysbBI9Od353ZazeH7WgPb35miMgNY6mb7/3vBA98N5lUW/rgkiItjX0KZfIzihSoQ==}
    engines: {node: '>=14'}
    dependencies:
      '@nomicfoundation/ethereumjs-common': 3.1.2
      '@nomicfoundation/ethereumjs-rlp': 4.0.3
      '@nomicfoundation/ethereumjs-util': 8.0.6
      ethereum-cryptography: 0.1.3
    dev: true

  /@nomicfoundation/ethereumjs-util@8.0.6:
    resolution: {integrity: sha512-jOQfF44laa7xRfbfLXojdlcpkvxeHrE2Xu7tSeITsWFgoII163MzjOwFEzSNozHYieFysyoEMhCdP+NY5ikstw==}
    engines: {node: '>=14'}
    dependencies:
      '@nomicfoundation/ethereumjs-rlp': 4.0.3
      ethereum-cryptography: 0.1.3
    dev: true

  /@nomicfoundation/ethereumjs-vm@6.4.2:
    resolution: {integrity: sha512-PRTyxZMP6kx+OdAzBhuH1LD2Yw+hrSpaytftvaK//thDy2OI07S0nrTdbrdk7b8ZVPAc9H9oTwFBl3/wJ3w15g==}
    engines: {node: '>=14'}
    dependencies:
      '@nomicfoundation/ethereumjs-block': 4.2.2
      '@nomicfoundation/ethereumjs-blockchain': 6.2.2
      '@nomicfoundation/ethereumjs-common': 3.1.2
      '@nomicfoundation/ethereumjs-evm': 1.3.2
      '@nomicfoundation/ethereumjs-rlp': 4.0.3
      '@nomicfoundation/ethereumjs-statemanager': 1.0.5
      '@nomicfoundation/ethereumjs-trie': 5.0.5
      '@nomicfoundation/ethereumjs-tx': 4.1.2
      '@nomicfoundation/ethereumjs-util': 8.0.6
      '@types/async-eventemitter': 0.2.1
      async-eventemitter: 0.2.4
      debug: 4.3.4(supports-color@8.1.1)
      ethereum-cryptography: 0.1.3
      functional-red-black-tree: 1.0.1
      mcl-wasm: 0.7.9
      rustbn.js: 0.2.0
    transitivePeerDependencies:
      - supports-color
    dev: true

  /@nomicfoundation/hardhat-network-helpers@1.0.8(hardhat@2.12.7):
    resolution: {integrity: sha512-MNqQbzUJZnCMIYvlniC3U+kcavz/PhhQSsY90tbEtUyMj/IQqsLwIRZa4ctjABh3Bz0KCh9OXUZ7Yk/d9hr45Q==}
    peerDependencies:
      hardhat: ^2.9.5
    dependencies:
      ethereumjs-util: 7.1.5
      hardhat: 2.12.7(ts-node@10.0.0)(typescript@4.3.2)
    dev: true

  /@nomicfoundation/solidity-analyzer-darwin-arm64@0.1.1:
    resolution: {integrity: sha512-KcTodaQw8ivDZyF+D76FokN/HdpgGpfjc/gFCImdLUyqB6eSWVaZPazMbeAjmfhx3R0zm/NYVzxwAokFKgrc0w==}
    engines: {node: '>= 10'}
    cpu: [arm64]
    os: [darwin]
    requiresBuild: true
    dev: true
    optional: true

  /@nomicfoundation/solidity-analyzer-darwin-x64@0.1.1:
    resolution: {integrity: sha512-XhQG4BaJE6cIbjAVtzGOGbK3sn1BO9W29uhk9J8y8fZF1DYz0Doj8QDMfpMu+A6TjPDs61lbsmeYodIDnfveSA==}
    engines: {node: '>= 10'}
    cpu: [x64]
    os: [darwin]
    requiresBuild: true
    dev: true
    optional: true

  /@nomicfoundation/solidity-analyzer-freebsd-x64@0.1.1:
    resolution: {integrity: sha512-GHF1VKRdHW3G8CndkwdaeLkVBi5A9u2jwtlS7SLhBc8b5U/GcoL39Q+1CSO3hYqePNP+eV5YI7Zgm0ea6kMHoA==}
    engines: {node: '>= 10'}
    cpu: [x64]
    os: [freebsd]
    requiresBuild: true
    dev: true
    optional: true

  /@nomicfoundation/solidity-analyzer-linux-arm64-gnu@0.1.1:
    resolution: {integrity: sha512-g4Cv2fO37ZsUENQ2vwPnZc2zRenHyAxHcyBjKcjaSmmkKrFr64yvzeNO8S3GBFCo90rfochLs99wFVGT/0owpg==}
    engines: {node: '>= 10'}
    cpu: [arm64]
    os: [linux]
    requiresBuild: true
    dev: true
    optional: true

  /@nomicfoundation/solidity-analyzer-linux-arm64-musl@0.1.1:
    resolution: {integrity: sha512-WJ3CE5Oek25OGE3WwzK7oaopY8xMw9Lhb0mlYuJl/maZVo+WtP36XoQTb7bW/i8aAdHW5Z+BqrHMux23pvxG3w==}
    engines: {node: '>= 10'}
    cpu: [arm64]
    os: [linux]
    requiresBuild: true
    dev: true
    optional: true

  /@nomicfoundation/solidity-analyzer-linux-x64-gnu@0.1.1:
    resolution: {integrity: sha512-5WN7leSr5fkUBBjE4f3wKENUy9HQStu7HmWqbtknfXkkil+eNWiBV275IOlpXku7v3uLsXTOKpnnGHJYI2qsdA==}
    engines: {node: '>= 10'}
    cpu: [x64]
    os: [linux]
    requiresBuild: true
    dev: true
    optional: true

  /@nomicfoundation/solidity-analyzer-linux-x64-musl@0.1.1:
    resolution: {integrity: sha512-KdYMkJOq0SYPQMmErv/63CwGwMm5XHenEna9X9aB8mQmhDBrYrlAOSsIPgFCUSL0hjxE3xHP65/EPXR/InD2+w==}
    engines: {node: '>= 10'}
    cpu: [x64]
    os: [linux]
    requiresBuild: true
    dev: true
    optional: true

  /@nomicfoundation/solidity-analyzer-win32-arm64-msvc@0.1.1:
    resolution: {integrity: sha512-VFZASBfl4qiBYwW5xeY20exWhmv6ww9sWu/krWSesv3q5hA0o1JuzmPHR4LPN6SUZj5vcqci0O6JOL8BPw+APg==}
    engines: {node: '>= 10'}
    cpu: [arm64]
    os: [win32]
    requiresBuild: true
    dev: true
    optional: true

  /@nomicfoundation/solidity-analyzer-win32-ia32-msvc@0.1.1:
    resolution: {integrity: sha512-JnFkYuyCSA70j6Si6cS1A9Gh1aHTEb8kOTBApp/c7NRTFGNMH8eaInKlyuuiIbvYFhlXW4LicqyYuWNNq9hkpQ==}
    engines: {node: '>= 10'}
    cpu: [ia32]
    os: [win32]
    requiresBuild: true
    dev: true
    optional: true

  /@nomicfoundation/solidity-analyzer-win32-x64-msvc@0.1.1:
    resolution: {integrity: sha512-HrVJr6+WjIXGnw3Q9u6KQcbZCtk0caVWhCdFADySvRyUxJ8PnzlaP+MhwNE8oyT8OZ6ejHBRrrgjSqDCFXGirw==}
    engines: {node: '>= 10'}
    cpu: [x64]
    os: [win32]
    requiresBuild: true
    dev: true
    optional: true

  /@nomicfoundation/solidity-analyzer@0.1.1:
    resolution: {integrity: sha512-1LMtXj1puAxyFusBgUIy5pZk3073cNXYnXUpuNKFghHbIit/xZgbk0AokpUADbNm3gyD6bFWl3LRFh3dhVdREg==}
    engines: {node: '>= 12'}
    optionalDependencies:
      '@nomicfoundation/solidity-analyzer-darwin-arm64': 0.1.1
      '@nomicfoundation/solidity-analyzer-darwin-x64': 0.1.1
      '@nomicfoundation/solidity-analyzer-freebsd-x64': 0.1.1
      '@nomicfoundation/solidity-analyzer-linux-arm64-gnu': 0.1.1
      '@nomicfoundation/solidity-analyzer-linux-arm64-musl': 0.1.1
      '@nomicfoundation/solidity-analyzer-linux-x64-gnu': 0.1.1
      '@nomicfoundation/solidity-analyzer-linux-x64-musl': 0.1.1
      '@nomicfoundation/solidity-analyzer-win32-arm64-msvc': 0.1.1
      '@nomicfoundation/solidity-analyzer-win32-ia32-msvc': 0.1.1
      '@nomicfoundation/solidity-analyzer-win32-x64-msvc': 0.1.1
    dev: true

  /@nomiclabs/hardhat-ethers@2.0.2(ethers@5.6.0)(hardhat@2.12.7):
    resolution: {integrity: sha512-6quxWe8wwS4X5v3Au8q1jOvXYEPkS1Fh+cME5u6AwNdnI4uERvPlVjlgRWzpnb+Rrt1l/cEqiNRH9GlsBMSDQg==}
    peerDependencies:
      ethers: ^5.0.0
      hardhat: ^2.0.0
    dependencies:
      ethers: 5.6.0
      hardhat: 2.12.7(ts-node@10.0.0)(typescript@4.3.2)
    dev: true

  /@nomiclabs/hardhat-etherscan@3.1.0(hardhat@2.12.7):
    resolution: {integrity: sha512-JroYgfN1AlYFkQTQ3nRwFi4o8NtZF7K/qFR2dxDUgHbCtIagkUseca9L4E/D2ScUm4XT40+8PbCdqZi+XmHyQA==}
    peerDependencies:
      hardhat: ^2.0.4
    dependencies:
      '@ethersproject/abi': 5.6.0
      '@ethersproject/address': 5.7.0
      cbor: 5.2.0
      chalk: 2.4.2
      debug: 4.3.2
      fs-extra: 7.0.1
      hardhat: 2.12.7(ts-node@10.0.0)(typescript@4.3.2)
      lodash: 4.17.21
      semver: 6.3.0
      table: 6.8.1
      undici: 5.22.1
    transitivePeerDependencies:
      - supports-color
    dev: true

  /@nomiclabs/hardhat-waffle@2.0.1(@nomiclabs/hardhat-ethers@2.0.2)(ethereum-waffle@3.3.0)(ethers@5.6.0)(hardhat@2.12.7):
    resolution: {integrity: sha512-2YR2V5zTiztSH9n8BYWgtv3Q+EL0N5Ltm1PAr5z20uAY4SkkfylJ98CIqt18XFvxTD5x4K2wKBzddjV9ViDAZQ==}
    peerDependencies:
      '@nomiclabs/hardhat-ethers': ^2.0.0
      ethereum-waffle: ^3.2.0
      ethers: ^5.0.0
      hardhat: ^2.0.0
    dependencies:
      '@nomiclabs/hardhat-ethers': 2.0.2(ethers@5.6.0)(hardhat@2.12.7)
      '@types/sinon-chai': 3.2.9
      '@types/web3': 1.0.19
      ethereum-waffle: 3.3.0(typescript@4.3.2)
      ethers: 5.6.0
      hardhat: 2.12.7(ts-node@10.0.0)(typescript@4.3.2)
    dev: true

  /@openzeppelin/contract-loader@0.6.3:
    resolution: {integrity: sha512-cOFIjBjwbGgZhDZsitNgJl0Ye1rd5yu/Yx5LMgeq3u0ZYzldm4uObzHDFq4gjDdoypvyORjjJa3BlFA7eAnVIg==}
    dependencies:
      find-up: 4.1.0
      fs-extra: 8.1.0
    dev: true

  /@openzeppelin/contracts-upgradeable@4.7.3:
    resolution: {integrity: sha512-+wuegAMaLcZnLCJIvrVUDzA9z/Wp93f0Dla/4jJvIhijRrPabjQbZe6fWiECLaJyfn5ci9fqf9vTw3xpQOad2A==}
    dev: false

  /@openzeppelin/contracts@3.4.2:
    resolution: {integrity: sha512-z0zMCjyhhp4y7XKAcDAi3Vgms4T2PstwBdahiO0+9NaGICQKjynK3wduSRplTgk4LXmoO1yfDGO5RbjKYxtuxA==}
    dev: false

  /@openzeppelin/contracts@4.3.3:
    resolution: {integrity: sha512-tDBopO1c98Yk7Cv/PZlHqrvtVjlgK5R4J6jxLwoO7qxK4xqOiZG+zSkIvGFpPZ0ikc3QOED3plgdqjgNTnBc7g==}
    dev: false

  /@openzeppelin/hardhat-upgrades@1.22.1(@nomiclabs/hardhat-ethers@2.0.2)(@nomiclabs/hardhat-etherscan@3.1.0)(ethers@5.6.0)(hardhat@2.12.7):
    resolution: {integrity: sha512-MdoitCTLl4zwMU8MeE/bCj+7JMWBEvd38XqJkw36PkJrXlbv6FedDVCPoumMAhpmtymm0nTwTYYklYG+L6WiiQ==}
    hasBin: true
    peerDependencies:
      '@nomiclabs/hardhat-ethers': ^2.0.0
      '@nomiclabs/hardhat-etherscan': ^3.1.0
      '@nomiclabs/harhdat-etherscan': '*'
      ethers: ^5.0.5
      hardhat: ^2.0.2
    peerDependenciesMeta:
      '@nomiclabs/harhdat-etherscan':
        optional: true
    dependencies:
      '@nomiclabs/hardhat-ethers': 2.0.2(ethers@5.6.0)(hardhat@2.12.7)
      '@nomiclabs/hardhat-etherscan': 3.1.0(hardhat@2.12.7)
      '@openzeppelin/upgrades-core': 1.26.2
      chalk: 4.1.2
      debug: 4.3.2
      ethers: 5.6.0
      hardhat: 2.12.7(ts-node@10.0.0)(typescript@4.3.2)
      proper-lockfile: 4.1.2
    transitivePeerDependencies:
      - supports-color
    dev: true

  /@openzeppelin/test-helpers@0.5.11(bn.js@4.12.0):
    resolution: {integrity: sha512-HkFpCjtTD8dk+wdYhsT07YbMGCE+Z4Wp5sBKXvPDF3Lynoc0H2KqZgCWV+qr2YZ0WW1oX/sXkKFrrKJ0caBTjw==}
    dependencies:
      '@openzeppelin/contract-loader': 0.6.3
      '@truffle/contract': 4.6.22
      ansi-colors: 3.2.4
      chai: 4.3.4
      chai-bn: 0.2.2(bn.js@4.12.0)(chai@4.3.4)
      ethjs-abi: 0.2.1
      lodash.flatten: 4.4.0
      semver: 5.7.1
      web3: 1.10.0
      web3-utils: 1.10.0
    transitivePeerDependencies:
      - bn.js
      - bufferutil
      - encoding
      - supports-color
      - utf-8-validate
    dev: true

  /@openzeppelin/upgrades-core@1.26.2:
    resolution: {integrity: sha512-TJORrgyun5qflPos/47P3j61gDw+7W+tEirSBOYRxfVL1WGjX1n8iaLrijPIqzyeS1MKguN1nckAMspQ4SKrxw==}
    dependencies:
      cbor: 8.1.0
      chalk: 4.1.2
      compare-versions: 5.0.3
      debug: 4.3.2
      ethereumjs-util: 7.1.5
      proper-lockfile: 4.1.2
      solidity-ast: 0.4.49
    transitivePeerDependencies:
      - supports-color
    dev: true

  /@resolver-engine/core@0.3.3:
    resolution: {integrity: sha512-eB8nEbKDJJBi5p5SrvrvILn4a0h42bKtbCTri3ZxCGt6UvoQyp7HnGOfki944bUjBSHKK3RvgfViHn+kqdXtnQ==}
    dependencies:
      debug: 3.2.6(supports-color@6.0.0)
      is-url: 1.2.4
      request: 2.88.2
    transitivePeerDependencies:
      - supports-color
    dev: true

  /@resolver-engine/fs@0.3.3:
    resolution: {integrity: sha512-wQ9RhPUcny02Wm0IuJwYMyAG8fXVeKdmhm8xizNByD4ryZlx6PP6kRen+t/haF43cMfmaV7T3Cx6ChOdHEhFUQ==}
    dependencies:
      '@resolver-engine/core': 0.3.3
      debug: 3.2.6(supports-color@6.0.0)
    transitivePeerDependencies:
      - supports-color
    dev: true

  /@resolver-engine/imports-fs@0.3.3:
    resolution: {integrity: sha512-7Pjg/ZAZtxpeyCFlZR5zqYkz+Wdo84ugB5LApwriT8XFeQoLwGUj4tZFFvvCuxaNCcqZzCYbonJgmGObYBzyCA==}
    dependencies:
      '@resolver-engine/fs': 0.3.3
      '@resolver-engine/imports': 0.3.3
      debug: 3.2.6(supports-color@6.0.0)
    transitivePeerDependencies:
      - supports-color
    dev: true

  /@resolver-engine/imports@0.3.3:
    resolution: {integrity: sha512-anHpS4wN4sRMwsAbMXhMfOD/y4a4Oo0Cw/5+rue7hSwGWsDOQaAU1ClK1OxjUC35/peazxEl8JaSRRS+Xb8t3Q==}
    dependencies:
      '@resolver-engine/core': 0.3.3
      debug: 3.2.6(supports-color@6.0.0)
      hosted-git-info: 2.8.9
      path-browserify: 1.0.1
      url: 0.11.0
    transitivePeerDependencies:
      - supports-color
    dev: true

  /@scure/base@1.1.1:
    resolution: {integrity: sha512-ZxOhsSyxYwLJj3pLZCefNitxsj093tb2vq90mp2txoYeBqbcjDjqFhyM8eUjq/uFm6zJ+mUuqxlS2FkuSY1MTA==}
    dev: true

  /@scure/bip32@1.1.5:
    resolution: {integrity: sha512-XyNh1rB0SkEqd3tXcXMi+Xe1fvg+kUIcoRIEujP1Jgv7DqW2r9lg3Ah0NkFaCs9sTkQAQA8kw7xiRXzENi9Rtw==}
    dependencies:
      '@noble/hashes': 1.2.0
      '@noble/secp256k1': 1.7.1
      '@scure/base': 1.1.1
    dev: true

  /@scure/bip39@1.1.1:
    resolution: {integrity: sha512-t+wDck2rVkh65Hmv280fYdVdY25J9YeEUIgn2LG1WM6gxFkGzcksoDiUkWVpVp3Oex9xGC68JU2dSbUfwZ2jPg==}
    dependencies:
      '@noble/hashes': 1.2.0
      '@scure/base': 1.1.1
    dev: true

  /@sentry/core@5.30.0:
    resolution: {integrity: sha512-TmfrII8w1PQZSZgPpUESqjB+jC6MvZJZdLtE/0hZ+SrnKhW3x5WlYLvTXZpcWePYBku7rl2wn1RZu6uT0qCTeg==}
    engines: {node: '>=6'}
    dependencies:
      '@sentry/hub': 5.30.0
      '@sentry/minimal': 5.30.0
      '@sentry/types': 5.30.0
      '@sentry/utils': 5.30.0
      tslib: 1.14.1
    dev: true

  /@sentry/hub@5.30.0:
    resolution: {integrity: sha512-2tYrGnzb1gKz2EkMDQcfLrDTvmGcQPuWxLnJKXJvYTQDGLlEvi2tWz1VIHjunmOvJrB5aIQLhm+dcMRwFZDCqQ==}
    engines: {node: '>=6'}
    dependencies:
      '@sentry/types': 5.30.0
      '@sentry/utils': 5.30.0
      tslib: 1.14.1
    dev: true

  /@sentry/minimal@5.30.0:
    resolution: {integrity: sha512-BwWb/owZKtkDX+Sc4zCSTNcvZUq7YcH3uAVlmh/gtR9rmUvbzAA3ewLuB3myi4wWRAMEtny6+J/FN/x+2wn9Xw==}
    engines: {node: '>=6'}
    dependencies:
      '@sentry/hub': 5.30.0
      '@sentry/types': 5.30.0
      tslib: 1.14.1
    dev: true

  /@sentry/node@5.30.0:
    resolution: {integrity: sha512-Br5oyVBF0fZo6ZS9bxbJZG4ApAjRqAnqFFurMVJJdunNb80brh7a5Qva2kjhm+U6r9NJAB5OmDyPkA1Qnt+QVg==}
    engines: {node: '>=6'}
    dependencies:
      '@sentry/core': 5.30.0
      '@sentry/hub': 5.30.0
      '@sentry/tracing': 5.30.0
      '@sentry/types': 5.30.0
      '@sentry/utils': 5.30.0
      cookie: 0.4.2
      https-proxy-agent: 5.0.1
      lru_map: 0.3.3
      tslib: 1.14.1
    transitivePeerDependencies:
      - supports-color
    dev: true

  /@sentry/tracing@5.30.0:
    resolution: {integrity: sha512-dUFowCr0AIMwiLD7Fs314Mdzcug+gBVo/+NCMyDw8tFxJkwWAKl7Qa2OZxLQ0ZHjakcj1hNKfCQJ9rhyfOl4Aw==}
    engines: {node: '>=6'}
    dependencies:
      '@sentry/hub': 5.30.0
      '@sentry/minimal': 5.30.0
      '@sentry/types': 5.30.0
      '@sentry/utils': 5.30.0
      tslib: 1.14.1
    dev: true

  /@sentry/types@5.30.0:
    resolution: {integrity: sha512-R8xOqlSTZ+htqrfteCWU5Nk0CDN5ApUTvrlvBuiH1DyP6czDZ4ktbZB0hAgBlVcK0U+qpD3ag3Tqqpa5Q67rPw==}
    engines: {node: '>=6'}
    dev: true

  /@sentry/utils@5.30.0:
    resolution: {integrity: sha512-zaYmoH0NWWtvnJjC9/CBseXMtKHm/tm40sz3YfJRxeQjyzRqNQPgivpd9R/oDJCYj999mzdW382p/qi2ypjLww==}
    engines: {node: '>=6'}
    dependencies:
      '@sentry/types': 5.30.0
      tslib: 1.14.1
    dev: true

  /@sindresorhus/is@0.14.0:
    resolution: {integrity: sha512-9NET910DNaIPngYnLLPeg+Ogzqsi9uM4mSboU5y6p8S5DzMTVEsJZrawi+BoDNUVBa2DhJqQYUFvMDfgU062LQ==}
    engines: {node: '>=6'}
    dev: true

  /@sindresorhus/is@4.6.0:
    resolution: {integrity: sha512-t09vSN3MdfsyCHoFcTRCH/iUtG7OJ0CsjzB8cjAmKc/va/kIgeDI/TxsigdncE/4be734m0cvIYwNaV4i2XqAw==}
    engines: {node: '>=10'}
    dev: true

  /@solidity-parser/parser@0.14.5:
    resolution: {integrity: sha512-6dKnHZn7fg/iQATVEzqyUOyEidbn05q7YA2mQ9hC0MMXhhV3/JrsxmFSYZAcr7j1yUP700LLhTruvJ3MiQmjJg==}
    dependencies:
      antlr4ts: 0.5.0-alpha.4
    dev: true

  /@solidity-parser/parser@0.16.0:
    resolution: {integrity: sha512-ESipEcHyRHg4Np4SqBCfcXwyxxna1DgFVz69bgpLV8vzl/NP1DtcKsJ4dJZXWQhY/Z4J2LeKBiOkOVZn9ct33Q==}
    dependencies:
      antlr4ts: 0.5.0-alpha.4
    dev: true

  /@szmarczak/http-timer@1.1.2:
    resolution: {integrity: sha512-XIB2XbzHTN6ieIjfIMV9hlVcfPU26s2vafYWQcZHWXHOxiaRZYEDKEwdl129Zyg50+foYV2jCgtrqSA6qNuNSA==}
    engines: {node: '>=6'}
    dependencies:
      defer-to-connect: 1.1.3
    dev: true

  /@szmarczak/http-timer@4.0.6:
    resolution: {integrity: sha512-4BAffykYOgO+5nzBWYwE3W90sBgLJoUPRWWcL8wlyiM8IB8ipJz3UMJ9KXQd1RKQXpKp8Tutn80HZtWsu2u76w==}
    engines: {node: '>=10'}
    dependencies:
      defer-to-connect: 2.0.1
    dev: true

  /@szmarczak/http-timer@5.0.1:
    resolution: {integrity: sha512-+PmQX0PiAYPMeVYe237LJAYvOMYW1j2rH5YROyS3b4CTVJum34HfRvKvAzozHAQG0TnHNdUfY9nCeUyRAs//cw==}
    engines: {node: '>=14.16'}
    dependencies:
      defer-to-connect: 2.0.1
    dev: true

  /@truffle/abi-utils@0.3.10:
    resolution: {integrity: sha512-Q3TXsF0NIct3KFLL2giF/alfSoKf5axyw+4wQdDRlihFrG1nbTBzWq+Q0ya6oHffZDida0NSpnJIf5IhFMV+JQ==}
    dependencies:
      change-case: 3.0.2
      fast-check: 3.1.1
      web3-utils: 1.10.0
    dev: true

  /@truffle/abi-utils@1.0.0:
    resolution: {integrity: sha512-h1wGFB28YfByAWm/uBeMCwqDlGsrcMYTumLC/sB/qYhHisi1LK6tV47FEF7zKyf6Al2CtsO28v02+wfLXbUVRg==}
    dependencies:
      change-case: 3.0.2
      fast-check: 3.1.1
      web3-utils: 1.10.0
    dev: true

  /@truffle/blockchain-utils@0.1.7:
    resolution: {integrity: sha512-1nibqGjEHC7KAyDThEFvbm2+EO8zAHee/VjCtxkYBE3ySwP50joh0QCEBjy7K/9z+icpMoDucfxmgaKToBFUgQ==}
    dev: true

  /@truffle/codec@0.15.1:
    resolution: {integrity: sha512-OBANcmefxEXLApWl/uU1SOHQJixO8pDaRTybP0YMvxPhgyj7G7+wC+fUvnZdmrTJD2WJFLuoYvZbxILmycEvPg==}
    dependencies:
      '@truffle/abi-utils': 1.0.0
      '@truffle/compile-common': 0.9.5
      big.js: 6.2.1
      bn.js: 5.2.1
      cbor: 5.2.0
      debug: 4.3.2
      lodash: 4.17.21
      semver: 7.3.7
      utf8: 3.0.0
      web3-utils: 1.10.0
    transitivePeerDependencies:
      - supports-color
    dev: true

  /@truffle/compile-common@0.9.5:
    resolution: {integrity: sha512-qOIT7nYzQsrnpjk8LurKE6EYYvvJIk3rCHfn+xed88aG6F1l4WYtkUKl+Dcwgxgv3LH0khcQOpjqkXK5kUIJ8A==}
    dependencies:
      '@truffle/error': 0.2.0
      colors: 1.4.0
    dev: true

  /@truffle/contract-schema@3.4.14:
    resolution: {integrity: sha512-IwVQZG9RVNwTdn321+jbFIcky3/kZLkCtq8tqil4jZwivvmZQg8rIVC8GJ7Lkrmixl9/yTyQNL6GtIUUvkZxyA==}
    dependencies:
      ajv: 6.12.6
      debug: 4.3.2
    transitivePeerDependencies:
      - supports-color
    dev: true

  /@truffle/contract@4.6.22:
    resolution: {integrity: sha512-081tM5CBBLgTQX0Fhzp0nlZHnfgojRXweV7/d6v7LHe6QGrGBmgvUy3EIbO+R3P1uaxeGVijMvB4Ok8md9IpYQ==}
    dependencies:
      '@ensdomains/ensjs': 2.1.0
      '@truffle/blockchain-utils': 0.1.7
      '@truffle/contract-schema': 3.4.14
      '@truffle/debug-utils': 6.0.50
      '@truffle/error': 0.2.0
      '@truffle/interface-adapter': 0.5.33
      bignumber.js: 7.2.1
      debug: 4.3.2
      ethers: 4.0.49
      web3: 1.10.0
      web3-core-helpers: 1.10.0
      web3-core-promievent: 1.10.0
      web3-eth-abi: 1.10.0
      web3-utils: 1.10.0
    transitivePeerDependencies:
      - bufferutil
      - encoding
      - supports-color
      - utf-8-validate
    dev: true

  /@truffle/debug-utils@6.0.50:
    resolution: {integrity: sha512-OWdSoOsPW7/jvcO7ASBRzXDzXQNb7dg8UqwoBAI7j7UpdQoCAhz7JQsusSNiFN6g1qrxEpGzeh5iIMDq9WxO3w==}
    dependencies:
      '@truffle/codec': 0.15.1
      '@trufflesuite/chromafi': 3.0.0
      bn.js: 5.2.1
      chalk: 2.4.2
      debug: 4.3.2
      highlightjs-solidity: 2.0.6
    transitivePeerDependencies:
      - supports-color
    dev: true

  /@truffle/error@0.1.1:
    resolution: {integrity: sha512-sE7c9IHIGdbK4YayH4BC8i8qMjoAOeg6nUXUDZZp8wlU21/EMpaG+CLx+KqcIPyR+GSWIW3Dm0PXkr2nlggFDA==}
    dev: true

  /@truffle/error@0.2.0:
    resolution: {integrity: sha512-Fe0/z4WWb7IP2gBnv3l6zqP87Y0kSMs7oiSLakKJq17q3GUunrHSdioKuNspdggxkXIBhEQLhi8C+LJdwmHKWQ==}
    dev: true

  /@truffle/interface-adapter@0.5.33:
    resolution: {integrity: sha512-vbVcH2I8hX+wM0Xj9uAjpgxMHqfT+y6m26zSkOVvZ2wo9Ez1slaOJkK1/TZK+7nJitGZSXeJeB4purMDuADvGA==}
    dependencies:
      bn.js: 5.2.1
      ethers: 4.0.49
      web3: 1.10.0
    transitivePeerDependencies:
      - bufferutil
      - encoding
      - supports-color
      - utf-8-validate
    dev: true

  /@truffle/provider@0.2.64:
    resolution: {integrity: sha512-ZwPsofw4EsCq/2h0t73SPnnFezu4YQWBmK4FxFaOUX0F+o8NsZuHKyfJzuZwyZbiktYmefM3yD9rM0Dj4BhNbw==}
    dependencies:
      '@truffle/error': 0.1.1
      '@truffle/interface-adapter': 0.5.33
      debug: 4.3.2
      web3: 1.7.4
    transitivePeerDependencies:
      - bufferutil
      - encoding
      - supports-color
      - utf-8-validate
    dev: true

  /@trufflesuite/chromafi@3.0.0:
    resolution: {integrity: sha512-oqWcOqn8nT1bwlPPfidfzS55vqcIDdpfzo3HbU9EnUmcSTX+I8z0UyUFI3tZQjByVJulbzxHxUGS3ZJPwK/GPQ==}
    dependencies:
      camelcase: 4.1.0
      chalk: 2.4.2
      cheerio: 1.0.0-rc.12
      detect-indent: 5.0.0
      highlight.js: 10.7.3
      lodash.merge: 4.6.2
      strip-ansi: 4.0.0
      strip-indent: 2.0.0
    dev: true

  /@tsconfig/node10@1.0.9:
    resolution: {integrity: sha512-jNsYVVxU8v5g43Erja32laIDHXeoNvFEpX33OK4d6hljo3jDhCBDhx5dhCCTMWUojscpAagGiRkBKxpdl9fxqA==}
    dev: true

  /@tsconfig/node12@1.0.11:
    resolution: {integrity: sha512-cqefuRsh12pWyGsIoBKJA9luFu3mRxCA+ORZvA4ktLSzIuCUtWVxGIuXigEwO5/ywWFMZ2QEGKWvkZG1zDMTag==}
    dev: true

  /@tsconfig/node14@1.0.3:
    resolution: {integrity: sha512-ysT8mhdixWK6Hw3i1V2AeRqZ5WfXg1G43mqoYlM2nc6388Fq5jcXyr5mRsqViLx/GJYdoL0bfXD8nmF+Zn/Iow==}
    dev: true

  /@tsconfig/node16@1.0.4:
    resolution: {integrity: sha512-vxhUy4J8lyeyinH7Azl1pdd43GJhZH/tP2weN8TntQblOY+A0XbT8DJk1/oCPuOOyg/Ja757rG0CgHcWC8OfMA==}
    dev: true

  /@typechain/ethers-v5@2.0.0(ethers@5.6.0)(typechain@3.0.0):
    resolution: {integrity: sha512-0xdCkyGOzdqh4h5JSf+zoWx85IusEjDcPIwNEHP8mrWSnCae4rvrqB+/gtpdNfX7zjlFlZiMeePn2r63EI3Lrw==}
    peerDependencies:
      ethers: ^5.0.0
      typechain: ^3.0.0
    dependencies:
      ethers: 5.6.0
      typechain: 3.0.0(typescript@4.3.2)
    dev: true

  /@typechain/ethers-v5@7.0.1(@ethersproject/abi@5.6.0)(@ethersproject/bytes@5.7.0)(@ethersproject/providers@5.6.1)(ethers@5.6.0)(typechain@8.0.0)(typescript@4.3.2):
    resolution: {integrity: sha512-mXEJ7LG0pOYO+MRPkHtbf30Ey9X2KAsU0wkeoVvjQIn7iAY6tB3k3s+82bbmJAUMyENbQ04RDOZit36CgSG6Gg==}
    peerDependencies:
      '@ethersproject/abi': ^5.0.0
      '@ethersproject/bytes': ^5.0.0
      '@ethersproject/providers': ^5.0.0
      ethers: ^5.1.3
      typechain: ^5.0.0
      typescript: '>=4.0.0'
    dependencies:
      '@ethersproject/abi': 5.6.0
      '@ethersproject/bytes': 5.7.0
      '@ethersproject/providers': 5.6.1
      ethers: 5.6.0
      typechain: 8.0.0(typescript@4.3.2)
      typescript: 4.3.2
    dev: true

  /@typechain/hardhat@3.0.0(hardhat@2.12.7)(lodash@4.17.21)(typechain@8.0.0):
    resolution: {integrity: sha512-FpnIIXkDXm54XCHI/Z2iOet7h1MrFSvZfuljX9Uzc6FEjEfb01Tuzu8ywe2iquD3g5JXqovgdv+M54L/2Z6jkg==}
    peerDependencies:
      hardhat: ^2.0.10
      lodash: ^4.17.15
      typechain: ^6.0.0
    dependencies:
      fs-extra: 9.1.0
      hardhat: 2.12.7(ts-node@10.0.0)(typescript@4.3.2)
      lodash: 4.17.21
      typechain: 8.0.0(typescript@4.3.2)
    dev: true

  /@types/async-eventemitter@0.2.1:
    resolution: {integrity: sha512-M2P4Ng26QbAeITiH7w1d7OxtldgfAe0wobpyJzVK/XOb0cUGKU2R4pfAhqcJBXAe2ife5ZOhSv4wk7p+ffURtg==}
    dev: true

  /@types/bn.js@4.11.6:
    resolution: {integrity: sha512-pqr857jrp2kPuO9uRjZ3PwnJTjoQy+fcdxvBTvHm6dkmEL9q+hDD/2j/0ELOBPtPnS8LjCX0gI9nbl8lVkadpg==}
    dependencies:
      '@types/node': 15.12.2
    dev: true

  /@types/bn.js@5.1.1:
    resolution: {integrity: sha512-qNrYbZqMx0uJAfKnKclPh+dTwK33KfLHYqtyODwd5HnXOjnkhc4qgn3BrK6RWyGZm5+sIFE7Q7Vz6QQtJB7w7g==}
    dependencies:
      '@types/node': 15.12.2
    dev: true

  /@types/cacheable-request@6.0.3:
    resolution: {integrity: sha512-IQ3EbTzGxIigb1I3qPZc1rWJnH0BmSKv5QYTalEwweFvyBDLSAe24zP0le/hyi7ecGfZVlIVAg4BZqb8WBwKqw==}
    dependencies:
      '@types/http-cache-semantics': 4.0.1
      '@types/keyv': 3.1.4
      '@types/node': 15.12.2
      '@types/responselike': 1.0.0
    dev: true

  /@types/cbor@5.0.1:
    resolution: {integrity: sha512-zVqJy2KzusZPLOgyGJDnOIbu3DxIGGqxYbEwtEEe4Z+la8jwIhOyb+GMrlHafs5tvKruwf8f8qOYP6zTvse/pw==}
    dependencies:
      '@types/node': 15.12.2
    dev: true

  /@types/chai@4.2.18:
    resolution: {integrity: sha512-rS27+EkB/RE1Iz3u0XtVL5q36MGDWbgYe7zWiodyKNUnthxY0rukK5V36eiUCtCisB7NN8zKYH6DO2M37qxFEQ==}
    dev: true

  /@types/concat-stream@1.6.1:
    resolution: {integrity: sha512-eHE4cQPoj6ngxBZMvVf6Hw7Mh4jMW4U9lpGmS5GBPB9RYxlFg+CHaVN7ErNY4W9XfLIEn20b4VDYaIrbq0q4uA==}
    dependencies:
      '@types/node': 15.12.2
    dev: true

  /@types/debug@4.1.7:
    resolution: {integrity: sha512-9AonUzyTjXXhEOa0DnqpzZi6VHlqKMswga9EXjpXnnqxwLtdvPPtlO8evrI5D9S6asFRCQ6v+wpiUKbw+vKqyg==}
    dependencies:
      '@types/ms': 0.7.31
    dev: true

<<<<<<< HEAD
=======
  /@types/deep-equal-in-any-order@1.0.1:
    resolution: {integrity: sha512-hUWUUE53WjKfcCncSmWmNXVNNT+0Iz7gYFnov3zdCXrX3Thxp1Cnmfd5LwWOeCVUV5LhpiFgS05vaAG72doo9w==}
    dev: true

  /@types/events@3.0.0:
    resolution: {integrity: sha512-EaObqwIvayI5a8dCzhFrjKzVwKLxjoG9T6Ppd5CEo07LRKfQ8Yokw54r5+Wq7FaBQ+yXRvQAYPrHwya1/UFt9g==}
    dev: true

>>>>>>> 04950d12
  /@types/form-data@0.0.33:
    resolution: {integrity: sha512-8BSvG1kGm83cyJITQMZSulnl6QV8jqAGreJsc5tPu1Jq0vTSOiY/k24Wx82JRpWwZSqrala6sd5rWi6aNXvqcw==}
    dependencies:
      '@types/node': 15.12.2
    dev: true

  /@types/glob@7.2.0:
    resolution: {integrity: sha512-ZUxbzKl0IfJILTS6t7ip5fQQM/J3TJYubDm3nMbgubNNYS62eXeUpoLUC8/7fJNiFYHTrGPQn7hspDUzIHX3UA==}
    dependencies:
      '@types/minimatch': 5.1.2
      '@types/node': 15.12.2
    dev: true

  /@types/http-cache-semantics@4.0.1:
    resolution: {integrity: sha512-SZs7ekbP8CN0txVG2xVRH6EgKmEm31BOxA07vkFaETzZz1xh+cbt8BcI0slpymvwhx5dlFnQG2rTlPVQn+iRPQ==}
    dev: true

  /@types/json-schema@7.0.11:
    resolution: {integrity: sha512-wOuvG1SN4Us4rez+tylwwwCV1psiNVOkJeM3AUWUNWg/jDQY2+HE/444y5gc+jBmRqASOm2Oeh5c1axHobwRKQ==}
    dev: true

  /@types/keyv@3.1.4:
    resolution: {integrity: sha512-BQ5aZNSCpj7D6K2ksrRCTmKRLEpnPvWDiLPfoGyhZ++8YtiK9d/3DBKPJgry359X/P1PfruyYwvnvwFjuEiEIg==}
    dependencies:
      '@types/node': 15.12.2
    dev: true

  /@types/lru-cache@5.1.1:
    resolution: {integrity: sha512-ssE3Vlrys7sdIzs5LOxCzTVMsU7i9oa/IaW92wF32JFb3CVczqOkru2xspuKczHEbG3nvmPY7IFqVmGGHdNbYw==}
    dev: true

  /@types/minimatch@5.1.2:
    resolution: {integrity: sha512-K0VQKziLUWkVKiRVrx4a40iPaxTUefQmjtkQofBkYRcoaaL/8rhwDWww9qWbrgicNOgnpIsMxyNIUM4+n6dUIA==}
    dev: true

  /@types/mkdirp@0.5.2:
    resolution: {integrity: sha512-U5icWpv7YnZYGsN4/cmh3WD2onMY0aJIiTE6+51TwJCttdHvtCYmkBNOobHlXwrJRL0nkH9jH4kD+1FAdMN4Tg==}
    dependencies:
      '@types/node': 15.12.2
    dev: true

  /@types/mocha@8.2.2:
    resolution: {integrity: sha512-Lwh0lzzqT5Pqh6z61P3c3P5nm6fzQK/MMHl9UKeneAeInVflBSz1O2EkX6gM6xfJd7FBXBY5purtLx7fUiZ7Hw==}
    dev: true

  /@types/ms@0.7.31:
    resolution: {integrity: sha512-iiUgKzV9AuaEkZqkOLDIvlQiL6ltuZd9tGcW3gwpnX8JbuiuhFlEGmmFXEXkN50Cvq7Os88IY2v0dkDqXYWVgA==}
    dev: true

  /@types/node-fetch@2.6.4:
    resolution: {integrity: sha512-1ZX9fcN4Rvkvgv4E6PAY5WXUFWFcRWxZa3EW83UjycOB9ljJCedb2CupIP4RZMEwF/M3eTcCihbBRgwtGbg5Rg==}
    dependencies:
      '@types/node': 15.12.2
      form-data: 3.0.1
    dev: true

  /@types/node@10.17.60:
    resolution: {integrity: sha512-F0KIgDJfy2nA3zMLmWGKxcH2ZVEtCZXHHdOQs2gSaQ27+lNeEfGxzkIw90aXswATX7AZ33tahPbzy6KAfUreVw==}
    dev: true

  /@types/node@12.20.55:
    resolution: {integrity: sha512-J8xLz7q2OFulZ2cyGTLE1TbbZcjpno7FaN6zdJNrgAdrJ+DZzh/uFR6YrTb4C+nXakvud8Q4+rbhoIWlYQbUFQ==}
    dev: true

  /@types/node@15.12.2:
    resolution: {integrity: sha512-zjQ69G564OCIWIOHSXyQEEDpdpGl+G348RAKY0XXy9Z5kU9Vzv1GMNnkar/ZJ8dzXB3COzD9Mo9NtRZ4xfgUww==}
    dev: true

  /@types/node@8.10.66:
    resolution: {integrity: sha512-tktOkFUA4kXx2hhhrB8bIFb5TbwzS4uOhKEmwiD+NoiL0qtP2OQ9mFldbgD4dV1djrlBYP6eBuQZiWjuHUpqFw==}
    dev: true

  /@types/pbkdf2@3.1.0:
    resolution: {integrity: sha512-Cf63Rv7jCQ0LaL8tNXmEyqTHuIJxRdlS5vMh1mj5voN4+QFhVZnlZruezqpWYDiJ8UTzhP0VmeLXCmBk66YrMQ==}
    dependencies:
      '@types/node': 15.12.2
    dev: true

  /@types/prettier@2.7.2:
    resolution: {integrity: sha512-KufADq8uQqo1pYKVIYzfKbJfBAc0sOeXqGbFaSpv8MRmC/zXgowNZmFcbngndGk922QDmOASEXUZCaY48gs4cg==}
    dev: true

  /@types/qs@6.9.7:
    resolution: {integrity: sha512-FGa1F62FT09qcrueBA6qYTrJPVDzah9a+493+o2PCXsesWHIn27G98TsSMs3WPNbZIEj4+VJf6saSFpvD+3Zsw==}
    dev: true

  /@types/resolve@0.0.8:
    resolution: {integrity: sha512-auApPaJf3NPfe18hSoJkp8EbZzer2ISk7o8mCC3M9he/a04+gbMF97NkpD2S8riMGvm4BMRI59/SZQSaLTKpsQ==}
    dependencies:
      '@types/node': 15.12.2
    dev: true

  /@types/responselike@1.0.0:
    resolution: {integrity: sha512-85Y2BjiufFzaMIlvJDvTTB8Fxl2xfLo4HgmHzVBz08w4wDePCTjYw66PdrolO0kzli3yam/YCgRufyo1DdQVTA==}
    dependencies:
      '@types/node': 15.12.2
    dev: true

  /@types/secp256k1@4.0.3:
    resolution: {integrity: sha512-Da66lEIFeIz9ltsdMZcpQvmrmmoqrfju8pm1BH8WbYjZSwUgCwXLb9C+9XYogwBITnbsSaMdVPb2ekf7TV+03w==}
    dependencies:
      '@types/node': 15.12.2
    dev: true

  /@types/semver@7.5.0:
    resolution: {integrity: sha512-G8hZ6XJiHnuhQKR7ZmysCeJWE08o8T0AXtk5darsCaTVsYZhhgUrq53jizaR2FvsoeCwJhlmwTjkXBY5Pn/ZHw==}
    dev: true

  /@types/sinon-chai@3.2.9:
    resolution: {integrity: sha512-/19t63pFYU0ikrdbXKBWj9PCdnKyTd0Qkz0X91Ta081cYsq90OxYdcWwK/dwEoDa6dtXgj2HJfmzgq+QZTHdmQ==}
    dependencies:
      '@types/chai': 4.2.18
      '@types/sinon': 10.0.15
    dev: true

  /@types/sinon@10.0.15:
    resolution: {integrity: sha512-3lrFNQG0Kr2LDzvjyjB6AMJk4ge+8iYhQfdnSwIwlG88FUOV43kPcQqDZkDa/h3WSZy6i8Fr0BSjfQtB1B3xuQ==}
    dependencies:
      '@types/sinonjs__fake-timers': 8.1.2
    dev: true

  /@types/sinonjs__fake-timers@8.1.2:
    resolution: {integrity: sha512-9GcLXF0/v3t80caGs5p2rRfkB+a8VBGLJZVih6CNFkx8IZ994wiKKLSRs9nuFwk1HevWs/1mnUmkApGrSGsShA==}
    dev: true

  /@types/underscore@1.11.4:
    resolution: {integrity: sha512-uO4CD2ELOjw8tasUrAhvnn2W4A0ZECOvMjCivJr4gA9pGgjv+qxKWY9GLTMVEK8ej85BxQOocUyE7hImmSQYcg==}
    dev: true

  /@types/web3@1.0.19:
    resolution: {integrity: sha512-fhZ9DyvDYDwHZUp5/STa9XW2re0E8GxoioYJ4pEUZ13YHpApSagixj7IAdoYH5uAK+UalGq6Ml8LYzmgRA/q+A==}
    dependencies:
      '@types/bn.js': 5.1.1
      '@types/underscore': 1.11.4
    dev: true

  /@typescript-eslint/eslint-plugin@5.59.5(@typescript-eslint/parser@5.59.5)(eslint@8.40.0)(typescript@4.3.2):
    resolution: {integrity: sha512-feA9xbVRWJZor+AnLNAr7A8JRWeZqHUf4T9tlP+TN04b05pFVhO5eN7/O93Y/1OUlLMHKbnJisgDURs/qvtqdg==}
    engines: {node: ^12.22.0 || ^14.17.0 || >=16.0.0}
    peerDependencies:
      '@typescript-eslint/parser': ^5.0.0
      eslint: ^6.0.0 || ^7.0.0 || ^8.0.0
      typescript: '*'
    peerDependenciesMeta:
      typescript:
        optional: true
    dependencies:
      '@eslint-community/regexpp': 4.5.1
      '@typescript-eslint/parser': 5.59.5(eslint@8.40.0)(typescript@4.3.2)
      '@typescript-eslint/scope-manager': 5.59.5
      '@typescript-eslint/type-utils': 5.59.5(eslint@8.40.0)(typescript@4.3.2)
      '@typescript-eslint/utils': 5.59.5(eslint@8.40.0)(typescript@4.3.2)
      debug: 4.3.4(supports-color@8.1.1)
      eslint: 8.40.0
      grapheme-splitter: 1.0.4
      ignore: 5.2.4
      natural-compare-lite: 1.4.0
      semver: 7.5.1
      tsutils: 3.21.0(typescript@4.3.2)
      typescript: 4.3.2
    transitivePeerDependencies:
      - supports-color
    dev: true

  /@typescript-eslint/parser@5.59.5(eslint@8.40.0)(typescript@4.3.2):
    resolution: {integrity: sha512-NJXQC4MRnF9N9yWqQE2/KLRSOLvrrlZb48NGVfBa+RuPMN6B7ZcK5jZOvhuygv4D64fRKnZI4L4p8+M+rfeQuw==}
    engines: {node: ^12.22.0 || ^14.17.0 || >=16.0.0}
    peerDependencies:
      eslint: ^6.0.0 || ^7.0.0 || ^8.0.0
      typescript: '*'
    peerDependenciesMeta:
      typescript:
        optional: true
    dependencies:
      '@typescript-eslint/scope-manager': 5.59.5
      '@typescript-eslint/types': 5.59.5
      '@typescript-eslint/typescript-estree': 5.59.5(typescript@4.3.2)
      debug: 4.3.4(supports-color@8.1.1)
      eslint: 8.40.0
      typescript: 4.3.2
    transitivePeerDependencies:
      - supports-color
    dev: true

  /@typescript-eslint/scope-manager@5.59.5:
    resolution: {integrity: sha512-jVecWwnkX6ZgutF+DovbBJirZcAxgxC0EOHYt/niMROf8p4PwxxG32Qdhj/iIQQIuOflLjNkxoXyArkcIP7C3A==}
    engines: {node: ^12.22.0 || ^14.17.0 || >=16.0.0}
    dependencies:
      '@typescript-eslint/types': 5.59.5
      '@typescript-eslint/visitor-keys': 5.59.5
    dev: true

  /@typescript-eslint/type-utils@5.59.5(eslint@8.40.0)(typescript@4.3.2):
    resolution: {integrity: sha512-4eyhS7oGym67/pSxA2mmNq7X164oqDYNnZCUayBwJZIRVvKpBCMBzFnFxjeoDeShjtO6RQBHBuwybuX3POnDqg==}
    engines: {node: ^12.22.0 || ^14.17.0 || >=16.0.0}
    peerDependencies:
      eslint: '*'
      typescript: '*'
    peerDependenciesMeta:
      typescript:
        optional: true
    dependencies:
      '@typescript-eslint/typescript-estree': 5.59.5(typescript@4.3.2)
      '@typescript-eslint/utils': 5.59.5(eslint@8.40.0)(typescript@4.3.2)
      debug: 4.3.4(supports-color@8.1.1)
      eslint: 8.40.0
      tsutils: 3.21.0(typescript@4.3.2)
      typescript: 4.3.2
    transitivePeerDependencies:
      - supports-color
    dev: true

  /@typescript-eslint/types@5.59.5:
    resolution: {integrity: sha512-xkfRPHbqSH4Ggx4eHRIO/eGL8XL4Ysb4woL8c87YuAo8Md7AUjyWKa9YMwTL519SyDPrfEgKdewjkxNCVeJW7w==}
    engines: {node: ^12.22.0 || ^14.17.0 || >=16.0.0}
    dev: true

  /@typescript-eslint/typescript-estree@5.59.5(typescript@4.3.2):
    resolution: {integrity: sha512-+XXdLN2CZLZcD/mO7mQtJMvCkzRfmODbeSKuMY/yXbGkzvA9rJyDY5qDYNoiz2kP/dmyAxXquL2BvLQLJFPQIg==}
    engines: {node: ^12.22.0 || ^14.17.0 || >=16.0.0}
    peerDependencies:
      typescript: '*'
    peerDependenciesMeta:
      typescript:
        optional: true
    dependencies:
      '@typescript-eslint/types': 5.59.5
      '@typescript-eslint/visitor-keys': 5.59.5
      debug: 4.3.4(supports-color@8.1.1)
      globby: 11.1.0
      is-glob: 4.0.3
      semver: 7.5.1
      tsutils: 3.21.0(typescript@4.3.2)
      typescript: 4.3.2
    transitivePeerDependencies:
      - supports-color
    dev: true

  /@typescript-eslint/utils@5.59.5(eslint@8.40.0)(typescript@4.3.2):
    resolution: {integrity: sha512-sCEHOiw+RbyTii9c3/qN74hYDPNORb8yWCoPLmB7BIflhplJ65u2PBpdRla12e3SSTJ2erRkPjz7ngLHhUegxA==}
    engines: {node: ^12.22.0 || ^14.17.0 || >=16.0.0}
    peerDependencies:
      eslint: ^6.0.0 || ^7.0.0 || ^8.0.0
    dependencies:
      '@eslint-community/eslint-utils': 4.4.0(eslint@8.40.0)
      '@types/json-schema': 7.0.11
      '@types/semver': 7.5.0
      '@typescript-eslint/scope-manager': 5.59.5
      '@typescript-eslint/types': 5.59.5
      '@typescript-eslint/typescript-estree': 5.59.5(typescript@4.3.2)
      eslint: 8.40.0
      eslint-scope: 5.1.1
      semver: 7.5.1
    transitivePeerDependencies:
      - supports-color
      - typescript
    dev: true

  /@typescript-eslint/visitor-keys@5.59.5:
    resolution: {integrity: sha512-qL+Oz+dbeBRTeyJTIy0eniD3uvqU7x+y1QceBismZ41hd4aBSRh8UAw4pZP0+XzLuPZmx4raNMq/I+59W2lXKA==}
    engines: {node: ^12.22.0 || ^14.17.0 || >=16.0.0}
    dependencies:
      '@typescript-eslint/types': 5.59.5
      eslint-visitor-keys: 3.4.1
    dev: true

  /@yarnpkg/lockfile@1.1.0:
    resolution: {integrity: sha512-GpSwvyXOcOOlV70vbnzjj4fW5xW/FdUF6nQEt1ENy7m4ZCczi1+/buVUPAqmGfqznsORNFzUMjctTIp8a9tuCQ==}
    dev: true

  /abbrev@1.0.9:
    resolution: {integrity: sha512-LEyx4aLEC3x6T0UguF6YILf+ntvmOaWsVfENmIW0E9H09vKlLDGelMjjSm0jkDHALj8A8quZ/HapKNigzwge+Q==}
    dev: true

  /abi-to-sol@0.6.6:
    resolution: {integrity: sha512-PRn81rSpv6NXFPYQSw7ujruqIP6UkwZ/XoFldtiqCX8+2kHVc73xVaUVvdbro06vvBVZiwnxhEIGdI4BRMwGHw==}
    hasBin: true
    dependencies:
      '@truffle/abi-utils': 0.3.10
      '@truffle/contract-schema': 3.4.14
      ajv: 6.12.6
      better-ajv-errors: 0.8.2(ajv@6.12.6)
      neodoc: 2.0.2
      semver: 7.5.1
      source-map-support: 0.5.21
    optionalDependencies:
      prettier: 2.8.8
      prettier-plugin-solidity: 1.1.3(prettier@2.8.8)
    transitivePeerDependencies:
      - supports-color
    dev: true

  /abort-controller@3.0.0:
    resolution: {integrity: sha512-h8lQ8tacZYnR3vNQTgibj+tODHI5/+l06Au2Pcriv/Gmet0eaj4TwWH41sO9wnHDiQsEj19q0drzdWdeAHtweg==}
    engines: {node: '>=6.5'}
    dependencies:
      event-target-shim: 5.0.1
    dev: true

  /abortcontroller-polyfill@1.7.5:
    resolution: {integrity: sha512-JMJ5soJWP18htbbxJjG7bG6yuI6pRhgJ0scHHTfkUjf6wjP912xZWvM+A4sJK3gqd9E8fcPbDnOefbA9Th/FIQ==}
    dev: true

  /abstract-level@1.0.3:
    resolution: {integrity: sha512-t6jv+xHy+VYwc4xqZMn2Pa9DjcdzvzZmQGRjTFc8spIbRGHgBrEKbPq+rYXc7CCo0lxgYvSgKVg9qZAhpVQSjA==}
    engines: {node: '>=12'}
    dependencies:
      buffer: 6.0.3
      catering: 2.1.1
      is-buffer: 2.0.5
      level-supports: 4.0.1
      level-transcoder: 1.0.1
      module-error: 1.0.2
      queue-microtask: 1.2.3
    dev: true

  /abstract-leveldown@2.6.3:
    resolution: {integrity: sha512-2++wDf/DYqkPR3o5tbfdhF96EfMApo1GpPfzOsR/ZYXdkSmELlvOOEAl9iKkRsktMPHdGjO4rtkBpf2I7TiTeA==}
    dependencies:
      xtend: 4.0.2
    dev: true

  /abstract-leveldown@2.7.2:
    resolution: {integrity: sha512-+OVvxH2rHVEhWLdbudP6p0+dNMXu8JA1CbhP19T8paTYAcX7oJ4OVjT+ZUVpv7mITxXHqDMej+GdqXBmXkw09w==}
    dependencies:
      xtend: 4.0.2
    dev: true

  /abstract-leveldown@3.0.0:
    resolution: {integrity: sha512-KUWx9UWGQD12zsmLNj64/pndaz4iJh/Pj7nopgkfDG6RlCcbMZvT6+9l7dchK4idog2Is8VdC/PvNbFuFmalIQ==}
    engines: {node: '>=4'}
    dependencies:
      xtend: 4.0.2
    dev: true

  /abstract-leveldown@5.0.0:
    resolution: {integrity: sha512-5mU5P1gXtsMIXg65/rsYGsi93+MlogXZ9FA8JnwKurHQg64bfXwGYVdVdijNTVNOlAsuIiOwHdvFFD5JqCJQ7A==}
    engines: {node: '>=6'}
    dependencies:
      xtend: 4.0.2
    dev: true

  /accepts@1.3.8:
    resolution: {integrity: sha512-PYAthTa2m2VKxuvSD3DPC/Gy+U+sOA1LAuT8mkmRuvw+NACSaeXEQ+NHcVF7rONl6qcaxV3Uuemwawk+7+SJLw==}
    engines: {node: '>= 0.6'}
    dependencies:
      mime-types: 2.1.35
      negotiator: 0.6.3
    dev: true

  /acorn-jsx@5.3.2(acorn@8.8.2):
    resolution: {integrity: sha512-rq9s+JNhf0IChjtDXxllJ7g41oZk5SlXtp0LHwyA5cejwn7vKmKp4pPri6YEePv2PU65sAsegbXtIinmDFDXgQ==}
    peerDependencies:
      acorn: ^6.0.0 || ^7.0.0 || ^8.0.0
    dependencies:
      acorn: 8.8.2
    dev: true

  /acorn@8.8.2:
    resolution: {integrity: sha512-xjIYgE8HBrkpd/sJqOGNspf8uHG+NOHGOw6a/Urj8taM2EXfdNAH2oFcPeIFfsv3+kz/mJrS5VuMqbNLjCa2vw==}
    engines: {node: '>=0.4.0'}
    hasBin: true
    dev: true

  /address@1.2.2:
    resolution: {integrity: sha512-4B/qKCfeE/ODUaAUpSwfzazo5x29WD4r3vXiWsB7I2mSDAihwEqKO+g8GELZUQSSAo5e1XTYh3ZVfLyxBc12nA==}
    engines: {node: '>= 10.0.0'}
    dev: true

  /adm-zip@0.4.16:
    resolution: {integrity: sha512-TFi4HBKSGfIKsK5YCkKaaFG2m4PEDyViZmEwof3MTIgzimHLto6muaHVpbrljdIvIrFZzEq/p4nafOeLcYegrg==}
    engines: {node: '>=0.3.0'}
    dev: true

  /aes-js@3.0.0:
    resolution: {integrity: sha512-H7wUZRn8WpTq9jocdxQ2c8x2sKo9ZVmzfRE13GiNJXfp7NcKYEdvl3vspKjXox6RIG2VtaRe4JFvxG4rqp2Zuw==}

  /aes-js@3.1.2:
    resolution: {integrity: sha512-e5pEa2kBnBOgR4Y/p20pskXI74UEz7de8ZGVo58asOtvSVG5YAbJeELPZxOmt+Bnz3rX753YKhfIn4X4l1PPRQ==}
    dev: true
    optional: true

  /agent-base@6.0.2:
    resolution: {integrity: sha512-RZNwNclF7+MS/8bDg70amg32dyeZGZxiDuQmZxKLAlQjr3jGyLx+4Kkk58UO7D2QdgFIQCovuSuZESne6RG6XQ==}
    engines: {node: '>= 6.0.0'}
    dependencies:
      debug: 4.3.2
    transitivePeerDependencies:
      - supports-color
    dev: true

  /aggregate-error@3.1.0:
    resolution: {integrity: sha512-4I7Td01quW/RpocfNayFdFVk1qSuoh0E7JrbRJ16nH01HhKFQ88INq9Sd+nd72zqRySlr9BmDA8xlEJ6vJMrYA==}
    engines: {node: '>=8'}
    dependencies:
      clean-stack: 2.2.0
      indent-string: 4.0.0
    dev: true

  /ajv@6.12.6:
    resolution: {integrity: sha512-j3fVLgvTo527anyYyJOGTYJbG+vnnQYvE0m5mmkc1TK+nxAppkCLMIL0aZ4dblVCNoGShhm+kzE4ZUykBoMg4g==}
    dependencies:
      fast-deep-equal: 3.1.3
      fast-json-stable-stringify: 2.1.0
      json-schema-traverse: 0.4.1
      uri-js: 4.4.1
    dev: true

  /ajv@8.12.0:
    resolution: {integrity: sha512-sRu1kpcO9yLtYxBKvqfTeh9KzZEwO3STyX1HT+4CaDzC6HpTGYhIhPIzj9XuKU7KYDwnaeh5hcOwjy1QuJzBPA==}
    dependencies:
      fast-deep-equal: 3.1.3
      json-schema-traverse: 1.0.0
      require-from-string: 2.0.2
      uri-js: 4.4.1
    dev: true

  /amdefine@1.0.1:
    resolution: {integrity: sha512-S2Hw0TtNkMJhIabBwIojKL9YHO5T0n5eNqWJ7Lrlel/zDbftQpxpapi8tZs3X1HWa+u+QeydGmzzNU0m09+Rcg==}
    engines: {node: '>=0.4.2'}
    dev: true
    optional: true

  /ansi-colors@3.2.3:
    resolution: {integrity: sha512-LEHHyuhlPY3TmuUYMh2oz89lTShfvgbmzaBcxve9t/9Wuy7Dwf4yoAKcND7KFT1HAQfqZ12qtc+DUrBMeKF9nw==}
    engines: {node: '>=6'}
    dev: true

  /ansi-colors@3.2.4:
    resolution: {integrity: sha512-hHUXGagefjN2iRrID63xckIvotOXOojhQKWIPUZ4mNUZ9nLZW+7FMNoE1lOkEhNWYsx/7ysGIuJYCiMAA9FnrA==}
    engines: {node: '>=6'}
    dev: true

  /ansi-colors@4.1.1:
    resolution: {integrity: sha512-JoX0apGbHaUJBNl6yF+p6JAFYZ666/hhCGKN5t9QFjbJQKUU/g8MNbFDbvfrgKXvI1QpZplPOnwIo99lX/AAmA==}
    engines: {node: '>=6'}
    dev: true

  /ansi-colors@4.1.3:
    resolution: {integrity: sha512-/6w/C21Pm1A7aZitlI5Ni/2J6FFQN8i1Cvz3kHABAAbw93v/NlvKdVOqz7CCWz/3iv/JplRSEEZ83XION15ovw==}
    engines: {node: '>=6'}
    dev: true

  /ansi-escapes@4.3.2:
    resolution: {integrity: sha512-gKXj5ALrKWQLsYG9jlTRmR/xKluxHV+Z9QEwNIgCfM1/uwPMCuzVVnh5mwTd+OuBZcwSIMbqssNWRm1lE51QaQ==}
    engines: {node: '>=8'}
    dependencies:
      type-fest: 0.21.3
    dev: true

  /ansi-regex@2.1.1:
    resolution: {integrity: sha512-TIGnTpdo+E3+pCyAluZvtED5p5wCqLdezCyhPZzKPcxvFplEt4i+W7OONCKgeZFT3+y5NZZfOOS/Bdcanm1MYA==}
    engines: {node: '>=0.10.0'}

  /ansi-regex@3.0.1:
    resolution: {integrity: sha512-+O9Jct8wf++lXxxFc4hc8LsjaSq0HFzzL7cVsw8pRDIPdjKD2mT4ytDZlLuSBZ4cLKZFXIrMGO7DbQCtMJJMKw==}
    engines: {node: '>=4'}
    dev: true

  /ansi-regex@4.1.1:
    resolution: {integrity: sha512-ILlv4k/3f6vfQ4OoP2AGvirOktlQ98ZEL1k9FaQjxa3L1abBgbuTDAdPOpvbGncC0BTVQrl+OM8xZGK6tWXt7g==}
    engines: {node: '>=6'}
    dev: true

  /ansi-regex@5.0.1:
    resolution: {integrity: sha512-quJQXlTSUGL2LH9SUXo8VwsY4soanhgo6LNSm84E1LBcE8s3O0wpdiRzyR9z/ZZJMlMWv37qOOb9pdJlMUEKFQ==}
    engines: {node: '>=8'}
    dev: true

  /ansi-styles@2.2.1:
    resolution: {integrity: sha512-kmCevFghRiWM7HB5zTPULl4r9bVFSWjz62MhqizDGUrq2NWuNMQyuv4tHHoKJHs69M/MF64lEcHdYIocrdWQYA==}
    engines: {node: '>=0.10.0'}
    dev: true

  /ansi-styles@3.2.1:
    resolution: {integrity: sha512-VT0ZI6kZRdTh8YyJw3SMbYm/u+NqfsAxEpWO0Pf9sq8/e94WxxOpPKx9FR1FlyCtOVDNOQ+8ntlqFxiRc+r5qA==}
    engines: {node: '>=4'}
    dependencies:
      color-convert: 1.9.3
    dev: true

  /ansi-styles@4.3.0:
    resolution: {integrity: sha512-zbB9rCJAT1rbjiVDb2hqKFHNYLxgtk8NURxZ3IZwD3F6NtxbXZQCnnSi1Lkx+IDohdPlFp222wVALIheZJQSEg==}
    engines: {node: '>=8'}
    dependencies:
      color-convert: 2.0.1
    dev: true

  /antlr4@4.13.0:
    resolution: {integrity: sha512-zooUbt+UscjnWyOrsuY/tVFL4rwrAGwOivpQmvmUDE22hy/lUA467Rc1rcixyRwcRUIXFYBwv7+dClDSHdmmew==}
    engines: {node: '>=16'}
    dev: true

  /antlr4ts@0.5.0-alpha.4:
    resolution: {integrity: sha512-WPQDt1B74OfPv/IMS2ekXAKkTZIHl88uMetg6q3OTqgFxZ/dxDXI0EWLyZid/1Pe6hTftyg5N7gel5wNAGxXyQ==}
    dev: true

  /anymatch@3.1.3:
    resolution: {integrity: sha512-KMReFUr0B4t+D+OBkjR3KYqvocp2XaSzO55UcB6mgQMd3KbcE+mWTyvVV7D/zsdEbNnV6acZUutkiHQXvTr1Rw==}
    engines: {node: '>= 8'}
    dependencies:
      normalize-path: 3.0.0
      picomatch: 2.3.1
    dev: true

  /aproba@1.2.0:
    resolution: {integrity: sha512-Y9J6ZjXtoYh8RnXVCMOU/ttDmk1aBjunq9vO0ta5x85WDQiQfUF9sIPBITdbiiIVcBo03Hi3jMxigBtsddlXRw==}
    dev: false
    optional: true

  /are-we-there-yet@1.1.7:
    resolution: {integrity: sha512-nxwy40TuMiUGqMyRHgCSWZ9FM4VAoRP4xUYSTv5ImRog+h9yISPbVH7H8fASCIzYn9wlEv4zvFL7uKDMCFQm3g==}
    dependencies:
      delegates: 1.0.0
      readable-stream: 2.3.8
    dev: false
    optional: true

  /arg@4.1.3:
    resolution: {integrity: sha512-58S9QDqG0Xx27YwPSt9fJxivjYl432YCwfDMfZ+71RAqUrZef7LrKQZ3LHLOwCS4FLNBplP533Zx895SeOCHvA==}
    dev: true

  /argparse@1.0.10:
    resolution: {integrity: sha512-o5Roy6tNG4SL/FOkCAN6RzjiakZS25RLYFrcMttJqbdd8BWrnA+fGz57iN5Pb06pvBGvl5gQ0B48dJlslXvoTg==}
    dependencies:
      sprintf-js: 1.0.3
    dev: true

  /argparse@2.0.1:
    resolution: {integrity: sha512-8+9WqebbFzpX9OR+Wa6O29asIogeRMzcGtAINdpMHHyAg10f05aSFVBbcEqGf/PXw1EjAZ+q2/bEBg3DvurK3Q==}
    dev: true

  /arr-diff@4.0.0:
    resolution: {integrity: sha512-YVIQ82gZPGBebQV/a8dar4AitzCQs0jjXwMPZllpXMaGjXPYVUawSxQrRsjhjupyVxEvbHgUmIhKVlND+j02kA==}
    engines: {node: '>=0.10.0'}
    dev: true

  /arr-flatten@1.1.0:
    resolution: {integrity: sha512-L3hKV5R/p5o81R7O02IGnwpDmkp6E982XhtbuwSe3O4qOtMMMtodicASA1Cny2U+aCXcNpml+m4dPsvsJ3jatg==}
    engines: {node: '>=0.10.0'}
    dev: true

  /arr-union@3.1.0:
    resolution: {integrity: sha512-sKpyeERZ02v1FeCZT8lrfJq5u6goHCtpTAzPwJYe7c8SPFOboNjNg1vz2L4VTn9T4PQxEx13TbXLmYUcS6Ug7Q==}
    engines: {node: '>=0.10.0'}
    dev: true

  /array-back@1.0.4:
    resolution: {integrity: sha512-1WxbZvrmyhkNoeYcizokbmh5oiOCIfyvGtcqbK3Ls1v1fKcquzxnQSceOx6tzq7jmai2kFLWIpGND2cLhH6TPw==}
    engines: {node: '>=0.12.0'}
    dependencies:
      typical: 2.6.1
    dev: true

  /array-back@2.0.0:
    resolution: {integrity: sha512-eJv4pLLufP3g5kcZry0j6WXpIbzYw9GUB4mVJZno9wfwiBxbizTnHCw3VJb07cBihbFX48Y7oSrW9y+gt4glyw==}
    engines: {node: '>=4'}
    dependencies:
      typical: 2.6.1
    dev: true

  /array-back@3.1.0:
    resolution: {integrity: sha512-TkuxA4UCOvxuDK6NZYXCalszEzj+TLszyASooky+i742l9TqsOdYCMJJupxRic61hwquNtppB3hgcuq9SVSH1Q==}
    engines: {node: '>=6'}
    dev: true

  /array-back@4.0.2:
    resolution: {integrity: sha512-NbdMezxqf94cnNfWLL7V/im0Ub+Anbb0IoZhvzie8+4HJ4nMQuzHuy49FkGYCJK2yAloZ3meiB6AVMClbrI1vg==}
    engines: {node: '>=8'}
    dev: true

  /array-buffer-byte-length@1.0.0:
    resolution: {integrity: sha512-LPuwb2P+NrQw3XhxGc36+XSvuBPopovXYTR9Ew++Du9Yb/bx5AzBfrIsBoj0EZUifjQU+sHL21sseZ3jerWO/A==}
    dependencies:
      call-bind: 1.0.2
      is-array-buffer: 3.0.2
    dev: true

  /array-flatten@1.1.1:
    resolution: {integrity: sha512-PCVAQswWemu6UdxsDFFX/+gVeYqKAod3D3UVm91jHwynguOwAvYPhx8nNlM++NqRcK6CxxpUafjmhIdKiHibqg==}
    dev: true

  /array-union@2.1.0:
    resolution: {integrity: sha512-HGyxoOTYUyCM6stUe6EJgnd4EoewAI7zMdfqO+kGjnlZmBDz/cR5pf8r/cR4Wq60sL/p0IkcjUEEPwS3GFrIyw==}
    engines: {node: '>=8'}
    dev: true

  /array-uniq@1.0.3:
    resolution: {integrity: sha512-MNha4BWQ6JbwhFhj03YK552f7cb3AzoE8SzeljgChvL1dl3IcvggXVz1DilzySZkCja+CXuZbdW7yATchWn8/Q==}
    engines: {node: '>=0.10.0'}
    dev: true

  /array-unique@0.3.2:
    resolution: {integrity: sha512-SleRWjh9JUud2wH1hPs9rZBZ33H6T9HOiL0uwGnGx9FpE6wKGyfWugmbkEOIs6qWrZhg0LWeLziLrEwQJhs5mQ==}
    engines: {node: '>=0.10.0'}
    dev: true

  /array.prototype.reduce@1.0.5:
    resolution: {integrity: sha512-kDdugMl7id9COE8R7MHF5jWk7Dqt/fs4Pv+JXoICnYwqpjjjbUurz6w5fT5IG6brLdJhv6/VoHB0H7oyIBXd+Q==}
    engines: {node: '>= 0.4'}
    dependencies:
      call-bind: 1.0.2
      define-properties: 1.2.0
      es-abstract: 1.21.2
      es-array-method-boxes-properly: 1.0.0
      is-string: 1.0.7
    dev: true

  /asap@2.0.6:
    resolution: {integrity: sha512-BSHWgDSAiKs50o2Re8ppvp3seVHXSRM44cdSsT9FfNEUUZLOGWVCsiWaRPWM1Znn+mqZ1OfVZ3z3DWEzSp7hRA==}
    dev: true

  /asn1.js@5.4.1:
    resolution: {integrity: sha512-+I//4cYPccV8LdmBLiX8CYvf9Sp3vQsrqu2QNXRcrbiWvcx/UdlFiqUJJzxRQxgsZmvhXhn4cSKeSmoFjVdupA==}
    dependencies:
      bn.js: 4.12.0
      inherits: 2.0.4
      minimalistic-assert: 1.0.1
      safer-buffer: 2.1.2
    dev: true

  /asn1@0.2.6:
    resolution: {integrity: sha512-ix/FxPn0MDjeyJ7i/yoHGFt/EX6LyNbxSEhPPXODPL+KB0VPk86UYfL0lMdy+KCnv+fmvIzySwaK5COwqVbWTQ==}
    dependencies:
      safer-buffer: 2.1.2
    dev: true

  /assert-plus@1.0.0:
    resolution: {integrity: sha512-NfJ4UzBCcQGLDlQq7nHxH+tv3kyZ0hHQqF5BO6J7tNJeP5do1llPr8dZ8zHonfhAu0PHAdMkSo+8o0wxg9lZWw==}
    engines: {node: '>=0.8'}
    dev: true

  /assertion-error@1.1.0:
    resolution: {integrity: sha512-jgsaNduz+ndvGyFt3uSuWqvy4lCnIJiovtouQN5JZHOKCS2QuhEdbcQHFhVksz2N2U9hXJo8odG7ETyWlEeuDw==}

  /assign-symbols@1.0.0:
    resolution: {integrity: sha512-Q+JC7Whu8HhmTdBph/Tq59IoRtoy6KAm5zzPv00WdujX82lbAL8K7WVjne7vdCsAmbF4AYaDOPyO3k0kl8qIrw==}
    engines: {node: '>=0.10.0'}
    dev: true

  /ast-parents@0.0.1:
    resolution: {integrity: sha512-XHusKxKz3zoYk1ic8Un640joHbFMhbqneyoZfoKnEGtf2ey9Uh/IdpcQplODdO/kENaMIWsD0nJm4+wX3UNLHA==}
    dev: true

  /astral-regex@2.0.0:
    resolution: {integrity: sha512-Z7tMw1ytTXt5jqMcOP+OQteU1VuNK9Y02uuJtKQ1Sv69jXQKKg5cibLwGJow8yzZP+eAc18EmLGPal0bp36rvQ==}
    engines: {node: '>=8'}
    dev: true

  /async-eventemitter@0.2.4:
    resolution: {integrity: sha512-pd20BwL7Yt1zwDFy+8MX8F1+WCT8aQeKj0kQnTrH9WaeRETlRamVhD0JtRPmrV4GfOJ2F9CvdQkZeZhnh2TuHw==}
    dependencies:
      async: 2.6.4
    dev: true

  /async-limiter@1.0.1:
    resolution: {integrity: sha512-csOlWGAcRFJaI6m+F2WKdnMKr4HhdhFVBk0H/QbJFMCr+uO2kwohwXQPxw/9OCxp05r5ghVBFSyioixx3gfkNQ==}
    dev: true

  /async@1.5.2:
    resolution: {integrity: sha512-nSVgobk4rv61R9PUSDtYt7mPVB2olxNR5RWJcAsH676/ef11bUZwvu7+RGYrYauVdDPcO519v68wRhXQtxsV9w==}
    dev: true

  /async@2.6.2:
    resolution: {integrity: sha512-H1qVYh1MYhEEFLsP97cVKqCGo7KfCyTt6uEWqsTBr9SO84oK9Uwbyd/yCW+6rKJLHksBNUVWZDAjfS+Ccx0Bbg==}
    dependencies:
      lodash: 4.17.20
    dev: true

  /async@2.6.4:
    resolution: {integrity: sha512-mzo5dfJYwAn29PeiJ0zvwTo04zj8HDJj0Mn8TD7sno7q12prdbnasKJHhkm2c1LgrhlJ0teaea8860oxi51mGA==}
    dependencies:
      lodash: 4.17.21
    dev: true

  /asynckit@0.4.0:
    resolution: {integrity: sha512-Oei9OH4tRh0YqU3GxhX79dM/mwVgvbZJaSNaRk+bshkj0S5cfHcgYakreBjrHwatXKbz+IoIdYLxrKim2MjW0Q==}
    dev: true

  /at-least-node@1.0.0:
    resolution: {integrity: sha512-+q/t7Ekv1EDY2l6Gda6LLiX14rU9TV20Wa3ofeQmwPFZbOMo9DXrLbOjFaaclkXKWidIaopwAObQDqwWtGUjqg==}
    engines: {node: '>= 4.0.0'}
    dev: true

  /atob@2.1.2:
    resolution: {integrity: sha512-Wm6ukoaOGJi/73p/cl2GvLjTI5JM1k/O14isD73YML8StrH/7/lRFgmg8nICZgD3bZZvjwCGxtMOD3wWNAu8cg==}
    engines: {node: '>= 4.5.0'}
    hasBin: true
    dev: true

  /available-typed-arrays@1.0.5:
    resolution: {integrity: sha512-DMD0KiN46eipeziST1LPP/STfDU0sufISXmjSgvVsoU2tqxctQeASejWcfNtxYKqETM1UxQ8sp2OrSBWpHY6sw==}
    engines: {node: '>= 0.4'}
    dev: true

  /aws-sign2@0.7.0:
    resolution: {integrity: sha512-08kcGqnYf/YmjoRhfxyu+CLxBjUtHLXLXX/vUfx9l2LYzG3c1m61nrpyFUZI6zeS+Li/wWMMidD9KgrqtGq3mA==}
    dev: true

  /aws4@1.12.0:
    resolution: {integrity: sha512-NmWvPnx0F1SfrQbYwOi7OeaNGokp9XhzNioJ/CSBs8Qa4vxug81mhJEAVZwxXuBmYB5KDRfMq/F3RR0BIU7sWg==}
    dev: true

  /babel-code-frame@6.26.0:
    resolution: {integrity: sha512-XqYMR2dfdGMW+hd0IUZ2PwK+fGeFkOxZJ0wY+JaQAHzt1Zx8LcvpiZD2NiGkEG8qx0CfkAOr5xt76d1e8vG90g==}
    dependencies:
      chalk: 1.1.3
      esutils: 2.0.3
      js-tokens: 3.0.2
    dev: true

  /babel-core@6.26.3:
    resolution: {integrity: sha512-6jyFLuDmeidKmUEb3NM+/yawG0M2bDZ9Z1qbZP59cyHLz8kYGKYwpJP0UwUKKUiTRNvxfLesJnTedqczP7cTDA==}
    dependencies:
      babel-code-frame: 6.26.0
      babel-generator: 6.26.1
      babel-helpers: 6.24.1
      babel-messages: 6.23.0
      babel-register: 6.26.0
      babel-runtime: 6.26.0
      babel-template: 6.26.0
      babel-traverse: 6.26.0
      babel-types: 6.26.0
      babylon: 6.18.0
      convert-source-map: 1.9.0
      debug: 2.6.9
      json5: 0.5.1
      lodash: 4.17.20
      minimatch: 3.1.2
      path-is-absolute: 1.0.1
      private: 0.1.8
      slash: 1.0.0
      source-map: 0.5.7
    transitivePeerDependencies:
      - supports-color
    dev: true

  /babel-generator@6.26.1:
    resolution: {integrity: sha512-HyfwY6ApZj7BYTcJURpM5tznulaBvyio7/0d4zFOeMPUmfxkCjHocCuoLa2SAGzBI8AREcH3eP3758F672DppA==}
    dependencies:
      babel-messages: 6.23.0
      babel-runtime: 6.26.0
      babel-types: 6.26.0
      detect-indent: 4.0.0
      jsesc: 1.3.0
      lodash: 4.17.20
      source-map: 0.5.7
      trim-right: 1.0.1
    dev: true

  /babel-helper-builder-binary-assignment-operator-visitor@6.24.1:
    resolution: {integrity: sha512-gCtfYORSG1fUMX4kKraymq607FWgMWg+j42IFPc18kFQEsmtaibP4UrqsXt8FlEJle25HUd4tsoDR7H2wDhe9Q==}
    dependencies:
      babel-helper-explode-assignable-expression: 6.24.1
      babel-runtime: 6.26.0
      babel-types: 6.26.0
    transitivePeerDependencies:
      - supports-color
    dev: true

  /babel-helper-call-delegate@6.24.1:
    resolution: {integrity: sha512-RL8n2NiEj+kKztlrVJM9JT1cXzzAdvWFh76xh/H1I4nKwunzE4INBXn8ieCZ+wh4zWszZk7NBS1s/8HR5jDkzQ==}
    dependencies:
      babel-helper-hoist-variables: 6.24.1
      babel-runtime: 6.26.0
      babel-traverse: 6.26.0
      babel-types: 6.26.0
    transitivePeerDependencies:
      - supports-color
    dev: true

  /babel-helper-define-map@6.26.0:
    resolution: {integrity: sha512-bHkmjcC9lM1kmZcVpA5t2om2nzT/xiZpo6TJq7UlZ3wqKfzia4veeXbIhKvJXAMzhhEBd3cR1IElL5AenWEUpA==}
    dependencies:
      babel-helper-function-name: 6.24.1
      babel-runtime: 6.26.0
      babel-types: 6.26.0
      lodash: 4.17.20
    transitivePeerDependencies:
      - supports-color
    dev: true

  /babel-helper-explode-assignable-expression@6.24.1:
    resolution: {integrity: sha512-qe5csbhbvq6ccry9G7tkXbzNtcDiH4r51rrPUbwwoTzZ18AqxWYRZT6AOmxrpxKnQBW0pYlBI/8vh73Z//78nQ==}
    dependencies:
      babel-runtime: 6.26.0
      babel-traverse: 6.26.0
      babel-types: 6.26.0
    transitivePeerDependencies:
      - supports-color
    dev: true

  /babel-helper-function-name@6.24.1:
    resolution: {integrity: sha512-Oo6+e2iX+o9eVvJ9Y5eKL5iryeRdsIkwRYheCuhYdVHsdEQysbc2z2QkqCLIYnNxkT5Ss3ggrHdXiDI7Dhrn4Q==}
    dependencies:
      babel-helper-get-function-arity: 6.24.1
      babel-runtime: 6.26.0
      babel-template: 6.26.0
      babel-traverse: 6.26.0
      babel-types: 6.26.0
    transitivePeerDependencies:
      - supports-color
    dev: true

  /babel-helper-get-function-arity@6.24.1:
    resolution: {integrity: sha512-WfgKFX6swFB1jS2vo+DwivRN4NB8XUdM3ij0Y1gnC21y1tdBoe6xjVnd7NSI6alv+gZXCtJqvrTeMW3fR/c0ng==}
    dependencies:
      babel-runtime: 6.26.0
      babel-types: 6.26.0
    dev: true

  /babel-helper-hoist-variables@6.24.1:
    resolution: {integrity: sha512-zAYl3tqerLItvG5cKYw7f1SpvIxS9zi7ohyGHaI9cgDUjAT6YcY9jIEH5CstetP5wHIVSceXwNS7Z5BpJg+rOw==}
    dependencies:
      babel-runtime: 6.26.0
      babel-types: 6.26.0
    dev: true

  /babel-helper-optimise-call-expression@6.24.1:
    resolution: {integrity: sha512-Op9IhEaxhbRT8MDXx2iNuMgciu2V8lDvYCNQbDGjdBNCjaMvyLf4wl4A3b8IgndCyQF8TwfgsQ8T3VD8aX1/pA==}
    dependencies:
      babel-runtime: 6.26.0
      babel-types: 6.26.0
    dev: true

  /babel-helper-regex@6.26.0:
    resolution: {integrity: sha512-VlPiWmqmGJp0x0oK27Out1D+71nVVCTSdlbhIVoaBAj2lUgrNjBCRR9+llO4lTSb2O4r7PJg+RobRkhBrf6ofg==}
    dependencies:
      babel-runtime: 6.26.0
      babel-types: 6.26.0
      lodash: 4.17.20
    dev: true

  /babel-helper-remap-async-to-generator@6.24.1:
    resolution: {integrity: sha512-RYqaPD0mQyQIFRu7Ho5wE2yvA/5jxqCIj/Lv4BXNq23mHYu/vxikOy2JueLiBxQknwapwrJeNCesvY0ZcfnlHg==}
    dependencies:
      babel-helper-function-name: 6.24.1
      babel-runtime: 6.26.0
      babel-template: 6.26.0
      babel-traverse: 6.26.0
      babel-types: 6.26.0
    transitivePeerDependencies:
      - supports-color
    dev: true

  /babel-helper-replace-supers@6.24.1:
    resolution: {integrity: sha512-sLI+u7sXJh6+ToqDr57Bv973kCepItDhMou0xCP2YPVmR1jkHSCY+p1no8xErbV1Siz5QE8qKT1WIwybSWlqjw==}
    dependencies:
      babel-helper-optimise-call-expression: 6.24.1
      babel-messages: 6.23.0
      babel-runtime: 6.26.0
      babel-template: 6.26.0
      babel-traverse: 6.26.0
      babel-types: 6.26.0
    transitivePeerDependencies:
      - supports-color
    dev: true

  /babel-helpers@6.24.1:
    resolution: {integrity: sha512-n7pFrqQm44TCYvrCDb0MqabAF+JUBq+ijBvNMUxpkLjJaAu32faIexewMumrH5KLLJ1HDyT0PTEqRyAe/GwwuQ==}
    dependencies:
      babel-runtime: 6.26.0
      babel-template: 6.26.0
    transitivePeerDependencies:
      - supports-color
    dev: true

  /babel-messages@6.23.0:
    resolution: {integrity: sha512-Bl3ZiA+LjqaMtNYopA9TYE9HP1tQ+E5dLxE0XrAzcIJeK2UqF0/EaqXwBn9esd4UmTfEab+P+UYQ1GnioFIb/w==}
    dependencies:
      babel-runtime: 6.26.0
    dev: true

  /babel-plugin-check-es2015-constants@6.22.0:
    resolution: {integrity: sha512-B1M5KBP29248dViEo1owyY32lk1ZSH2DaNNrXLGt8lyjjHm7pBqAdQ7VKUPR6EEDO323+OvT3MQXbCin8ooWdA==}
    dependencies:
      babel-runtime: 6.26.0
    dev: true

  /babel-plugin-syntax-async-functions@6.13.0:
    resolution: {integrity: sha512-4Zp4unmHgw30A1eWI5EpACji2qMocisdXhAftfhXoSV9j0Tvj6nRFE3tOmRY912E0FMRm/L5xWE7MGVT2FoLnw==}
    dev: true

  /babel-plugin-syntax-exponentiation-operator@6.13.0:
    resolution: {integrity: sha512-Z/flU+T9ta0aIEKl1tGEmN/pZiI1uXmCiGFRegKacQfEJzp7iNsKloZmyJlQr+75FCJtiFfGIK03SiCvCt9cPQ==}
    dev: true

  /babel-plugin-syntax-trailing-function-commas@6.22.0:
    resolution: {integrity: sha512-Gx9CH3Q/3GKbhs07Bszw5fPTlU+ygrOGfAhEt7W2JICwufpC4SuO0mG0+4NykPBSYPMJhqvVlDBU17qB1D+hMQ==}
    dev: true

  /babel-plugin-transform-async-to-generator@6.24.1:
    resolution: {integrity: sha512-7BgYJujNCg0Ti3x0c/DL3tStvnKS6ktIYOmo9wginv/dfZOrbSZ+qG4IRRHMBOzZ5Awb1skTiAsQXg/+IWkZYw==}
    dependencies:
      babel-helper-remap-async-to-generator: 6.24.1
      babel-plugin-syntax-async-functions: 6.13.0
      babel-runtime: 6.26.0
    transitivePeerDependencies:
      - supports-color
    dev: true

  /babel-plugin-transform-es2015-arrow-functions@6.22.0:
    resolution: {integrity: sha512-PCqwwzODXW7JMrzu+yZIaYbPQSKjDTAsNNlK2l5Gg9g4rz2VzLnZsStvp/3c46GfXpwkyufb3NCyG9+50FF1Vg==}
    dependencies:
      babel-runtime: 6.26.0
    dev: true

  /babel-plugin-transform-es2015-block-scoped-functions@6.22.0:
    resolution: {integrity: sha512-2+ujAT2UMBzYFm7tidUsYh+ZoIutxJ3pN9IYrF1/H6dCKtECfhmB8UkHVpyxDwkj0CYbQG35ykoz925TUnBc3A==}
    dependencies:
      babel-runtime: 6.26.0
    dev: true

  /babel-plugin-transform-es2015-block-scoping@6.26.0:
    resolution: {integrity: sha512-YiN6sFAQ5lML8JjCmr7uerS5Yc/EMbgg9G8ZNmk2E3nYX4ckHR01wrkeeMijEf5WHNK5TW0Sl0Uu3pv3EdOJWw==}
    dependencies:
      babel-runtime: 6.26.0
      babel-template: 6.26.0
      babel-traverse: 6.26.0
      babel-types: 6.26.0
      lodash: 4.17.20
    transitivePeerDependencies:
      - supports-color
    dev: true

  /babel-plugin-transform-es2015-classes@6.24.1:
    resolution: {integrity: sha512-5Dy7ZbRinGrNtmWpquZKZ3EGY8sDgIVB4CU8Om8q8tnMLrD/m94cKglVcHps0BCTdZ0TJeeAWOq2TK9MIY6cag==}
    dependencies:
      babel-helper-define-map: 6.26.0
      babel-helper-function-name: 6.24.1
      babel-helper-optimise-call-expression: 6.24.1
      babel-helper-replace-supers: 6.24.1
      babel-messages: 6.23.0
      babel-runtime: 6.26.0
      babel-template: 6.26.0
      babel-traverse: 6.26.0
      babel-types: 6.26.0
    transitivePeerDependencies:
      - supports-color
    dev: true

  /babel-plugin-transform-es2015-computed-properties@6.24.1:
    resolution: {integrity: sha512-C/uAv4ktFP/Hmh01gMTvYvICrKze0XVX9f2PdIXuriCSvUmV9j+u+BB9f5fJK3+878yMK6dkdcq+Ymr9mrcLzw==}
    dependencies:
      babel-runtime: 6.26.0
      babel-template: 6.26.0
    transitivePeerDependencies:
      - supports-color
    dev: true

  /babel-plugin-transform-es2015-destructuring@6.23.0:
    resolution: {integrity: sha512-aNv/GDAW0j/f4Uy1OEPZn1mqD+Nfy9viFGBfQ5bZyT35YqOiqx7/tXdyfZkJ1sC21NyEsBdfDY6PYmLHF4r5iA==}
    dependencies:
      babel-runtime: 6.26.0
    dev: true

  /babel-plugin-transform-es2015-duplicate-keys@6.24.1:
    resolution: {integrity: sha512-ossocTuPOssfxO2h+Z3/Ea1Vo1wWx31Uqy9vIiJusOP4TbF7tPs9U0sJ9pX9OJPf4lXRGj5+6Gkl/HHKiAP5ug==}
    dependencies:
      babel-runtime: 6.26.0
      babel-types: 6.26.0
    dev: true

  /babel-plugin-transform-es2015-for-of@6.23.0:
    resolution: {integrity: sha512-DLuRwoygCoXx+YfxHLkVx5/NpeSbVwfoTeBykpJK7JhYWlL/O8hgAK/reforUnZDlxasOrVPPJVI/guE3dCwkw==}
    dependencies:
      babel-runtime: 6.26.0
    dev: true

  /babel-plugin-transform-es2015-function-name@6.24.1:
    resolution: {integrity: sha512-iFp5KIcorf11iBqu/y/a7DK3MN5di3pNCzto61FqCNnUX4qeBwcV1SLqe10oXNnCaxBUImX3SckX2/o1nsrTcg==}
    dependencies:
      babel-helper-function-name: 6.24.1
      babel-runtime: 6.26.0
      babel-types: 6.26.0
    transitivePeerDependencies:
      - supports-color
    dev: true

  /babel-plugin-transform-es2015-literals@6.22.0:
    resolution: {integrity: sha512-tjFl0cwMPpDYyoqYA9li1/7mGFit39XiNX5DKC/uCNjBctMxyL1/PT/l4rSlbvBG1pOKI88STRdUsWXB3/Q9hQ==}
    dependencies:
      babel-runtime: 6.26.0
    dev: true

  /babel-plugin-transform-es2015-modules-amd@6.24.1:
    resolution: {integrity: sha512-LnIIdGWIKdw7zwckqx+eGjcS8/cl8D74A3BpJbGjKTFFNJSMrjN4bIh22HY1AlkUbeLG6X6OZj56BDvWD+OeFA==}
    dependencies:
      babel-plugin-transform-es2015-modules-commonjs: 6.26.2
      babel-runtime: 6.26.0
      babel-template: 6.26.0
    transitivePeerDependencies:
      - supports-color
    dev: true

  /babel-plugin-transform-es2015-modules-commonjs@6.26.2:
    resolution: {integrity: sha512-CV9ROOHEdrjcwhIaJNBGMBCodN+1cfkwtM1SbUHmvyy35KGT7fohbpOxkE2uLz1o6odKK2Ck/tz47z+VqQfi9Q==}
    dependencies:
      babel-plugin-transform-strict-mode: 6.24.1
      babel-runtime: 6.26.0
      babel-template: 6.26.0
      babel-types: 6.26.0
    transitivePeerDependencies:
      - supports-color
    dev: true

  /babel-plugin-transform-es2015-modules-systemjs@6.24.1:
    resolution: {integrity: sha512-ONFIPsq8y4bls5PPsAWYXH/21Hqv64TBxdje0FvU3MhIV6QM2j5YS7KvAzg/nTIVLot2D2fmFQrFWCbgHlFEjg==}
    dependencies:
      babel-helper-hoist-variables: 6.24.1
      babel-runtime: 6.26.0
      babel-template: 6.26.0
    transitivePeerDependencies:
      - supports-color
    dev: true

  /babel-plugin-transform-es2015-modules-umd@6.24.1:
    resolution: {integrity: sha512-LpVbiT9CLsuAIp3IG0tfbVo81QIhn6pE8xBJ7XSeCtFlMltuar5VuBV6y6Q45tpui9QWcy5i0vLQfCfrnF7Kiw==}
    dependencies:
      babel-plugin-transform-es2015-modules-amd: 6.24.1
      babel-runtime: 6.26.0
      babel-template: 6.26.0
    transitivePeerDependencies:
      - supports-color
    dev: true

  /babel-plugin-transform-es2015-object-super@6.24.1:
    resolution: {integrity: sha512-8G5hpZMecb53vpD3mjs64NhI1au24TAmokQ4B+TBFBjN9cVoGoOvotdrMMRmHvVZUEvqGUPWL514woru1ChZMA==}
    dependencies:
      babel-helper-replace-supers: 6.24.1
      babel-runtime: 6.26.0
    transitivePeerDependencies:
      - supports-color
    dev: true

  /babel-plugin-transform-es2015-parameters@6.24.1:
    resolution: {integrity: sha512-8HxlW+BB5HqniD+nLkQ4xSAVq3bR/pcYW9IigY+2y0dI+Y7INFeTbfAQr+63T3E4UDsZGjyb+l9txUnABWxlOQ==}
    dependencies:
      babel-helper-call-delegate: 6.24.1
      babel-helper-get-function-arity: 6.24.1
      babel-runtime: 6.26.0
      babel-template: 6.26.0
      babel-traverse: 6.26.0
      babel-types: 6.26.0
    transitivePeerDependencies:
      - supports-color
    dev: true

  /babel-plugin-transform-es2015-shorthand-properties@6.24.1:
    resolution: {integrity: sha512-mDdocSfUVm1/7Jw/FIRNw9vPrBQNePy6wZJlR8HAUBLybNp1w/6lr6zZ2pjMShee65t/ybR5pT8ulkLzD1xwiw==}
    dependencies:
      babel-runtime: 6.26.0
      babel-types: 6.26.0
    dev: true

  /babel-plugin-transform-es2015-spread@6.22.0:
    resolution: {integrity: sha512-3Ghhi26r4l3d0Js933E5+IhHwk0A1yiutj9gwvzmFbVV0sPMYk2lekhOufHBswX7NCoSeF4Xrl3sCIuSIa+zOg==}
    dependencies:
      babel-runtime: 6.26.0
    dev: true

  /babel-plugin-transform-es2015-sticky-regex@6.24.1:
    resolution: {integrity: sha512-CYP359ADryTo3pCsH0oxRo/0yn6UsEZLqYohHmvLQdfS9xkf+MbCzE3/Kolw9OYIY4ZMilH25z/5CbQbwDD+lQ==}
    dependencies:
      babel-helper-regex: 6.26.0
      babel-runtime: 6.26.0
      babel-types: 6.26.0
    dev: true

  /babel-plugin-transform-es2015-template-literals@6.22.0:
    resolution: {integrity: sha512-x8b9W0ngnKzDMHimVtTfn5ryimars1ByTqsfBDwAqLibmuuQY6pgBQi5z1ErIsUOWBdw1bW9FSz5RZUojM4apg==}
    dependencies:
      babel-runtime: 6.26.0
    dev: true

  /babel-plugin-transform-es2015-typeof-symbol@6.23.0:
    resolution: {integrity: sha512-fz6J2Sf4gYN6gWgRZaoFXmq93X+Li/8vf+fb0sGDVtdeWvxC9y5/bTD7bvfWMEq6zetGEHpWjtzRGSugt5kNqw==}
    dependencies:
      babel-runtime: 6.26.0
    dev: true

  /babel-plugin-transform-es2015-unicode-regex@6.24.1:
    resolution: {integrity: sha512-v61Dbbihf5XxnYjtBN04B/JBvsScY37R1cZT5r9permN1cp+b70DY3Ib3fIkgn1DI9U3tGgBJZVD8p/mE/4JbQ==}
    dependencies:
      babel-helper-regex: 6.26.0
      babel-runtime: 6.26.0
      regexpu-core: 2.0.0
    dev: true

  /babel-plugin-transform-exponentiation-operator@6.24.1:
    resolution: {integrity: sha512-LzXDmbMkklvNhprr20//RStKVcT8Cu+SQtX18eMHLhjHf2yFzwtQ0S2f0jQ+89rokoNdmwoSqYzAhq86FxlLSQ==}
    dependencies:
      babel-helper-builder-binary-assignment-operator-visitor: 6.24.1
      babel-plugin-syntax-exponentiation-operator: 6.13.0
      babel-runtime: 6.26.0
    transitivePeerDependencies:
      - supports-color
    dev: true

  /babel-plugin-transform-regenerator@6.26.0:
    resolution: {integrity: sha512-LS+dBkUGlNR15/5WHKe/8Neawx663qttS6AGqoOUhICc9d1KciBvtrQSuc0PI+CxQ2Q/S1aKuJ+u64GtLdcEZg==}
    dependencies:
      regenerator-transform: 0.10.1
    dev: true

  /babel-plugin-transform-strict-mode@6.24.1:
    resolution: {integrity: sha512-j3KtSpjyLSJxNoCDrhwiJad8kw0gJ9REGj8/CqL0HeRyLnvUNYV9zcqluL6QJSXh3nfsLEmSLvwRfGzrgR96Pw==}
    dependencies:
      babel-runtime: 6.26.0
      babel-types: 6.26.0
    dev: true

  /babel-preset-env@1.7.0:
    resolution: {integrity: sha512-9OR2afuKDneX2/q2EurSftUYM0xGu4O2D9adAhVfADDhrYDaxXV0rBbevVYoY9n6nyX1PmQW/0jtpJvUNr9CHg==}
    dependencies:
      babel-plugin-check-es2015-constants: 6.22.0
      babel-plugin-syntax-trailing-function-commas: 6.22.0
      babel-plugin-transform-async-to-generator: 6.24.1
      babel-plugin-transform-es2015-arrow-functions: 6.22.0
      babel-plugin-transform-es2015-block-scoped-functions: 6.22.0
      babel-plugin-transform-es2015-block-scoping: 6.26.0
      babel-plugin-transform-es2015-classes: 6.24.1
      babel-plugin-transform-es2015-computed-properties: 6.24.1
      babel-plugin-transform-es2015-destructuring: 6.23.0
      babel-plugin-transform-es2015-duplicate-keys: 6.24.1
      babel-plugin-transform-es2015-for-of: 6.23.0
      babel-plugin-transform-es2015-function-name: 6.24.1
      babel-plugin-transform-es2015-literals: 6.22.0
      babel-plugin-transform-es2015-modules-amd: 6.24.1
      babel-plugin-transform-es2015-modules-commonjs: 6.26.2
      babel-plugin-transform-es2015-modules-systemjs: 6.24.1
      babel-plugin-transform-es2015-modules-umd: 6.24.1
      babel-plugin-transform-es2015-object-super: 6.24.1
      babel-plugin-transform-es2015-parameters: 6.24.1
      babel-plugin-transform-es2015-shorthand-properties: 6.24.1
      babel-plugin-transform-es2015-spread: 6.22.0
      babel-plugin-transform-es2015-sticky-regex: 6.24.1
      babel-plugin-transform-es2015-template-literals: 6.22.0
      babel-plugin-transform-es2015-typeof-symbol: 6.23.0
      babel-plugin-transform-es2015-unicode-regex: 6.24.1
      babel-plugin-transform-exponentiation-operator: 6.24.1
      babel-plugin-transform-regenerator: 6.26.0
      browserslist: 3.2.8
      invariant: 2.2.4
      semver: 5.7.1
    transitivePeerDependencies:
      - supports-color
    dev: true

  /babel-register@6.26.0:
    resolution: {integrity: sha512-veliHlHX06wjaeY8xNITbveXSiI+ASFnOqvne/LaIJIqOWi2Ogmj91KOugEz/hoh/fwMhXNBJPCv8Xaz5CyM4A==}
    dependencies:
      babel-core: 6.26.3
      babel-runtime: 6.26.0
      core-js: 2.6.12
      home-or-tmp: 2.0.0
      lodash: 4.17.20
      mkdirp: 0.5.6
      source-map-support: 0.4.18
    transitivePeerDependencies:
      - supports-color
    dev: true

  /babel-runtime@6.26.0:
    resolution: {integrity: sha512-ITKNuq2wKlW1fJg9sSW52eepoYgZBggvOAHC0u/CYu/qxQ9EVzThCgR69BnSXLHjy2f7SY5zaQ4yt7H9ZVxY2g==}
    dependencies:
      core-js: 2.6.12
      regenerator-runtime: 0.11.1
    dev: true

  /babel-template@6.26.0:
    resolution: {integrity: sha512-PCOcLFW7/eazGUKIoqH97sO9A2UYMahsn/yRQ7uOk37iutwjq7ODtcTNF+iFDSHNfkctqsLRjLP7URnOx0T1fg==}
    dependencies:
      babel-runtime: 6.26.0
      babel-traverse: 6.26.0
      babel-types: 6.26.0
      babylon: 6.18.0
      lodash: 4.17.20
    transitivePeerDependencies:
      - supports-color
    dev: true

  /babel-traverse@6.26.0:
    resolution: {integrity: sha512-iSxeXx7apsjCHe9c7n8VtRXGzI2Bk1rBSOJgCCjfyXb6v1aCqE1KSEpq/8SXuVN8Ka/Rh1WDTF0MDzkvTA4MIA==}
    dependencies:
      babel-code-frame: 6.26.0
      babel-messages: 6.23.0
      babel-runtime: 6.26.0
      babel-types: 6.26.0
      babylon: 6.18.0
      debug: 2.6.9
      globals: 9.18.0
      invariant: 2.2.4
      lodash: 4.17.20
    transitivePeerDependencies:
      - supports-color
    dev: true

  /babel-types@6.26.0:
    resolution: {integrity: sha512-zhe3V/26rCWsEZK8kZN+HaQj5yQ1CilTObixFzKW1UWjqG7618Twz6YEsCnjfg5gBcJh02DrpCkS9h98ZqDY+g==}
    dependencies:
      babel-runtime: 6.26.0
      esutils: 2.0.3
      lodash: 4.17.20
      to-fast-properties: 1.0.3
    dev: true

  /babelify@7.3.0:
    resolution: {integrity: sha512-vID8Fz6pPN5pJMdlUnNFSfrlcx5MUule4k9aKs/zbZPyXxMTcRrB0M4Tarw22L8afr8eYSWxDPYCob3TdrqtlA==}
    dependencies:
      babel-core: 6.26.3
      object-assign: 4.1.1
    transitivePeerDependencies:
      - supports-color
    dev: true

  /babylon@6.18.0:
    resolution: {integrity: sha512-q/UEjfGJ2Cm3oKV71DJz9d25TPnq5rhBVL2Q4fA5wcC3jcrdn7+SssEybFIxwAvvP+YCsCYNKughoF33GxgycQ==}
    hasBin: true
    dev: true

  /backoff@2.5.0:
    resolution: {integrity: sha512-wC5ihrnUXmR2douXmXLCe5O3zg3GKIyvRi/hi58a/XyRxVI+3/yM0PYueQOZXPXQ9pxBislYkw+sF9b7C/RuMA==}
    engines: {node: '>= 0.6'}
    dependencies:
      precond: 0.2.3
    dev: true

  /balanced-match@1.0.2:
    resolution: {integrity: sha512-3oSeUO0TMV67hN1AmbXsK4yaqU7tjiHlbxRDZOpH0KW9+CeX4bRAaX0Anxt0tx2MrpRpWwQaPwIlISEJhYU5Pw==}
    dev: true

  /base-x@3.0.9:
    resolution: {integrity: sha512-H7JU6iBHTal1gp56aKoaa//YUxEaAOUiydvrV/pILqIHXTtqxSkATOnDA2u+jZ/61sD+L/412+7kzXRtWukhpQ==}
    dependencies:
      safe-buffer: 5.2.1
    dev: true

  /base64-js@1.5.1:
    resolution: {integrity: sha512-AKpaYlHn8t4SVbOHCy+b5+KKgvR4vrsD8vbvrbiQJps7fKDTkjkDry6ji0rUJjC0kzbNePLwzxq8iypo41qeWA==}

  /base@0.11.2:
    resolution: {integrity: sha512-5T6P4xPgpp0YDFvSWwEZ4NoE3aM4QBQXDzmVbraCkFj8zHM+mba8SyqB5DbZWyR7mYHo6Y7BdQo3MoA4m0TeQg==}
    engines: {node: '>=0.10.0'}
    dependencies:
      cache-base: 1.0.1
      class-utils: 0.3.6
      component-emitter: 1.3.0
      define-property: 1.0.0
      isobject: 3.0.1
      mixin-deep: 1.3.2
      pascalcase: 0.1.1
    dev: true

  /bcrypt-pbkdf@1.0.2:
    resolution: {integrity: sha512-qeFIXtP4MSoi6NLqO12WfqARWWuCKi2Rn/9hJLEmtB5yTNr9DqFWkJRCf2qShWzPeAMRnOgCrq0sg/KLv5ES9w==}
    dependencies:
      tweetnacl: 0.14.5
    dev: true

  /bech32@1.1.4:
    resolution: {integrity: sha512-s0IrSOzLlbvX7yp4WBfPITzpAU8sqQcpsmwXDiKwrG4r491vwCO/XpejasRNl0piBMe/DvP4Tz0mIS/X1DPJBQ==}

  /better-ajv-errors@0.8.2(ajv@6.12.6):
    resolution: {integrity: sha512-FnODTBJSQSHmJXDLPiC7ca0dC4S1HSTPv1+Hg2sm/C71i3Dj0l1jcUEaq/3OQ6MmnUveshTsUvUj65pDSr3Qow==}
    peerDependencies:
      ajv: 4.11.8 - 8
    dependencies:
      '@babel/code-frame': 7.21.4
      '@babel/runtime': 7.21.5
      ajv: 6.12.6
      chalk: 2.4.2
      core-js: 3.30.2
      json-to-ast: 2.1.0
      jsonpointer: 5.0.1
      leven: 3.1.0
    dev: true

  /big-integer@1.6.36:
    resolution: {integrity: sha512-t70bfa7HYEA1D9idDbmuv7YbsbVkQ+Hp+8KFSul4aE5e/i1bjCNIRYJZlA8Q8p0r9T8cF/RVvwUgRA//FydEyg==}
    engines: {node: '>=0.6'}
    dev: true

  /big.js@6.2.1:
    resolution: {integrity: sha512-bCtHMwL9LeDIozFn+oNhhFoq+yQ3BNdnsLSASUxLciOb1vgvpHsIO1dsENiGMgbb4SkP5TrzWzRiLddn8ahVOQ==}
    dev: true

  /bigint-crypto-utils@3.2.2:
    resolution: {integrity: sha512-U1RbE3aX9ayCUVcIPHuPDPKcK3SFOXf93J1UK/iHlJuQB7bhagPIX06/CLpLEsDThJ7KA4Dhrnzynl+d2weTiw==}
    engines: {node: '>=14.0.0'}
    dev: true

  /bignumber.js@7.2.1:
    resolution: {integrity: sha512-S4XzBk5sMB+Rcb/LNcpzXr57VRTxgAvaAEDAl1AwRx27j00hT84O6OkteE7u8UB3NuaaygCRrEpqox4uDOrbdQ==}
    dev: true

  /bignumber.js@9.1.1:
    resolution: {integrity: sha512-pHm4LsMJ6lzgNGVfZHjMoO8sdoRhOzOH4MLmY65Jg70bpxCKu5iOHNJyfF6OyvYw7t8Fpf35RuzUyqnQsj8Vig==}

  /binary-extensions@2.2.0:
    resolution: {integrity: sha512-jDctJ/IVQbZoJykoeHbhXpOlNBqGNcwXJKJog42E5HDPUwQTSdjCHdihjj0DlnheQ7blbT6dHOafNAiS8ooQKA==}
    engines: {node: '>=8'}
    dev: true

  /bindings@1.5.0:
    resolution: {integrity: sha512-p2q/t/mhvuOj/UeLlV6566GD/guowlr0hHxClI0W9m7MWYkL1F0hLo+0Aexs9HSPCtR1SXQ0TD3MMKrXZajbiQ==}
    dependencies:
      file-uri-to-path: 1.0.0
    dev: false
    optional: true

  /bip39@2.5.0:
    resolution: {integrity: sha512-xwIx/8JKoT2+IPJpFEfXoWdYwP7UVAoUxxLNfGCfVowaJE7yg1Y5B1BVPqlUNsBq5/nGwmFkwRJ8xDW4sX8OdA==}
    dependencies:
      create-hash: 1.2.0
      pbkdf2: 3.1.2
      randombytes: 2.1.0
      safe-buffer: 5.2.1
      unorm: 1.6.0
    dev: true

  /bl@4.1.0:
    resolution: {integrity: sha512-1W07cM9gS6DcLperZfFSj+bWLtaPGSOHWhPiGzXmvVJbRLdG82sH/Kn8EtW1VqWVA54AKf2h5k5BbnIbwF3h6w==}
    dependencies:
      buffer: 5.7.1
      inherits: 2.0.4
      readable-stream: 3.6.2
    dev: false
    optional: true

  /blakejs@1.2.1:
    resolution: {integrity: sha512-QXUSXI3QVc/gJME0dBpXrag1kbzOqCjCX8/b54ntNyW6sjtoqxqRk3LTmXzaJoh71zMsDCjM+47jS7XiwN/+fQ==}
    dev: true

  /bluebird@3.7.2:
    resolution: {integrity: sha512-XpNj6GDQzdfW+r2Wnn7xiSAd7TM3jzkxGXBGTtWKuSXv1xUV+azxAm8jdWZN06QTQk+2N2XB9jRDkvbmQmcRtg==}
    dev: true

  /bn.js@4.11.6:
    resolution: {integrity: sha512-XWwnNNFCuuSQ0m3r3C4LE3EiORltHd9M05pq6FOlVeiophzRbMo50Sbz1ehl8K3Z+jw9+vmgnXefY1hz8X+2wA==}
    dev: true

  /bn.js@4.12.0:
    resolution: {integrity: sha512-c98Bf3tPniI+scsdk237ku1Dc3ujXQTSgyiPUDEOe7tRkhrqridvh8klBv0HCEso1OLOYcHuCv/cS6DNxKH+ZA==}

  /bn.js@5.2.1:
    resolution: {integrity: sha512-eXRvHzWyYPBuB4NBy0cmYQjGitUrtqwbvlzP3G6VFnNRbsZQIxQ10PbKKHt8gZ/HW/D/747aDl+QkDqg3KQLMQ==}

  /body-parser@1.20.1:
    resolution: {integrity: sha512-jWi7abTbYwajOytWCQc37VulmWiRae5RyTpaCyDcS5/lMdtwSz5lOpDE67srw/HYe35f1z3fDQw+3txg7gNtWw==}
    engines: {node: '>= 0.8', npm: 1.2.8000 || >= 1.4.16}
    dependencies:
      bytes: 3.1.2
      content-type: 1.0.5
      debug: 2.6.9
      depd: 2.0.0
      destroy: 1.2.0
      http-errors: 2.0.0
      iconv-lite: 0.4.24
      on-finished: 2.4.1
      qs: 6.11.0
      raw-body: 2.5.1
      type-is: 1.6.18
      unpipe: 1.0.0
    transitivePeerDependencies:
      - supports-color
    dev: true

  /body-parser@1.20.2:
    resolution: {integrity: sha512-ml9pReCu3M61kGlqoTm2umSXTlRTuGTx0bfYj+uIUKKYycG5NtSbeetV3faSU6R7ajOPw0g/J1PvK4qNy7s5bA==}
    engines: {node: '>= 0.8', npm: 1.2.8000 || >= 1.4.16}
    dependencies:
      bytes: 3.1.2
      content-type: 1.0.5
      debug: 2.6.9
      depd: 2.0.0
      destroy: 1.2.0
      http-errors: 2.0.0
      iconv-lite: 0.4.24
      on-finished: 2.4.1
      qs: 6.11.0
      raw-body: 2.5.2
      type-is: 1.6.18
      unpipe: 1.0.0
    transitivePeerDependencies:
      - supports-color
    dev: true

  /boolbase@1.0.0:
    resolution: {integrity: sha512-JZOSA7Mo9sNGB8+UjSgzdLtokWAky1zbztM3WRLCbZ70/3cTANmQmOdR7y2g+J0e2WXywy1yS468tY+IruqEww==}
    dev: true

  /brace-expansion@1.1.11:
    resolution: {integrity: sha512-iCuPHDFgrHX7H2vEI/5xpz07zSHB00TpugqhmYtVmMO6518mCuRMoOYFldEBl0g187ufozdaHgWKcYFb61qGiA==}
    dependencies:
      balanced-match: 1.0.2
      concat-map: 0.0.1
    dev: true

  /brace-expansion@2.0.1:
    resolution: {integrity: sha512-XnAIvQ8eM+kC6aULx6wuQiwVsnzsi9d3WxzV3FpWTGA19F621kwdbsAcFKXgKUHZWsy+mY6iL1sHTxWEFCytDA==}
    dependencies:
      balanced-match: 1.0.2
    dev: true

  /braces@2.3.2:
    resolution: {integrity: sha512-aNdbnj9P8PjdXU4ybaWLK2IF3jc/EoDYbC7AazW6to3TRsfXxscC9UXOB5iDiEQrkyIbWp2SLQda4+QAa7nc3w==}
    engines: {node: '>=0.10.0'}
    dependencies:
      arr-flatten: 1.1.0
      array-unique: 0.3.2
      extend-shallow: 2.0.1
      fill-range: 4.0.0
      isobject: 3.0.1
      repeat-element: 1.1.4
      snapdragon: 0.8.2
      snapdragon-node: 2.1.1
      split-string: 3.1.0
      to-regex: 3.0.2
    transitivePeerDependencies:
      - supports-color
    dev: true

  /braces@3.0.2:
    resolution: {integrity: sha512-b8um+L1RzM3WDSzvhm6gIz1yfTbBt6YTlcEKAvsmqCZZFw46z626lVj9j1yEPW33H5H+lBQpZMP1k8l+78Ha0A==}
    engines: {node: '>=8'}
    dependencies:
      fill-range: 7.0.1
    dev: true

  /brorand@1.1.0:
    resolution: {integrity: sha512-cKV8tMCEpQs4hK/ik71d6LrPOnpkpGBR0wzxqr68g2m/LB2GxVYQroAjMJZRVM1Y4BCjCKc3vAamxSzOY2RP+w==}

  /browser-level@1.0.1:
    resolution: {integrity: sha512-XECYKJ+Dbzw0lbydyQuJzwNXtOpbMSq737qxJN11sIRTErOMShvDpbzTlgju7orJKvx4epULolZAuJGLzCmWRQ==}
    dependencies:
      abstract-level: 1.0.3
      catering: 2.1.1
      module-error: 1.0.2
      run-parallel-limit: 1.1.0
    dev: true

  /browser-stdout@1.3.1:
    resolution: {integrity: sha512-qhAVI1+Av2X7qelOfAIYwXONood6XlZE/fXaBSmW/T5SzLAmCgzi+eiWE7fUvbHaeNBQH13UftjpXxsfLkMpgw==}
    dev: true

  /browserify-aes@1.2.0:
    resolution: {integrity: sha512-+7CHXqGuspUn/Sl5aO7Ea0xWGAtETPXNSAjHo48JfLdPWcMng33Xe4znFvQweqc/uzk5zSOI3H52CYnjCfb5hA==}
    dependencies:
      buffer-xor: 1.0.3
      cipher-base: 1.0.4
      create-hash: 1.2.0
      evp_bytestokey: 1.0.3
      inherits: 2.0.4
      safe-buffer: 5.2.1
    dev: true

  /browserify-cipher@1.0.1:
    resolution: {integrity: sha512-sPhkz0ARKbf4rRQt2hTpAHqn47X3llLkUGn+xEJzLjwY8LRs2p0v7ljvI5EyoRO/mexrNunNECisZs+gw2zz1w==}
    dependencies:
      browserify-aes: 1.2.0
      browserify-des: 1.0.2
      evp_bytestokey: 1.0.3
    dev: true

  /browserify-des@1.0.2:
    resolution: {integrity: sha512-BioO1xf3hFwz4kc6iBhI3ieDFompMhrMlnDFC4/0/vd5MokpuAc3R+LYbwTA9A5Yc9pq9UYPqffKpW2ObuwX5A==}
    dependencies:
      cipher-base: 1.0.4
      des.js: 1.0.1
      inherits: 2.0.4
      safe-buffer: 5.2.1
    dev: true

  /browserify-rsa@4.1.0:
    resolution: {integrity: sha512-AdEER0Hkspgno2aR97SAf6vi0y0k8NuOpGnVH3O99rcA5Q6sh8QxcngtHuJ6uXwnfAXNM4Gn1Gb7/MV1+Ymbog==}
    dependencies:
      bn.js: 5.2.1
      randombytes: 2.1.0
    dev: true

  /browserify-sign@4.2.1:
    resolution: {integrity: sha512-/vrA5fguVAKKAVTNJjgSm1tRQDHUU6DbwO9IROu/0WAzC8PKhucDSh18J0RMvVeHAn5puMd+QHC2erPRNf8lmg==}
    dependencies:
      bn.js: 5.2.1
      browserify-rsa: 4.1.0
      create-hash: 1.2.0
      create-hmac: 1.1.7
      elliptic: 6.5.4
      inherits: 2.0.4
      parse-asn1: 5.1.6
      readable-stream: 3.6.2
      safe-buffer: 5.2.1
    dev: true

  /browserslist@3.2.8:
    resolution: {integrity: sha512-WHVocJYavUwVgVViC0ORikPHQquXwVh939TaelZ4WDqpWgTX/FsGhl/+P4qBUAGcRvtOgDgC+xftNWWp2RUTAQ==}
    hasBin: true
    dependencies:
      caniuse-lite: 1.0.30001489
      electron-to-chromium: 1.4.405
    dev: true

  /bs58@4.0.1:
    resolution: {integrity: sha512-Ok3Wdf5vOIlBrgCvTq96gBkJw+JUEzdBgyaza5HLtPm7yTHkjRy8+JzNyHF7BHa0bNWOQIp3m5YF0nnFcOIKLw==}
    dependencies:
      base-x: 3.0.9
    dev: true

  /bs58check@2.1.2:
    resolution: {integrity: sha512-0TS1jicxdU09dwJMNZtVAfzPi6Q6QeN0pM1Fkzrjn+XYHvzMKPU3pHVpva+769iNVSfIYWf7LJ6WR+BuuMf8cA==}
    dependencies:
      bs58: 4.0.1
      create-hash: 1.2.0
      safe-buffer: 5.2.1
    dev: true

  /buffer-from@1.1.2:
    resolution: {integrity: sha512-E+XQCRwSbaaiChtv6k6Dwgc+bx+Bs6vuKJHHl5kox/BaKbhiXzqQOwK4cO22yElGp2OCmjwVhT3HmxgyPGnJfQ==}
    dev: true

  /buffer-to-arraybuffer@0.0.5:
    resolution: {integrity: sha512-3dthu5CYiVB1DEJp61FtApNnNndTckcqe4pFcLdvHtrpG+kcyekCJKg4MRiDcFW7A6AODnXB9U4dwQiCW5kzJQ==}
    dev: true

  /buffer-xor@1.0.3:
    resolution: {integrity: sha512-571s0T7nZWK6vB67HI5dyUF7wXiNcfaPPPTl6zYCNApANjIvYJTg7hlud/+cJpdAhS7dVzqMLmfhfHR3rAcOjQ==}
    dev: true

  /buffer-xor@2.0.2:
    resolution: {integrity: sha512-eHslX0bin3GB+Lx2p7lEYRShRewuNZL3fUl4qlVJGGiwoPGftmt8JQgk2Y9Ji5/01TnVDo33E5b5O3vUB1HdqQ==}
    dependencies:
      safe-buffer: 5.2.1
    dev: true

  /buffer@5.7.1:
    resolution: {integrity: sha512-EHcyIPBQ4BSGlvjB16k5KgAJ27CIsHY/2JBmCRReo48y9rQ3MaUzWX3KVlBa4U7MyX02HdVj0K7C3WaB3ju7FQ==}
    dependencies:
      base64-js: 1.5.1
      ieee754: 1.2.1

  /buffer@6.0.3:
    resolution: {integrity: sha512-FTiCpNxtwiZZHEZbcbTIcZjERVICn9yq/pDFkTl95/AxzD1naBctN7YO68riM/gLSDY7sdrMby8hofADYuuqOA==}
    dependencies:
      base64-js: 1.5.1
      ieee754: 1.2.1
    dev: true

  /bufferutil@4.0.7:
    resolution: {integrity: sha512-kukuqc39WOHtdxtw4UScxF/WVnMFVSQVKhtx3AjZJzhd0RGZZldcrfSEbVsWWe6KNH253574cq5F+wpv0G9pJw==}
    engines: {node: '>=6.14.2'}
    requiresBuild: true
    dependencies:
      node-gyp-build: 4.6.0
    dev: true

  /bufio@1.2.0:
    resolution: {integrity: sha512-UlFk8z/PwdhYQTXSQQagwGAdtRI83gib2n4uy4rQnenxUM2yQi8lBDzF230BNk+3wAoZDxYRoBwVVUPgHa9MCA==}
    engines: {node: '>=8.0.0'}
    dev: false

  /busboy@1.6.0:
    resolution: {integrity: sha512-8SFQbg/0hQ9xy3UNTB0YEnsNBbWfhf7RtnzpL7TkBiTBRfrQ9Fxcnz7VJsleJpyp6rVLvXiuORqjlHi5q+PYuA==}
    engines: {node: '>=10.16.0'}
    dependencies:
      streamsearch: 1.1.0
    dev: true

  /bytes@3.1.2:
    resolution: {integrity: sha512-/Nf7TyzTx6S3yRJObOAV7956r8cr2+Oj8AC5dt8wSP3BQAoeX58NoHyCU8P8zGkNXStjTSi6fzO6F0pBdcYbEg==}
    engines: {node: '>= 0.8'}
    dev: true

  /bytewise-core@1.2.3:
    resolution: {integrity: sha512-nZD//kc78OOxeYtRlVk8/zXqTB4gf/nlguL1ggWA8FuchMyOxcyHR4QPQZMUmA7czC+YnaBrPUCubqAWe50DaA==}
    dependencies:
      typewise-core: 1.2.0
    dev: true

  /bytewise@1.1.0:
    resolution: {integrity: sha512-rHuuseJ9iQ0na6UDhnrRVDh8YnWVlU6xM3VH6q/+yHDeUH2zIhUzP+2/h3LIrhLDBtTqzWpE3p3tP/boefskKQ==}
    dependencies:
      bytewise-core: 1.2.3
      typewise: 1.0.3
    dev: true

  /cache-base@1.0.1:
    resolution: {integrity: sha512-AKcdTnFSWATd5/GCPRxr2ChwIJ85CeyrEyjRHlKxQ56d4XJMGym0uAiKn0xbLOGOl3+yRpOTi484dVCEc5AUzQ==}
    engines: {node: '>=0.10.0'}
    dependencies:
      collection-visit: 1.0.0
      component-emitter: 1.3.0
      get-value: 2.0.6
      has-value: 1.0.0
      isobject: 3.0.1
      set-value: 2.0.1
      to-object-path: 0.3.0
      union-value: 1.0.1
      unset-value: 1.0.0
    dev: true

  /cacheable-lookup@5.0.4:
    resolution: {integrity: sha512-2/kNscPhpcxrOigMZzbiWF7dz8ilhb/nIHU3EyZiXWXpeq/au8qJ8VhdftMkty3n7Gj6HIGalQG8oiBNB3AJgA==}
    engines: {node: '>=10.6.0'}
    dev: true

  /cacheable-lookup@6.1.0:
    resolution: {integrity: sha512-KJ/Dmo1lDDhmW2XDPMo+9oiy/CeqosPguPCrgcVzKyZrL6pM1gU2GmPY/xo6OQPTUaA/c0kwHuywB4E6nmT9ww==}
    engines: {node: '>=10.6.0'}
    dev: true

  /cacheable-request@6.1.0:
    resolution: {integrity: sha512-Oj3cAGPCqOZX7Rz64Uny2GYAZNliQSqfbePrgAQ1wKAihYmCUnraBtJtKcGR4xz7wF+LoJC+ssFZvv5BgF9Igg==}
    engines: {node: '>=8'}
    dependencies:
      clone-response: 1.0.3
      get-stream: 5.2.0
      http-cache-semantics: 4.1.1
      keyv: 3.1.0
      lowercase-keys: 2.0.0
      normalize-url: 4.5.1
      responselike: 1.0.2
    dev: true

  /cacheable-request@7.0.2:
    resolution: {integrity: sha512-pouW8/FmiPQbuGpkXQ9BAPv/Mo5xDGANgSNXzTzJ8DrKGuXOssM4wIQRjfanNRh3Yu5cfYPvcorqbhg2KIJtew==}
    engines: {node: '>=8'}
    dependencies:
      clone-response: 1.0.3
      get-stream: 5.2.0
      http-cache-semantics: 4.1.1
      keyv: 4.5.2
      lowercase-keys: 2.0.0
      normalize-url: 6.1.0
      responselike: 2.0.1
    dev: true

  /cachedown@1.0.0:
    resolution: {integrity: sha512-t+yVk82vQWCJF3PsWHMld+jhhjkkWjcAzz8NbFx1iULOXWl8Tm/FdM4smZNVw3MRr0X+lVTx9PKzvEn4Ng19RQ==}
    dependencies:
      abstract-leveldown: 2.7.2
      lru-cache: 3.2.0
    dev: true

  /call-bind@1.0.2:
    resolution: {integrity: sha512-7O+FbCihrB5WGbFYesctwmTKae6rOiIzmz1icreWJ+0aA7LJfuqhEso2T9ncpcFtzMQtzXf2QGGueWJGTYsqrA==}
    dependencies:
      function-bind: 1.1.1
      get-intrinsic: 1.2.1
    dev: true

  /callsites@3.1.0:
    resolution: {integrity: sha512-P8BjAsXvZS+VIDUI11hHCQEv74YT67YUi5JJFNWIqL235sBmjX4+qx9Muvls5ivyNENctx46xQLQ3aTuE7ssaQ==}
    engines: {node: '>=6'}
    dev: true

  /camel-case@3.0.0:
    resolution: {integrity: sha512-+MbKztAYHXPr1jNTSKQF52VpcFjwY5RkR7fxksV8Doo4KAYc5Fl4UJRgthBbTmEx8C54DqahhbLJkDwjI3PI/w==}
    dependencies:
      no-case: 2.3.2
      upper-case: 1.1.3
    dev: true

  /camelcase@3.0.0:
    resolution: {integrity: sha512-4nhGqUkc4BqbBBB4Q6zLuD7lzzrHYrjKGeYaEji/3tFR5VdJu9v+LilhGIVe8wxEJPPOeWo7eg8dwY13TZ1BNg==}
    engines: {node: '>=0.10.0'}
    dev: true

  /camelcase@4.1.0:
    resolution: {integrity: sha512-FxAv7HpHrXbh3aPo4o2qxHay2lkLY3x5Mw3KeE4KQE8ysVfziWeRZDwcjauvwBSGEC/nXUPzZy8zeh4HokqOnw==}
    engines: {node: '>=4'}
    dev: true

  /camelcase@5.3.1:
    resolution: {integrity: sha512-L28STB170nwWS63UjtlEOE3dldQApaJXZkOI1uMFfzf3rRuPegHaHesyee+YxQ+W6SvRDQV6UrdOdRiR153wJg==}
    engines: {node: '>=6'}
    dev: true

  /camelcase@6.3.0:
    resolution: {integrity: sha512-Gmy6FhYlCY7uOElZUSbxo2UCDH8owEk996gkbrpsgGtrJLM3J7jGxl9Ic7Qwwj4ivOE5AWZWRMecDdF7hqGjFA==}
    engines: {node: '>=10'}
    dev: true

  /caniuse-lite@1.0.30001489:
    resolution: {integrity: sha512-x1mgZEXK8jHIfAxm+xgdpHpk50IN3z3q3zP261/WS+uvePxW8izXuCu6AHz0lkuYTlATDehiZ/tNyYBdSQsOUQ==}
    dev: true

  /caseless@0.12.0:
    resolution: {integrity: sha512-4tYFyifaFfGacoiObjJegolkwSU4xQNGbVgUiNYVUxbQ2x2lUsFvY4hVgVzGiIe6WLOPqycWXA40l+PWsxthUw==}
    dev: true

  /catering@2.1.1:
    resolution: {integrity: sha512-K7Qy8O9p76sL3/3m7/zLKbRkyOlSZAgzEaLhyj2mXS8PsCud2Eo4hAb8aLtZqHh0QGqLcb9dlJSu6lHRVENm1w==}
    engines: {node: '>=6'}
    dev: true

  /cbor@5.2.0:
    resolution: {integrity: sha512-5IMhi9e1QU76ppa5/ajP1BmMWZ2FHkhAhjeVKQ/EFCgYSEaeVaoGtL7cxJskf9oCCk+XjzaIdc3IuU/dbA/o2A==}
    engines: {node: '>=6.0.0'}
    dependencies:
      bignumber.js: 9.1.1
      nofilter: 1.0.4
    dev: true

  /cbor@8.1.0:
    resolution: {integrity: sha512-DwGjNW9omn6EwP70aXsn7FQJx5kO12tX0bZkaTjzdVFM6/7nhA4t0EENocKGx6D2Bch9PE2KzCUf5SceBdeijg==}
    engines: {node: '>=12.19'}
    dependencies:
      nofilter: 3.1.0
    dev: true

  /chai-bn@0.2.2(bn.js@4.12.0)(chai@4.3.4):
    resolution: {integrity: sha512-MzjelH0p8vWn65QKmEq/DLBG1Hle4WeyqT79ANhXZhn/UxRWO0OogkAxi5oGGtfzwU9bZR8mvbvYdoqNVWQwFg==}
    peerDependencies:
      bn.js: ^4.11.0
      chai: ^4.0.0
    dependencies:
      bn.js: 4.12.0
      chai: 4.3.4
    dev: true

  /chai@4.3.4:
    resolution: {integrity: sha512-yS5H68VYOCtN1cjfwumDSuzn/9c+yza4f3reKXlE5rUg7SFcCEy90gJvydNgOYtblyf4Zi6jIWRnXOgErta0KA==}
    engines: {node: '>=4'}
    dependencies:
      assertion-error: 1.1.0
      check-error: 1.0.2
      deep-eql: 3.0.1
      get-func-name: 2.0.0
      pathval: 1.1.1
      type-detect: 4.0.8

  /chalk@1.1.3:
    resolution: {integrity: sha512-U3lRVLMSlsCfjqYPbLyVv11M9CPW4I728d6TCKMAOJueEeB9/8o+eSsMnxPJD+Q+K909sdESg7C+tIkoH6on1A==}
    engines: {node: '>=0.10.0'}
    dependencies:
      ansi-styles: 2.2.1
      escape-string-regexp: 1.0.5
      has-ansi: 2.0.0
      strip-ansi: 3.0.1
      supports-color: 2.0.0
    dev: true

  /chalk@2.4.2:
    resolution: {integrity: sha512-Mti+f9lpJNcwF4tWV8/OrTTtF1gZi+f8FqlyAdouralcFWFQWF2+NgCHShjkCb+IFBLq9buZwE1xckQU4peSuQ==}
    engines: {node: '>=4'}
    dependencies:
      ansi-styles: 3.2.1
      escape-string-regexp: 1.0.5
      supports-color: 5.5.0
    dev: true

  /chalk@4.1.2:
    resolution: {integrity: sha512-oKnbhFyRIXpUuez8iBMmyEa4nbj4IOQyuhc/wy9kY7/WVPcwIO9VA668Pu8RkO7+0G76SLROeyw9CpQ061i4mA==}
    engines: {node: '>=10'}
    dependencies:
      ansi-styles: 4.3.0
      supports-color: 7.2.0
    dev: true

  /change-case@3.0.2:
    resolution: {integrity: sha512-Mww+SLF6MZ0U6kdg11algyKd5BARbyM4TbFBepwowYSR5ClfQGCGtxNXgykpN0uF/bstWeaGDT4JWaDh8zWAHA==}
    dependencies:
      camel-case: 3.0.0
      constant-case: 2.0.0
      dot-case: 2.1.1
      header-case: 1.0.1
      is-lower-case: 1.1.3
      is-upper-case: 1.1.2
      lower-case: 1.1.4
      lower-case-first: 1.0.2
      no-case: 2.3.2
      param-case: 2.1.1
      pascal-case: 2.0.1
      path-case: 2.1.1
      sentence-case: 2.1.1
      snake-case: 2.1.0
      swap-case: 1.1.2
      title-case: 2.1.1
      upper-case: 1.1.3
      upper-case-first: 1.1.2
    dev: true

  /charenc@0.0.2:
    resolution: {integrity: sha512-yrLQ/yVUFXkzg7EDQsPieE/53+0RlaWTs+wBrvW36cyilJ2SaDWfl4Yj7MtLTXleV9uEKefbAGUPv2/iWSooRA==}
    dev: true

  /check-error@1.0.2:
    resolution: {integrity: sha512-BrgHpW9NURQgzoNyjfq0Wu6VFO6D7IZEmJNdtgNqpzGG8RuNFHt2jQxWlAs4HMe119chBnv+34syEZtc6IhLtA==}

  /checkpoint-store@1.1.0:
    resolution: {integrity: sha512-J/NdY2WvIx654cc6LWSq/IYFFCUf75fFTgwzFnmbqyORH4MwgiQCgswLLKBGzmsyTI5V7i5bp/So6sMbDWhedg==}
    dependencies:
      functional-red-black-tree: 1.0.1
    dev: true

  /cheerio-select@2.1.0:
    resolution: {integrity: sha512-9v9kG0LvzrlcungtnJtpGNxY+fzECQKhK4EGJX2vByejiMX84MFNQw4UxPJl3bFbTMw+Dfs37XaIkCwTZfLh4g==}
    dependencies:
      boolbase: 1.0.0
      css-select: 5.1.0
      css-what: 6.1.0
      domelementtype: 2.3.0
      domhandler: 5.0.3
      domutils: 3.1.0
    dev: true

  /cheerio@1.0.0-rc.12:
    resolution: {integrity: sha512-VqR8m68vM46BNnuZ5NtnGBKIE/DfN0cRIzg9n40EIq9NOv90ayxLBXA8fXC5gquFRGJSTRqBq25Jt2ECLR431Q==}
    engines: {node: '>= 6'}
    dependencies:
      cheerio-select: 2.1.0
      dom-serializer: 2.0.0
      domhandler: 5.0.3
      domutils: 3.1.0
      htmlparser2: 8.0.2
      parse5: 7.1.2
      parse5-htmlparser2-tree-adapter: 7.0.0
    dev: true

  /chokidar@3.3.0:
    resolution: {integrity: sha512-dGmKLDdT3Gdl7fBUe8XK+gAtGmzy5Fn0XkkWQuYxGIgWVPPse2CxFA5mtrlD0TOHaHjEUqkWNyP1XdHoJES/4A==}
    engines: {node: '>= 8.10.0'}
    dependencies:
      anymatch: 3.1.3
      braces: 3.0.2
      glob-parent: 5.1.2
      is-binary-path: 2.1.0
      is-glob: 4.0.3
      normalize-path: 3.0.0
      readdirp: 3.2.0
    optionalDependencies:
      fsevents: 2.1.3
    dev: true

  /chokidar@3.5.3:
    resolution: {integrity: sha512-Dr3sfKRP6oTcjf2JmUmFJfeVMvXBdegxB0iVQ5eb2V10uFJUCAS8OByZdVAyVb8xXNz3GjjTgj9kLWsZTqE6kw==}
    engines: {node: '>= 8.10.0'}
    dependencies:
      anymatch: 3.1.3
      braces: 3.0.2
      glob-parent: 5.1.2
      is-binary-path: 2.1.0
      is-glob: 4.0.3
      normalize-path: 3.0.0
      readdirp: 3.6.0
    optionalDependencies:
      fsevents: 2.3.2
    dev: true

  /chownr@1.1.4:
    resolution: {integrity: sha512-jJ0bqzaylmJtVnNgzTeSOs8DPavpbYgEr/b0YL8/2GO3xJEhInFmhKMUnEJQjZumK7KXGFhUy89PrsJWlakBVg==}

  /ci-info@2.0.0:
    resolution: {integrity: sha512-5tK7EtrZ0N+OLFMthtqOj4fI2Jeb88C4CAZPu25LDVUgXJ0A3Js4PMGqrn0JU1W0Mh1/Z8wZzYPxqUrXeBboCQ==}
    dev: true

  /cids@0.7.5:
    resolution: {integrity: sha512-zT7mPeghoWAu+ppn8+BS1tQ5qGmbMfB4AregnQjA/qHY3GC1m1ptI9GkWNlgeu38r7CuRdXB47uY2XgAYt6QVA==}
    engines: {node: '>=4.0.0', npm: '>=3.0.0'}
    deprecated: This module has been superseded by the multiformats module
    dependencies:
      buffer: 5.7.1
      class-is: 1.1.0
      multibase: 0.6.1
      multicodec: 1.0.4
      multihashes: 0.4.21
    dev: true

  /cipher-base@1.0.4:
    resolution: {integrity: sha512-Kkht5ye6ZGmwv40uUDZztayT2ThLQGfnj/T71N/XzeZeo3nf8foyW7zGTsPYkEya3m5f3cAypH+qe7YOrM1U2Q==}
    dependencies:
      inherits: 2.0.4
      safe-buffer: 5.2.1
    dev: true

  /class-is@1.1.0:
    resolution: {integrity: sha512-rhjH9AG1fvabIDoGRVH587413LPjTZgmDF9fOFCbFJQV4yuocX1mHxxvXI4g3cGwbVY9wAYIoKlg1N79frJKQw==}
    dev: true

  /class-utils@0.3.6:
    resolution: {integrity: sha512-qOhPa/Fj7s6TY8H8esGu5QNpMMQxz79h+urzrNYN6mn+9BnxlDGf5QZ+XeCDsxSjPqsSR56XOZOJmpeurnLMeg==}
    engines: {node: '>=0.10.0'}
    dependencies:
      arr-union: 3.1.0
      define-property: 0.2.5
      isobject: 3.0.1
      static-extend: 0.1.2
    dev: true

  /classic-level@1.3.0:
    resolution: {integrity: sha512-iwFAJQYtqRTRM0F6L8h4JCt00ZSGdOyqh7yVrhhjrOpFhmBjNlRUey64MCiyo6UmQHMJ+No3c81nujPv+n9yrg==}
    engines: {node: '>=12'}
    requiresBuild: true
    dependencies:
      abstract-level: 1.0.3
      catering: 2.1.1
      module-error: 1.0.2
      napi-macros: 2.2.2
      node-gyp-build: 4.6.0
    dev: true

  /clean-stack@2.2.0:
    resolution: {integrity: sha512-4diC9HaTE+KRAMWhDhrGOECgWZxoevMc5TlkObMqNSsVU62PYzXZ/SMTjzyGAFF1YusgxGcSWTEXBhp0CPwQ1A==}
    engines: {node: '>=6'}
    dev: true

  /cli-table3@0.5.1:
    resolution: {integrity: sha512-7Qg2Jrep1S/+Q3EceiZtQcDPWxhAvBw+ERf1162v4sikJrvojMHFqXt8QIVha8UlH9rgU0BeWPytZ9/TzYqlUw==}
    engines: {node: '>=6'}
    dependencies:
      object-assign: 4.1.1
      string-width: 2.1.1
    optionalDependencies:
      colors: 1.4.0
    dev: true

  /cli-table3@0.6.3:
    resolution: {integrity: sha512-w5Jac5SykAeZJKntOxJCrm63Eg5/4dhMWIcuTbo9rpE+brgaSZo0RuNJZeOyMgsUdhDeojvgyQLmjI+K50ZGyg==}
    engines: {node: 10.* || >= 12.*}
    dependencies:
      string-width: 4.2.3
    optionalDependencies:
      '@colors/colors': 1.5.0
    dev: true

  /cliui@3.2.0:
    resolution: {integrity: sha512-0yayqDxWQbqk3ojkYqUKqaAQ6AfNKeKWRNA8kR0WXzAsdHpP4BIaOmMAG87JGuO6qcobyW4GjxHd9PmhEd+T9w==}
    dependencies:
      string-width: 1.0.2
      strip-ansi: 3.0.1
      wrap-ansi: 2.1.0
    dev: true

  /cliui@5.0.0:
    resolution: {integrity: sha512-PYeGSEmmHM6zvoef2w8TPzlrnNpXIjTipYK780YswmIP9vjxmd6Y2a3CB2Ks6/AU8NHjZugXvo8w3oWM2qnwXA==}
    dependencies:
      string-width: 3.1.0
      strip-ansi: 5.2.0
      wrap-ansi: 5.1.0
    dev: true

  /cliui@7.0.4:
    resolution: {integrity: sha512-OcRE68cOsVMXp1Yvonl/fzkQOyjLSu/8bhPDfQt0e0/Eb283TKP20Fs2MqoPsr9SwA595rRCA+QMzYc9nBP+JQ==}
    dependencies:
      string-width: 4.2.3
      strip-ansi: 6.0.1
      wrap-ansi: 7.0.0
    dev: true

  /clone-response@1.0.3:
    resolution: {integrity: sha512-ROoL94jJH2dUVML2Y/5PEDNaSHgeOdSDicUyS7izcF63G6sTc/FTjLub4b8Il9S8S0beOfYt0TaA5qvFK+w0wA==}
    dependencies:
      mimic-response: 1.0.1
    dev: true

  /clone@2.1.2:
    resolution: {integrity: sha512-3Pe/CF1Nn94hyhIYpjtiLhdCoEoz0DqQ+988E9gmeEdQZlojxnOb74wctFyuwWQHzqyf9X7C7MG8juUpqBJT8w==}
    engines: {node: '>=0.8'}
    dev: true

  /code-error-fragment@0.0.230:
    resolution: {integrity: sha512-cadkfKp6932H8UkhzE/gcUqhRMNf8jHzkAN7+5Myabswaghu4xABTgPHDCjW+dBAJxj/SpkTYokpzDqY4pCzQw==}
    engines: {node: '>= 4'}
    dev: true

  /code-point-at@1.1.0:
    resolution: {integrity: sha512-RpAVKQA5T63xEj6/giIbUEtZwJ4UFIc3ZtvEkiaUERylqe8xb5IvqcgOurZLahv93CLKfxcw5YI+DZcUBRyLXA==}
    engines: {node: '>=0.10.0'}

  /collection-visit@1.0.0:
    resolution: {integrity: sha512-lNkKvzEeMBBjUGHZ+q6z9pSJla0KWAQPvtzhEV9+iGyQYG+pBpl7xKDhxoNSOZH2hhv0v5k0y2yAM4o4SjoSkw==}
    engines: {node: '>=0.10.0'}
    dependencies:
      map-visit: 1.0.0
      object-visit: 1.0.1
    dev: true

  /color-convert@1.9.3:
    resolution: {integrity: sha512-QfAUtd+vFdAtFQcC8CCyYt1fYWxSqAiK2cSD6zDB8N3cpsEBAvRxp9zOGg6G/SHHJYAT88/az/IuDGALsNVbGg==}
    dependencies:
      color-name: 1.1.3
    dev: true

  /color-convert@2.0.1:
    resolution: {integrity: sha512-RRECPsj7iu/xb5oKYcsFHSppFNnsj/52OVTRKb4zP5onXwVF3zVmmToNcOfGC+CRDpfK/U584fMg38ZHCaElKQ==}
    engines: {node: '>=7.0.0'}
    dependencies:
      color-name: 1.1.4
    dev: true

  /color-name@1.1.3:
    resolution: {integrity: sha512-72fSenhMw2HZMTVHeCA9KCmpEIbzWiQsjN+BHcBbS9vr1mtt+vJjPdksIBNUmKAW8TFUDPJK5SUU3QhE9NEXDw==}
    dev: true

  /color-name@1.1.4:
    resolution: {integrity: sha512-dOy+3AuW3a2wNbZHIuMZpTcgjGuLU/uBL/ubcZF9OXbDo8ff4O8yVp5Bf0efS8uEoYo5q4Fx7dY9OgQGXgAsQA==}
    dev: true

  /colors@1.4.0:
    resolution: {integrity: sha512-a+UqTh4kgZg/SlGvfbzDHpgRu7AAQOmmqRHJnxhRZICKFUT91brVhNNt58CMWU9PsBbv3PDCZUHbVxuDiH2mtA==}
    engines: {node: '>=0.1.90'}
    dev: true

  /combined-stream@1.0.8:
    resolution: {integrity: sha512-FQN4MRfuJeHf7cBbBMJFXhKSDq+2kAArBlmRBvcvFE5BB1HZKXtSFASDhdlz9zOYwxh8lDdnvmMOe/+5cdoEdg==}
    engines: {node: '>= 0.8'}
    dependencies:
      delayed-stream: 1.0.0
    dev: true

  /command-exists@1.2.9:
    resolution: {integrity: sha512-LTQ/SGc+s0Xc0Fu5WaKnR0YiygZkm9eKFvyS+fRsU7/ZWFF8ykFM6Pc9aCVf1+xasOOZpO3BAVgVrKvsqKHV7w==}
    dev: true

  /command-line-args@4.0.7:
    resolution: {integrity: sha512-aUdPvQRAyBvQd2n7jXcsMDz68ckBJELXNzBybCHOibUWEg0mWTnaYCSRU8h9R+aNRSvDihJtssSRCiDRpLaezA==}
    hasBin: true
    dependencies:
      array-back: 2.0.0
      find-replace: 1.0.3
      typical: 2.6.1
    dev: true

  /command-line-args@5.2.1:
    resolution: {integrity: sha512-H4UfQhZyakIjC74I9d34fGYDwk3XpSr17QhEd0Q3I9Xq1CETHo4Hcuo87WyWHpAF1aSLjLRf5lD9ZGX2qStUvg==}
    engines: {node: '>=4.0.0'}
    dependencies:
      array-back: 3.1.0
      find-replace: 3.0.0
      lodash.camelcase: 4.3.0
      typical: 4.0.0
    dev: true

  /command-line-usage@6.1.3:
    resolution: {integrity: sha512-sH5ZSPr+7UStsloltmDh7Ce5fb8XPlHyoPzTpyyMuYCtervL65+ubVZ6Q61cFtFl62UyJlc8/JwERRbAFPUqgw==}
    engines: {node: '>=8.0.0'}
    dependencies:
      array-back: 4.0.2
      chalk: 2.4.2
      table-layout: 1.0.2
      typical: 5.2.0
    dev: true

  /commander@10.0.1:
    resolution: {integrity: sha512-y4Mg2tXshplEbSGzx7amzPwKKOCGuoSRP/CjEdwwk0FOGlUbq6lKuoyDZTNZkmxHdJtp54hdfY/JUrdL7Xfdug==}
    engines: {node: '>=14'}
    dev: true

  /commander@3.0.2:
    resolution: {integrity: sha512-Gar0ASD4BDyKC4hl4DwHqDrmvjoxWKZigVnAbn5H1owvm4CxCPdb0HQDehwNYMJpla5+M2tPmPARzhtYuwpHow==}
    dev: true

  /compare-versions@5.0.3:
    resolution: {integrity: sha512-4UZlZP8Z99MGEY+Ovg/uJxJuvoXuN4M6B3hKaiackiHrgzQFEe3diJi1mf1PNHbFujM7FvLrK2bpgIaImbtZ1A==}
    dev: true

  /component-emitter@1.3.0:
    resolution: {integrity: sha512-Rd3se6QB+sO1TwqZjscQrurpEPIfO0/yYnSin6Q/rD3mOutHvUrCAhJub3r90uNb+SESBuE0QYoB90YdfatsRg==}
    dev: true

  /concat-map@0.0.1:
    resolution: {integrity: sha512-/Srv4dswyQNBfohGpz9o6Yb3Gz3SrUDqBH5rTuhGR7ahtlbYKnVxw2bCFMRljaA7EXHaXZ8wsHdodFvbkhKmqg==}
    dev: true

  /concat-stream@1.6.2:
    resolution: {integrity: sha512-27HBghJxjiZtIk3Ycvn/4kbJk/1uZuJFfuPEns6LaEvpvG1f0hTea8lilrouyo9mVc2GWdcEZ8OLoGmSADlrCw==}
    engines: {'0': node >= 0.8}
    dependencies:
      buffer-from: 1.1.2
      inherits: 2.0.4
      readable-stream: 2.3.8
      typedarray: 0.0.6
    dev: true

  /console-control-strings@1.1.0:
    resolution: {integrity: sha512-ty/fTekppD2fIwRvnZAVdeOiGd1c7YXEixbgJTNzqcxJWKQnjJ/V1bNEEE6hygpM3WjwHFUVK6HTjWSzV4a8sQ==}
    dev: false
    optional: true

  /constant-case@2.0.0:
    resolution: {integrity: sha512-eS0N9WwmjTqrOmR3o83F5vW8Z+9R1HnVz3xmzT2PMFug9ly+Au/fxRWlEBSb6LcZwspSsEn9Xs1uw9YgzAg1EQ==}
    dependencies:
      snake-case: 2.1.0
      upper-case: 1.1.3
    dev: true

  /content-disposition@0.5.4:
    resolution: {integrity: sha512-FveZTNuGw04cxlAiWbzi6zTAL/lhehaWbTtgluJh4/E95DqMwTmha3KZN1aAWA8cFIhHzMZUvLevkw5Rqk+tSQ==}
    engines: {node: '>= 0.6'}
    dependencies:
      safe-buffer: 5.2.1
    dev: true

  /content-hash@2.5.2:
    resolution: {integrity: sha512-FvIQKy0S1JaWV10sMsA7TRx8bpU+pqPkhbsfvOJAdjRXvYxEckAwQWGwtRjiaJfh+E0DvcWUGqcdjwMGFjsSdw==}
    dependencies:
      cids: 0.7.5
      multicodec: 0.5.7
      multihashes: 0.4.21
    dev: true

  /content-type@1.0.5:
    resolution: {integrity: sha512-nTjqfcBFEipKdXCv4YDQWCfmcLZKm81ldF0pAopTvyrFGVbcR6P/VAAd5G7N+0tTr8QqiU0tFadD6FK4NtJwOA==}
    engines: {node: '>= 0.6'}
    dev: true

  /convert-source-map@1.9.0:
    resolution: {integrity: sha512-ASFBup0Mz1uyiIjANan1jzLQami9z1PoYSZCiiYW2FczPbenXc45FZdBZLzOT+r6+iciuEModtmCti+hjaAk0A==}
    dev: true

  /cookie-signature@1.0.6:
    resolution: {integrity: sha512-QADzlaHc8icV8I7vbaJXJwod9HWYp8uCqf1xa4OfNu1T7JVxQIrUgOWtHdNDtPiywmFbiS12VjotIXLrKM3orQ==}
    dev: true

  /cookie@0.4.2:
    resolution: {integrity: sha512-aSWTXFzaKWkvHO1Ny/s+ePFpvKsPnjc551iI41v3ny/ow6tBG5Vd+FuqGNhh1LxOmVzOlGUriIlOaokOvhaStA==}
    engines: {node: '>= 0.6'}
    dev: true

  /cookie@0.5.0:
    resolution: {integrity: sha512-YZ3GUyn/o8gfKJlnlX7g7xq4gyO6OSuhGPKaaGssGB2qgDUS0gPgtTvoyZLTt9Ab6dC4hfc9dV5arkvc/OCmrw==}
    engines: {node: '>= 0.6'}
    dev: true

  /cookiejar@2.1.4:
    resolution: {integrity: sha512-LDx6oHrK+PhzLKJU9j5S7/Y3jM/mUHvD/DeI1WQmJn652iPC5Y4TBzC9l+5OMOXlyTTA+SmVUPm0HQUwpD5Jqw==}
    dev: true

  /copy-descriptor@0.1.1:
    resolution: {integrity: sha512-XgZ0pFcakEUlbwQEVNg3+QAis1FyTL3Qel9FYy8pSkQqoG3PNoT0bOCQtOXcOkur21r2Eq2kI+IE+gsmAEVlYw==}
    engines: {node: '>=0.10.0'}
    dev: true

  /core-js-pure@3.30.2:
    resolution: {integrity: sha512-p/npFUJXXBkCCTIlEGBdghofn00jWG6ZOtdoIXSJmAu2QBvN0IqpZXWweOytcwE6cfx8ZvVUy1vw8zxhe4Y2vg==}
    requiresBuild: true
    dev: true

  /core-js@2.6.12:
    resolution: {integrity: sha512-Kb2wC0fvsWfQrgk8HU5lW6U/Lcs8+9aaYcy4ZFc6DDlo4nZ7n70dEgE5rtR0oG6ufKDUnrwfWL1mXR5ljDatrQ==}
    deprecated: core-js@<3.23.3 is no longer maintained and not recommended for usage due to the number of issues. Because of the V8 engine whims, feature detection in old core-js versions could cause a slowdown up to 100x even if nothing is polyfilled. Some versions have web compatibility issues. Please, upgrade your dependencies to the actual version of core-js.
    requiresBuild: true
    dev: true

  /core-js@3.30.2:
    resolution: {integrity: sha512-uBJiDmwqsbJCWHAwjrx3cvjbMXP7xD72Dmsn5LOJpiRmE3WbBbN5rCqQ2Qh6Ek6/eOrjlWngEynBWo4VxerQhg==}
    requiresBuild: true
    dev: true

  /core-util-is@1.0.2:
    resolution: {integrity: sha512-3lqz5YjWTYnW6dlDa5TLaTCcShfar1e40rmcJVwCBJC6mWlFuj0eCHIElmG1g5kyuJ/GD+8Wn4FFCcz4gJPfaQ==}
    dev: true

  /core-util-is@1.0.3:
    resolution: {integrity: sha512-ZQBvi1DcpJ4GDqanjucZ2Hj3wEO5pZDS89BWbkcrvdxksJorwUDDZamX9ldFkp9aw2lmBDLgkObEA4DWNJ9FYQ==}

  /cors@2.8.5:
    resolution: {integrity: sha512-KIHbLJqu73RGr/hnbrO9uBeixNGuvSQjul/jdFvS/KFSIH1hWVd1ng7zOHx+YrEfInLG7q4n6GHQ9cDtxv/P6g==}
    engines: {node: '>= 0.10'}
    dependencies:
      object-assign: 4.1.1
      vary: 1.1.2
    dev: true

  /cosmiconfig@8.1.3:
    resolution: {integrity: sha512-/UkO2JKI18b5jVMJUp0lvKFMpa/Gye+ZgZjKD+DGEN9y7NRcf/nK1A0sp67ONmKtnDCNMS44E6jrk0Yc3bDuUw==}
    engines: {node: '>=14'}
    dependencies:
      import-fresh: 3.3.0
      js-yaml: 4.1.0
      parse-json: 5.2.0
      path-type: 4.0.0
    dev: true

  /crc-32@1.2.2:
    resolution: {integrity: sha512-ROmzCKrTnOwybPcJApAA6WBWij23HVfGVNKqqrZpuyZOHqK2CwHSvpGuyt/UNNvaIjEd8X5IFGp4Mh+Ie1IHJQ==}
    engines: {node: '>=0.8'}
    hasBin: true
    dev: true

  /create-ecdh@4.0.4:
    resolution: {integrity: sha512-mf+TCx8wWc9VpuxfP2ht0iSISLZnt0JgWlrOKZiNqyUZWnjIaCIVNQArMHnCZKfEYRg6IM7A+NeJoN8gf/Ws0A==}
    dependencies:
      bn.js: 4.12.0
      elliptic: 6.5.4
    dev: true

  /create-hash@1.2.0:
    resolution: {integrity: sha512-z00bCGNHDG8mHAkP7CtT1qVu+bFQUPjYq/4Iv3C3kWjTFV10zIjfSoeqXo9Asws8gwSHDGj/hl2u4OGIjapeCg==}
    dependencies:
      cipher-base: 1.0.4
      inherits: 2.0.4
      md5.js: 1.3.5
      ripemd160: 2.0.2
      sha.js: 2.4.11
    dev: true

  /create-hmac@1.1.7:
    resolution: {integrity: sha512-MJG9liiZ+ogc4TzUwuvbER1JRdgvUFSB5+VR/g5h82fGaIRWMWddtKBHi7/sVhfjQZ6SehlyhvQYrcYkaUIpLg==}
    dependencies:
      cipher-base: 1.0.4
      create-hash: 1.2.0
      inherits: 2.0.4
      ripemd160: 2.0.2
      safe-buffer: 5.2.1
      sha.js: 2.4.11
    dev: true

  /create-require@1.1.1:
    resolution: {integrity: sha512-dcKFX3jn0MpIaXjisoRvexIJVEKzaq7z2rZKxf+MSr9TkdmHmsU4m2lcLojrj/FHl8mk5VxMmYA+ftRkP/3oKQ==}
    dev: true

  /cross-fetch@2.2.6:
    resolution: {integrity: sha512-9JZz+vXCmfKUZ68zAptS7k4Nu8e2qcibe7WVZYps7sAgk5R8GYTc+T1WR0v1rlP9HxgARmOX1UTIJZFytajpNA==}
    dependencies:
      node-fetch: 2.6.11
      whatwg-fetch: 2.0.4
    transitivePeerDependencies:
      - encoding
    dev: true

  /cross-fetch@3.1.6:
    resolution: {integrity: sha512-riRvo06crlE8HiqOwIpQhxwdOk4fOeR7FVM/wXoxchFEqMNUjvbs3bfo4OTgMEMHzppd4DxFBDbyySj8Cv781g==}
    dependencies:
      node-fetch: 2.6.11
    transitivePeerDependencies:
      - encoding
    dev: true

  /cross-spawn@6.0.5:
    resolution: {integrity: sha512-eTVLrBSt7fjbDygz805pMnstIs2VTBNkRm0qxZd+M7A5XDdxVRWO5MxGBXZhjY4cqLYLdtrGqRf8mBPmzwSpWQ==}
    engines: {node: '>=4.8'}
    dependencies:
      nice-try: 1.0.5
      path-key: 2.0.1
      semver: 5.7.1
      shebang-command: 1.2.0
      which: 1.3.1
    dev: true

  /cross-spawn@7.0.3:
    resolution: {integrity: sha512-iRDPJKUPVEND7dHPO8rkbOnPpyDygcDFtWjpeWNCgy8WP2rXcxXL8TskReQl6OrB2G7+UJrags1q15Fudc7G6w==}
    engines: {node: '>= 8'}
    dependencies:
      path-key: 3.1.1
      shebang-command: 2.0.0
      which: 2.0.2
    dev: true

  /crypt@0.0.2:
    resolution: {integrity: sha512-mCxBlsHFYh9C+HVpiEacem8FEBnMXgU9gy4zmNC+SXAZNB/1idgp/aulFJ4FgCi7GPEVbfyng092GqL2k2rmow==}
    dev: true

  /crypto-addr-codec@0.1.7:
    resolution: {integrity: sha512-X4hzfBzNhy4mAc3UpiXEC/L0jo5E8wAa9unsnA8nNXYzXjCcGk83hfC5avJWCSGT8V91xMnAS9AKMHmjw5+XCg==}
    dependencies:
      base-x: 3.0.9
      big-integer: 1.6.36
      blakejs: 1.2.1
      bs58: 4.0.1
      ripemd160-min: 0.0.6
      safe-buffer: 5.2.1
      sha3: 2.1.4
    dev: true

  /crypto-browserify@3.12.0:
    resolution: {integrity: sha512-fz4spIh+znjO2VjL+IdhEpRJ3YN6sMzITSBijk6FK2UvTqruSQW+/cCZTSNsMiZNvUeq0CqurF+dAbyiGOY6Wg==}
    dependencies:
      browserify-cipher: 1.0.1
      browserify-sign: 4.2.1
      create-ecdh: 4.0.4
      create-hash: 1.2.0
      create-hmac: 1.1.7
      diffie-hellman: 5.0.3
      inherits: 2.0.4
      pbkdf2: 3.1.2
      public-encrypt: 4.0.3
      randombytes: 2.1.0
      randomfill: 1.0.4
    dev: true

  /css-select@5.1.0:
    resolution: {integrity: sha512-nwoRF1rvRRnnCqqY7updORDsuqKzqYJ28+oSMaJMMgOauh3fvwHqMS7EZpIPqK8GL+g9mKxF1vP/ZjSeNjEVHg==}
    dependencies:
      boolbase: 1.0.0
      css-what: 6.1.0
      domhandler: 5.0.3
      domutils: 3.1.0
      nth-check: 2.1.1
    dev: true

  /css-what@6.1.0:
    resolution: {integrity: sha512-HTUrgRJ7r4dsZKU6GjmpfRK1O76h97Z8MfS1G0FozR+oF2kG6Vfe8JE6zwrkbxigziPHinCJ+gCPjA9EaBDtRw==}
    engines: {node: '>= 6'}
    dev: true

  /d@1.0.1:
    resolution: {integrity: sha512-m62ShEObQ39CfralilEQRjH6oAMtNCV1xJyEx5LpRYUVN+EviphDgUc/F3hnYbADmkiNs67Y+3ylmlG7Lnu+FA==}
    dependencies:
      es5-ext: 0.10.62
      type: 1.2.0
    dev: true

  /dashdash@1.14.1:
    resolution: {integrity: sha512-jRFi8UDGo6j+odZiEpjazZaWqEal3w/basFjQHQEwVtZJGDpxbH1MeYluwCS8Xq5wmLJooDlMgvVarmWfGM44g==}
    engines: {node: '>=0.10'}
    dependencies:
      assert-plus: 1.0.0
    dev: true

  /death@1.1.0:
    resolution: {integrity: sha512-vsV6S4KVHvTGxbEcij7hkWRv0It+sGGWVOM67dQde/o5Xjnr+KmLjxWJii2uEObIrt1CcM9w0Yaovx+iOlIL+w==}
    dev: true

  /debug@2.6.9:
    resolution: {integrity: sha512-bC7ElrdJaJnPbAP+1EotYvqZsb3ecl5wi6Bfi6BJTUcNowp6cvspg0jXznRTKDjm/E7AdgFBVeAPVMNcKGsHMA==}
    peerDependencies:
      supports-color: '*'
    peerDependenciesMeta:
      supports-color:
        optional: true
    dependencies:
      ms: 2.0.0
    dev: true

  /debug@3.2.6(supports-color@6.0.0):
    resolution: {integrity: sha512-mel+jf7nrtEl5Pn1Qx46zARXKDpBbvzezse7p7LqINmdoIk8PYP5SySaxEmYv6TZ0JyEKA1hsCId6DIhgITtWQ==}
    deprecated: Debug versions >=3.2.0 <3.2.7 || >=4 <4.3.1 have a low-severity ReDos regression when used in a Node.js environment. It is recommended you upgrade to 3.2.7 or 4.3.1. (https://github.com/visionmedia/debug/issues/797)
    peerDependencies:
      supports-color: '*'
    peerDependenciesMeta:
      supports-color:
        optional: true
    dependencies:
      ms: 2.1.1
      supports-color: 6.0.0
    dev: true

  /debug@4.3.2:
    resolution: {integrity: sha512-mOp8wKcvj7XxC78zLgw/ZA+6TSgkoE2C/ienthhRD298T7UNwAg9diBpLRxC0mOezLl4B0xV7M0cCO6P/O0Xhw==}
    engines: {node: '>=6.0'}
    peerDependencies:
      supports-color: '*'
    peerDependenciesMeta:
      supports-color:
        optional: true
    dependencies:
      ms: 2.1.2
    dev: true

  /debug@4.3.4(supports-color@8.1.1):
    resolution: {integrity: sha512-PRWFHuSU3eDtQJPvnNY7Jcket1j0t5OuOsFzPPzsekD52Zl8qUfFIPEiswXqIvHWGVHOgX+7G/vCNNhehwxfkQ==}
    engines: {node: '>=6.0'}
    peerDependencies:
      supports-color: '*'
    peerDependenciesMeta:
      supports-color:
        optional: true
    dependencies:
      ms: 2.1.2
      supports-color: 8.1.1
    dev: true

  /decamelize@1.2.0:
    resolution: {integrity: sha512-z2S+W9X73hAUUki+N+9Za2lBlun89zigOyGrsax+KUQ6wKW4ZoWpEYBkGhQjwAjjDCkWxhY0VKEhk8wzY7F5cA==}
    engines: {node: '>=0.10.0'}
    dev: true

  /decamelize@4.0.0:
    resolution: {integrity: sha512-9iE1PgSik9HeIIw2JO94IidnE3eBoQrFJ3w7sFuzSX4DpmZ3v5sZpUiV5Swcf6mQEF+Y0ru8Neo+p+nyh2J+hQ==}
    engines: {node: '>=10'}
    dev: true

  /decode-uri-component@0.2.2:
    resolution: {integrity: sha512-FqUYQ+8o158GyGTrMFJms9qh3CqTKvAqgqsTnkLI8sKu0028orqBhxNMFkFen0zGyg6epACD32pjVk58ngIErQ==}
    engines: {node: '>=0.10'}
    dev: true

  /decompress-response@3.3.0:
    resolution: {integrity: sha512-BzRPQuY1ip+qDonAOz42gRm/pg9F768C+npV/4JOsxRC2sq+Rlk+Q4ZCAsOhnIaMrgarILY+RMUIvMmmX1qAEA==}
    engines: {node: '>=4'}
    dependencies:
      mimic-response: 1.0.1
    dev: true

  /decompress-response@4.2.1:
    resolution: {integrity: sha512-jOSne2qbyE+/r8G1VU+G/82LBs2Fs4LAsTiLSHOCOMZQl2OKZ6i8i4IyHemTe+/yIXOtTcRQMzPcgyhoFlqPkw==}
    engines: {node: '>=8'}
    dependencies:
      mimic-response: 2.1.0
    dev: false
    optional: true

  /decompress-response@6.0.0:
    resolution: {integrity: sha512-aW35yZM6Bb/4oJlZncMH2LCoZtJXTRxES17vE3hoRiowU2kWHaJKFkSBDnDR+cm9J+9QhXmREyIfv0pji9ejCQ==}
    engines: {node: '>=10'}
    dependencies:
      mimic-response: 3.1.0
    dev: true

  /deep-eql@3.0.1:
    resolution: {integrity: sha512-+QeIQyN5ZuO+3Uk5DYh6/1eKO0m0YmJFGNmFHGACpf1ClL1nmlV/p4gNgbl2pJGxgXb4faqo6UE+M5ACEMyVcw==}
    engines: {node: '>=0.12'}
    dependencies:
      type-detect: 4.0.8

  /deep-equal-in-any-order@2.0.6:
    resolution: {integrity: sha512-RfnWHQzph10YrUjvWwhd15Dne8ciSJcZ3U6OD7owPwiVwsdE5IFSoZGg8rlwJD11ES+9H5y8j3fCofviRHOqLQ==}
    dependencies:
      lodash.mapvalues: 4.6.0
      sort-any: 2.0.0
    dev: true

  /deep-equal@1.1.1:
    resolution: {integrity: sha512-yd9c5AdiqVcR+JjcwUQb9DkhJc8ngNr0MahEBGvDiJw8puWab2yZlh+nkasOnZP+EGTAP6rRp2JzJhJZzvNF8g==}
    dependencies:
      is-arguments: 1.1.1
      is-date-object: 1.0.5
      is-regex: 1.1.4
      object-is: 1.1.5
      object-keys: 1.1.1
      regexp.prototype.flags: 1.5.0
    dev: true

  /deep-extend@0.6.0:
    resolution: {integrity: sha512-LOHxIOaPYdHlJRtCQfDIVZtfw/ufM8+rVj649RIHzcm/vGwQRXFt6OPqIFWsm2XEMrNIEtWR64sY1LEKD2vAOA==}
    engines: {node: '>=4.0.0'}

  /deep-is@0.1.4:
    resolution: {integrity: sha512-oIPzksmTg4/MriiaYGO+okXDT7ztn/w3Eptv/+gSIdMdKsJo0u4CfYNFJPy+4SKMuCqGw2wxnA+URMg3t8a/bQ==}
    dev: true

  /defer-to-connect@1.1.3:
    resolution: {integrity: sha512-0ISdNousHvZT2EiFlZeZAHBUvSxmKswVCEf8hW7KWgG4a8MVEu/3Vb6uWYozkjylyCxe0JBIiRB1jV45S70WVQ==}
    dev: true

  /defer-to-connect@2.0.1:
    resolution: {integrity: sha512-4tvttepXG1VaYGrRibk5EwJd1t4udunSOVMdLSAL6mId1ix438oPwPZMALY41FCijukO1L0twNcGsdzS7dHgDg==}
    engines: {node: '>=10'}
    dev: true

  /deferred-leveldown@1.2.2:
    resolution: {integrity: sha512-uukrWD2bguRtXilKt6cAWKyoXrTSMo5m7crUdLfWQmu8kIm88w3QZoUL+6nhpfKVmhHANER6Re3sKoNoZ3IKMA==}
    dependencies:
      abstract-leveldown: 2.6.3
    dev: true

  /deferred-leveldown@4.0.2:
    resolution: {integrity: sha512-5fMC8ek8alH16QiV0lTCis610D1Zt1+LA4MS4d63JgS32lrCjTFDUFz2ao09/j2I4Bqb5jL4FZYwu7Jz0XO1ww==}
    engines: {node: '>=6'}
    dependencies:
      abstract-leveldown: 5.0.0
      inherits: 2.0.4
    dev: true

  /define-properties@1.2.0:
    resolution: {integrity: sha512-xvqAVKGfT1+UAvPwKTVw/njhdQ8ZhXK4lI0bCIuCMrp2up9nPnaDftrLtmpTazqd1o+UY4zgzU+avtMbDP+ldA==}
    engines: {node: '>= 0.4'}
    dependencies:
      has-property-descriptors: 1.0.0
      object-keys: 1.1.1
    dev: true

  /define-property@0.2.5:
    resolution: {integrity: sha512-Rr7ADjQZenceVOAKop6ALkkRAmH1A4Gx9hV/7ZujPUN2rkATqFO0JZLZInbAjpZYoJ1gUx8MRMQVkYemcbMSTA==}
    engines: {node: '>=0.10.0'}
    dependencies:
      is-descriptor: 0.1.6
    dev: true

  /define-property@1.0.0:
    resolution: {integrity: sha512-cZTYKFWspt9jZsMscWo8sc/5lbPC9Q0N5nBLgb+Yd915iL3udB1uFgS3B8YCx66UVHq018DAVFoee7x+gxggeA==}
    engines: {node: '>=0.10.0'}
    dependencies:
      is-descriptor: 1.0.2
    dev: true

  /define-property@2.0.2:
    resolution: {integrity: sha512-jwK2UV4cnPpbcG7+VRARKTZPUWowwXA8bzH5NP6ud0oeAxyYPuGZUAC7hMugpCdz4BeSZl2Dl9k66CHJ/46ZYQ==}
    engines: {node: '>=0.10.0'}
    dependencies:
      is-descriptor: 1.0.2
      isobject: 3.0.1
    dev: true

  /defined@1.0.1:
    resolution: {integrity: sha512-hsBd2qSVCRE+5PmNdHt1uzyrFu5d3RwmFDKzyNZMFq/EwDNJF7Ee5+D5oEKF0hU6LhtoUF1macFvOe4AskQC1Q==}
    dev: true

  /delayed-stream@1.0.0:
    resolution: {integrity: sha512-ZySD7Nf91aLB0RxL4KGrKHBXl7Eds1DAmEdcoVawXnLD7SDhpNgtuII2aAkg7a7QS41jxPSZ17p4VdGnMHk3MQ==}
    engines: {node: '>=0.4.0'}
    dev: true

  /delegates@1.0.0:
    resolution: {integrity: sha512-bd2L678uiWATM6m5Z1VzNCErI3jiGzt6HGY8OVICs40JQq/HALfbyNJmp0UDakEY4pMMaN0Ly5om/B1VI/+xfQ==}
    dev: false
    optional: true

  /depd@2.0.0:
    resolution: {integrity: sha512-g7nH6P6dyDioJogAAGprGpCtVImJhpPk/roCzdb3fIh61/s/nPsfR6onyMwkCAR/OlC3yBC0lESvUoQEAssIrw==}
    engines: {node: '>= 0.8'}
    dev: true

  /des.js@1.0.1:
    resolution: {integrity: sha512-Q0I4pfFrv2VPd34/vfLrFOoRmlYj3OV50i7fskps1jZWK1kApMWWT9G6RRUeYedLcBDIhnSDaUvJMb3AhUlaEA==}
    dependencies:
      inherits: 2.0.4
      minimalistic-assert: 1.0.1
    dev: true

  /destroy@1.2.0:
    resolution: {integrity: sha512-2sJGJTaXIIaR1w4iJSNoN0hnMY7Gpc/n8D4qSCJw8QqFWXf7cuAgnEHxBpweaVcPevC2l3KpjYCx3NypQQgaJg==}
    engines: {node: '>= 0.8', npm: 1.2.8000 || >= 1.4.16}
    dev: true

  /detect-indent@4.0.0:
    resolution: {integrity: sha512-BDKtmHlOzwI7iRuEkhzsnPoi5ypEhWAJB5RvHWe1kMr06js3uK5B3734i3ui5Yd+wOJV1cpE4JnivPD283GU/A==}
    engines: {node: '>=0.10.0'}
    dependencies:
      repeating: 2.0.1
    dev: true

  /detect-indent@5.0.0:
    resolution: {integrity: sha512-rlpvsxUtM0PQvy9iZe640/IWwWYyBsTApREbA1pHOpmOUIl9MkP/U4z7vTtg4Oaojvqhxt7sdufnT0EzGaR31g==}
    engines: {node: '>=4'}
    dev: true

  /detect-libc@1.0.3:
    resolution: {integrity: sha512-pGjwhsmsp4kL2RTz08wcOlGN83otlqHeD/Z5T8GXZB+/YcpQ/dgo+lbU8ZsGxV0HIvqqxo9l7mqYwyYMD9bKDg==}
    engines: {node: '>=0.10'}
    hasBin: true
    dev: false
    optional: true

  /detect-port@1.5.1:
    resolution: {integrity: sha512-aBzdj76lueB6uUst5iAs7+0H/oOjqI5D16XUWxlWMIMROhcM0rfsNVk93zTngq1dDNpoXRr++Sus7ETAExppAQ==}
    hasBin: true
    dependencies:
      address: 1.2.2
      debug: 4.3.2
    transitivePeerDependencies:
      - supports-color
    dev: true

  /diff@3.5.0:
    resolution: {integrity: sha512-A46qtFgd+g7pDZinpnwiRJtxbC1hpgf0uzP3iG89scHk0AUC7A1TGxf5OiiOUv/JMZR8GOt8hL900hV0bOy5xA==}
    engines: {node: '>=0.3.1'}
    dev: true

  /diff@4.0.2:
    resolution: {integrity: sha512-58lmxKSA4BNyLz+HHMUzlOEpg09FV+ev6ZMe3vJihgdxzgcwZ8VoEEPmALCZG9LmqfVoNMMKpttIYTVG6uDY7A==}
    engines: {node: '>=0.3.1'}
    dev: true

  /diff@5.0.0:
    resolution: {integrity: sha512-/VTCrvm5Z0JGty/BWHljh+BAiw3IK+2j87NGMu8Nwc/f48WoDAC395uomO9ZD117ZOBaHmkX1oyLvkVM/aIT3w==}
    engines: {node: '>=0.3.1'}
    dev: true

  /diffie-hellman@5.0.3:
    resolution: {integrity: sha512-kqag/Nl+f3GwyK25fhUMYj81BUOrZ9IuJsjIcDE5icNM9FJHAVm3VcUDxdLPoQtTuUylWm6ZIknYJwwaPxsUzg==}
    dependencies:
      bn.js: 4.12.0
      miller-rabin: 4.0.1
      randombytes: 2.1.0
    dev: true

  /dir-glob@3.0.1:
    resolution: {integrity: sha512-WkrWp9GR4KXfKGYzOLmTuGVi1UWFfws377n9cc55/tb6DuqyF6pcQ5AbiHEshaDpY9v6oaSr2XCDidGmMwdzIA==}
    engines: {node: '>=8'}
    dependencies:
      path-type: 4.0.0
    dev: true

  /doctrine@3.0.0:
    resolution: {integrity: sha512-yS+Q5i3hBf7GBkd4KG8a7eBNNWNGLTaEwwYWUijIYM7zrlYDM0BFXHjjPWlWZ1Rg7UaddZeIDmi9jF3HmqiQ2w==}
    engines: {node: '>=6.0.0'}
    dependencies:
      esutils: 2.0.3
    dev: true

  /dom-serializer@2.0.0:
    resolution: {integrity: sha512-wIkAryiqt/nV5EQKqQpo3SToSOV9J0DnbJqwK7Wv/Trc92zIAYZ4FlMu+JPFW1DfGFt81ZTCGgDEabffXeLyJg==}
    dependencies:
      domelementtype: 2.3.0
      domhandler: 5.0.3
      entities: 4.5.0
    dev: true

  /dom-walk@0.1.2:
    resolution: {integrity: sha512-6QvTW9mrGeIegrFXdtQi9pk7O/nSK6lSdXW2eqUspN5LWD7UTji2Fqw5V2YLjBpHEoU9Xl/eUWNpDeZvoyOv2w==}
    dev: true

  /domelementtype@2.3.0:
    resolution: {integrity: sha512-OLETBj6w0OsagBwdXnPdN0cnMfF9opN69co+7ZrbfPGrdpPVNBUj02spi6B1N7wChLQiPn4CSH/zJvXw56gmHw==}
    dev: true

  /domhandler@5.0.3:
    resolution: {integrity: sha512-cgwlv/1iFQiFnU96XXgROh8xTeetsnJiDsTc7TYCLFd9+/WNkIqPTxiM/8pSd8VIrhXGTf1Ny1q1hquVqDJB5w==}
    engines: {node: '>= 4'}
    dependencies:
      domelementtype: 2.3.0
    dev: true

  /domutils@3.1.0:
    resolution: {integrity: sha512-H78uMmQtI2AhgDJjWeQmHwJJ2bLPD3GMmO7Zja/ZZh84wkm+4ut+IUnUdRa8uCGX88DiVx1j6FRe1XfxEgjEZA==}
    dependencies:
      dom-serializer: 2.0.0
      domelementtype: 2.3.0
      domhandler: 5.0.3
    dev: true

  /dot-case@2.1.1:
    resolution: {integrity: sha512-HnM6ZlFqcajLsyudHq7LeeLDr2rFAVYtDv/hV5qchQEidSck8j9OPUsXY9KwJv/lHMtYlX4DjRQqwFYa+0r8Ug==}
    dependencies:
      no-case: 2.3.2
    dev: true

  /dotignore@0.1.2:
    resolution: {integrity: sha512-UGGGWfSauusaVJC+8fgV+NVvBXkCTmVv7sk6nojDZZvuOUNGUy0Zk4UpHQD6EDjS0jpBwcACvH4eofvyzBcRDw==}
    hasBin: true
    dependencies:
      minimatch: 3.1.2
    dev: true

  /duplexer3@0.1.5:
    resolution: {integrity: sha512-1A8za6ws41LQgv9HrE/66jyC5yuSjQ3L/KOpFtoBilsAK2iA2wuS5rTt1OCzIvtS2V7nVmedsUU+DGRcjBmOYA==}
    dev: true

  /ecc-jsbn@0.1.2:
    resolution: {integrity: sha512-eh9O+hwRHNbG4BLTjEl3nw044CkGm5X6LoaCf7LPp7UU8Qrt47JYNi6nPX8xjW97TKGKm1ouctg0QSpZe9qrnw==}
    dependencies:
      jsbn: 0.1.1
      safer-buffer: 2.1.2
    dev: true

  /ee-first@1.1.1:
    resolution: {integrity: sha512-WMwm9LhRUo+WUaRN+vRuETqG89IgZphVSNkdFgeb6sS/E4OrDIN7t48CAewSHXc6C8lefD8KKfr5vY61brQlow==}
    dev: true

  /electron-to-chromium@1.4.405:
    resolution: {integrity: sha512-JdDgnwU69FMZURoesf9gNOej2Cms1XJFfLk24y1IBtnAdhTcJY/mXnokmpmxHN59PcykBP4bgUU98vLY44Lhuw==}
    dev: true

  /elliptic@6.5.4:
    resolution: {integrity: sha512-iLhC6ULemrljPZb+QutR5TQGB+pdW6KGD5RSegS+8sorOZT+rdQFbsQFJgvN3eRqNALqJer4oQ16YvJHlU8hzQ==}
    dependencies:
      bn.js: 4.12.0
      brorand: 1.1.0
      hash.js: 1.1.7
      hmac-drbg: 1.0.1
      inherits: 2.0.4
      minimalistic-assert: 1.0.1
      minimalistic-crypto-utils: 1.0.1

  /emoji-regex@7.0.3:
    resolution: {integrity: sha512-CwBLREIQ7LvYFB0WyRvwhq5N5qPhc6PMjD6bYggFlI5YyDgl+0vxq5VHbMOFqLg7hfWzmu8T5Z1QofhmTIhItA==}
    dev: true

  /emoji-regex@8.0.0:
    resolution: {integrity: sha512-MSjYzcWNOA0ewAHpz0MxpYFvwg6yjy1NG3xteoqz644VCo/RPgnr1/GGt+ic3iJTzQ8Eu3TdM14SawnVUmGE6A==}
    dev: true

  /encodeurl@1.0.2:
    resolution: {integrity: sha512-TPJXq8JqFaVYm2CWmPvnP2Iyo4ZSM7/QKcSmuMLDObfpH5fi7RUGmd/rTDf+rut/saiDiQEeVTNgAmJEdAOx0w==}
    engines: {node: '>= 0.8'}
    dev: true

  /encoding-down@5.0.4:
    resolution: {integrity: sha512-8CIZLDcSKxgzT+zX8ZVfgNbu8Md2wq/iqa1Y7zyVR18QBEAc0Nmzuvj/N5ykSKpfGzjM8qxbaFntLPwnVoUhZw==}
    engines: {node: '>=6'}
    dependencies:
      abstract-leveldown: 5.0.0
      inherits: 2.0.4
      level-codec: 9.0.2
      level-errors: 2.0.1
      xtend: 4.0.2
    dev: true

  /encoding@0.1.13:
    resolution: {integrity: sha512-ETBauow1T35Y/WZMkio9jiM0Z5xjHHmJ4XmjZOq1l/dXz3lr2sRn87nJy20RupqSh1F2m3HHPSp8ShIPQJrJ3A==}
    dependencies:
      iconv-lite: 0.6.3
    dev: true

  /end-of-stream@1.4.4:
    resolution: {integrity: sha512-+uw1inIHVPQoaVuHzRyXd21icM+cnt4CzD5rW+NC1wjOUSTOs+Te7FOv7AhN7vS9x/oIyhLP5PR1H+phQAHu5Q==}
    dependencies:
      once: 1.4.0

  /enquirer@2.3.6:
    resolution: {integrity: sha512-yjNnPr315/FjS4zIsUxYguYUPP2e1NK4d7E7ZOLiyYCcbFBiTMyID+2wvm2w6+pZ/odMA7cRkjhsPbltwBOrLg==}
    engines: {node: '>=8.6'}
    dependencies:
      ansi-colors: 4.1.3
    dev: true

  /entities@4.5.0:
    resolution: {integrity: sha512-V0hjH4dGPh9Ao5p0MoRY6BVqtwCjhz6vI5LT8AJ55H+4g9/4vbHx1I54fS0XuclLhDHArPQCiMjDxjaL8fPxhw==}
    engines: {node: '>=0.12'}
    dev: true

  /env-paths@2.2.1:
    resolution: {integrity: sha512-+h1lkLKhZMTYjog1VEpJNG7NZJWcuc2DDk/qsqSTRRCOXiLjeQ1d1/udrUGhqMxUgAlwKNZ0cf2uqan5GLuS2A==}
    engines: {node: '>=6'}
    dev: true

  /errno@0.1.8:
    resolution: {integrity: sha512-dJ6oBr5SQ1VSd9qkk7ByRgb/1SH4JZjCHSW/mr63/QcXO9zLVxvJ6Oy13nio03rxpSnVDDjFor75SjVeZWPW/A==}
    hasBin: true
    dependencies:
      prr: 1.0.1
    dev: true

  /error-ex@1.3.2:
    resolution: {integrity: sha512-7dFHNmqeFSEt2ZBsCriorKnn3Z2pj+fd9kmI6QoWw4//DL+icEBfc0U7qJCisqrTsKTjw4fNFy2pW9OqStD84g==}
    dependencies:
      is-arrayish: 0.2.1
    dev: true

  /es-abstract@1.21.2:
    resolution: {integrity: sha512-y/B5POM2iBnIxCiernH1G7rC9qQoM77lLIMQLuob0zhp8C56Po81+2Nj0WFKnd0pNReDTnkYryc+zhOzpEIROg==}
    engines: {node: '>= 0.4'}
    dependencies:
      array-buffer-byte-length: 1.0.0
      available-typed-arrays: 1.0.5
      call-bind: 1.0.2
      es-set-tostringtag: 2.0.1
      es-to-primitive: 1.2.1
      function.prototype.name: 1.1.5
      get-intrinsic: 1.2.1
      get-symbol-description: 1.0.0
      globalthis: 1.0.3
      gopd: 1.0.1
      has: 1.0.3
      has-property-descriptors: 1.0.0
      has-proto: 1.0.1
      has-symbols: 1.0.3
      internal-slot: 1.0.5
      is-array-buffer: 3.0.2
      is-callable: 1.2.7
      is-negative-zero: 2.0.2
      is-regex: 1.1.4
      is-shared-array-buffer: 1.0.2
      is-string: 1.0.7
      is-typed-array: 1.1.10
      is-weakref: 1.0.2
      object-inspect: 1.12.3
      object-keys: 1.1.1
      object.assign: 4.1.4
      regexp.prototype.flags: 1.5.0
      safe-regex-test: 1.0.0
      string.prototype.trim: 1.2.7
      string.prototype.trimend: 1.0.6
      string.prototype.trimstart: 1.0.6
      typed-array-length: 1.0.4
      unbox-primitive: 1.0.2
      which-typed-array: 1.1.9
    dev: true

  /es-array-method-boxes-properly@1.0.0:
    resolution: {integrity: sha512-wd6JXUmyHmt8T5a2xreUwKcGPq6f1f+WwIJkijUqiGcJz1qqnZgP6XIK+QyIWU5lT7imeNxUll48bziG+TSYcA==}
    dev: true

  /es-set-tostringtag@2.0.1:
    resolution: {integrity: sha512-g3OMbtlwY3QewlqAiMLI47KywjWZoEytKr8pf6iTC8uJq5bIAH52Z9pnQ8pVL6whrCto53JZDuUIsifGeLorTg==}
    engines: {node: '>= 0.4'}
    dependencies:
      get-intrinsic: 1.2.1
      has: 1.0.3
      has-tostringtag: 1.0.0
    dev: true

  /es-to-primitive@1.2.1:
    resolution: {integrity: sha512-QCOllgZJtaUo9miYBcLChTUaHNjJF3PYs1VidD7AwiEj1kYxKeQTctLAezAOH5ZKRH0g2IgPn6KwB4IT8iRpvA==}
    engines: {node: '>= 0.4'}
    dependencies:
      is-callable: 1.2.7
      is-date-object: 1.0.5
      is-symbol: 1.0.4
    dev: true

  /es5-ext@0.10.62:
    resolution: {integrity: sha512-BHLqn0klhEpnOKSrzn/Xsz2UIW8j+cGmo9JLzr8BiUapV8hPL9+FliFqjwr9ngW7jWdnxv6eO+/LqyhJVqgrjA==}
    engines: {node: '>=0.10'}
    requiresBuild: true
    dependencies:
      es6-iterator: 2.0.3
      es6-symbol: 3.1.3
      next-tick: 1.1.0
    dev: true

  /es6-iterator@2.0.3:
    resolution: {integrity: sha512-zw4SRzoUkd+cl+ZoE15A9o1oQd920Bb0iOJMQkQhl3jNc03YqVjAhG7scf9C5KWRU/R13Orf588uCC6525o02g==}
    dependencies:
      d: 1.0.1
      es5-ext: 0.10.62
      es6-symbol: 3.1.3
    dev: true

  /es6-promise@4.2.8:
    resolution: {integrity: sha512-HJDGx5daxeIvxdBxvG2cb9g4tEvwIk3i8+nhX0yGrYmZUzbkdg8QbDevheDB8gd0//uPj4c1EQua8Q+MViT0/w==}
    dev: true

  /es6-symbol@3.1.3:
    resolution: {integrity: sha512-NJ6Yn3FuDinBaBRWl/q5X/s4koRHBrgKAu+yGI6JCBeiu3qrcbJhwT2GeR/EXVfylRk8dpQVJoLEFhK+Mu31NA==}
    dependencies:
      d: 1.0.1
      ext: 1.7.0
    dev: true

  /escalade@3.1.1:
    resolution: {integrity: sha512-k0er2gUkLf8O0zKJiAhmkTnJlTvINGv7ygDNPbeIsX/TJjGJZHuh9B2UxbsaEkmlEo9MfhrSzmhIlhRlI2GXnw==}
    engines: {node: '>=6'}
    dev: true

  /escape-html@1.0.3:
    resolution: {integrity: sha512-NiSupZ4OeuGwr68lGIeym/ksIZMJodUGOSCZ/FSnTxcrekbvqrgdUxlJOMpijaKZVjAJrWrGs/6Jy8OMuyj9ow==}
    dev: true

  /escape-string-regexp@1.0.5:
    resolution: {integrity: sha512-vbRorB5FUQWvla16U8R/qgaFIya2qGzwDrNmCZuYKrbdSUMG6I1ZCGQRefkRVhuOkIGVne7BQ35DSfo1qvJqFg==}
    engines: {node: '>=0.8.0'}
    dev: true

  /escape-string-regexp@4.0.0:
    resolution: {integrity: sha512-TtpcNJ3XAzx3Gq8sWRzJaVajRs0uVxA2YAkdb1jm2YkPz4G6egUFAyA3n5vtEIZefPk5Wa4UXbKuS5fKkJWdgA==}
    engines: {node: '>=10'}
    dev: true

  /escodegen@1.8.1:
    resolution: {integrity: sha512-yhi5S+mNTOuRvyW4gWlg5W1byMaQGWWSYHXsuFZ7GBo7tpyOwi2EdzMP/QWxh9hwkD2m+wDVHJsxhRIj+v/b/A==}
    engines: {node: '>=0.12.0'}
    hasBin: true
    dependencies:
      esprima: 2.7.3
      estraverse: 1.9.3
      esutils: 2.0.3
      optionator: 0.8.3
    optionalDependencies:
      source-map: 0.2.0
    dev: true

  /eslint-config-prettier@8.8.0(eslint@8.40.0):
    resolution: {integrity: sha512-wLbQiFre3tdGgpDv67NQKnJuTlcUVYHas3k+DZCc2U2BadthoEY4B7hLPvAxaqdyOGCzuLfii2fqGph10va7oA==}
    hasBin: true
    peerDependencies:
      eslint: '>=7.0.0'
    dependencies:
      eslint: 8.40.0
    dev: true

  /eslint-plugin-prettier@4.2.1(eslint-config-prettier@8.8.0)(eslint@8.40.0)(prettier@2.8.8):
    resolution: {integrity: sha512-f/0rXLXUt0oFYs8ra4w49wYZBG5GKZpAYsJSm6rnYL5uVDjd+zowwMwVZHnAjf4edNrKpCDYfXDgmRE/Ak7QyQ==}
    engines: {node: '>=12.0.0'}
    peerDependencies:
      eslint: '>=7.28.0'
      eslint-config-prettier: '*'
      prettier: '>=2.0.0'
    peerDependenciesMeta:
      eslint-config-prettier:
        optional: true
    dependencies:
      eslint: 8.40.0
      eslint-config-prettier: 8.8.0(eslint@8.40.0)
      prettier: 2.8.8
      prettier-linter-helpers: 1.0.0
    dev: true

  /eslint-scope@5.1.1:
    resolution: {integrity: sha512-2NxwbF/hZ0KpepYN0cNbo+FN6XoK7GaHlQhgx/hIZl6Va0bF45RQOOwhLIy8lQDbuCiadSLCBnH2CFYquit5bw==}
    engines: {node: '>=8.0.0'}
    dependencies:
      esrecurse: 4.3.0
      estraverse: 4.3.0
    dev: true

  /eslint-scope@7.2.0:
    resolution: {integrity: sha512-DYj5deGlHBfMt15J7rdtyKNq/Nqlv5KfU4iodrQ019XESsRnwXH9KAE0y3cwtUHDo2ob7CypAnCqefh6vioWRw==}
    engines: {node: ^12.22.0 || ^14.17.0 || >=16.0.0}
    dependencies:
      esrecurse: 4.3.0
      estraverse: 5.3.0
    dev: true

  /eslint-visitor-keys@3.4.1:
    resolution: {integrity: sha512-pZnmmLwYzf+kWaM/Qgrvpen51upAktaaiI01nsJD/Yr3lMOdNtq0cxkrrg16w64VtisN6okbs7Q8AfGqj4c9fA==}
    engines: {node: ^12.22.0 || ^14.17.0 || >=16.0.0}
    dev: true

  /eslint@8.40.0:
    resolution: {integrity: sha512-bvR+TsP9EHL3TqNtj9sCNJVAFK3fBN8Q7g5waghxyRsPLIMwL73XSKnZFK0hk/O2ANC+iAoq6PWMQ+IfBAJIiQ==}
    engines: {node: ^12.22.0 || ^14.17.0 || >=16.0.0}
    hasBin: true
    dependencies:
      '@eslint-community/eslint-utils': 4.4.0(eslint@8.40.0)
      '@eslint-community/regexpp': 4.5.1
      '@eslint/eslintrc': 2.0.3
      '@eslint/js': 8.40.0
      '@humanwhocodes/config-array': 0.11.8
      '@humanwhocodes/module-importer': 1.0.1
      '@nodelib/fs.walk': 1.2.8
      ajv: 6.12.6
      chalk: 4.1.2
      cross-spawn: 7.0.3
      debug: 4.3.2
      doctrine: 3.0.0
      escape-string-regexp: 4.0.0
      eslint-scope: 7.2.0
      eslint-visitor-keys: 3.4.1
      espree: 9.5.2
      esquery: 1.5.0
      esutils: 2.0.3
      fast-deep-equal: 3.1.3
      file-entry-cache: 6.0.1
      find-up: 5.0.0
      glob-parent: 6.0.2
      globals: 13.20.0
      grapheme-splitter: 1.0.4
      ignore: 5.2.4
      import-fresh: 3.3.0
      imurmurhash: 0.1.4
      is-glob: 4.0.3
      is-path-inside: 3.0.3
      js-sdsl: 4.4.0
      js-yaml: 4.1.0
      json-stable-stringify-without-jsonify: 1.0.1
      levn: 0.4.1
      lodash.merge: 4.6.2
      minimatch: 3.1.2
      natural-compare: 1.4.0
      optionator: 0.9.1
      strip-ansi: 6.0.1
      strip-json-comments: 3.1.1
      text-table: 0.2.0
    transitivePeerDependencies:
      - supports-color
    dev: true

  /espree@9.5.2:
    resolution: {integrity: sha512-7OASN1Wma5fum5SrNhFMAMJxOUAbhyfQ8dQ//PJaJbNw0URTPWqIghHWt1MmAANKhHZIYOHruW4Kw4ruUWOdGw==}
    engines: {node: ^12.22.0 || ^14.17.0 || >=16.0.0}
    dependencies:
      acorn: 8.8.2
      acorn-jsx: 5.3.2(acorn@8.8.2)
      eslint-visitor-keys: 3.4.1
    dev: true

  /esprima@2.7.3:
    resolution: {integrity: sha512-OarPfz0lFCiW4/AV2Oy1Rp9qu0iusTKqykwTspGCZtPxmF81JR4MmIebvF1F9+UOKth2ZubLQ4XGGaU+hSn99A==}
    engines: {node: '>=0.10.0'}
    hasBin: true
    dev: true

  /esprima@4.0.1:
    resolution: {integrity: sha512-eGuFFw7Upda+g4p+QHvnW0RyTX/SVeJBDM/gCtMARO0cLuT2HcEKnTPvhjV6aGeqrCB/sbNop0Kszm0jsaWU4A==}
    engines: {node: '>=4'}
    hasBin: true
    dev: true

  /esquery@1.5.0:
    resolution: {integrity: sha512-YQLXUplAwJgCydQ78IMJywZCceoqk1oH01OERdSAJc/7U2AylwjhSCLDEtqwg811idIS/9fIU5GjG73IgjKMVg==}
    engines: {node: '>=0.10'}
    dependencies:
      estraverse: 5.3.0
    dev: true

  /esrecurse@4.3.0:
    resolution: {integrity: sha512-KmfKL3b6G+RXvP8N1vr3Tq1kL/oCFgn2NYXEtqP8/L3pKapUA4G8cFVaoF3SU323CD4XypR/ffioHmkti6/Tag==}
    engines: {node: '>=4.0'}
    dependencies:
      estraverse: 5.3.0
    dev: true

  /estraverse@1.9.3:
    resolution: {integrity: sha512-25w1fMXQrGdoquWnScXZGckOv+Wes+JDnuN/+7ex3SauFRS72r2lFDec0EKPt2YD1wUJ/IrfEex+9yp4hfSOJA==}
    engines: {node: '>=0.10.0'}
    dev: true

  /estraverse@4.3.0:
    resolution: {integrity: sha512-39nnKffWz8xN1BU/2c79n9nB9HDzo0niYUqx6xyqUnyoAnQyyWpOTdZEeiCch8BBu515t4wp9ZmgVfVhn9EBpw==}
    engines: {node: '>=4.0'}
    dev: true

  /estraverse@5.3.0:
    resolution: {integrity: sha512-MMdARuVEQziNTeJD8DgMqmhwR11BRQ/cBP+pLtYdSTnf3MIO8fFeiINEbX36ZdNlfU/7A9f3gUw49B3oQsvwBA==}
    engines: {node: '>=4.0'}
    dev: true

  /esutils@2.0.3:
    resolution: {integrity: sha512-kVscqXk4OCp68SZ0dkgEKVi6/8ij300KBWTJq32P/dYeWTSwK41WyTxalN1eRmA5Z9UU/LX9D7FWSmV9SAYx6g==}
    engines: {node: '>=0.10.0'}
    dev: true

  /etag@1.8.1:
    resolution: {integrity: sha512-aIL5Fx7mawVa300al2BnEE4iNvo1qETxLrPI/o05L7z6go7fCw1J6EQmbK4FmJ2AS7kgVF/KEZWufBfdClMcPg==}
    engines: {node: '>= 0.6'}
    dev: true

  /eth-block-tracker@3.0.1:
    resolution: {integrity: sha512-WUVxWLuhMmsfenfZvFO5sbl1qFY2IqUlw/FPVmjjdElpqLsZtSG+wPe9Dz7W/sB6e80HgFKknOmKk2eNlznHug==}
    dependencies:
      eth-query: 2.1.2
      ethereumjs-tx: 1.3.7
      ethereumjs-util: 5.2.1
      ethjs-util: 0.1.6
      json-rpc-engine: 3.8.0
      pify: 2.3.0
      tape: 4.16.2
    transitivePeerDependencies:
      - supports-color
    dev: true

  /eth-ens-namehash@2.0.8:
    resolution: {integrity: sha512-VWEI1+KJfz4Km//dadyvBBoBeSQ0MHTXPvr8UIXiLW6IanxvAV+DmlZAijZwAyggqGUfwQBeHf7tc9wzc1piSw==}
    dependencies:
      idna-uts46-hx: 2.3.1
      js-sha3: 0.5.7
    dev: true

  /eth-gas-reporter@0.2.25:
    resolution: {integrity: sha512-1fRgyE4xUB8SoqLgN3eDfpDfwEfRxh2Sz1b7wzFbyQA+9TekMmvSjjoRu9SKcSVyK+vLkLIsVbJDsTWjw195OQ==}
    peerDependencies:
      '@codechecks/client': ^0.1.0
    peerDependenciesMeta:
      '@codechecks/client':
        optional: true
    dependencies:
      '@ethersproject/abi': 5.6.0
      '@solidity-parser/parser': 0.14.5
      cli-table3: 0.5.1
      colors: 1.4.0
      ethereum-cryptography: 1.2.0
      ethers: 4.0.49
      fs-readdir-recursive: 1.1.0
      lodash: 4.17.21
      markdown-table: 1.1.3
      mocha: 7.2.0
      req-cwd: 2.0.0
      request: 2.88.2
      request-promise-native: 1.0.9(request@2.88.2)
      sha1: 1.1.1
      sync-request: 6.1.0
    dev: true

  /eth-json-rpc-infura@3.2.1:
    resolution: {integrity: sha512-W7zR4DZvyTn23Bxc0EWsq4XGDdD63+XPUCEhV2zQvQGavDVC4ZpFDK4k99qN7bd7/fjj37+rxmuBOBeIqCA5Mw==}
    dependencies:
      cross-fetch: 2.2.6
      eth-json-rpc-middleware: 1.6.0
      json-rpc-engine: 3.8.0
      json-rpc-error: 2.0.0
    transitivePeerDependencies:
      - encoding
      - supports-color
    dev: true

  /eth-json-rpc-middleware@1.6.0:
    resolution: {integrity: sha512-tDVCTlrUvdqHKqivYMjtFZsdD7TtpNLBCfKAcOpaVs7orBMS/A8HWro6dIzNtTZIR05FAbJ3bioFOnZpuCew9Q==}
    dependencies:
      async: 2.6.2
      eth-query: 2.1.2
      eth-tx-summary: 3.2.4
      ethereumjs-block: 1.7.1
      ethereumjs-tx: 1.3.7
      ethereumjs-util: 5.2.1
      ethereumjs-vm: 2.6.0
      fetch-ponyfill: 4.1.0
      json-rpc-engine: 3.8.0
      json-rpc-error: 2.0.0
      json-stable-stringify: 1.0.2
      promise-to-callback: 1.0.0
      tape: 4.16.2
    transitivePeerDependencies:
      - supports-color
    dev: true

  /eth-lib@0.1.29:
    resolution: {integrity: sha512-bfttrr3/7gG4E02HoWTDUcDDslN003OlOoBxk9virpAZQ1ja/jDgwkWB8QfJF7ojuEowrqy+lzp9VcJG7/k5bQ==}
    dependencies:
      bn.js: 4.12.0
      elliptic: 6.5.4
      nano-json-stream-parser: 0.1.2
      servify: 0.1.12
      ws: 3.3.3
      xhr-request-promise: 0.1.3
    transitivePeerDependencies:
      - bufferutil
      - supports-color
      - utf-8-validate
    dev: true

  /eth-lib@0.2.8:
    resolution: {integrity: sha512-ArJ7x1WcWOlSpzdoTBX8vkwlkSQ85CjjifSZtV4co64vWxSV8geWfPI9x4SVYu3DSxnX4yWFVTtGL+j9DUFLNw==}
    dependencies:
      bn.js: 4.12.0
      elliptic: 6.5.4
      xhr-request-promise: 0.1.3
    dev: true

  /eth-query@2.1.2:
    resolution: {integrity: sha512-srES0ZcvwkR/wd5OQBRA1bIJMww1skfGS0s8wlwK3/oNP4+wnds60krvu5R1QbpRQjMmpG5OMIWro5s7gvDPsA==}
    dependencies:
      json-rpc-random-id: 1.0.1
      xtend: 4.0.2
    dev: true

  /eth-sig-util@1.4.2:
    resolution: {integrity: sha512-iNZ576iTOGcfllftB73cPB5AN+XUQAT/T8xzsILsghXC1o8gJUqe3RHlcDqagu+biFpYQ61KQrZZJza8eRSYqw==}
    deprecated: Deprecated in favor of '@metamask/eth-sig-util'
    dependencies:
      ethereumjs-abi: github.com/ethereumjs/ethereumjs-abi/ee3994657fa7a427238e6ba92a84d0b529bbcde0
      ethereumjs-util: 5.2.1
    dev: true

  /eth-sig-util@3.0.0:
    resolution: {integrity: sha512-4eFkMOhpGbTxBQ3AMzVf0haUX2uTur7DpWiHzWyTURa28BVJJtOkcb9Ok5TV0YvEPG61DODPW7ZUATbJTslioQ==}
    deprecated: Deprecated in favor of '@metamask/eth-sig-util'
    dependencies:
      buffer: 5.7.1
      elliptic: 6.5.4
      ethereumjs-abi: 0.6.5
      ethereumjs-util: 5.2.1
      tweetnacl: 1.0.3
      tweetnacl-util: 0.15.1
    dev: true

  /eth-tx-summary@3.2.4:
    resolution: {integrity: sha512-NtlDnaVZah146Rm8HMRUNMgIwG/ED4jiqk0TME9zFheMl1jOp6jL1m0NKGjJwehXQ6ZKCPr16MTr+qspKpEXNg==}
    dependencies:
      async: 2.6.2
      clone: 2.1.2
      concat-stream: 1.6.2
      end-of-stream: 1.4.4
      eth-query: 2.1.2
      ethereumjs-block: 1.7.1
      ethereumjs-tx: 1.3.7
      ethereumjs-util: 5.2.1
      ethereumjs-vm: 2.6.0
      through2: 2.0.5
    dev: true

  /ethashjs@0.0.8:
    resolution: {integrity: sha512-/MSbf/r2/Ld8o0l15AymjOTlPqpN8Cr4ByUEA9GtR4x0yAh3TdtDzEg29zMjXCNPI7u6E5fOQdj/Cf9Tc7oVNw==}
    deprecated: 'New package name format for new versions: @ethereumjs/ethash. Please update.'
    dependencies:
      async: 2.6.2
      buffer-xor: 2.0.2
      ethereumjs-util: 7.1.5
      miller-rabin: 4.0.1
    dev: true

  /ethereum-bloom-filters@1.0.10:
    resolution: {integrity: sha512-rxJ5OFN3RwjQxDcFP2Z5+Q9ho4eIdEmSc2ht0fCu8Se9nbXjZ7/031uXoUYJ87KHCOdVeiUuwSnoS7hmYAGVHA==}
    dependencies:
      js-sha3: 0.8.0
    dev: true

  /ethereum-common@0.0.18:
    resolution: {integrity: sha512-EoltVQTRNg2Uy4o84qpa2aXymXDJhxm7eos/ACOg0DG4baAbMjhbdAEsx9GeE8sC3XCxnYvrrzZDH8D8MtA2iQ==}
    dev: true

  /ethereum-common@0.2.0:
    resolution: {integrity: sha512-XOnAR/3rntJgbCdGhqdaLIxDLWKLmsZOGhHdBKadEr6gEnJLH52k93Ou+TUdFaPN3hJc3isBZBal3U/XZ15abA==}
    dev: true

  /ethereum-cryptography@0.1.3:
    resolution: {integrity: sha512-w8/4x1SGGzc+tO97TASLja6SLd3fRIK2tLVcV2Gx4IB21hE19atll5Cq9o3d0ZmAYC/8aw0ipieTSiekAea4SQ==}
    dependencies:
      '@types/pbkdf2': 3.1.0
      '@types/secp256k1': 4.0.3
      blakejs: 1.2.1
      browserify-aes: 1.2.0
      bs58check: 2.1.2
      create-hash: 1.2.0
      create-hmac: 1.1.7
      hash.js: 1.1.7
      keccak: 3.0.3
      pbkdf2: 3.1.2
      randombytes: 2.1.0
      safe-buffer: 5.2.1
      scrypt-js: 3.0.1
      secp256k1: 4.0.3
      setimmediate: 1.0.5
    dev: true

  /ethereum-cryptography@1.2.0:
    resolution: {integrity: sha512-6yFQC9b5ug6/17CQpCyE3k9eKBMdhyVjzUy1WkiuY/E4vj/SXDBbCw8QEIaXqf0Mf2SnY6RmpDcwlUmBSS0EJw==}
    dependencies:
      '@noble/hashes': 1.2.0
      '@noble/secp256k1': 1.7.1
      '@scure/bip32': 1.1.5
      '@scure/bip39': 1.1.1
    dev: true

  /ethereum-waffle@3.3.0(typescript@4.3.2):
    resolution: {integrity: sha512-4xm3RWAPCu5LlaVxYEg0tG3L7g5ovBw1GY/UebrzZ+OTx22vcPjI+bvelFlGBpkdnO5yOIFXjH2eK59tNAe9IA==}
    engines: {node: '>=10.0'}
    hasBin: true
    dependencies:
      '@ethereum-waffle/chai': 3.4.4
      '@ethereum-waffle/compiler': 3.4.4(typescript@4.3.2)
      '@ethereum-waffle/mock-contract': 3.3.0
      '@ethereum-waffle/provider': 3.4.4
      ethers: 5.6.0
    transitivePeerDependencies:
      - bufferutil
      - encoding
      - supports-color
      - typescript
      - utf-8-validate
    dev: true

  /ethereumjs-abi@0.6.5:
    resolution: {integrity: sha512-rCjJZ/AE96c/AAZc6O3kaog4FhOsAViaysBxqJNy2+LHP0ttH0zkZ7nXdVHOAyt6lFwLO0nlCwWszysG/ao1+g==}
    dependencies:
      bn.js: 4.12.0
      ethereumjs-util: 4.5.1
    dev: true

  /ethereumjs-abi@0.6.8:
    resolution: {integrity: sha512-Tx0r/iXI6r+lRsdvkFDlut0N08jWMnKRZ6Gkq+Nmw75lZe4e6o3EkSnkaBP5NF6+m5PTGAr9JP43N3LyeoglsA==}
    dependencies:
      bn.js: 4.12.0
      ethereumjs-util: 6.2.1
    dev: true

  /ethereumjs-account@2.0.5:
    resolution: {integrity: sha512-bgDojnXGjhMwo6eXQC0bY6UK2liSFUSMwwylOmQvZbSl/D7NXQ3+vrGO46ZeOgjGfxXmgIeVNDIiHw7fNZM4VA==}
    dependencies:
      ethereumjs-util: 5.2.1
      rlp: 2.0.0
      safe-buffer: 5.2.1
    dev: true

  /ethereumjs-account@3.0.0:
    resolution: {integrity: sha512-WP6BdscjiiPkQfF9PVfMcwx/rDvfZTjFKY0Uwc09zSQr9JfIVH87dYIJu0gNhBhpmovV4yq295fdllS925fnBA==}
    deprecated: Please use Util.Account class found on package ethereumjs-util@^7.0.6 https://github.com/ethereumjs/ethereumjs-util/releases/tag/v7.0.6
    dependencies:
      ethereumjs-util: 6.2.1
      rlp: 2.2.7
      safe-buffer: 5.2.1
    dev: true

  /ethereumjs-block@1.7.1:
    resolution: {integrity: sha512-B+sSdtqm78fmKkBq78/QLKJbu/4Ts4P2KFISdgcuZUPDm9x+N7qgBPIIFUGbaakQh8bzuquiRVbdmvPKqbILRg==}
    deprecated: 'New package name format for new versions: @ethereumjs/block. Please update.'
    dependencies:
      async: 2.6.2
      ethereum-common: 0.2.0
      ethereumjs-tx: 1.3.7
      ethereumjs-util: 5.2.1
      merkle-patricia-tree: 2.3.2
    dev: true

  /ethereumjs-block@2.2.2:
    resolution: {integrity: sha512-2p49ifhek3h2zeg/+da6XpdFR3GlqY3BIEiqxGF8j9aSRIgkb7M1Ky+yULBKJOu8PAZxfhsYA+HxUk2aCQp3vg==}
    deprecated: 'New package name format for new versions: @ethereumjs/block. Please update.'
    dependencies:
      async: 2.6.2
      ethereumjs-common: 1.5.0
      ethereumjs-tx: 2.1.2
      ethereumjs-util: 5.2.1
      merkle-patricia-tree: 2.3.2
    dev: true

  /ethereumjs-blockchain@4.0.4:
    resolution: {integrity: sha512-zCxaRMUOzzjvX78DTGiKjA+4h2/sF0OYL1QuPux0DHpyq8XiNoF5GYHtb++GUxVlMsMfZV7AVyzbtgcRdIcEPQ==}
    deprecated: 'New package name format for new versions: @ethereumjs/blockchain. Please update.'
    dependencies:
      async: 2.6.2
      ethashjs: 0.0.8
      ethereumjs-block: 2.2.2
      ethereumjs-common: 1.5.0
      ethereumjs-util: 6.2.1
      flow-stoplight: 1.0.0
      level-mem: 3.0.1
      lru-cache: 5.1.1
      rlp: 2.2.7
      semaphore: 1.1.0
    dev: true

  /ethereumjs-common@1.5.0:
    resolution: {integrity: sha512-SZOjgK1356hIY7MRj3/ma5qtfr/4B5BL+G4rP/XSMYr2z1H5el4RX5GReYCKmQmYI/nSBmRnwrZ17IfHuG0viQ==}
    deprecated: 'New package name format for new versions: @ethereumjs/common. Please update.'
    dev: true

  /ethereumjs-tx@1.3.7:
    resolution: {integrity: sha512-wvLMxzt1RPhAQ9Yi3/HKZTn0FZYpnsmQdbKYfUUpi4j1SEIcbkd9tndVjcPrufY3V7j2IebOpC00Zp2P/Ay2kA==}
    deprecated: 'New package name format for new versions: @ethereumjs/tx. Please update.'
    dependencies:
      ethereum-common: 0.0.18
      ethereumjs-util: 5.2.1
    dev: true

  /ethereumjs-tx@2.1.2:
    resolution: {integrity: sha512-zZEK1onCeiORb0wyCXUvg94Ve5It/K6GD1K+26KfFKodiBiS6d9lfCXlUKGBBdQ+bv7Day+JK0tj1K+BeNFRAw==}
    deprecated: 'New package name format for new versions: @ethereumjs/tx. Please update.'
    dependencies:
      ethereumjs-common: 1.5.0
      ethereumjs-util: 6.2.1
    dev: true

  /ethereumjs-util@4.5.1:
    resolution: {integrity: sha512-WrckOZ7uBnei4+AKimpuF1B3Fv25OmoRgmYCpGsP7u8PFxXAmAgiJSYT2kRWnt6fVIlKaQlZvuwXp7PIrmn3/w==}
    dependencies:
      bn.js: 4.12.0
      create-hash: 1.2.0
      elliptic: 6.5.4
      ethereum-cryptography: 0.1.3
      rlp: 2.0.0
    dev: true

  /ethereumjs-util@5.2.1:
    resolution: {integrity: sha512-v3kT+7zdyCm1HIqWlLNrHGqHGLpGYIhjeHxQjnDXjLT2FyGJDsd3LWMYUo7pAFRrk86CR3nUJfhC81CCoJNNGQ==}
    dependencies:
      bn.js: 4.12.0
      create-hash: 1.2.0
      elliptic: 6.5.4
      ethereum-cryptography: 0.1.3
      ethjs-util: 0.1.6
      rlp: 2.0.0
      safe-buffer: 5.2.1
    dev: true

  /ethereumjs-util@6.2.1:
    resolution: {integrity: sha512-W2Ktez4L01Vexijrm5EB6w7dg4n/TgpoYU4avuT5T3Vmnw/eCRtiBrJfQYS/DCSvDIOLn2k57GcHdeBcgVxAqw==}
    dependencies:
      '@types/bn.js': 4.11.6
      bn.js: 4.12.0
      create-hash: 1.2.0
      elliptic: 6.5.4
      ethereum-cryptography: 0.1.3
      ethjs-util: 0.1.6
      rlp: 2.2.7
    dev: true

  /ethereumjs-util@7.1.5:
    resolution: {integrity: sha512-SDl5kKrQAudFBUe5OJM9Ac6WmMyYmXX/6sTmLZ3ffG2eY6ZIGBes3pEDxNN6V72WyOw4CPD5RomKdsa8DAAwLg==}
    engines: {node: '>=10.0.0'}
    dependencies:
      '@types/bn.js': 5.1.1
      bn.js: 5.2.1
      create-hash: 1.2.0
      ethereum-cryptography: 0.1.3
      rlp: 2.2.7
    dev: true

  /ethereumjs-vm@2.6.0:
    resolution: {integrity: sha512-r/XIUik/ynGbxS3y+mvGnbOKnuLo40V5Mj1J25+HEO63aWYREIqvWeRO/hnROlMBE5WoniQmPmhiaN0ctiHaXw==}
    deprecated: 'New package name format for new versions: @ethereumjs/vm. Please update.'
    dependencies:
      async: 2.6.2
      async-eventemitter: 0.2.4
      ethereumjs-account: 2.0.5
      ethereumjs-block: 2.2.2
      ethereumjs-common: 1.5.0
      ethereumjs-util: 6.2.1
      fake-merkle-patricia-tree: 1.0.1
      functional-red-black-tree: 1.0.1
      merkle-patricia-tree: 2.3.2
      rustbn.js: 0.2.0
      safe-buffer: 5.2.1
    dev: true

  /ethereumjs-vm@4.2.0:
    resolution: {integrity: sha512-X6qqZbsY33p5FTuZqCnQ4+lo957iUJMM6Mpa6bL4UW0dxM6WmDSHuI4j/zOp1E2TDKImBGCJA9QPfc08PaNubA==}
    deprecated: 'New package name format for new versions: @ethereumjs/vm. Please update.'
    dependencies:
      async: 2.6.2
      async-eventemitter: 0.2.4
      core-js-pure: 3.30.2
      ethereumjs-account: 3.0.0
      ethereumjs-block: 2.2.2
      ethereumjs-blockchain: 4.0.4
      ethereumjs-common: 1.5.0
      ethereumjs-tx: 2.1.2
      ethereumjs-util: 6.2.1
      fake-merkle-patricia-tree: 1.0.1
      functional-red-black-tree: 1.0.1
      merkle-patricia-tree: 2.3.2
      rustbn.js: 0.2.0
      safe-buffer: 5.2.1
      util.promisify: 1.1.2
    dev: true

  /ethereumjs-wallet@0.6.5:
    resolution: {integrity: sha512-MDwjwB9VQVnpp/Dc1XzA6J1a3wgHQ4hSvA1uWNatdpOrtCbPVuQSKSyRnjLvS0a+KKMw2pvQ9Ybqpb3+eW8oNA==}
    requiresBuild: true
    dependencies:
      aes-js: 3.1.2
      bs58check: 2.1.2
      ethereum-cryptography: 0.1.3
      ethereumjs-util: 6.2.1
      randombytes: 2.1.0
      safe-buffer: 5.2.1
      scryptsy: 1.2.1
      utf8: 3.0.0
      uuid: 3.4.0
    dev: true
    optional: true

  /ethers@4.0.49:
    resolution: {integrity: sha512-kPltTvWiyu+OktYy1IStSO16i2e7cS9D9OxZ81q2UUaiNPVrm/RTcbxamCXF9VUSKzJIdJV68EAIhTEVBalRWg==}
    dependencies:
      aes-js: 3.0.0
      bn.js: 4.12.0
      elliptic: 6.5.4
      hash.js: 1.1.3
      js-sha3: 0.5.7
      scrypt-js: 2.0.4
      setimmediate: 1.0.4
      uuid: 2.0.1
      xmlhttprequest: 1.8.0
    dev: true

  /ethers@5.6.0:
    resolution: {integrity: sha512-00FP71jt6bW3ndO5DhgH9mLIZhoCGnAKFLu8qig5KmV03ubEChKf2ilB3g6fX512tTYo+tSMDJ5WpCJWdBHkBQ==}
    dependencies:
      '@ethersproject/abi': 5.6.0
      '@ethersproject/abstract-provider': 5.6.0
      '@ethersproject/abstract-signer': 5.6.0
      '@ethersproject/address': 5.6.0
      '@ethersproject/base64': 5.6.0
      '@ethersproject/basex': 5.6.0
      '@ethersproject/bignumber': 5.6.0
      '@ethersproject/bytes': 5.6.0
      '@ethersproject/constants': 5.6.0
      '@ethersproject/contracts': 5.6.0
      '@ethersproject/hash': 5.6.0
      '@ethersproject/hdnode': 5.6.0
      '@ethersproject/json-wallets': 5.6.0
      '@ethersproject/keccak256': 5.6.0
      '@ethersproject/logger': 5.0.6
      '@ethersproject/networks': 5.6.0
      '@ethersproject/pbkdf2': 5.6.0
      '@ethersproject/properties': 5.6.0
      '@ethersproject/providers': 5.6.0
      '@ethersproject/random': 5.6.0
      '@ethersproject/rlp': 5.6.0
      '@ethersproject/sha2': 5.6.0
      '@ethersproject/signing-key': 5.6.0
      '@ethersproject/solidity': 5.6.0
      '@ethersproject/strings': 5.6.0
      '@ethersproject/transactions': 5.6.0
      '@ethersproject/units': 5.6.0
      '@ethersproject/wallet': 5.6.0
      '@ethersproject/web': 5.6.0
      '@ethersproject/wordlists': 5.6.0
    transitivePeerDependencies:
      - bufferutil
      - utf-8-validate

  /ethers@5.7.2:
    resolution: {integrity: sha512-wswUsmWo1aOK8rR7DIKiWSw9DbLWe6x98Jrn8wcTflTVvaXhAMaB5zGAXy0GYQEQp9iO1iSHWVyARQm11zUtyg==}
    dependencies:
      '@ethersproject/abi': 5.7.0
      '@ethersproject/abstract-provider': 5.7.0
      '@ethersproject/abstract-signer': 5.7.0
      '@ethersproject/address': 5.7.0
      '@ethersproject/base64': 5.7.0
      '@ethersproject/basex': 5.7.0
      '@ethersproject/bignumber': 5.7.0
      '@ethersproject/bytes': 5.7.0
      '@ethersproject/constants': 5.7.0
      '@ethersproject/contracts': 5.7.0
      '@ethersproject/hash': 5.7.0
      '@ethersproject/hdnode': 5.7.0
      '@ethersproject/json-wallets': 5.7.0
      '@ethersproject/keccak256': 5.7.0
      '@ethersproject/logger': 5.0.6
      '@ethersproject/networks': 5.7.1
      '@ethersproject/pbkdf2': 5.7.0
      '@ethersproject/properties': 5.7.0
      '@ethersproject/providers': 5.7.2
      '@ethersproject/random': 5.7.0
      '@ethersproject/rlp': 5.7.0
      '@ethersproject/sha2': 5.7.0
      '@ethersproject/signing-key': 5.7.0
      '@ethersproject/solidity': 5.7.0
      '@ethersproject/strings': 5.7.0
      '@ethersproject/transactions': 5.7.0
      '@ethersproject/units': 5.7.0
      '@ethersproject/wallet': 5.7.0
      '@ethersproject/web': 5.7.1
      '@ethersproject/wordlists': 5.7.0
    transitivePeerDependencies:
      - bufferutil
      - utf-8-validate
    dev: false

  /ethjs-abi@0.2.1:
    resolution: {integrity: sha512-g2AULSDYI6nEJyJaEVEXtTimRY2aPC2fi7ddSy0W+LXvEVL8Fe1y76o43ecbgdUKwZD+xsmEgX1yJr1Ia3r1IA==}
    engines: {node: '>=6.5.0', npm: '>=3'}
    dependencies:
      bn.js: 4.11.6
      js-sha3: 0.5.5
      number-to-bn: 1.7.0
    dev: true

  /ethjs-unit@0.1.6:
    resolution: {integrity: sha512-/Sn9Y0oKl0uqQuvgFk/zQgR7aw1g36qX/jzSQ5lSwlO0GigPymk4eGQfeNTD03w1dPOqfz8V77Cy43jH56pagw==}
    engines: {node: '>=6.5.0', npm: '>=3'}
    dependencies:
      bn.js: 4.11.6
      number-to-bn: 1.7.0
    dev: true

  /ethjs-util@0.1.6:
    resolution: {integrity: sha512-CUnVOQq7gSpDHZVVrQW8ExxUETWrnrvXYvYz55wOU8Uj4VCgw56XC2B/fVqQN+f7gmrnRHSLVnFAwsCuNwji8w==}
    engines: {node: '>=6.5.0', npm: '>=3'}
    dependencies:
      is-hex-prefixed: 1.0.0
      strip-hex-prefix: 1.0.0
    dev: true

  /event-target-shim@5.0.1:
    resolution: {integrity: sha512-i/2XbnSz/uxRCU6+NdVJgKWDTM427+MqYbkQzD321DuCQJUqOuJKIA0IM2+W2xtYHdKOmZ4dR6fExsd4SXL+WQ==}
    engines: {node: '>=6'}
    dev: true

  /eventemitter3@4.0.4:
    resolution: {integrity: sha512-rlaVLnVxtxvoyLsQQFBx53YmXHDxRIzzTLbdfxqi4yocpSjAxXwkU0cScM5JgSKMqEhrZpnvQ2D9gjylR0AimQ==}
    dev: true

  /events@3.3.0:
    resolution: {integrity: sha512-mQw+2fkQbALzQ7V0MY0IqdnXNOeTtP4r0lN9z7AAawCXgqea7bDii20AYrIBrFd/Hx0M2Ocz6S111CaFkUcb0Q==}
    engines: {node: '>=0.8.x'}

  /evp_bytestokey@1.0.3:
    resolution: {integrity: sha512-/f2Go4TognH/KvCISP7OUsHn85hT9nUkxxA9BEWxFn+Oj9o8ZNLm/40hdlgSLyuOimsrTKLUMEorQexp/aPQeA==}
    dependencies:
      md5.js: 1.3.5
      safe-buffer: 5.2.1
    dev: true

  /expand-brackets@2.1.4:
    resolution: {integrity: sha512-w/ozOKR9Obk3qoWeY/WDi6MFta9AoMR+zud60mdnbniMcBxRuFJyDt2LdX/14A1UABeqk+Uk+LDfUpvoGKppZA==}
    engines: {node: '>=0.10.0'}
    dependencies:
      debug: 2.6.9
      define-property: 0.2.5
      extend-shallow: 2.0.1
      posix-character-classes: 0.1.1
      regex-not: 1.0.2
      snapdragon: 0.8.2
      to-regex: 3.0.2
    transitivePeerDependencies:
      - supports-color
    dev: true

  /expand-template@2.0.3:
    resolution: {integrity: sha512-XYfuKMvj4O35f/pOXLObndIRvyQ+/+6AhODh+OKWj9S9498pHHn/IMszH+gt0fBCRWMNfk1ZSp5x3AifmnI2vg==}
    engines: {node: '>=6'}
    dev: false
    optional: true

  /express@4.18.2:
    resolution: {integrity: sha512-5/PsL6iGPdfQ/lKM1UuielYgv3BUoJfz1aUwU9vHZ+J7gyvwdQXFEBIEIaxeGf0GIcreATNyBExtalisDbuMqQ==}
    engines: {node: '>= 0.10.0'}
    dependencies:
      accepts: 1.3.8
      array-flatten: 1.1.1
      body-parser: 1.20.1
      content-disposition: 0.5.4
      content-type: 1.0.5
      cookie: 0.5.0
      cookie-signature: 1.0.6
      debug: 2.6.9
      depd: 2.0.0
      encodeurl: 1.0.2
      escape-html: 1.0.3
      etag: 1.8.1
      finalhandler: 1.2.0
      fresh: 0.5.2
      http-errors: 2.0.0
      merge-descriptors: 1.0.1
      methods: 1.1.2
      on-finished: 2.4.1
      parseurl: 1.3.3
      path-to-regexp: 0.1.7
      proxy-addr: 2.0.7
      qs: 6.11.0
      range-parser: 1.2.1
      safe-buffer: 5.2.1
      send: 0.18.0
      serve-static: 1.15.0
      setprototypeof: 1.2.0
      statuses: 2.0.1
      type-is: 1.6.18
      utils-merge: 1.0.1
      vary: 1.1.2
    transitivePeerDependencies:
      - supports-color
    dev: true

  /ext@1.7.0:
    resolution: {integrity: sha512-6hxeJYaL110a9b5TEJSj0gojyHQAmA2ch5Os+ySCiA1QGdS697XWY1pzsrSjqA9LDEEgdB/KypIlR59RcLuHYw==}
    dependencies:
      type: 2.7.2
    dev: true

  /extend-shallow@2.0.1:
    resolution: {integrity: sha512-zCnTtlxNoAiDc3gqY2aYAWFx7XWWiasuF2K8Me5WbN8otHKTUKBwjPtNpRs/rbUZm7KxWAaNj7P1a/p52GbVug==}
    engines: {node: '>=0.10.0'}
    dependencies:
      is-extendable: 0.1.1
    dev: true

  /extend-shallow@3.0.2:
    resolution: {integrity: sha512-BwY5b5Ql4+qZoefgMj2NUmx+tehVTH/Kf4k1ZEtOHNFcm2wSxMRo992l6X3TIgni2eZVTZ85xMOjF31fwZAj6Q==}
    engines: {node: '>=0.10.0'}
    dependencies:
      assign-symbols: 1.0.0
      is-extendable: 1.0.1
    dev: true

  /extend@3.0.2:
    resolution: {integrity: sha512-fjquC59cD7CyW6urNXK0FBufkZcoiGG80wTuPujX590cB5Ttln20E2UB4S/WARVqhXffZl2LNgS+gQdPIIim/g==}
    dev: true

  /extglob@2.0.4:
    resolution: {integrity: sha512-Nmb6QXkELsuBr24CJSkilo6UHHgbekK5UiZgfE6UHD3Eb27YC6oD+bhcT+tJ6cl8dmsgdQxnWlcry8ksBIBLpw==}
    engines: {node: '>=0.10.0'}
    dependencies:
      array-unique: 0.3.2
      define-property: 1.0.0
      expand-brackets: 2.1.4
      extend-shallow: 2.0.1
      fragment-cache: 0.2.1
      regex-not: 1.0.2
      snapdragon: 0.8.2
      to-regex: 3.0.2
    transitivePeerDependencies:
      - supports-color
    dev: true

  /extsprintf@1.3.0:
    resolution: {integrity: sha512-11Ndz7Nv+mvAC1j0ktTa7fAb0vLyGGX+rMHNBYQviQDGU0Hw7lhctJANqbPhu9nV9/izT/IntTgZ7Im/9LJs9g==}
    engines: {'0': node >=0.6.0}
    dev: true

  /fake-merkle-patricia-tree@1.0.1:
    resolution: {integrity: sha512-Tgq37lkc9pUIgIKw5uitNUKcgcYL3R6JvXtKQbOf/ZSavXbidsksgp/pAY6p//uhw0I4yoMsvTSovvVIsk/qxA==}
    dependencies:
      checkpoint-store: 1.1.0
    dev: true

  /fast-check@3.1.1:
    resolution: {integrity: sha512-3vtXinVyuUKCKFKYcwXhGE6NtGWkqF8Yh3rvMZNzmwz8EPrgoc/v4pDdLHyLnCyCI5MZpZZkDEwFyXyEONOxpA==}
    engines: {node: '>=8.0.0'}
    dependencies:
      pure-rand: 5.0.5
    dev: true

  /fast-deep-equal@3.1.3:
    resolution: {integrity: sha512-f3qQ9oQy9j2AhBe/H9VC91wLmKBCCU/gDOnKNAYG5hswO7BLKj09Hc5HYNz9cGI++xlpDCIgDaitVs03ATR84Q==}
    dev: true

  /fast-diff@1.3.0:
    resolution: {integrity: sha512-VxPP4NqbUjj6MaAOafWeUn2cXWLcCtljklUtZf0Ind4XQ+QPtmA0b18zZy0jIQx+ExRVCR/ZQpBmik5lXshNsw==}
    dev: true

  /fast-glob@3.2.12:
    resolution: {integrity: sha512-DVj4CQIYYow0BlaelwK1pHl5n5cRSJfM60UA0zK891sVInoPri2Ekj7+e1CT3/3qxXenpI+nBBmQAcJPJgaj4w==}
    engines: {node: '>=8.6.0'}
    dependencies:
      '@nodelib/fs.stat': 2.0.5
      '@nodelib/fs.walk': 1.2.8
      glob-parent: 5.1.2
      merge2: 1.4.1
      micromatch: 4.0.5
    dev: true

  /fast-json-stable-stringify@2.1.0:
    resolution: {integrity: sha512-lhd/wF+Lk98HZoTCtlVraHtfh5XYijIjalXck7saUtuanSDyLMxnHhSXEDJqHxD7msR8D0uCmqlkwjCV8xvwHw==}
    dev: true

  /fast-levenshtein@2.0.6:
    resolution: {integrity: sha512-DCXu6Ifhqcks7TZKY3Hxp3y6qphY5SJZmrWMDrKcERSOXWQdMhU9Ig/PYrzyw/ul9jOIyh0N4M0tbC5hodg8dw==}
    dev: true

  /fastq@1.15.0:
    resolution: {integrity: sha512-wBrocU2LCXXa+lWBt8RoIRD89Fi8OdABODa/kEnyeyjS5aZO5/GNvI5sEINADqP/h8M29UHTHUb53sUu5Ihqdw==}
    dependencies:
      reusify: 1.0.4
    dev: true

  /fetch-ponyfill@4.1.0:
    resolution: {integrity: sha512-knK9sGskIg2T7OnYLdZ2hZXn0CtDrAIBxYQLpmEf0BqfdWnwmM1weccUl5+4EdA44tzNSFAuxITPbXtPehUB3g==}
    dependencies:
      node-fetch: 1.7.3
    dev: true

  /file-entry-cache@6.0.1:
    resolution: {integrity: sha512-7Gps/XWymbLk2QLYK4NzpMOrYjMhdIxXuIvy2QBsLE6ljuodKvdkWs/cpyJJ3CVIVpH0Oi1Hvg1ovbMzLdFBBg==}
    engines: {node: ^10.12.0 || >=12.0.0}
    dependencies:
      flat-cache: 3.0.4
    dev: true

  /file-uri-to-path@1.0.0:
    resolution: {integrity: sha512-0Zt+s3L7Vf1biwWZ29aARiVYLx7iMGnEUl9x33fbB/j3jR81u/O2LbqK+Bm1CDSNDKVtJ/YjwY7TUd5SkeLQLw==}
    dev: false
    optional: true

  /fill-range@4.0.0:
    resolution: {integrity: sha512-VcpLTWqWDiTerugjj8e3+esbg+skS3M9e54UuR3iCeIDMXCLTsAH8hTSzDQU/X6/6t3eYkOKoZSef2PlU6U1XQ==}
    engines: {node: '>=0.10.0'}
    dependencies:
      extend-shallow: 2.0.1
      is-number: 3.0.0
      repeat-string: 1.6.1
      to-regex-range: 2.1.1
    dev: true

  /fill-range@7.0.1:
    resolution: {integrity: sha512-qOo9F+dMUmC2Lcb4BbVvnKJxTPjCm+RRpe4gDuGrzkL7mEVl/djYSu2OdQ2Pa302N4oqkSg9ir6jaLWJ2USVpQ==}
    engines: {node: '>=8'}
    dependencies:
      to-regex-range: 5.0.1
    dev: true

  /finalhandler@1.2.0:
    resolution: {integrity: sha512-5uXcUVftlQMFnWC9qu/svkWv3GTd2PfUhK/3PLkYNAe7FbqJMt3515HaxE6eRL74GdsriiwujiawdaB1BpEISg==}
    engines: {node: '>= 0.8'}
    dependencies:
      debug: 2.6.9
      encodeurl: 1.0.2
      escape-html: 1.0.3
      on-finished: 2.4.1
      parseurl: 1.3.3
      statuses: 2.0.1
      unpipe: 1.0.0
    transitivePeerDependencies:
      - supports-color
    dev: true

  /find-replace@1.0.3:
    resolution: {integrity: sha512-KrUnjzDCD9426YnCP56zGYy/eieTnhtK6Vn++j+JJzmlsWWwEkDnsyVF575spT6HJ6Ow9tlbT3TQTDsa+O4UWA==}
    engines: {node: '>=4.0.0'}
    dependencies:
      array-back: 1.0.4
      test-value: 2.1.0
    dev: true

  /find-replace@3.0.0:
    resolution: {integrity: sha512-6Tb2myMioCAgv5kfvP5/PkZZ/ntTpVK39fHY7WkWBgvbeE+VHd/tZuZ4mrC+bxh4cfOZeYKVPaJIZtZXV7GNCQ==}
    engines: {node: '>=4.0.0'}
    dependencies:
      array-back: 3.1.0
    dev: true

  /find-up@1.1.2:
    resolution: {integrity: sha512-jvElSjyuo4EMQGoTwo1uJU5pQMwTW5lS1x05zzfJuTIyLR3zwO27LYrxNg+dlvKpGOuGy/MzBdXh80g0ve5+HA==}
    engines: {node: '>=0.10.0'}
    dependencies:
      path-exists: 2.1.0
      pinkie-promise: 2.0.1
    dev: true

  /find-up@2.1.0:
    resolution: {integrity: sha512-NWzkk0jSJtTt08+FBFMvXoeZnOJD+jTtsRmBYbAIzJdX6l7dLgR7CTubCM5/eDdPUBvLCeVasP1brfVR/9/EZQ==}
    engines: {node: '>=4'}
    dependencies:
      locate-path: 2.0.0
    dev: true

  /find-up@3.0.0:
    resolution: {integrity: sha512-1yD6RmLI1XBfxugvORwlck6f75tYL+iR0jqwsOrOxMZyGYqUuDhJ0l4AXdO1iX/FTs9cBAMEk1gWSEx1kSbylg==}
    engines: {node: '>=6'}
    dependencies:
      locate-path: 3.0.0
    dev: true

  /find-up@4.1.0:
    resolution: {integrity: sha512-PpOwAdQ/YlXQ2vj8a3h8IipDuYRi3wceVQQGYWxNINccq40Anw7BlsEXCMbt1Zt+OLA6Fq9suIpIWD0OsnISlw==}
    engines: {node: '>=8'}
    dependencies:
      locate-path: 5.0.0
      path-exists: 4.0.0
    dev: true

  /find-up@5.0.0:
    resolution: {integrity: sha512-78/PXT1wlLLDgTzDs7sjq9hzz0vXD+zn+7wypEe4fXQxCmdmqfGsEPQxmiCSQI3ajFV91bVSsvNtrJRiW6nGng==}
    engines: {node: '>=10'}
    dependencies:
      locate-path: 6.0.0
      path-exists: 4.0.0
    dev: true

  /find-yarn-workspace-root@1.2.1:
    resolution: {integrity: sha512-dVtfb0WuQG+8Ag2uWkbG79hOUzEsRrhBzgfn86g2sJPkzmcpGdghbNTfUKGTxymFrY/tLIodDzLoW9nOJ4FY8Q==}
    dependencies:
      fs-extra: 4.0.3
      micromatch: 3.1.10
    transitivePeerDependencies:
      - supports-color
    dev: true

  /find-yarn-workspace-root@2.0.0:
    resolution: {integrity: sha512-1IMnbjt4KzsQfnhnzNd8wUEgXZ44IzZaZmnLYx7D5FZlaHt2gW20Cri8Q+E/t5tIj4+epTBub+2Zxu/vNILzqQ==}
    dependencies:
      micromatch: 4.0.5
    dev: true

  /flat-cache@3.0.4:
    resolution: {integrity: sha512-dm9s5Pw7Jc0GvMYbshN6zchCA9RgQlzzEZX3vylR9IqFfS8XciblUXOKfW6SiuJ0e13eDYZoZV5wdrev7P3Nwg==}
    engines: {node: ^10.12.0 || >=12.0.0}
    dependencies:
      flatted: 3.2.7
      rimraf: 3.0.2
    dev: true

  /flat@4.1.1:
    resolution: {integrity: sha512-FmTtBsHskrU6FJ2VxCnsDb84wu9zhmO3cUX2kGFb5tuwhfXxGciiT0oRY+cck35QmG+NmGh5eLz6lLCpWTqwpA==}
    hasBin: true
    dependencies:
      is-buffer: 2.0.5
    dev: true

  /flat@5.0.2:
    resolution: {integrity: sha512-b6suED+5/3rTpUBdG1gupIl8MPFCAMA0QXwmljLhvCUKcUvdE4gWky9zpuGCcXHOsz4J9wPGNWq6OKpmIzz3hQ==}
    hasBin: true
    dev: true

  /flatted@3.2.7:
    resolution: {integrity: sha512-5nqDSxl8nn5BSNxyR3n4I6eDmbolI6WT+QqR547RwxQapgjQBmtktdP+HTBb/a/zLsbzERTONyUB5pefh5TtjQ==}
    dev: true

  /flow-stoplight@1.0.0:
    resolution: {integrity: sha512-rDjbZUKpN8OYhB0IE/vY/I8UWO/602IIJEU/76Tv4LvYnwHCk0BCsvz4eRr9n+FQcri7L5cyaXOo0+/Kh4HisA==}
    dev: true

  /follow-redirects@1.15.2(debug@4.3.2):
    resolution: {integrity: sha512-VQLG33o04KaQ8uYi2tVNbdrWp1QWxNNea+nmIB4EVM28v0hmP17z7aG1+wAkNzVq4KeXTq3221ye5qTJP91JwA==}
    engines: {node: '>=4.0'}
    peerDependencies:
      debug: '*'
    peerDependenciesMeta:
      debug:
        optional: true
    dependencies:
      debug: 4.3.2
    dev: true

  /for-each@0.3.3:
    resolution: {integrity: sha512-jqYfLp7mo9vIyQf8ykW2v7A+2N4QjeCeI5+Dz9XraiO1ign81wjiH7Fb9vSOWvQfNtmSa4H2RoQTrrXivdUZmw==}
    dependencies:
      is-callable: 1.2.7
    dev: true

  /for-in@1.0.2:
    resolution: {integrity: sha512-7EwmXrOjyL+ChxMhmG5lnW9MPt1aIeZEwKhQzoBUdTV0N3zuwWDZYVJatDvZ2OyzPUvdIAZDsCetk3coyMfcnQ==}
    engines: {node: '>=0.10.0'}
    dev: true

  /forever-agent@0.6.1:
    resolution: {integrity: sha512-j0KLYPhm6zeac4lz3oJ3o65qvgQCcPubiyotZrXqEaG4hNagNYO8qdlUrX5vwqv9ohqeT/Z3j6+yW067yWWdUw==}
    dev: true

  /form-data-encoder@1.7.1:
    resolution: {integrity: sha512-EFRDrsMm/kyqbTQocNvRXMLjc7Es2Vk+IQFx/YW7hkUH1eBl4J1fqiP34l74Yt0pFLCNpc06fkbVk00008mzjg==}
    dev: true

  /form-data@2.3.3:
    resolution: {integrity: sha512-1lLKB2Mu3aGP1Q/2eCOx0fNbRMe7XdwktwOruhfqqd0rIJWwN4Dh+E3hrPSlDCXnSR7UtZ1N38rVXm+6+MEhJQ==}
    engines: {node: '>= 0.12'}
    dependencies:
      asynckit: 0.4.0
      combined-stream: 1.0.8
      mime-types: 2.1.35
    dev: true

  /form-data@2.5.1:
    resolution: {integrity: sha512-m21N3WOmEEURgk6B9GLOE4RuWOFf28Lhh9qGYeNlGq4VDXUlJy2th2slBNU8Gp8EzloYZOibZJ7t5ecIrFSjVA==}
    engines: {node: '>= 0.12'}
    dependencies:
      asynckit: 0.4.0
      combined-stream: 1.0.8
      mime-types: 2.1.35
    dev: true

  /form-data@3.0.1:
    resolution: {integrity: sha512-RHkBKtLWUVwd7SqRIvCZMEvAMoGUp0XU+seQiZejj0COz3RI3hWP4sCv3gZWWLjJTd7rGwcsF5eKZGii0r/hbg==}
    engines: {node: '>= 6'}
    dependencies:
      asynckit: 0.4.0
      combined-stream: 1.0.8
      mime-types: 2.1.35
    dev: true

  /forwarded@0.2.0:
    resolution: {integrity: sha512-buRG0fpBtRHSTCOASe6hD258tEubFoRLb4ZNA6NxMVHNw2gOcwHo9wyablzMzOA5z9xA9L1KNjk/Nt6MT9aYow==}
    engines: {node: '>= 0.6'}
    dev: true

  /fp-ts@1.19.3:
    resolution: {integrity: sha512-H5KQDspykdHuztLTg+ajGN0Z2qUjcEf3Ybxc6hLt0k7/zPkn29XnKnxlBPyW2XIddWrGaJBzBl4VLYOtk39yZg==}
    dev: true

  /fragment-cache@0.2.1:
    resolution: {integrity: sha512-GMBAbW9antB8iZRHLoGw0b3HANt57diZYFO/HL1JGIC1MjKrdmhxvrJbupnVvpys0zsz7yBApXdQyfepKly2kA==}
    engines: {node: '>=0.10.0'}
    dependencies:
      map-cache: 0.2.2
    dev: true

  /fresh@0.5.2:
    resolution: {integrity: sha512-zJ2mQYM18rEFOudeV4GShTGIQ7RbzA7ozbU9I/XBpm7kqgMywgmylMwXHxZJmkVoYkna9d2pVXVXPdYTP9ej8Q==}
    engines: {node: '>= 0.6'}
    dev: true

  /fs-constants@1.0.0:
    resolution: {integrity: sha512-y6OAwoSIf7FyjMIv94u+b5rdheZEjzR63GTyZJm5qh4Bi+2YgwLCcI/fPFZkL5PSixOt6ZNKm+w+Hfp/Bciwow==}
    dev: false
    optional: true

  /fs-extra@0.30.0:
    resolution: {integrity: sha512-UvSPKyhMn6LEd/WpUaV9C9t3zATuqoqfWc3QdPhPLb58prN9tqYPlPWi8Krxi44loBoUzlobqZ3+8tGpxxSzwA==}
    dependencies:
      graceful-fs: 4.2.11
      jsonfile: 2.4.0
      klaw: 1.3.1
      path-is-absolute: 1.0.1
      rimraf: 2.7.1
    dev: true

  /fs-extra@4.0.3:
    resolution: {integrity: sha512-q6rbdDd1o2mAnQreO7YADIxf/Whx4AHBiRf6d+/cVT8h44ss+lHgxf1FemcqDnQt9X3ct4McHr+JMGlYSsK7Cg==}
    dependencies:
      graceful-fs: 4.2.11
      jsonfile: 4.0.0
      universalify: 0.1.2
    dev: true

  /fs-extra@7.0.1:
    resolution: {integrity: sha512-YJDaCJZEnBmcbw13fvdAM9AwNOJwOzrE4pqMqBq5nFiEqXUqHwlK4B+3pUw6JNvfSPtX05xFHtYy/1ni01eGCw==}
    engines: {node: '>=6 <7 || >=8'}
    dependencies:
      graceful-fs: 4.2.11
      jsonfile: 4.0.0
      universalify: 0.1.2
    dev: true

  /fs-extra@8.1.0:
    resolution: {integrity: sha512-yhlQgA6mnOJUKOsRUFsgJdQCvkKhcz8tlZG5HBQfReYZy46OwLcY+Zia0mtdHsOo9y/hP+CxMN0TU9QxoOtG4g==}
    engines: {node: '>=6 <7 || >=8'}
    dependencies:
      graceful-fs: 4.2.11
      jsonfile: 4.0.0
      universalify: 0.1.2
    dev: true

  /fs-extra@9.1.0:
    resolution: {integrity: sha512-hcg3ZmepS30/7BSFqRvoo3DOMQu7IjqxO5nCDt+zM9XWjb33Wg7ziNT+Qvqbuc3+gWpzO02JubVyk2G4Zvo1OQ==}
    engines: {node: '>=10'}
    dependencies:
      at-least-node: 1.0.0
      graceful-fs: 4.2.11
      jsonfile: 6.1.0
      universalify: 2.0.0
    dev: true

  /fs-minipass@1.2.7:
    resolution: {integrity: sha512-GWSSJGFy4e9GUeCcbIkED+bgAoFyj7XF1mV8rma3QW4NIqX9Kyx79N/PF61H5udOV3aY1IaMLs6pGbH71nlCTA==}
    dependencies:
      minipass: 2.9.0
    dev: true

  /fs-readdir-recursive@1.1.0:
    resolution: {integrity: sha512-GNanXlVr2pf02+sPN40XN8HG+ePaNcvM0q5mZBd668Obwb0yD5GiUbZOFgwn8kGMY6I3mdyDJzieUy3PTYyTRA==}
    dev: true

  /fs.realpath@1.0.0:
    resolution: {integrity: sha512-OO0pH2lK6a0hZnAdau5ItzHPI6pUlvI7jMVnxUQRtw4owF2wk8lOSabtGDCTP4Ggrg2MbGnWO9X8K1t4+fGMDw==}
    dev: true

  /fsevents@2.1.3:
    resolution: {integrity: sha512-Auw9a4AxqWpa9GUfj370BMPzzyncfBABW8Mab7BGWBYDj4Isgq+cDKtx0i6u9jcX9pQDnswsaaOTgTmA5pEjuQ==}
    engines: {node: ^8.16.0 || ^10.6.0 || >=11.0.0}
    os: [darwin]
    deprecated: '"Please update to latest v2.3 or v2.2"'
    requiresBuild: true
    dev: true
    optional: true

  /fsevents@2.3.2:
    resolution: {integrity: sha512-xiqMQR4xAeHTuB9uWm+fFRcIOgKBMiOBP+eXiyT7jsgVCq1bkVygt00oASowB7EdtpOHaaPgKt812P9ab+DDKA==}
    engines: {node: ^8.16.0 || ^10.6.0 || >=11.0.0}
    os: [darwin]
    requiresBuild: true
    dev: true
    optional: true

  /function-bind@1.1.1:
    resolution: {integrity: sha512-yIovAzMX49sF8Yl58fSCWJ5svSLuaibPxXQJFLmBObTuCr0Mf1KiPopGM9NiFjiYBCbfaa2Fh6breQ6ANVTI0A==}
    dev: true

  /function.prototype.name@1.1.5:
    resolution: {integrity: sha512-uN7m/BzVKQnCUF/iW8jYea67v++2u7m5UgENbHRtdDVclOUP+FMPlCNdmk0h/ysGyo2tavMJEDqJAkJdRa1vMA==}
    engines: {node: '>= 0.4'}
    dependencies:
      call-bind: 1.0.2
      define-properties: 1.2.0
      es-abstract: 1.21.2
      functions-have-names: 1.2.3
    dev: true

  /functional-red-black-tree@1.0.1:
    resolution: {integrity: sha512-dsKNQNdj6xA3T+QlADDA7mOSlX0qiMINjn0cgr+eGHGsbSHzTabcIogz2+p/iqP1Xs6EP/sS2SbqH+brGTbq0g==}
    dev: true

  /functions-have-names@1.2.3:
    resolution: {integrity: sha512-xckBUXyTIqT97tq2x2AMb+g163b5JFysYk0x4qxNFwbfQkmNZoiRHb6sPzI9/QV33WeuvVYBUIiD4NzNIyqaRQ==}
    dev: true

  /ganache-core@2.13.2:
    resolution: {integrity: sha512-tIF5cR+ANQz0+3pHWxHjIwHqFXcVo0Mb+kcsNhglNFALcYo49aQpnS9dqHartqPfMFjiHh/qFoD3mYK0d/qGgw==}
    engines: {node: '>=8.9.0'}
    deprecated: ganache-core is now ganache; visit https://trfl.io/g7 for details
    dependencies:
      abstract-leveldown: 3.0.0
      async: 2.6.2
      bip39: 2.5.0
      cachedown: 1.0.0
      clone: 2.1.2
      debug: 3.2.6(supports-color@6.0.0)
      encoding-down: 5.0.4
      eth-sig-util: 3.0.0
      ethereumjs-abi: 0.6.8
      ethereumjs-account: 3.0.0
      ethereumjs-block: 2.2.2
      ethereumjs-common: 1.5.0
      ethereumjs-tx: 2.1.2
      ethereumjs-util: 6.2.1
      ethereumjs-vm: 4.2.0
      heap: 0.2.6
      level-sublevel: 6.6.4
      levelup: 3.1.1
      lodash: 4.17.20
      lru-cache: 5.1.1
      merkle-patricia-tree: 3.0.0
      patch-package: 6.2.2
      seedrandom: 3.0.1
      source-map-support: 0.5.12
      tmp: 0.1.0
      web3-provider-engine: 14.2.1
      websocket: 1.0.32
    optionalDependencies:
      ethereumjs-wallet: 0.6.5
      web3: 1.2.11
    transitivePeerDependencies:
      - bufferutil
      - encoding
      - supports-color
      - utf-8-validate
    dev: true
    bundledDependencies:
      - keccak

  /gauge@2.7.4:
    resolution: {integrity: sha512-14x4kjc6lkD3ltw589k0NrPD6cCNTD6CWoVUNpB85+DrtONoZn+Rug6xZU5RvSC4+TZPxA5AnBibQYAvZn41Hg==}
    dependencies:
      aproba: 1.2.0
      console-control-strings: 1.1.0
      has-unicode: 2.0.1
      object-assign: 4.1.1
      signal-exit: 3.0.7
      string-width: 1.0.2
      strip-ansi: 3.0.1
      wide-align: 1.1.5
    dev: false
    optional: true

  /get-caller-file@1.0.3:
    resolution: {integrity: sha512-3t6rVToeoZfYSGd8YoLFR2DJkiQrIiUrGcjvFX2mDw3bn6k2OtwHN0TNCLbBO+w8qTvimhDkv+LSscbJY1vE6w==}
    dev: true

  /get-caller-file@2.0.5:
    resolution: {integrity: sha512-DyFP3BM/3YHTQOCUL/w0OZHR0lpKeGrxotcHWcqNEdnltqFwXVfhEBQ94eIo34AfQpo0rGki4cyIiftY06h2Fg==}
    engines: {node: 6.* || 8.* || >= 10.*}
    dev: true

  /get-func-name@2.0.0:
    resolution: {integrity: sha512-Hm0ixYtaSZ/V7C8FJrtZIuBBI+iSgL+1Aq82zSu8VQNB4S3Gk8e7Qs3VwBDJAhmRZcFqkl3tQu36g/Foh5I5ig==}

  /get-intrinsic@1.2.1:
    resolution: {integrity: sha512-2DcsyfABl+gVHEfCOaTrWgyt+tb6MSEGmKq+kI5HwLbIYgjgmMcV8KQ41uaKz1xxUcn9tJtgFbQUEVcEbd0FYw==}
    dependencies:
      function-bind: 1.1.1
      has: 1.0.3
      has-proto: 1.0.1
      has-symbols: 1.0.3
    dev: true

  /get-port@3.2.0:
    resolution: {integrity: sha512-x5UJKlgeUiNT8nyo/AcnwLnZuZNcSjSw0kogRB+Whd1fjjFq4B1hySFxSFWWSn4mIBzg3sRNUDFYc4g5gjPoLg==}
    engines: {node: '>=4'}
    dev: true

  /get-stream@4.1.0:
    resolution: {integrity: sha512-GMat4EJ5161kIy2HevLlr4luNjBgvmj413KaQA7jt4V8B4RDsfpHk7WQ9GVqfYyyx8OS/L66Kox+rJRNklLK7w==}
    engines: {node: '>=6'}
    dependencies:
      pump: 3.0.0
    dev: true

  /get-stream@5.2.0:
    resolution: {integrity: sha512-nBF+F1rAZVCu/p7rjzgA+Yb4lfYXrpl7a6VmJrU8wF9I1CKvP/QwPNZHnOlwbTkY6dvtFIzFMSyQXbLoTQPRpA==}
    engines: {node: '>=8'}
    dependencies:
      pump: 3.0.0
    dev: true

  /get-stream@6.0.1:
    resolution: {integrity: sha512-ts6Wi+2j3jQjqi70w5AlN8DFnkSwC+MqmxEzdEALB2qXZYV3X/b1CTfgPLGJNMeAWxdPfU8FO1ms3NUfaHCPYg==}
    engines: {node: '>=10'}
    dev: true

  /get-symbol-description@1.0.0:
    resolution: {integrity: sha512-2EmdH1YvIQiZpltCNgkuiUnyukzxM/R6NDJX31Ke3BG1Nq5b0S2PhX59UKi9vZpPDQVdqn+1IcaAwnzTT5vCjw==}
    engines: {node: '>= 0.4'}
    dependencies:
      call-bind: 1.0.2
      get-intrinsic: 1.2.1
    dev: true

  /get-value@2.0.6:
    resolution: {integrity: sha512-Ln0UQDlxH1BapMu3GPtf7CuYNwRZf2gwCuPqbyG6pB8WfmFpzqcy4xtAaAMUhnNqjMKTiCPZG2oMT3YSx8U2NA==}
    engines: {node: '>=0.10.0'}
    dev: true

  /getpass@0.1.7:
    resolution: {integrity: sha512-0fzj9JxOLfJ+XGLhR8ze3unN0KZCgZwiSSDz168VERjK8Wl8kVSdcu2kspd4s4wtAa1y/qrVRiAA0WclVsu0ng==}
    dependencies:
      assert-plus: 1.0.0
    dev: true

  /ghost-testrpc@0.0.2:
    resolution: {integrity: sha512-i08dAEgJ2g8z5buJIrCTduwPIhih3DP+hOCTyyryikfV8T0bNvHnGXO67i0DD1H4GBDETTclPy9njZbfluQYrQ==}
    hasBin: true
    dependencies:
      chalk: 2.4.2
      node-emoji: 1.11.0
    dev: true

  /github-from-package@0.0.0:
    resolution: {integrity: sha512-SyHy3T1v2NUXn29OsWdxmK6RwHD+vkj3v8en8AOBZ1wBQ/hCAQ5bAQTD02kW4W9tUp/3Qh6J8r9EvntiyCmOOw==}
    dev: false
    optional: true

  /glob-parent@5.1.2:
    resolution: {integrity: sha512-AOIgSQCepiJYwP3ARnGx+5VnTu2HBYdzbGP45eLw1vr3zB3vZLeyed1sC9hnbcOc9/SrMyM5RPQrkGz4aS9Zow==}
    engines: {node: '>= 6'}
    dependencies:
      is-glob: 4.0.3
    dev: true

  /glob-parent@6.0.2:
    resolution: {integrity: sha512-XxwI8EOhVQgWp6iDL+3b0r86f4d6AX6zSU55HfB4ydCEuXLXc5FcYeOu+nnGftS4TEju/11rt4KJPTMgbfmv4A==}
    engines: {node: '>=10.13.0'}
    dependencies:
      is-glob: 4.0.3
    dev: true

  /glob@5.0.15:
    resolution: {integrity: sha512-c9IPMazfRITpmAAKi22dK1VKxGDX9ehhqfABDriL/lzO92xcUKEJPQHrVA/2YHSNFB4iFlykVmWvwo48nr3OxA==}
    dependencies:
      inflight: 1.0.6
      inherits: 2.0.4
      minimatch: 3.1.2
      once: 1.4.0
      path-is-absolute: 1.0.1
    dev: true

  /glob@7.1.3:
    resolution: {integrity: sha512-vcfuiIxogLV4DlGBHIUOwI0IbrJ8HWPc4MU7HzviGeNho/UJDfi6B5p3sHeWIQ0KGIU0Jpxi5ZHxemQfLkkAwQ==}
    dependencies:
      fs.realpath: 1.0.0
      inflight: 1.0.6
      inherits: 2.0.4
      minimatch: 3.0.4
      once: 1.4.0
      path-is-absolute: 1.0.1
    dev: true

  /glob@7.1.7:
    resolution: {integrity: sha512-OvD9ENzPLbegENnYP5UUfJIirTg4+XwMWGaQfQTY0JenxNvvIKP3U3/tAQSPIu/lHxXYSZmpXlUHeqAIdKzBLQ==}
    dependencies:
      fs.realpath: 1.0.0
      inflight: 1.0.6
      inherits: 2.0.4
      minimatch: 3.1.2
      once: 1.4.0
      path-is-absolute: 1.0.1
    dev: true

  /glob@7.2.0:
    resolution: {integrity: sha512-lmLf6gtyrPq8tTjSmrO94wBeQbFR3HbLHbuyD69wuyQkImp2hWqMGB47OX65FBkPffO641IP9jWa1z4ivqG26Q==}
    dependencies:
      fs.realpath: 1.0.0
      inflight: 1.0.6
      inherits: 2.0.4
      minimatch: 3.1.2
      once: 1.4.0
      path-is-absolute: 1.0.1
    dev: true

  /glob@7.2.3:
    resolution: {integrity: sha512-nFR0zLpU2YCaRxwoCJvL6UvCH2JFyFVIvwTLsIf21AuHlMskA1hhTdk+LlYJtOlYt9v6dvszD2BGRqBL+iQK9Q==}
    dependencies:
      fs.realpath: 1.0.0
      inflight: 1.0.6
      inherits: 2.0.4
      minimatch: 3.1.2
      once: 1.4.0
      path-is-absolute: 1.0.1
    dev: true

  /glob@8.1.0:
    resolution: {integrity: sha512-r8hpEjiQEYlF2QU0df3dS+nxxSIreXQS1qRhMJM0Q5NDdR386C7jb7Hwwod8Fgiuex+k0GFjgft18yvxm5XoCQ==}
    engines: {node: '>=12'}
    dependencies:
      fs.realpath: 1.0.0
      inflight: 1.0.6
      inherits: 2.0.4
      minimatch: 5.1.6
      once: 1.4.0
    dev: true

  /global-modules@2.0.0:
    resolution: {integrity: sha512-NGbfmJBp9x8IxyJSd1P+otYK8vonoJactOogrVfFRIAEY1ukil8RSKDz2Yo7wh1oihl51l/r6W4epkeKJHqL8A==}
    engines: {node: '>=6'}
    dependencies:
      global-prefix: 3.0.0
    dev: true

  /global-prefix@3.0.0:
    resolution: {integrity: sha512-awConJSVCHVGND6x3tmMaKcQvwXLhjdkmomy2W+Goaui8YPgYgXJZewhg3fWC+DlfqqQuWg8AwqjGTD2nAPVWg==}
    engines: {node: '>=6'}
    dependencies:
      ini: 1.3.8
      kind-of: 6.0.3
      which: 1.3.1
    dev: true

  /global@4.4.0:
    resolution: {integrity: sha512-wv/LAoHdRE3BeTGz53FAamhGlPLhlssK45usmGFThIi4XqnBmjKQ16u+RNbP7WvigRZDxUsM0J3gcQ5yicaL0w==}
    dependencies:
      min-document: 2.19.0
      process: 0.11.10
    dev: true

  /globals@13.20.0:
    resolution: {integrity: sha512-Qg5QtVkCy/kv3FUSlu4ukeZDVf9ee0iXLAUYX13gbR17bnejFTzr4iS9bY7kwCf1NztRNm1t91fjOiyx4CSwPQ==}
    engines: {node: '>=8'}
    dependencies:
      type-fest: 0.20.2
    dev: true

  /globals@9.18.0:
    resolution: {integrity: sha512-S0nG3CLEQiY/ILxqtztTWH/3iRRdyBLw6KMDxnKMchrtbj2OFmehVh0WUCfW3DUrIgx/qFrJPICrq4Z4sTR9UQ==}
    engines: {node: '>=0.10.0'}
    dev: true

  /globalthis@1.0.3:
    resolution: {integrity: sha512-sFdI5LyBiNTHjRd7cGPWapiHWMOXKyuBNX/cWJ3NfzrZQVa8GI/8cofCl74AOVqq9W5kNmguTIzJ/1s2gyI9wA==}
    engines: {node: '>= 0.4'}
    dependencies:
      define-properties: 1.2.0
    dev: true

  /globby@10.0.2:
    resolution: {integrity: sha512-7dUi7RvCoT/xast/o/dLN53oqND4yk0nsHkhRgn9w65C4PofCLOoJ39iSOg+qVDdWQPIEj+eszMHQ+aLVwwQSg==}
    engines: {node: '>=8'}
    dependencies:
      '@types/glob': 7.2.0
      array-union: 2.1.0
      dir-glob: 3.0.1
      fast-glob: 3.2.12
      glob: 7.2.3
      ignore: 5.2.4
      merge2: 1.4.1
      slash: 3.0.0
    dev: true

  /globby@11.1.0:
    resolution: {integrity: sha512-jhIXaOzy1sb8IyocaruWSn1TjmnBVs8Ayhcy83rmxNJ8q2uWKCAj3CnJY+KpGSXCueAPc0i05kVvVKtP1t9S3g==}
    engines: {node: '>=10'}
    dependencies:
      array-union: 2.1.0
      dir-glob: 3.0.1
      fast-glob: 3.2.12
      ignore: 5.2.4
      merge2: 1.4.1
      slash: 3.0.0
    dev: true

  /gopd@1.0.1:
    resolution: {integrity: sha512-d65bNlIadxvpb/A2abVdlqKqV563juRnZ1Wtk6s1sIR8uNsXR70xqIzVqxVf1eTqDunwT2MkczEeaezCKTZhwA==}
    dependencies:
      get-intrinsic: 1.2.1
    dev: true

  /got@11.8.6:
    resolution: {integrity: sha512-6tfZ91bOr7bOXnK7PRDCGBLa1H4U080YHNaAQ2KsMGlLEzRbk44nsZF2E1IeRc3vtJHPVbKCYgdFbaGO2ljd8g==}
    engines: {node: '>=10.19.0'}
    dependencies:
      '@sindresorhus/is': 4.6.0
      '@szmarczak/http-timer': 4.0.6
      '@types/cacheable-request': 6.0.3
      '@types/responselike': 1.0.0
      cacheable-lookup: 5.0.4
      cacheable-request: 7.0.2
      decompress-response: 6.0.0
      http2-wrapper: 1.0.3
      lowercase-keys: 2.0.0
      p-cancelable: 2.1.1
      responselike: 2.0.1
    dev: true

  /got@12.1.0:
    resolution: {integrity: sha512-hBv2ty9QN2RdbJJMK3hesmSkFTjVIHyIDDbssCKnSmq62edGgImJWD10Eb1k77TiV1bxloxqcFAVK8+9pkhOig==}
    engines: {node: '>=14.16'}
    dependencies:
      '@sindresorhus/is': 4.6.0
      '@szmarczak/http-timer': 5.0.1
      '@types/cacheable-request': 6.0.3
      '@types/responselike': 1.0.0
      cacheable-lookup: 6.1.0
      cacheable-request: 7.0.2
      decompress-response: 6.0.0
      form-data-encoder: 1.7.1
      get-stream: 6.0.1
      http2-wrapper: 2.2.0
      lowercase-keys: 3.0.0
      p-cancelable: 3.0.0
      responselike: 2.0.1
    dev: true

  /got@9.6.0:
    resolution: {integrity: sha512-R7eWptXuGYxwijs0eV+v3o6+XH1IqVK8dJOEecQfTmkncw9AV4dcw/Dhxi8MdlqPthxxpZyizMzyg8RTmEsG+Q==}
    engines: {node: '>=8.6'}
    dependencies:
      '@sindresorhus/is': 0.14.0
      '@szmarczak/http-timer': 1.1.2
      '@types/keyv': 3.1.4
      '@types/responselike': 1.0.0
      cacheable-request: 6.1.0
      decompress-response: 3.3.0
      duplexer3: 0.1.5
      get-stream: 4.1.0
      lowercase-keys: 1.0.1
      mimic-response: 1.0.1
      p-cancelable: 1.1.0
      to-readable-stream: 1.0.0
      url-parse-lax: 3.0.0
    dev: true

  /graceful-fs@4.2.11:
    resolution: {integrity: sha512-RbJ5/jmFcNNCcDV5o9eTnBLJ/HszWV0P73bc+Ff4nS/rJj+YaS6IGyiOL0VoBYX+l1Wrl3k63h/KrH+nhJ0XvQ==}
    dev: true

  /grapheme-splitter@1.0.4:
    resolution: {integrity: sha512-bzh50DW9kTPM00T8y4o8vQg89Di9oLJVLW/KaOGIXJWP/iqCN6WKYkbNOF04vFLJhwcpYUh9ydh/+5vpOqV4YQ==}
    dev: true

  /growl@1.10.5:
    resolution: {integrity: sha512-qBr4OuELkhPenW6goKVXiv47US3clb3/IbuWF9KNKEijAy9oeHxU9IgzjvJhHkUzhaj7rOUD7+YGWqUjLp5oSA==}
    engines: {node: '>=4.x'}
    dev: true

  /handlebars@4.7.7:
    resolution: {integrity: sha512-aAcXm5OAfE/8IXkcZvCepKU3VzW1/39Fb5ZuqMtgI/hT8X2YgoMvBY5dLhq/cpOvw7Lk1nK/UF71aLG/ZnVYRA==}
    engines: {node: '>=0.4.7'}
    hasBin: true
    dependencies:
      minimist: 1.2.8
      neo-async: 2.6.2
      source-map: 0.6.1
      wordwrap: 1.0.0
    optionalDependencies:
      uglify-js: 3.17.4
    dev: true

  /har-schema@2.0.0:
    resolution: {integrity: sha512-Oqluz6zhGX8cyRaTQlFMPw80bSJVG2x/cFb8ZPhUILGgHka9SsokCCOQgpveePerqidZOrT14ipqfJb7ILcW5Q==}
    engines: {node: '>=4'}
    dev: true

  /har-validator@5.1.5:
    resolution: {integrity: sha512-nmT2T0lljbxdQZfspsno9hgrG3Uir6Ks5afism62poxqBM6sDnMEuPmzTq8XN0OEwqKLLdh1jQI3qyE66Nzb3w==}
    engines: {node: '>=6'}
    deprecated: this library is no longer supported
    dependencies:
      ajv: 6.12.6
      har-schema: 2.0.0
    dev: true

  /hardhat-abi-exporter@2.2.1(hardhat@2.12.7):
    resolution: {integrity: sha512-Um7+RPvJEj+OqWjPoPKlTTkO1Akr10pqpgMk8Pw2jz2wrGv5XQBGNW5aQgGVDUosYktUIWDaEhcwwFKbFsir9A==}
    engines: {node: '>=12.10.0'}
    peerDependencies:
      hardhat: ^2.0.0
    dependencies:
      hardhat: 2.12.7(ts-node@10.0.0)(typescript@4.3.2)
    dev: true

  /hardhat-contract-sizer@2.5.1(hardhat@2.12.7):
    resolution: {integrity: sha512-28yRb73e30aBVaZOOHTlHZFIdIasA/iFunIehrUviIJTubvdQjtSiQUo2wexHFtt71mQeMPP8qjw2sdbgatDnQ==}
    peerDependencies:
      hardhat: ^2.0.0
    dependencies:
      chalk: 4.1.2
      cli-table3: 0.6.3
      hardhat: 2.12.7(ts-node@10.0.0)(typescript@4.3.2)
    dev: true

  /hardhat-gas-reporter@1.0.9(hardhat@2.12.7):
    resolution: {integrity: sha512-INN26G3EW43adGKBNzYWOlI3+rlLnasXTwW79YNnUhXPDa+yHESgt639dJEs37gCjhkbNKcRRJnomXEuMFBXJg==}
    peerDependencies:
      hardhat: ^2.0.2
    dependencies:
      array-uniq: 1.0.3
      eth-gas-reporter: 0.2.25
      hardhat: 2.12.7(ts-node@10.0.0)(typescript@4.3.2)
      sha1: 1.1.1
    transitivePeerDependencies:
      - '@codechecks/client'
    dev: true

  /hardhat-ignore-warnings@0.2.8:
    resolution: {integrity: sha512-vPX94rJyTzYsCOzGIYdOcJgn3iQI6qa+CI9ZZfgDhdXJpda8ljpOT7bdUKAYC4LyoP0Z5fWTmupXoPaQrty0gw==}
    dependencies:
      minimatch: 5.1.6
      node-interval-tree: 2.1.2
      solidity-comments: 0.0.2
    dev: true

  /hardhat@2.12.7(ts-node@10.0.0)(typescript@4.3.2):
    resolution: {integrity: sha512-voWoN6zn5d8BOEaczSyK/1PyfdeOeI3SbGCFb36yCHTJUt6OIqLb+ZDX30VhA1UsYKzLqG7UnWl3fKJUuANc6A==}
    engines: {node: ^14.0.0 || ^16.0.0 || ^18.0.0}
    hasBin: true
    peerDependencies:
      ts-node: '*'
      typescript: '*'
    peerDependenciesMeta:
      ts-node:
        optional: true
      typescript:
        optional: true
    dependencies:
      '@ethersproject/abi': 5.6.0
      '@metamask/eth-sig-util': 4.0.1
      '@nomicfoundation/ethereumjs-block': 4.2.2
      '@nomicfoundation/ethereumjs-blockchain': 6.2.2
      '@nomicfoundation/ethereumjs-common': 3.1.2
      '@nomicfoundation/ethereumjs-evm': 1.3.2
      '@nomicfoundation/ethereumjs-rlp': 4.0.3
      '@nomicfoundation/ethereumjs-statemanager': 1.0.5
      '@nomicfoundation/ethereumjs-trie': 5.0.5
      '@nomicfoundation/ethereumjs-tx': 4.1.2
      '@nomicfoundation/ethereumjs-util': 8.0.6
      '@nomicfoundation/ethereumjs-vm': 6.4.2
      '@nomicfoundation/solidity-analyzer': 0.1.1
      '@sentry/node': 5.30.0
      '@types/bn.js': 5.1.1
      '@types/lru-cache': 5.1.1
      abort-controller: 3.0.0
      adm-zip: 0.4.16
      aggregate-error: 3.1.0
      ansi-escapes: 4.3.2
      chalk: 2.4.2
      chokidar: 3.5.3
      ci-info: 2.0.0
      debug: 4.3.2
      enquirer: 2.3.6
      env-paths: 2.2.1
      ethereum-cryptography: 1.2.0
      ethereumjs-abi: 0.6.8
      find-up: 2.1.0
      fp-ts: 1.19.3
      fs-extra: 7.0.1
      glob: 7.2.0
      immutable: 4.3.0
      io-ts: 1.10.4
      keccak: 3.0.3
      lodash: 4.17.21
      mnemonist: 0.38.5
      mocha: 10.2.0
      p-map: 4.0.0
      qs: 6.11.2
      raw-body: 2.5.2
      resolve: 1.17.0
      semver: 6.3.0
      solc: 0.7.3(debug@4.3.2)
      source-map-support: 0.5.21
      stacktrace-parser: 0.1.10
      ts-node: 10.0.0(@types/node@15.12.2)(typescript@4.3.2)
      tsort: 0.0.1
      typescript: 4.3.2
      undici: 5.22.1
      uuid: 8.3.2
      ws: 7.5.9
    transitivePeerDependencies:
      - bufferutil
      - supports-color
      - utf-8-validate
    dev: true

  /has-ansi@2.0.0:
    resolution: {integrity: sha512-C8vBJ8DwUCx19vhm7urhTuUsr4/IyP6l4VzNQDv+ryHQObW3TTTp9yB68WpYgRe2bbaGuZ/se74IqFeVnMnLZg==}
    engines: {node: '>=0.10.0'}
    dependencies:
      ansi-regex: 2.1.1
    dev: true

  /has-bigints@1.0.2:
    resolution: {integrity: sha512-tSvCKtBr9lkF0Ex0aQiP9N+OpV4zi2r/Nee5VkRDbaqv35RLYMzbwQfFSZZH0kR+Rd6302UJZ2p/bJCEoR3VoQ==}
    dev: true

  /has-flag@1.0.0:
    resolution: {integrity: sha512-DyYHfIYwAJmjAjSSPKANxI8bFY9YtFrgkAfinBojQ8YJTOuOuav64tMUJv584SES4xl74PmuaevIyaLESHdTAA==}
    engines: {node: '>=0.10.0'}
    dev: true

  /has-flag@3.0.0:
    resolution: {integrity: sha512-sKJf1+ceQBr4SMkvQnBDNDtf4TXpVhVGateu0t918bl30FnbE2m4vNLX+VWe/dpjlb+HugGYzW7uQXH98HPEYw==}
    engines: {node: '>=4'}
    dev: true

  /has-flag@4.0.0:
    resolution: {integrity: sha512-EykJT/Q1KjTWctppgIAgfSO0tKVuZUjhgMr17kqTumMl6Afv3EISleU7qZUzoXDFTAHTDC4NOoG/ZxU3EvlMPQ==}
    engines: {node: '>=8'}
    dev: true

  /has-property-descriptors@1.0.0:
    resolution: {integrity: sha512-62DVLZGoiEBDHQyqG4w9xCuZ7eJEwNmJRWw2VY84Oedb7WFcA27fiEVe8oUQx9hAUJ4ekurquucTGwsyO1XGdQ==}
    dependencies:
      get-intrinsic: 1.2.1
    dev: true

  /has-proto@1.0.1:
    resolution: {integrity: sha512-7qE+iP+O+bgF9clE5+UoBFzE65mlBiVj3tKCrlNQ0Ogwm0BjpT/gK4SlLYDMybDh5I3TCTKnPPa0oMG7JDYrhg==}
    engines: {node: '>= 0.4'}
    dev: true

  /has-symbols@1.0.3:
    resolution: {integrity: sha512-l3LCuF6MgDNwTDKkdYGEihYjt5pRPbEg46rtlmnSPlUbgmB8LOIrKJbYYFBSbnPaJexMKtiPO8hmeRjRz2Td+A==}
    engines: {node: '>= 0.4'}
    dev: true

  /has-tostringtag@1.0.0:
    resolution: {integrity: sha512-kFjcSNhnlGV1kyoGk7OXKSawH5JOb/LzUc5w9B02hOTO0dfFRjbHQKvg1d6cf3HbeUmtU9VbbV3qzZ2Teh97WQ==}
    engines: {node: '>= 0.4'}
    dependencies:
      has-symbols: 1.0.3
    dev: true

  /has-unicode@2.0.1:
    resolution: {integrity: sha512-8Rf9Y83NBReMnx0gFzA8JImQACstCYWUplepDa9xprwwtmgEZUF0h/i5xSA625zB/I37EtrswSST6OXxwaaIJQ==}
    dev: false
    optional: true

  /has-value@0.3.1:
    resolution: {integrity: sha512-gpG936j8/MzaeID5Yif+577c17TxaDmhuyVgSwtnL/q8UUTySg8Mecb+8Cf1otgLoD7DDH75axp86ER7LFsf3Q==}
    engines: {node: '>=0.10.0'}
    dependencies:
      get-value: 2.0.6
      has-values: 0.1.4
      isobject: 2.1.0
    dev: true

  /has-value@1.0.0:
    resolution: {integrity: sha512-IBXk4GTsLYdQ7Rvt+GRBrFSVEkmuOUy4re0Xjd9kJSUQpnTrWR4/y9RpfexN9vkAPMFuQoeWKwqzPozRTlasGw==}
    engines: {node: '>=0.10.0'}
    dependencies:
      get-value: 2.0.6
      has-values: 1.0.0
      isobject: 3.0.1
    dev: true

  /has-values@0.1.4:
    resolution: {integrity: sha512-J8S0cEdWuQbqD9//tlZxiMuMNmxB8PlEwvYwuxsTmR1G5RXUePEX/SJn7aD0GMLieuZYSwNH0cQuJGwnYunXRQ==}
    engines: {node: '>=0.10.0'}
    dev: true

  /has-values@1.0.0:
    resolution: {integrity: sha512-ODYZC64uqzmtfGMEAX/FvZiRyWLpAC3vYnNunURUnkGVTS+mI0smVsWaPydRBsE3g+ok7h960jChO8mFcWlHaQ==}
    engines: {node: '>=0.10.0'}
    dependencies:
      is-number: 3.0.0
      kind-of: 4.0.0
    dev: true

  /has@1.0.3:
    resolution: {integrity: sha512-f2dvO0VU6Oej7RkWJGrehjbzMAjFp5/VKPp5tTpWIV4JHHZK1/BxbFRtf/siA2SWTe09caDmVtYYzWEIbBS4zw==}
    engines: {node: '>= 0.4.0'}
    dependencies:
      function-bind: 1.1.1
    dev: true

  /hash-base@3.1.0:
    resolution: {integrity: sha512-1nmYp/rhMDiE7AYkDw+lLwlAzz0AntGIe51F3RfFfEqyQ3feY2eI/NcwC6umIQVOASPMsWJLJScWKSSvzL9IVA==}
    engines: {node: '>=4'}
    dependencies:
      inherits: 2.0.4
      readable-stream: 3.6.2
      safe-buffer: 5.2.1
    dev: true

  /hash.js@1.1.3:
    resolution: {integrity: sha512-/UETyP0W22QILqS+6HowevwhEFJ3MBJnwTf75Qob9Wz9t0DPuisL8kW8YZMK62dHAKE1c1p+gY1TtOLY+USEHA==}
    dependencies:
      inherits: 2.0.4
      minimalistic-assert: 1.0.1
    dev: true

  /hash.js@1.1.7:
    resolution: {integrity: sha512-taOaskGt4z4SOANNseOviYDvjEJinIkRgmp7LbKP2YTTmVxWBl87s/uzK9r+44BclBSp2X7K1hqeNfz9JbBeXA==}
    dependencies:
      inherits: 2.0.4
      minimalistic-assert: 1.0.1

  /he@1.2.0:
    resolution: {integrity: sha512-F/1DnUGPopORZi0ni+CvrCgHQ5FyEAHRLSApuYWMmrbSwoN2Mn/7k+Gl38gJnR7yyDZk6WLXwiGod1JOWNDKGw==}
    hasBin: true
    dev: true

  /header-case@1.0.1:
    resolution: {integrity: sha512-i0q9mkOeSuhXw6bGgiQCCBgY/jlZuV/7dZXyZ9c6LcBrqwvT8eT719E9uxE5LiZftdl+z81Ugbg/VvXV4OJOeQ==}
    dependencies:
      no-case: 2.3.2
      upper-case: 1.1.3
    dev: true

  /heap@0.2.6:
    resolution: {integrity: sha512-MzzWcnfB1e4EG2vHi3dXHoBupmuXNZzx6pY6HldVS55JKKBoq3xOyzfSaZRkJp37HIhEYC78knabHff3zc4dQQ==}
    dev: true

  /highlight.js@10.7.3:
    resolution: {integrity: sha512-tzcUFauisWKNHaRkN4Wjl/ZA07gENAjFl3J/c480dprkGTg5EQstgaNFqBfUqCq54kZRIEcreTsAgF/m2quD7A==}
    dev: true

  /highlightjs-solidity@2.0.6:
    resolution: {integrity: sha512-DySXWfQghjm2l6a/flF+cteroJqD4gI8GSdL4PtvxZSsAHie8m3yVe2JFoRg03ROKT6hp2Lc/BxXkqerNmtQYg==}
    dev: true

  /hmac-drbg@1.0.1:
    resolution: {integrity: sha512-Tti3gMqLdZfhOQY1Mzf/AanLiqh1WTiJgEj26ZuYQ9fbkLomzGchCws4FyrSd4VkpBfiNhaE1On+lOz894jvXg==}
    dependencies:
      hash.js: 1.1.7
      minimalistic-assert: 1.0.1
      minimalistic-crypto-utils: 1.0.1

  /home-or-tmp@2.0.0:
    resolution: {integrity: sha512-ycURW7oUxE2sNiPVw1HVEFsW+ecOpJ5zaj7eC0RlwhibhRBod20muUN8qu/gzx956YrLolVvs1MTXwKgC2rVEg==}
    engines: {node: '>=0.10.0'}
    dependencies:
      os-homedir: 1.0.2
      os-tmpdir: 1.0.2
    dev: true

  /hosted-git-info@2.8.9:
    resolution: {integrity: sha512-mxIDAb9Lsm6DoOJ7xH+5+X4y1LU/4Hi50L9C5sIswK3JzULS4bwk1FvjdBgvYR4bzT4tuUQiC15FE2f5HbLvYw==}
    dev: true

  /htmlparser2@8.0.2:
    resolution: {integrity: sha512-GYdjWKDkbRLkZ5geuHs5NY1puJ+PXwP7+fHPRz06Eirsb9ugf6d8kkXav6ADhcODhFFPMIXyxkxSuMf3D6NCFA==}
    dependencies:
      domelementtype: 2.3.0
      domhandler: 5.0.3
      domutils: 3.1.0
      entities: 4.5.0
    dev: true

  /http-basic@8.1.3:
    resolution: {integrity: sha512-/EcDMwJZh3mABI2NhGfHOGOeOZITqfkEO4p/xK+l3NpyncIHUQBoMvCSF/b5GqvKtySC2srL/GGG3+EtlqlmCw==}
    engines: {node: '>=6.0.0'}
    dependencies:
      caseless: 0.12.0
      concat-stream: 1.6.2
      http-response-object: 3.0.2
      parse-cache-control: 1.0.1
    dev: true

  /http-cache-semantics@4.1.1:
    resolution: {integrity: sha512-er295DKPVsV82j5kw1Gjt+ADA/XYHsajl82cGNQG2eyoPkvgUhX+nDIyelzhIWbbsXP39EHcI6l5tYs2FYqYXQ==}
    dev: true

  /http-errors@2.0.0:
    resolution: {integrity: sha512-FtwrG/euBzaEjYeRqOgly7G0qviiXoJWnvEH2Z1plBdXgbyjv34pHTSb9zoeHMyDy33+DWy5Wt9Wo+TURtOYSQ==}
    engines: {node: '>= 0.8'}
    dependencies:
      depd: 2.0.0
      inherits: 2.0.4
      setprototypeof: 1.2.0
      statuses: 2.0.1
      toidentifier: 1.0.1
    dev: true

  /http-https@1.0.0:
    resolution: {integrity: sha512-o0PWwVCSp3O0wS6FvNr6xfBCHgt0m1tvPLFOCc2iFDKTRAXhB7m8klDf7ErowFH8POa6dVdGatKU5I1YYwzUyg==}
    dev: true

  /http-response-object@3.0.2:
    resolution: {integrity: sha512-bqX0XTF6fnXSQcEJ2Iuyr75yVakyjIDCqroJQ/aHfSdlM743Cwqoi2nDYMzLGWUcuTWGWy8AAvOKXTfiv6q9RA==}
    dependencies:
      '@types/node': 10.17.60
    dev: true

  /http-signature@1.2.0:
    resolution: {integrity: sha512-CAbnr6Rz4CYQkLYUtSNXxQPUH2gK8f3iWexVlsnMeD+GjlsQ0Xsy1cOX+mN3dtxYomRy21CiOzU8Uhw6OwncEQ==}
    engines: {node: '>=0.8', npm: '>=1.3.7'}
    dependencies:
      assert-plus: 1.0.0
      jsprim: 1.4.2
      sshpk: 1.17.0
    dev: true

  /http2-wrapper@1.0.3:
    resolution: {integrity: sha512-V+23sDMr12Wnz7iTcDeJr3O6AIxlnvT/bmaAAAP/Xda35C90p9599p0F1eHR/N1KILWSoWVAiOMFjBBXaXSMxg==}
    engines: {node: '>=10.19.0'}
    dependencies:
      quick-lru: 5.1.1
      resolve-alpn: 1.2.1
    dev: true

  /http2-wrapper@2.2.0:
    resolution: {integrity: sha512-kZB0wxMo0sh1PehyjJUWRFEd99KC5TLjZ2cULC4f9iqJBAmKQQXEICjxl5iPJRwP40dpeHFqqhm7tYCvODpqpQ==}
    engines: {node: '>=10.19.0'}
    dependencies:
      quick-lru: 5.1.1
      resolve-alpn: 1.2.1
    dev: true

  /https-proxy-agent@5.0.1:
    resolution: {integrity: sha512-dFcAjpTQFgoLMzC2VwU+C/CbS7uRL0lWmxDITmqm7C+7F0Odmj6s9l6alZc6AELXhrnggM2CeWSXHGOdX2YtwA==}
    engines: {node: '>= 6'}
    dependencies:
      agent-base: 6.0.2
      debug: 4.3.2
    transitivePeerDependencies:
      - supports-color
    dev: true

  /iconv-lite@0.4.24:
    resolution: {integrity: sha512-v3MXnZAcvnywkTUEZomIActle7RXXeedOR31wwl7VlyoXO4Qi9arvSenNQWne1TcRwhCL1HwLI21bEqdpj8/rA==}
    engines: {node: '>=0.10.0'}
    dependencies:
      safer-buffer: 2.1.2
    dev: true

  /iconv-lite@0.6.3:
    resolution: {integrity: sha512-4fCk79wshMdzMp2rH06qWrJE4iolqLhCUH+OiuIgU++RB0+94NlDL81atO7GX55uUKueo0txHNtvEyI6D7WdMw==}
    engines: {node: '>=0.10.0'}
    dependencies:
      safer-buffer: 2.1.2
    dev: true

  /idna-uts46-hx@2.3.1:
    resolution: {integrity: sha512-PWoF9Keq6laYdIRwwCdhTPl60xRqAloYNMQLiyUnG42VjT53oW07BXIRM+NK7eQjzXjAk2gUvX9caRxlnF9TAA==}
    engines: {node: '>=4.0.0'}
    dependencies:
      punycode: 2.1.0
    dev: true

  /ieee754@1.2.1:
    resolution: {integrity: sha512-dcyqhDvX1C46lXZcVqCpK+FtMRQVdIMN6/Df5js2zouUsqG7I6sFxitIC+7KYK29KdXOLHdu9zL4sFnoVQnqaA==}

  /ignore@5.2.4:
    resolution: {integrity: sha512-MAb38BcSbH0eHNBxn7ql2NH/kX33OkB3lZ1BNdh7ENeRChHTYsTvWrMubiIAMNS2llXEEgZ1MUOBtXChP3kaFQ==}
    engines: {node: '>= 4'}
    dev: true

  /immediate@3.2.3:
    resolution: {integrity: sha512-RrGCXRm/fRVqMIhqXrGEX9rRADavPiDFSoMb/k64i9XMk8uH4r/Omi5Ctierj6XzNecwDbO4WuFbDD1zmpl3Tg==}
    dev: true

  /immediate@3.3.0:
    resolution: {integrity: sha512-HR7EVodfFUdQCTIeySw+WDRFJlPcLOJbXfwwZ7Oom6tjsvZ3bOkCDJHehQC3nxJrv7+f9XecwazynjU8e4Vw3Q==}
    dev: true

  /immutable@4.3.0:
    resolution: {integrity: sha512-0AOCmOip+xgJwEVTQj1EfiDDOkPmuyllDuTuEX+DDXUgapLAsBIfkg3sxCYyCEA8mQqZrrxPUGjcOQ2JS3WLkg==}
    dev: true

  /import-fresh@3.3.0:
    resolution: {integrity: sha512-veYYhQa+D1QBKznvhUHxb8faxlrwUnxseDAbAp457E0wLNio2bOSKnjYDhMj+YiAq61xrMGhQk9iXVk5FzgQMw==}
    engines: {node: '>=6'}
    dependencies:
      parent-module: 1.0.1
      resolve-from: 4.0.0
    dev: true

  /imurmurhash@0.1.4:
    resolution: {integrity: sha512-JmXMZ6wuvDmLiHEml9ykzqO6lwFbof0GG4IkcGaENdCRDDmMVnny7s5HsIgHCbaq0w2MyPhDqkhTUgS2LU2PHA==}
    engines: {node: '>=0.8.19'}
    dev: true

  /indent-string@4.0.0:
    resolution: {integrity: sha512-EdDDZu4A2OyIK7Lr/2zG+w5jmbuk1DVBnEwREQvBzspBJkCEbRa8GxU1lghYcaGJCnRWibjDXlq779X1/y5xwg==}
    engines: {node: '>=8'}
    dev: true

  /inflight@1.0.6:
    resolution: {integrity: sha512-k92I/b08q4wvFscXCLvqfsHCrjrF7yiXsQuIVvVE7N82W3+aqpzuUdBbfhWcy/FZR3/4IgflMgKLOsvPDrGCJA==}
    dependencies:
      once: 1.4.0
      wrappy: 1.0.2
    dev: true

  /inherits@2.0.4:
    resolution: {integrity: sha512-k/vGaX4/Yla3WzyMCvTQOXYeIHvqOKtnqBduzTHpzpQZzAskKMhZ2K+EnBiSM9zGSoIFeMpXKxa4dYeZIQqewQ==}

  /ini@1.3.8:
    resolution: {integrity: sha512-JV/yugV2uzW5iMRSiZAyDtQd+nxtUnjeLt0acNdw98kKLrvuRVyB80tsREOE7yvGVgalhZ6RNXCmEHkUKBKxew==}

  /internal-slot@1.0.5:
    resolution: {integrity: sha512-Y+R5hJrzs52QCG2laLn4udYVnxsfny9CpOhNhUvk/SSSVyF6T27FzRbF0sroPidSu3X8oEAkOn2K804mjpt6UQ==}
    engines: {node: '>= 0.4'}
    dependencies:
      get-intrinsic: 1.2.1
      has: 1.0.3
      side-channel: 1.0.4
    dev: true

  /interpret@1.4.0:
    resolution: {integrity: sha512-agE4QfB2Lkp9uICn7BAqoscw4SZP9kTE2hxiFI3jBPmXJfdqiahTbUuKGsMoN2GtqL9AxhYioAcVvgsb1HvRbA==}
    engines: {node: '>= 0.10'}
    dev: true

  /invariant@2.2.4:
    resolution: {integrity: sha512-phJfQVBuaJM5raOpJjSfkiD6BpbCE4Ns//LaXl6wGYtUBY83nWS6Rf9tXm2e8VaK60JEjYldbPif/A2B1C2gNA==}
    dependencies:
      loose-envify: 1.4.0

  /invert-kv@1.0.0:
    resolution: {integrity: sha512-xgs2NH9AE66ucSq4cNG1nhSFghr5l6tdL15Pk+jl46bmmBapgoaY/AacXyaDznAqmGL99TiLSQgO/XazFSKYeQ==}
    engines: {node: '>=0.10.0'}
    dev: true

  /io-ts@1.10.4:
    resolution: {integrity: sha512-b23PteSnYXSONJ6JQXRAlvJhuw8KOtkqa87W4wDtvMrud/DTJd5X+NpOOI+O/zZwVq6v0VLAaJ+1EDViKEuN9g==}
    dependencies:
      fp-ts: 1.19.3
    dev: true

  /ipaddr.js@1.9.1:
    resolution: {integrity: sha512-0KI/607xoxSToH7GjN1FfSbLoU0+btTicjsQSWQlh/hZykN8KpmMf7uYwPW3R+akZ6R/w18ZlXSHBYXiYUPO3g==}
    engines: {node: '>= 0.10'}
    dev: true

  /is-accessor-descriptor@0.1.6:
    resolution: {integrity: sha512-e1BM1qnDbMRG3ll2U9dSK0UMHuWOs3pY3AtcFsmvwPtKL3MML/Q86i+GilLfvqEs4GW+ExB91tQ3Ig9noDIZ+A==}
    engines: {node: '>=0.10.0'}
    dependencies:
      kind-of: 3.2.2
    dev: true

  /is-accessor-descriptor@1.0.0:
    resolution: {integrity: sha512-m5hnHTkcVsPfqx3AKlyttIPb7J+XykHvJP2B9bZDjlhLIoEq4XoK64Vg7boZlVWYK6LUY94dYPEE7Lh0ZkZKcQ==}
    engines: {node: '>=0.10.0'}
    dependencies:
      kind-of: 6.0.3
    dev: true

  /is-arguments@1.1.1:
    resolution: {integrity: sha512-8Q7EARjzEnKpt/PCD7e1cgUS0a6X8u5tdSiMqXhojOdoV9TsMsiO+9VLC5vAmO8N7/GmXn7yjR8qnA6bVAEzfA==}
    engines: {node: '>= 0.4'}
    dependencies:
      call-bind: 1.0.2
      has-tostringtag: 1.0.0
    dev: true

  /is-array-buffer@3.0.2:
    resolution: {integrity: sha512-y+FyyR/w8vfIRq4eQcM1EYgSTnmHXPqaF+IgzgraytCFq5Xh8lllDVmAZolPJiZttZLeFSINPYMaEJ7/vWUa1w==}
    dependencies:
      call-bind: 1.0.2
      get-intrinsic: 1.2.1
      is-typed-array: 1.1.10
    dev: true

  /is-arrayish@0.2.1:
    resolution: {integrity: sha512-zz06S8t0ozoDXMG+ube26zeCTNXcKIPJZJi8hBrF4idCLms4CG9QtK7qBl1boi5ODzFpjswb5JPmHCbMpjaYzg==}
    dev: true

  /is-bigint@1.0.4:
    resolution: {integrity: sha512-zB9CruMamjym81i2JZ3UMn54PKGsQzsJeo6xvN3HJJ4CAsQNB6iRutp2To77OfCNuoxspsIhzaPoO1zyCEhFOg==}
    dependencies:
      has-bigints: 1.0.2
    dev: true

  /is-binary-path@2.1.0:
    resolution: {integrity: sha512-ZMERYes6pDydyuGidse7OsHxtbI7WVeUEozgR/g7rd0xUimYNlvZRE/K2MgZTjWy725IfelLeVcEM97mmtRGXw==}
    engines: {node: '>=8'}
    dependencies:
      binary-extensions: 2.2.0
    dev: true

  /is-boolean-object@1.1.2:
    resolution: {integrity: sha512-gDYaKHJmnj4aWxyj6YHyXVpdQawtVLHU5cb+eztPGczf6cjuTdwve5ZIEfgXqH4e57An1D1AKf8CZ3kYrQRqYA==}
    engines: {node: '>= 0.4'}
    dependencies:
      call-bind: 1.0.2
      has-tostringtag: 1.0.0
    dev: true

  /is-buffer@1.1.6:
    resolution: {integrity: sha512-NcdALwpXkTm5Zvvbk7owOUSvVvBKDgKP5/ewfXEznmQFfs4ZRmanOeKBTjRVjka3QFoN6XJ+9F3USqfHqTaU5w==}
    dev: true

  /is-buffer@2.0.5:
    resolution: {integrity: sha512-i2R6zNFDwgEHJyQUtJEk0XFi1i0dPFn/oqjK3/vPCcDeJvW5NQ83V8QbicfF1SupOaB0h8ntgBC2YiE7dfyctQ==}
    engines: {node: '>=4'}
    dev: true

  /is-callable@1.2.7:
    resolution: {integrity: sha512-1BC0BVFhS/p0qtw6enp8e+8OD0UrK0oFLztSjNzhcKA3WDuJxxAPXzPuPtKkjEY9UUoEWlX/8fgKeu2S8i9JTA==}
    engines: {node: '>= 0.4'}
    dev: true

  /is-ci@2.0.0:
    resolution: {integrity: sha512-YfJT7rkpQB0updsdHLGWrvhBJfcfzNNawYDNIyQXJz0IViGf75O8EBPKSdvw2rF+LGCsX4FZ8tcr3b19LcZq4w==}
    hasBin: true
    dependencies:
      ci-info: 2.0.0
    dev: true

  /is-core-module@2.12.1:
    resolution: {integrity: sha512-Q4ZuBAe2FUsKtyQJoQHlvP8OvBERxO3jEmy1I7hcRXcJBGGHFh/aJBswbXuS9sgrDH2QUO8ilkwNPHvHMd8clg==}
    dependencies:
      has: 1.0.3
    dev: true

  /is-data-descriptor@0.1.4:
    resolution: {integrity: sha512-+w9D5ulSoBNlmw9OHn3U2v51SyoCd0he+bB3xMl62oijhrspxowjU+AIcDY0N3iEJbUEkB15IlMASQsxYigvXg==}
    engines: {node: '>=0.10.0'}
    dependencies:
      kind-of: 3.2.2
    dev: true

  /is-data-descriptor@1.0.0:
    resolution: {integrity: sha512-jbRXy1FmtAoCjQkVmIVYwuuqDFUbaOeDjmed1tOGPrsMhtJA4rD9tkgA0F1qJ3gRFRXcHYVkdeaP50Q5rE/jLQ==}
    engines: {node: '>=0.10.0'}
    dependencies:
      kind-of: 6.0.3
    dev: true

  /is-date-object@1.0.5:
    resolution: {integrity: sha512-9YQaSxsAiSwcvS33MBk3wTCVnWK+HhF8VZR2jRxehM16QcVOdHqPn4VPHmRK4lSr38n9JriurInLcP90xsYNfQ==}
    engines: {node: '>= 0.4'}
    dependencies:
      has-tostringtag: 1.0.0
    dev: true

  /is-descriptor@0.1.6:
    resolution: {integrity: sha512-avDYr0SB3DwO9zsMov0gKCESFYqCnE4hq/4z3TdUlukEy5t9C0YRq7HLrsN52NAcqXKaepeCD0n+B0arnVG3Hg==}
    engines: {node: '>=0.10.0'}
    dependencies:
      is-accessor-descriptor: 0.1.6
      is-data-descriptor: 0.1.4
      kind-of: 5.1.0
    dev: true

  /is-descriptor@1.0.2:
    resolution: {integrity: sha512-2eis5WqQGV7peooDyLmNEPUrps9+SXX5c9pL3xEB+4e9HnGuDa7mB7kHxHw4CbqS9k1T2hOH3miL8n8WtiYVtg==}
    engines: {node: '>=0.10.0'}
    dependencies:
      is-accessor-descriptor: 1.0.0
      is-data-descriptor: 1.0.0
      kind-of: 6.0.3
    dev: true

  /is-docker@2.2.1:
    resolution: {integrity: sha512-F+i2BKsFrH66iaUFc0woD8sLy8getkwTwtOBjvs56Cx4CgJDeKQeqfz8wAYiSb8JOprWhHH5p77PbmYCvvUuXQ==}
    engines: {node: '>=8'}
    hasBin: true
    dev: true

  /is-extendable@0.1.1:
    resolution: {integrity: sha512-5BMULNob1vgFX6EjQw5izWDxrecWK9AM72rugNr0TFldMOi0fj6Jk+zeKIt0xGj4cEfQIJth4w3OKWOJ4f+AFw==}
    engines: {node: '>=0.10.0'}
    dev: true

  /is-extendable@1.0.1:
    resolution: {integrity: sha512-arnXMxT1hhoKo9k1LZdmlNyJdDDfy2v0fXjFlmok4+i8ul/6WlbVge9bhM74OpNPQPMGUToDtz+KXa1PneJxOA==}
    engines: {node: '>=0.10.0'}
    dependencies:
      is-plain-object: 2.0.4
    dev: true

  /is-extglob@2.1.1:
    resolution: {integrity: sha512-SbKbANkN603Vi4jEZv49LeVJMn4yGwsbzZworEoyEiutsN3nJYdbO36zfhGJ6QEDpOZIFkDtnq5JRxmvl3jsoQ==}
    engines: {node: '>=0.10.0'}
    dev: true

  /is-finite@1.1.0:
    resolution: {integrity: sha512-cdyMtqX/BOqqNBBiKlIVkytNHm49MtMlYyn1zxzvJKWmFMlGzm+ry5BBfYyeY9YmNKbRSo/o7OX9w9ale0wg3w==}
    engines: {node: '>=0.10.0'}
    dev: true

  /is-fn@1.0.0:
    resolution: {integrity: sha512-XoFPJQmsAShb3jEQRfzf2rqXavq7fIqF/jOekp308JlThqrODnMpweVSGilKTCXELfLhltGP2AGgbQGVP8F1dg==}
    engines: {node: '>=0.10.0'}
    dev: true

  /is-fullwidth-code-point@1.0.0:
    resolution: {integrity: sha512-1pqUqRjkhPJ9miNq9SwMfdvi6lBJcd6eFxvfaivQhaH3SgisfiuudvFntdKOmxuee/77l+FPjKrQjWvmPjWrRw==}
    engines: {node: '>=0.10.0'}
    dependencies:
      number-is-nan: 1.0.1

  /is-fullwidth-code-point@2.0.0:
    resolution: {integrity: sha512-VHskAKYM8RfSFXwee5t5cbN5PZeq1Wrh6qd5bkyiXIf6UQcN6w/A0eXM9r6t8d+GYOh+o6ZhiEnb88LN/Y8m2w==}
    engines: {node: '>=4'}
    dev: true

  /is-fullwidth-code-point@3.0.0:
    resolution: {integrity: sha512-zymm5+u+sCsSWyD9qNaejV3DFvhCKclKdizYaJUuHA83RLjb7nSuGnddCHGv0hk+KY7BMAlsWeK4Ueg6EV6XQg==}
    engines: {node: '>=8'}
    dev: true

  /is-function@1.0.2:
    resolution: {integrity: sha512-lw7DUp0aWXYg+CBCN+JKkcE0Q2RayZnSvnZBlwgxHBQhqt5pZNVy4Ri7H9GmmXkdu7LUthszM+Tor1u/2iBcpQ==}
    dev: true

  /is-generator-function@1.0.10:
    resolution: {integrity: sha512-jsEjy9l3yiXEQ+PsXdmBwEPcOxaXWLspKdplFUVI9vq1iZgIekeC0L167qeu86czQaxed3q/Uzuw0swL0irL8A==}
    engines: {node: '>= 0.4'}
    dependencies:
      has-tostringtag: 1.0.0
    dev: true

  /is-glob@4.0.3:
    resolution: {integrity: sha512-xelSayHH36ZgE7ZWhli7pW34hNbNl8Ojv5KVmkJD4hBdD3th8Tfk9vYasLM+mXWOZhFkgZfxhLSnrwRr4elSSg==}
    engines: {node: '>=0.10.0'}
    dependencies:
      is-extglob: 2.1.1
    dev: true

  /is-hex-prefixed@1.0.0:
    resolution: {integrity: sha512-WvtOiug1VFrE9v1Cydwm+FnXd3+w9GaeVUss5W4v/SLy3UW00vP+6iNF2SdnfiBoLy4bTqVdkftNGTUeOFVsbA==}
    engines: {node: '>=6.5.0', npm: '>=3'}
    dev: true

  /is-lower-case@1.1.3:
    resolution: {integrity: sha512-+5A1e/WJpLLXZEDlgz4G//WYSHyQBD32qa4Jd3Lw06qQlv3fJHnp3YIHjTQSGzHMgzmVKz2ZP3rBxTHkPw/lxA==}
    dependencies:
      lower-case: 1.1.4
    dev: true

  /is-negative-zero@2.0.2:
    resolution: {integrity: sha512-dqJvarLawXsFbNDeJW7zAz8ItJ9cd28YufuuFzh0G8pNHjJMnY08Dv7sYX2uF5UpQOwieAeOExEYAWWfu7ZZUA==}
    engines: {node: '>= 0.4'}
    dev: true

  /is-number-object@1.0.7:
    resolution: {integrity: sha512-k1U0IRzLMo7ZlYIfzRu23Oh6MiIFasgpb9X76eqfFZAqwH44UI4KTBvBYIZ1dSL9ZzChTB9ShHfLkR4pdW5krQ==}
    engines: {node: '>= 0.4'}
    dependencies:
      has-tostringtag: 1.0.0
    dev: true

  /is-number@3.0.0:
    resolution: {integrity: sha512-4cboCqIpliH+mAvFNegjZQ4kgKc3ZUhQVr3HvWbSh5q3WH2v82ct+T2Y1hdU5Gdtorx/cLifQjqCbL7bpznLTg==}
    engines: {node: '>=0.10.0'}
    dependencies:
      kind-of: 3.2.2
    dev: true

  /is-number@7.0.0:
    resolution: {integrity: sha512-41Cifkg6e8TylSpdtTpeLVMqvSBEVzTttHvERD741+pnZ8ANv0004MRL43QKPDlK9cGvNp6NZWZUBlbGXYxxng==}
    engines: {node: '>=0.12.0'}
    dev: true

  /is-path-inside@3.0.3:
    resolution: {integrity: sha512-Fd4gABb+ycGAmKou8eMftCupSir5lRxqf4aD/vd0cD2qc4HL07OjCeuHMr8Ro4CoMaeCKDB0/ECBOVWjTwUvPQ==}
    engines: {node: '>=8'}
    dev: true

  /is-plain-obj@2.1.0:
    resolution: {integrity: sha512-YWnfyRwxL/+SsrWYfOpUtz5b3YD+nyfkHvjbcanzk8zgyO4ASD67uVMRt8k5bM4lLMDnXfriRhOpemw+NfT1eA==}
    engines: {node: '>=8'}
    dev: true

  /is-plain-object@2.0.4:
    resolution: {integrity: sha512-h5PpgXkWitc38BBMYawTYMWJHFZJVnBquFE57xFpjB8pJFiF6gZ+bU+WyI/yqXiFR5mdLsgYNaPe8uao6Uv9Og==}
    engines: {node: '>=0.10.0'}
    dependencies:
      isobject: 3.0.1
    dev: true

  /is-regex@1.1.4:
    resolution: {integrity: sha512-kvRdxDsxZjhzUX07ZnLydzS1TU/TJlTUHHY4YLL87e37oUA49DfkLqgy+VjFocowy29cKvcSiu+kIv728jTTVg==}
    engines: {node: '>= 0.4'}
    dependencies:
      call-bind: 1.0.2
      has-tostringtag: 1.0.0
    dev: true

  /is-shared-array-buffer@1.0.2:
    resolution: {integrity: sha512-sqN2UDu1/0y6uvXyStCOzyhAjCSlHceFoMKJW8W9EU9cvic/QdsZ0kEU93HEy3IUEFZIiH/3w+AH/UQbPHNdhA==}
    dependencies:
      call-bind: 1.0.2
    dev: true

  /is-stream@1.1.0:
    resolution: {integrity: sha512-uQPm8kcs47jx38atAcWTVxyltQYoPT68y9aWYdV6yWXSyW8mzSat0TL6CiWdZeCdF3KrAvpVtnHbTv4RN+rqdQ==}
    engines: {node: '>=0.10.0'}
    dev: true

  /is-string@1.0.7:
    resolution: {integrity: sha512-tE2UXzivje6ofPW7l23cjDOMa09gb7xlAqG6jG5ej6uPV32TlWP3NKPigtaGeHNu9fohccRYvIiZMfOOnOYUtg==}
    engines: {node: '>= 0.4'}
    dependencies:
      has-tostringtag: 1.0.0
    dev: true

  /is-symbol@1.0.4:
    resolution: {integrity: sha512-C/CPBqKWnvdcxqIARxyOh4v1UUEOCHpgDa0WYgpKDFMszcrPcffg5uhwSgPCLD2WWxmq6isisz87tzT01tuGhg==}
    engines: {node: '>= 0.4'}
    dependencies:
      has-symbols: 1.0.3
    dev: true

  /is-typed-array@1.1.10:
    resolution: {integrity: sha512-PJqgEHiWZvMpaFZ3uTc8kHPM4+4ADTlDniuQL7cU/UDA0Ql7F70yGfHph3cLNe+c9toaigv+DFzTJKhc2CtO6A==}
    engines: {node: '>= 0.4'}
    dependencies:
      available-typed-arrays: 1.0.5
      call-bind: 1.0.2
      for-each: 0.3.3
      gopd: 1.0.1
      has-tostringtag: 1.0.0
    dev: true

  /is-typedarray@1.0.0:
    resolution: {integrity: sha512-cyA56iCMHAh5CdzjJIa4aohJyeO1YbwLi3Jc35MmRU6poroFjIGZzUzupGiRPOjgHg9TLu43xbpwXk523fMxKA==}
    dev: true

  /is-unicode-supported@0.1.0:
    resolution: {integrity: sha512-knxG2q4UC3u8stRGyAVJCOdxFmv5DZiRcdlIaAQXAbSfJya+OhopNotLQrstBhququ4ZpuKbDc/8S6mgXgPFPw==}
    engines: {node: '>=10'}
    dev: true

  /is-upper-case@1.1.2:
    resolution: {integrity: sha512-GQYSJMgfeAmVwh9ixyk888l7OIhNAGKtY6QA+IrWlu9MDTCaXmeozOZ2S9Knj7bQwBO/H6J2kb+pbyTUiMNbsw==}
    dependencies:
      upper-case: 1.1.3
    dev: true

  /is-url@1.2.4:
    resolution: {integrity: sha512-ITvGim8FhRiYe4IQ5uHSkj7pVaPDrCTkNd3yq3cV7iZAcJdHTUMPMEHcqSOy9xZ9qFenQCvi+2wjH9a1nXqHww==}
    dev: true

  /is-utf8@0.2.1:
    resolution: {integrity: sha512-rMYPYvCzsXywIsldgLaSoPlw5PfoB/ssr7hY4pLfcodrA5M/eArza1a9VmTiNIBNMjOGr1Ow9mTyU2o69U6U9Q==}
    dev: true

  /is-weakref@1.0.2:
    resolution: {integrity: sha512-qctsuLZmIQ0+vSSMfoVvyFe2+GSEvnmZ2ezTup1SBse9+twCCeial6EEi3Nc2KFcf6+qz2FBPnjXsk8xhKSaPQ==}
    dependencies:
      call-bind: 1.0.2
    dev: true

  /is-windows@1.0.2:
    resolution: {integrity: sha512-eXK1UInq2bPmjyX6e3VHIzMLobc4J94i4AWn+Hpq3OU5KkrRC96OAcR3PRJ/pGu6m8TRnBHP9dkXQVsT/COVIA==}
    engines: {node: '>=0.10.0'}
    dev: true

  /is-wsl@2.2.0:
    resolution: {integrity: sha512-fKzAra0rGJUUBwGBgNkHZuToZcn+TtXHpeCgmkMJMMYx1sQDYaCSyjJBSCa2nH1DGm7s3n1oBnohoVTBaN7Lww==}
    engines: {node: '>=8'}
    dependencies:
      is-docker: 2.2.1
    dev: true

  /isarray@0.0.1:
    resolution: {integrity: sha512-D2S+3GLxWH+uhrNEcoh/fnmYeP8E8/zHl644d/jdA0g2uyXvy3sb0qxotE+ne0LtccHknQzWwZEzhak7oJ0COQ==}
    dev: true

  /isarray@1.0.0:
    resolution: {integrity: sha512-VLghIWNM6ELQzo7zwmcg0NmTVyWKYjvIeM83yjp0wRDTmUnrM678fQbcKBo6n2CJEF0szoG//ytg+TKla89ALQ==}

  /isarray@2.0.5:
    resolution: {integrity: sha512-xHjhDr3cNBK0BzdUJSPXZntQUx/mwMS5Rw4A7lPJ90XGAO6ISP/ePDNuo0vhqOZU+UD5JoodwCAAoZQd3FeAKw==}
    dev: true

  /isexe@2.0.0:
    resolution: {integrity: sha512-RHxMLp9lnKHGHRng9QFhRCMbYAcVpn69smSGcq3f36xjgVVWThj4qqLbTLlq7Ssj8B+fIQ1EuCEGI2lKsyQeIw==}
    dev: true

  /isobject@2.1.0:
    resolution: {integrity: sha512-+OUdGJlgjOBZDfxnDjYYG6zp487z0JGNQq3cYQYg5f5hKR+syHMsaztzGeml/4kGG55CSpKSpWTY+jYGgsHLgA==}
    engines: {node: '>=0.10.0'}
    dependencies:
      isarray: 1.0.0
    dev: true

  /isobject@3.0.1:
    resolution: {integrity: sha512-WhB9zCku7EGTj/HQQRz5aUQEUeoQZH2bWcltRErOpymJ4boYE6wL9Tbr23krRPSZ+C5zqNSrSw+Cc7sZZ4b7vg==}
    engines: {node: '>=0.10.0'}
    dev: true

  /isstream@0.1.2:
    resolution: {integrity: sha512-Yljz7ffyPbrLpLngrMtZ7NduUgVvi6wG9RJ9IUcyCd59YQ911PBJphODUcbOVbqYfxe1wuYf/LJ8PauMRwsM/g==}
    dev: true

  /istanbul@0.4.5:
    resolution: {integrity: sha512-nMtdn4hvK0HjUlzr1DrKSUY8ychprt8dzHOgY2KXsIhHu5PuQQEOTM27gV9Xblyon7aUH/TSFIjRHEODF/FRPg==}
    deprecated: |-
      This module is no longer maintained, try this instead:
        npm i nyc
      Visit https://istanbul.js.org/integrations for other alternatives.
    hasBin: true
    dependencies:
      abbrev: 1.0.9
      async: 1.5.2
      escodegen: 1.8.1
      esprima: 2.7.3
      glob: 5.0.15
      handlebars: 4.7.7
      js-yaml: 3.14.1
      mkdirp: 0.5.6
      nopt: 3.0.6
      once: 1.4.0
      resolve: 1.1.7
      supports-color: 3.2.3
      which: 1.3.1
      wordwrap: 1.0.0
    dev: true

  /js-sdsl@4.4.0:
    resolution: {integrity: sha512-FfVSdx6pJ41Oa+CF7RDaFmTnCaFhua+SNYQX74riGOpl96x+2jQCqEfQ2bnXu/5DPCqlRuiqyvTJM0Qjz26IVg==}
    dev: true

  /js-sha3@0.5.5:
    resolution: {integrity: sha512-yLLwn44IVeunwjpDVTDZmQeVbB0h+dZpY2eO68B/Zik8hu6dH+rKeLxwua79GGIvW6xr8NBAcrtiUbYrTjEFTA==}
    dev: true

  /js-sha3@0.5.7:
    resolution: {integrity: sha512-GII20kjaPX0zJ8wzkTbNDYMY7msuZcTWk8S5UOh6806Jq/wz1J8/bnr8uGU0DAUmYDjj2Mr4X1cW8v/GLYnR+g==}
    dev: true

  /js-sha3@0.8.0:
    resolution: {integrity: sha512-gF1cRrHhIzNfToc802P800N8PpXS+evLLXfsVpowqmAFR9uwbi89WvXg2QspOmXL8QL86J4T1EpFu+yUkwJY3Q==}

  /js-tokens@3.0.2:
    resolution: {integrity: sha512-RjTcuD4xjtthQkaWH7dFlH85L+QaVtSoOyGdZ3g6HFhS9dFNDfLyqgm2NFe2X6cQpeFmt0452FJjFG5UameExg==}
    dev: true

  /js-tokens@4.0.0:
    resolution: {integrity: sha512-RdJUflcE3cUzKiMqQgsCu06FPu9UdIJO0beYbPhHN4k6apgJtifcoCtT9bcxOpYBtpD2kCM6Sbzg4CausW/PKQ==}

  /js-yaml@3.13.1:
    resolution: {integrity: sha512-YfbcO7jXDdyj0DGxYVSlSeQNHbD7XPWvrVWeVUujrQEoZzWJIRrCPoyk6kL6IAjAG2IolMK4T0hNUe0HOUs5Jw==}
    hasBin: true
    dependencies:
      argparse: 1.0.10
      esprima: 4.0.1
    dev: true

  /js-yaml@3.14.1:
    resolution: {integrity: sha512-okMH7OXXJ7YrN9Ok3/SXrnu4iX9yOk+25nqX4imS2npuvTYDmo/QEZoqwZkYaIDk3jVvBOTOIEgEhaLOynBS9g==}
    hasBin: true
    dependencies:
      argparse: 1.0.10
      esprima: 4.0.1
    dev: true

  /js-yaml@4.1.0:
    resolution: {integrity: sha512-wpxZs9NoxZaJESJGIZTyDEaYpl0FKSA+FB9aJiyemKhMwkxQg63h4T1KJgUGHpTqPDNRcmmYLugrRjJlBtWvRA==}
    hasBin: true
    dependencies:
      argparse: 2.0.1
    dev: true

  /jsbn@0.1.1:
    resolution: {integrity: sha512-UVU9dibq2JcFWxQPA6KCqj5O42VOmAY3zQUfEKxU0KpTGXwNoCjkX1e13eHNvw/xPynt6pU0rZ1htjWTNTSXsg==}
    dev: true

  /jsesc@0.5.0:
    resolution: {integrity: sha512-uZz5UnB7u4T9LvwmFqXii7pZSouaRPorGs5who1Ip7VO0wxanFvBL7GkM6dTHlgX+jhBApRetaWpnDabOeTcnA==}
    hasBin: true
    dev: true

  /jsesc@1.3.0:
    resolution: {integrity: sha512-Mke0DA0QjUWuJlhsE0ZPPhYiJkRap642SmI/4ztCFaUs6V2AiH1sfecc+57NgaryfAA2VR3v6O+CSjC1jZJKOA==}
    hasBin: true
    dev: true

  /json-buffer@3.0.0:
    resolution: {integrity: sha512-CuUqjv0FUZIdXkHPI8MezCnFCdaTAacej1TZYulLoAg1h/PhwkdXFN4V/gzY4g+fMBCOV2xF+rp7t2XD2ns/NQ==}
    dev: true

  /json-buffer@3.0.1:
    resolution: {integrity: sha512-4bV5BfR2mqfQTJm+V5tPPdf+ZpuhiIvTuAB5g8kcrXOZpTT/QwwVRWBywX1ozr6lEuPdbHxwaJlm9G6mI2sfSQ==}
    dev: true

  /json-parse-even-better-errors@2.3.1:
    resolution: {integrity: sha512-xyFwyhro/JEof6Ghe2iz2NcXoj2sloNsWr/XsERDK/oiPCfaNhl5ONfp+jQdAZRQQ0IJWNzH9zIZF7li91kh2w==}
    dev: true

  /json-rpc-engine@3.8.0:
    resolution: {integrity: sha512-6QNcvm2gFuuK4TKU1uwfH0Qd/cOSb9c1lls0gbnIhciktIUQJwz6NQNAW4B1KiGPenv7IKu97V222Yo1bNhGuA==}
    dependencies:
      async: 2.6.2
      babel-preset-env: 1.7.0
      babelify: 7.3.0
      json-rpc-error: 2.0.0
      promise-to-callback: 1.0.0
      safe-event-emitter: 1.0.1
    transitivePeerDependencies:
      - supports-color
    dev: true

  /json-rpc-error@2.0.0:
    resolution: {integrity: sha512-EwUeWP+KgAZ/xqFpaP6YDAXMtCJi+o/QQpCQFIYyxr01AdADi2y413eM8hSqJcoQym9WMePAJWoaODEJufC4Ug==}
    dependencies:
      inherits: 2.0.4
    dev: true

  /json-rpc-random-id@1.0.1:
    resolution: {integrity: sha512-RJ9YYNCkhVDBuP4zN5BBtYAzEl03yq/jIIsyif0JY9qyJuQQZNeDK7anAPKKlyEtLSj2s8h6hNh2F8zO5q7ScA==}
    dev: true

  /json-schema-traverse@0.4.1:
    resolution: {integrity: sha512-xbbCH5dCYU5T8LcEhhuh7HJ88HXuW3qsI3Y0zOZFKfZEHcpWiHU/Jxzk629Brsab/mMiHQti9wMP+845RPe3Vg==}
    dev: true

  /json-schema-traverse@1.0.0:
    resolution: {integrity: sha512-NM8/P9n3XjXhIZn1lLhkFaACTOURQXjWhV4BA/RnOv8xvgqtqpAX9IO4mRQxSx1Rlo4tqzeqb0sOlruaOy3dug==}
    dev: true

  /json-schema@0.4.0:
    resolution: {integrity: sha512-es94M3nTIfsEPisRafak+HDLfHXnKBhV3vU5eqPcS3flIWqcxJWgXHXiey3YrpaNsanY5ei1VoYEbOzijuq9BA==}
    dev: true

  /json-stable-stringify-without-jsonify@1.0.1:
    resolution: {integrity: sha512-Bdboy+l7tA3OGW6FjyFHWkP5LuByj1Tk33Ljyq0axyzdk9//JSi2u3fP1QSmd1KNwq6VOKYGlAu87CisVir6Pw==}
    dev: true

  /json-stable-stringify@1.0.2:
    resolution: {integrity: sha512-eunSSaEnxV12z+Z73y/j5N37/In40GK4GmsSy+tEHJMxknvqnA7/djeYtAgW0GsWHUfg+847WJjKaEylk2y09g==}
    dependencies:
      jsonify: 0.0.1
    dev: true

  /json-stringify-safe@5.0.1:
    resolution: {integrity: sha512-ZClg6AaYvamvYEE82d3Iyd3vSSIjQ+odgjaTzRuO3s7toCdFKczob2i0zCh7JE8kWn17yvAWhUVxvqGwUalsRA==}
    dev: true

  /json-to-ast@2.1.0:
    resolution: {integrity: sha512-W9Lq347r8tA1DfMvAGn9QNcgYm4Wm7Yc+k8e6vezpMnRT+NHbtlxgNBXRVjXe9YM6eTn6+p/MKOlV/aABJcSnQ==}
    engines: {node: '>= 4'}
    dependencies:
      code-error-fragment: 0.0.230
      grapheme-splitter: 1.0.4
    dev: true

  /json5@0.5.1:
    resolution: {integrity: sha512-4xrs1aW+6N5DalkqSVA8fxh458CXvR99WU8WLKmq4v8eWAL86Xo3BVqyd3SkA9wEVjCMqyvvRRkshAdOnBp5rw==}
    hasBin: true
    dev: true

  /jsonfile@2.4.0:
    resolution: {integrity: sha512-PKllAqbgLgxHaj8TElYymKCAgrASebJrWpTnEkOaTowt23VKXXN0sUeriJ+eh7y6ufb/CC5ap11pz71/cM0hUw==}
    optionalDependencies:
      graceful-fs: 4.2.11
    dev: true

  /jsonfile@4.0.0:
    resolution: {integrity: sha512-m6F1R3z8jjlf2imQHS2Qez5sjKWQzbuuhuJ/FKYFRZvPE3PuHcSMVZzfsLhGVOkfd20obL5SWEBew5ShlquNxg==}
    optionalDependencies:
      graceful-fs: 4.2.11
    dev: true

  /jsonfile@6.1.0:
    resolution: {integrity: sha512-5dgndWOriYSm5cnYaJNhalLNDKOqFwyDB/rr1E9ZsGciGvKPs8R2xYGCacuf3z6K1YKDz182fd+fY3cn3pMqXQ==}
    dependencies:
      universalify: 2.0.0
    optionalDependencies:
      graceful-fs: 4.2.11
    dev: true

  /jsonify@0.0.1:
    resolution: {integrity: sha512-2/Ki0GcmuqSrgFyelQq9M05y7PS0mEwuIzrf3f1fPqkVDVRvZrPZtVSMHxdgo8Aq0sxAOb/cr2aqqA3LeWHVPg==}
    dev: true

  /jsonpointer@5.0.1:
    resolution: {integrity: sha512-p/nXbhSEcu3pZRdkW1OfJhpsVtW1gd4Wa1fnQc9YLiTfAjn0312eMKimbdIQzuZl9aa9xUGaRlP9T/CJE/ditQ==}
    engines: {node: '>=0.10.0'}
    dev: true

  /jsonschema@1.4.1:
    resolution: {integrity: sha512-S6cATIPVv1z0IlxdN+zUk5EPjkGCdnhN4wVSBlvoUO1tOLJootbo9CquNJmbIh4yikWHiUedhRYrNPn1arpEmQ==}
    dev: true

  /jsprim@1.4.2:
    resolution: {integrity: sha512-P2bSOMAc/ciLz6DzgjVlGJP9+BrJWu5UDGK70C2iweC5QBIeFf0ZXRvGjEj2uYgrY2MkAAhsSWHDWlFtEroZWw==}
    engines: {node: '>=0.6.0'}
    dependencies:
      assert-plus: 1.0.0
      extsprintf: 1.3.0
      json-schema: 0.4.0
      verror: 1.10.0
    dev: true

  /keccak@3.0.3:
    resolution: {integrity: sha512-JZrLIAJWuZxKbCilMpNz5Vj7Vtb4scDG3dMXLOsbzBmQGyjwE61BbW7bJkfKKCShXiQZt3T6sBgALRtmd+nZaQ==}
    engines: {node: '>=10.0.0'}
    requiresBuild: true
    dependencies:
      node-addon-api: 2.0.2
      node-gyp-build: 4.6.0
      readable-stream: 3.6.2
    dev: true

  /keyv@3.1.0:
    resolution: {integrity: sha512-9ykJ/46SN/9KPM/sichzQ7OvXyGDYKGTaDlKMGCAlg2UK8KRy4jb0d8sFc+0Tt0YYnThq8X2RZgCg74RPxgcVA==}
    dependencies:
      json-buffer: 3.0.0
    dev: true

  /keyv@4.5.2:
    resolution: {integrity: sha512-5MHbFaKn8cNSmVW7BYnijeAVlE4cYA/SVkifVgrh7yotnfhKmjuXpDKjrABLnT0SfHWV21P8ow07OGfRrNDg8g==}
    dependencies:
      json-buffer: 3.0.1
    dev: true

  /kind-of@3.2.2:
    resolution: {integrity: sha512-NOW9QQXMoZGg/oqnVNoNTTIFEIid1627WCffUBJEdMxYApq7mNE7CpzucIPc+ZQg25Phej7IJSmX3hO+oblOtQ==}
    engines: {node: '>=0.10.0'}
    dependencies:
      is-buffer: 1.1.6
    dev: true

  /kind-of@4.0.0:
    resolution: {integrity: sha512-24XsCxmEbRwEDbz/qz3stgin8TTzZ1ESR56OMCN0ujYg+vRutNSiOj9bHH9u85DKgXguraugV5sFuvbD4FW/hw==}
    engines: {node: '>=0.10.0'}
    dependencies:
      is-buffer: 1.1.6
    dev: true

  /kind-of@5.1.0:
    resolution: {integrity: sha512-NGEErnH6F2vUuXDh+OlbcKW7/wOcfdRHaZ7VWtqCztfHri/++YKmP51OdWeGPuqCOba6kk2OTe5d02VmTB80Pw==}
    engines: {node: '>=0.10.0'}
    dev: true

  /kind-of@6.0.3:
    resolution: {integrity: sha512-dcS1ul+9tmeD95T+x28/ehLgd9mENa3LsvDTtzm3vyBEO7RPptvAD+t44WVXaUjTBRcrpFeFlC8WCruUR456hw==}
    engines: {node: '>=0.10.0'}
    dev: true

  /klaw-sync@6.0.0:
    resolution: {integrity: sha512-nIeuVSzdCCs6TDPTqI8w1Yre34sSq7AkZ4B3sfOBbI2CgVSB4Du4aLQijFU2+lhAFCwt9+42Hel6lQNIv6AntQ==}
    dependencies:
      graceful-fs: 4.2.11
    dev: true

  /klaw@1.3.1:
    resolution: {integrity: sha512-TED5xi9gGQjGpNnvRWknrwAB1eL5GciPfVFOt3Vk1OJCVDQbzuSfrF3hkUQKlsgKrG1F+0t5W0m+Fje1jIt8rw==}
    optionalDependencies:
      graceful-fs: 4.2.11
    dev: true

  /lcid@1.0.0:
    resolution: {integrity: sha512-YiGkH6EnGrDGqLMITnGjXtGmNtjoXw9SVUzcaos8RBi7Ps0VBylkq+vOcY9QE5poLasPCR849ucFUkl0UzUyOw==}
    engines: {node: '>=0.10.0'}
    dependencies:
      invert-kv: 1.0.0
    dev: true

  /level-codec@7.0.1:
    resolution: {integrity: sha512-Ua/R9B9r3RasXdRmOtd+t9TCOEIIlts+TN/7XTT2unhDaL6sJn83S3rUyljbr6lVtw49N3/yA0HHjpV6Kzb2aQ==}
    dev: true

  /level-codec@9.0.2:
    resolution: {integrity: sha512-UyIwNb1lJBChJnGfjmO0OR+ezh2iVu1Kas3nvBS/BzGnx79dv6g7unpKIDNPMhfdTEGoc7mC8uAu51XEtX+FHQ==}
    engines: {node: '>=6'}
    dependencies:
      buffer: 5.7.1
    dev: true

  /level-errors@1.0.5:
    resolution: {integrity: sha512-/cLUpQduF6bNrWuAC4pwtUKA5t669pCsCi2XbmojG2tFeOr9j6ShtdDCtFFQO1DRt+EVZhx9gPzP9G2bUaG4ig==}
    dependencies:
      errno: 0.1.8
    dev: true

  /level-errors@2.0.1:
    resolution: {integrity: sha512-UVprBJXite4gPS+3VznfgDSU8PTRuVX0NXwoWW50KLxd2yw4Y1t2JUR5In1itQnudZqRMT9DlAM3Q//9NCjCFw==}
    engines: {node: '>=6'}
    dependencies:
      errno: 0.1.8
    dev: true

  /level-iterator-stream@1.3.1:
    resolution: {integrity: sha512-1qua0RHNtr4nrZBgYlpV0qHHeHpcRRWTxEZJ8xsemoHAXNL5tbooh4tPEEqIqsbWCAJBmUmkwYK/sW5OrFjWWw==}
    dependencies:
      inherits: 2.0.4
      level-errors: 1.0.5
      readable-stream: 1.0.34
      xtend: 4.0.2
    dev: true

  /level-iterator-stream@2.0.3:
    resolution: {integrity: sha512-I6Heg70nfF+e5Y3/qfthJFexhRw/Gi3bIymCoXAlijZdAcLaPuWSJs3KXyTYf23ID6g0o2QF62Yh+grOXY3Rig==}
    engines: {node: '>=4'}
    dependencies:
      inherits: 2.0.4
      readable-stream: 2.3.8
      xtend: 4.0.2
    dev: true

  /level-iterator-stream@3.0.1:
    resolution: {integrity: sha512-nEIQvxEED9yRThxvOrq8Aqziy4EGzrxSZK+QzEFAVuJvQ8glfyZ96GB6BoI4sBbLfjMXm2w4vu3Tkcm9obcY0g==}
    engines: {node: '>=6'}
    dependencies:
      inherits: 2.0.4
      readable-stream: 2.3.8
      xtend: 4.0.2
    dev: true

  /level-mem@3.0.1:
    resolution: {integrity: sha512-LbtfK9+3Ug1UmvvhR2DqLqXiPW1OJ5jEh0a3m9ZgAipiwpSxGj/qaVVy54RG5vAQN1nCuXqjvprCuKSCxcJHBg==}
    engines: {node: '>=6'}
    dependencies:
      level-packager: 4.0.1
      memdown: 3.0.0
    dev: true

  /level-packager@4.0.1:
    resolution: {integrity: sha512-svCRKfYLn9/4CoFfi+d8krOtrp6RoX8+xm0Na5cgXMqSyRru0AnDYdLl+YI8u1FyS6gGZ94ILLZDE5dh2but3Q==}
    engines: {node: '>=6'}
    dependencies:
      encoding-down: 5.0.4
      levelup: 3.1.1
    dev: true

  /level-post@1.0.7:
    resolution: {integrity: sha512-PWYqG4Q00asOrLhX7BejSajByB4EmG2GaKHfj3h5UmmZ2duciXLPGYWIjBzLECFWUGOZWlm5B20h/n3Gs3HKew==}
    dependencies:
      ltgt: 2.1.3
    dev: true

  /level-sublevel@6.6.4:
    resolution: {integrity: sha512-pcCrTUOiO48+Kp6F1+UAzF/OtWqLcQVTVF39HLdZ3RO8XBoXt+XVPKZO1vVr1aUoxHZA9OtD2e1v7G+3S5KFDA==}
    dependencies:
      bytewise: 1.1.0
      level-codec: 9.0.2
      level-errors: 2.0.1
      level-iterator-stream: 2.0.3
      ltgt: 2.1.3
      pull-defer: 0.2.3
      pull-level: 2.0.4
      pull-stream: 3.7.0
      typewiselite: 1.0.0
      xtend: 4.0.2
    dev: true

  /level-supports@4.0.1:
    resolution: {integrity: sha512-PbXpve8rKeNcZ9C1mUicC9auIYFyGpkV9/i6g76tLgANwWhtG2v7I4xNBUlkn3lE2/dZF3Pi0ygYGtLc4RXXdA==}
    engines: {node: '>=12'}
    dev: true

  /level-transcoder@1.0.1:
    resolution: {integrity: sha512-t7bFwFtsQeD8cl8NIoQ2iwxA0CL/9IFw7/9gAjOonH0PWTTiRfY7Hq+Ejbsxh86tXobDQ6IOiddjNYIfOBs06w==}
    engines: {node: '>=12'}
    dependencies:
      buffer: 6.0.3
      module-error: 1.0.2
    dev: true

  /level-ws@0.0.0:
    resolution: {integrity: sha512-XUTaO/+Db51Uiyp/t7fCMGVFOTdtLS/NIACxE/GHsij15mKzxksZifKVjlXDF41JMUP/oM1Oc4YNGdKnc3dVLw==}
    dependencies:
      readable-stream: 1.0.34
      xtend: 2.1.2
    dev: true

  /level-ws@1.0.0:
    resolution: {integrity: sha512-RXEfCmkd6WWFlArh3X8ONvQPm8jNpfA0s/36M4QzLqrLEIt1iJE9WBHLZ5vZJK6haMjJPJGJCQWfjMNnRcq/9Q==}
    engines: {node: '>=6'}
    dependencies:
      inherits: 2.0.4
      readable-stream: 2.3.8
      xtend: 4.0.2
    dev: true

  /level@8.0.0:
    resolution: {integrity: sha512-ypf0jjAk2BWI33yzEaaotpq7fkOPALKAgDBxggO6Q9HGX2MRXn0wbP1Jn/tJv1gtL867+YOjOB49WaUF3UoJNQ==}
    engines: {node: '>=12'}
    dependencies:
      browser-level: 1.0.1
      classic-level: 1.3.0
    dev: true

  /levelup@1.3.9:
    resolution: {integrity: sha512-VVGHfKIlmw8w1XqpGOAGwq6sZm2WwWLmlDcULkKWQXEA5EopA8OBNJ2Ck2v6bdk8HeEZSbCSEgzXadyQFm76sQ==}
    dependencies:
      deferred-leveldown: 1.2.2
      level-codec: 7.0.1
      level-errors: 1.0.5
      level-iterator-stream: 1.3.1
      prr: 1.0.1
      semver: 5.4.1
      xtend: 4.0.2
    dev: true

  /levelup@3.1.1:
    resolution: {integrity: sha512-9N10xRkUU4dShSRRFTBdNaBxofz+PGaIZO962ckboJZiNmLuhVT6FZ6ZKAsICKfUBO76ySaYU6fJWX/jnj3Lcg==}
    engines: {node: '>=6'}
    dependencies:
      deferred-leveldown: 4.0.2
      level-errors: 2.0.1
      level-iterator-stream: 3.0.1
      xtend: 4.0.2
    dev: true

  /leven@3.1.0:
    resolution: {integrity: sha512-qsda+H8jTaUaN/x5vzW2rzc+8Rw4TAQ/4KjB46IwK5VH+IlVeeeje/EoZRpiXvIqjFgK84QffqPztGI3VBLG1A==}
    engines: {node: '>=6'}
    dev: true

  /levn@0.3.0:
    resolution: {integrity: sha512-0OO4y2iOHix2W6ujICbKIaEQXvFQHue65vUG3pb5EUomzPI90z9hsA1VsO/dbIIpC53J8gxM9Q4Oho0jrCM/yA==}
    engines: {node: '>= 0.8.0'}
    dependencies:
      prelude-ls: 1.1.2
      type-check: 0.3.2
    dev: true

  /levn@0.4.1:
    resolution: {integrity: sha512-+bT2uH4E5LGE7h/n3evcS/sQlJXCpIp6ym8OWJ5eV6+67Dsql/LaaT7qJBAt2rzfoa/5QBGBhxDix1dMt2kQKQ==}
    engines: {node: '>= 0.8.0'}
    dependencies:
      prelude-ls: 1.2.1
      type-check: 0.4.0
    dev: true

  /lines-and-columns@1.2.4:
    resolution: {integrity: sha512-7ylylesZQ/PV29jhEDl3Ufjo6ZX7gCqJr5F7PKrqc93v7fzSymt1BpwEU8nAUXs8qzzvqhbjhK5QZg6Mt/HkBg==}
    dev: true

  /load-json-file@1.1.0:
    resolution: {integrity: sha512-cy7ZdNRXdablkXYNI049pthVeXFurRyb9+hA/dZzerZ0pGTx42z+y+ssxBaVV2l70t1muq5IdKhn4UtcoGUY9A==}
    engines: {node: '>=0.10.0'}
    dependencies:
      graceful-fs: 4.2.11
      parse-json: 2.2.0
      pify: 2.3.0
      pinkie-promise: 2.0.1
      strip-bom: 2.0.0
    dev: true

  /locate-path@2.0.0:
    resolution: {integrity: sha512-NCI2kiDkyR7VeEKm27Kda/iQHyKJe1Bu0FlTbYp3CqJu+9IFe9bLyAjMxf5ZDDbEg+iMPzB5zYyUTSm8wVTKmA==}
    engines: {node: '>=4'}
    dependencies:
      p-locate: 2.0.0
      path-exists: 3.0.0
    dev: true

  /locate-path@3.0.0:
    resolution: {integrity: sha512-7AO748wWnIhNqAuaty2ZWHkQHRSNfPVIsPIfwEOWO22AmaoVrWavlOcMR5nzTLNYvp36X220/maaRsrec1G65A==}
    engines: {node: '>=6'}
    dependencies:
      p-locate: 3.0.0
      path-exists: 3.0.0
    dev: true

  /locate-path@5.0.0:
    resolution: {integrity: sha512-t7hw9pI+WvuwNJXwk5zVHpyhIqzg2qTlklJOf0mVxGSbe3Fp2VieZcduNYjaLDoy6p9uGpQEGWG87WpMKlNq8g==}
    engines: {node: '>=8'}
    dependencies:
      p-locate: 4.1.0
    dev: true

  /locate-path@6.0.0:
    resolution: {integrity: sha512-iPZK6eYjbxRu3uB4/WZ3EsEIMJFMqAoopl3R+zuq0UjcAm/MO6KCweDgPfP3elTztoKP3KtnVHxTn2NHBSDVUw==}
    engines: {node: '>=10'}
    dependencies:
      p-locate: 5.0.0
    dev: true

  /lodash.assign@4.2.0:
    resolution: {integrity: sha512-hFuH8TY+Yji7Eja3mGiuAxBqLagejScbG8GbG0j6o9vzn0YL14My+ktnqtZgFTosKymC9/44wP6s7xyuLfnClw==}
    dev: true

  /lodash.camelcase@4.3.0:
    resolution: {integrity: sha512-TwuEnCnxbc3rAvhf/LbG7tJUDzhqXyFnv3dtzLOPgCG/hODL7WFnsbwktkD7yUV0RrreP/l1PALq/YSg6VvjlA==}
    dev: true

  /lodash.flatten@4.4.0:
    resolution: {integrity: sha512-C5N2Z3DgnnKr0LOpv/hKCgKdb7ZZwafIrsesve6lmzvZIRZRGaZ/l6Q8+2W7NaT+ZwO3fFlSCzCzrDCFdJfZ4g==}
    dev: true

  /lodash.mapvalues@4.6.0:
    resolution: {integrity: sha512-JPFqXFeZQ7BfS00H58kClY7SPVeHertPE0lNuCyZ26/XlN8TvakYD7b9bGyNmXbT/D3BbtPAAmq90gPWqLkxlQ==}
    dev: true

  /lodash.merge@4.6.2:
    resolution: {integrity: sha512-0KpjqXRVvrYyCsX1swR/XTK0va6VQkQM6MNo7PqW77ByjAhoARA8EfrP1N4+KlKj8YS0ZUCtRT/YUuhyYDujIQ==}
    dev: true

  /lodash.truncate@4.4.2:
    resolution: {integrity: sha512-jttmRe7bRse52OsWIMDLaXxWqRAmtIUccAQ3garviCqJjafXOfNMO0yMfNpdD6zbGaTU0P5Nz7e7gAT6cKmJRw==}
    dev: true

  /lodash@4.17.20:
    resolution: {integrity: sha512-PlhdFcillOINfeV7Ni6oF1TAEayyZBoZ8bcshTHqOYJYlrqzRK5hagpagky5o4HfCzzd1TRkXPMFq6cKk9rGmA==}
    dev: true

  /lodash@4.17.21:
    resolution: {integrity: sha512-v2kDEe57lecTulaDIuNTPy3Ry4gLGJ6Z1O3vE1krgXZNrsQ+LFTGHVxVjcXPs17LhbZVGedAJv8XZ1tvj5FvSg==}

  /log-symbols@3.0.0:
    resolution: {integrity: sha512-dSkNGuI7iG3mfvDzUuYZyvk5dD9ocYCYzNU6CYDE6+Xqd+gwme6Z00NS3dUh8mq/73HaEtT7m6W+yUPtU6BZnQ==}
    engines: {node: '>=8'}
    dependencies:
      chalk: 2.4.2
    dev: true

  /log-symbols@4.1.0:
    resolution: {integrity: sha512-8XPvpAA8uyhfteu8pIvQxpJZ7SYYdpUivZpGy6sFsBuKRY/7rQGavedeB8aK+Zkyq6upMFVL/9AW6vOYzfRyLg==}
    engines: {node: '>=10'}
    dependencies:
      chalk: 4.1.2
      is-unicode-supported: 0.1.0
    dev: true

  /looper@2.0.0:
    resolution: {integrity: sha512-6DzMHJcjbQX/UPHc1rRCBfKlLwDkvuGZ715cIR36wSdYqWXFT35uLXq5P/2orl3tz+t+VOVPxw4yPinQlUDGDQ==}
    dev: true

  /looper@3.0.0:
    resolution: {integrity: sha512-LJ9wplN/uSn72oJRsXTx+snxPet5c8XiZmOKCm906NVYu+ag6SB6vUcnJcWxgnl2NfbIyeobAn7Bwv6xRj2XJg==}
    dev: true

  /loose-envify@1.4.0:
    resolution: {integrity: sha512-lyuxPGr/Wfhrlem2CL/UcnUc1zcqKAImBDzukY7Y5F/yQiNdko6+fRLevlw1HgMySw7f611UIY408EtxRSoK3Q==}
    hasBin: true
    dependencies:
      js-tokens: 4.0.0

  /lower-case-first@1.0.2:
    resolution: {integrity: sha512-UuxaYakO7XeONbKrZf5FEgkantPf5DUqDayzP5VXZrtRPdH86s4kN47I8B3TW10S4QKiE3ziHNf3kRN//okHjA==}
    dependencies:
      lower-case: 1.1.4
    dev: true

  /lower-case@1.1.4:
    resolution: {integrity: sha512-2Fgx1Ycm599x+WGpIYwJOvsjmXFzTSc34IwDWALRA/8AopUKAVPwfJ+h5+f85BCp0PWmmJcWzEpxOpoXycMpdA==}
    dev: true

  /lowercase-keys@1.0.1:
    resolution: {integrity: sha512-G2Lj61tXDnVFFOi8VZds+SoQjtQC3dgokKdDG2mTm1tx4m50NUHBOZSBwQQHyy0V12A0JTG4icfZQH+xPyh8VA==}
    engines: {node: '>=0.10.0'}
    dev: true

  /lowercase-keys@2.0.0:
    resolution: {integrity: sha512-tqNXrS78oMOE73NMxK4EMLQsQowWf8jKooH9g7xPavRT706R6bkQJ6DY2Te7QukaZsulxa30wQ7bk0pm4XiHmA==}
    engines: {node: '>=8'}
    dev: true

  /lowercase-keys@3.0.0:
    resolution: {integrity: sha512-ozCC6gdQ+glXOQsveKD0YsDy8DSQFjDTz4zyzEHNV5+JP5D62LmfDZ6o1cycFx9ouG940M5dE8C8CTewdj2YWQ==}
    engines: {node: ^12.20.0 || ^14.13.1 || >=16.0.0}
    dev: true

  /lru-cache@3.2.0:
    resolution: {integrity: sha512-91gyOKTc2k66UG6kHiH4h3S2eltcPwE1STVfMYC/NG+nZwf8IIuiamfmpGZjpbbxzSyEJaLC0tNSmhjlQUTJow==}
    dependencies:
      pseudomap: 1.0.2
    dev: true

  /lru-cache@5.1.1:
    resolution: {integrity: sha512-KpNARQA3Iwv+jTA0utUVVbrh+Jlrr1Fv0e56GGzAFOXN7dk/FviaDW8LHmK52DlcH4WP2n6gI8vN1aesBFgo9w==}
    dependencies:
      yallist: 3.1.1
    dev: true

  /lru-cache@6.0.0:
    resolution: {integrity: sha512-Jo6dJ04CmSjuznwJSS3pUeWmd/H0ffTlkXXgwZi+eq1UCmqQwCh+eLsYOYCwY991i2Fah4h1BEMCx4qThGbsiA==}
    engines: {node: '>=10'}
    dependencies:
      yallist: 4.0.0

  /lru_map@0.3.3:
    resolution: {integrity: sha512-Pn9cox5CsMYngeDbmChANltQl+5pi6XmTrraMSzhPmMBbmgcxmqWry0U3PGapCU1yB4/LqCcom7qhHZiF/jGfQ==}
    dev: true

  /ltgt@2.1.3:
    resolution: {integrity: sha512-5VjHC5GsENtIi5rbJd+feEpDKhfr7j0odoUR2Uh978g+2p93nd5o34cTjQWohXsPsCZeqoDnIqEf88mPCe0Pfw==}
    dev: true

  /ltgt@2.2.1:
    resolution: {integrity: sha512-AI2r85+4MquTw9ZYqabu4nMwy9Oftlfa/e/52t9IjtfG+mGBbTNdAoZ3RQKLHR6r0wQnwZnPIEh/Ya6XTWAKNA==}
    dev: true

  /make-error@1.3.6:
    resolution: {integrity: sha512-s8UhlNe7vPKomQhC1qFelMokr/Sc3AgNbso3n74mVPA5LTZwkB9NlXf4XPamLxJE8h0gh73rM94xvwRT2CVInw==}
    dev: true

  /map-cache@0.2.2:
    resolution: {integrity: sha512-8y/eV9QQZCiyn1SprXSrCmqJN0yNRATe+PO8ztwqrvrbdRLA3eYJF0yaR0YayLWkMbsQSKWS9N2gPcGEc4UsZg==}
    engines: {node: '>=0.10.0'}
    dev: true

  /map-visit@1.0.0:
    resolution: {integrity: sha512-4y7uGv8bd2WdM9vpQsiQNo41Ln1NvhvDRuVt0k2JZQ+ezN2uaQes7lZeZ+QQUHOLQAtDaBJ+7wCbi+ab/KFs+w==}
    engines: {node: '>=0.10.0'}
    dependencies:
      object-visit: 1.0.1
    dev: true

  /markdown-table@1.1.3:
    resolution: {integrity: sha512-1RUZVgQlpJSPWYbFSpmudq5nHY1doEIv89gBtF0s4gW1GF2XorxcA/70M5vq7rLv0a6mhOUccRsqkwhwLCIQ2Q==}
    dev: true

  /mcl-wasm@0.7.9:
    resolution: {integrity: sha512-iJIUcQWA88IJB/5L15GnJVnSQJmf/YaxxV6zRavv83HILHaJQb6y0iFyDMdDO0gN8X37tdxmAOrH/P8B6RB8sQ==}
    engines: {node: '>=8.9.0'}
    dev: true

  /md5.js@1.3.5:
    resolution: {integrity: sha512-xitP+WxNPcTTOgnTJcrhM0xvdPepipPSf3I8EIpGKeFLjt3PlJLIDG3u8EX53ZIubkb+5U2+3rELYpEhHhzdkg==}
    dependencies:
      hash-base: 3.1.0
      inherits: 2.0.4
      safe-buffer: 5.2.1
    dev: true

  /media-typer@0.3.0:
    resolution: {integrity: sha512-dq+qelQ9akHpcOl/gUVRTxVIOkAJ1wR3QAvb4RsVjS8oVoFjDGTc679wJYmUmknUF5HwMLOgb5O+a3KxfWapPQ==}
    engines: {node: '>= 0.6'}
    dev: true

  /memdown@1.4.1:
    resolution: {integrity: sha512-iVrGHZB8i4OQfM155xx8akvG9FIj+ht14DX5CQkCTG4EHzZ3d3sgckIf/Lm9ivZalEsFuEVnWv2B2WZvbrro2w==}
    dependencies:
      abstract-leveldown: 2.7.2
      functional-red-black-tree: 1.0.1
      immediate: 3.3.0
      inherits: 2.0.4
      ltgt: 2.2.1
      safe-buffer: 5.1.2
    dev: true

  /memdown@3.0.0:
    resolution: {integrity: sha512-tbV02LfZMWLcHcq4tw++NuqMO+FZX8tNJEiD2aNRm48ZZusVg5N8NART+dmBkepJVye986oixErf7jfXboMGMA==}
    engines: {node: '>=6'}
    dependencies:
      abstract-leveldown: 5.0.0
      functional-red-black-tree: 1.0.1
      immediate: 3.2.3
      inherits: 2.0.4
      ltgt: 2.2.1
      safe-buffer: 5.1.2
    dev: true

  /memory-level@1.0.0:
    resolution: {integrity: sha512-UXzwewuWeHBz5krr7EvehKcmLFNoXxGcvuYhC41tRnkrTbJohtS7kVn9akmgirtRygg+f7Yjsfi8Uu5SGSQ4Og==}
    engines: {node: '>=12'}
    dependencies:
      abstract-level: 1.0.3
      functional-red-black-tree: 1.0.1
      module-error: 1.0.2
    dev: true

  /memorystream@0.3.1:
    resolution: {integrity: sha512-S3UwM3yj5mtUSEfP41UZmt/0SCoVYUcU1rkXv+BQ5Ig8ndL4sPoJNBUJERafdPb5jjHJGuMgytgKvKIf58XNBw==}
    engines: {node: '>= 0.10.0'}
    dev: true

  /merge-descriptors@1.0.1:
    resolution: {integrity: sha512-cCi6g3/Zr1iqQi6ySbseM1Xvooa98N0w31jzUYrXPX2xqObmFGHJ0tQ5u74H3mVh7wLouTseZyYIq39g8cNp1w==}
    dev: true

  /merge2@1.4.1:
    resolution: {integrity: sha512-8q7VEgMJW4J8tcfVPy8g09NcQwZdbwFEqhe/WZkoIzjn/3TGDwtOCYtXGxA3O8tPzpczCCDgv+P2P5y00ZJOOg==}
    engines: {node: '>= 8'}
    dev: true

  /merkle-patricia-tree@2.3.2:
    resolution: {integrity: sha512-81PW5m8oz/pz3GvsAwbauj7Y00rqm81Tzad77tHBwU7pIAtN+TJnMSOJhxBKflSVYhptMMb9RskhqHqrSm1V+g==}
    dependencies:
      async: 1.5.2
      ethereumjs-util: 5.2.1
      level-ws: 0.0.0
      levelup: 1.3.9
      memdown: 1.4.1
      readable-stream: 2.3.8
      rlp: 2.0.0
      semaphore: 1.1.0
    dev: true

  /merkle-patricia-tree@3.0.0:
    resolution: {integrity: sha512-soRaMuNf/ILmw3KWbybaCjhx86EYeBbD8ph0edQCTed0JN/rxDt1EBN52Ajre3VyGo+91f8+/rfPIRQnnGMqmQ==}
    dependencies:
      async: 2.6.2
      ethereumjs-util: 5.2.1
      level-mem: 3.0.1
      level-ws: 1.0.0
      readable-stream: 3.6.2
      rlp: 2.0.0
      semaphore: 1.1.0
    dev: true

  /methods@1.1.2:
    resolution: {integrity: sha512-iclAHeNqNm68zFtnZ0e+1L2yUIdvzNoauKU4WBA3VvH/vPFieF7qfRlwUZU+DA9P9bPXIS90ulxoUoCH23sV2w==}
    engines: {node: '>= 0.6'}
    dev: true

  /micromatch@3.1.10:
    resolution: {integrity: sha512-MWikgl9n9M3w+bpsY3He8L+w9eF9338xRl8IAO5viDizwSzziFEyUzo2xrrloB64ADbTf8uA8vRqqttDTOmccg==}
    engines: {node: '>=0.10.0'}
    dependencies:
      arr-diff: 4.0.0
      array-unique: 0.3.2
      braces: 2.3.2
      define-property: 2.0.2
      extend-shallow: 3.0.2
      extglob: 2.0.4
      fragment-cache: 0.2.1
      kind-of: 6.0.3
      nanomatch: 1.2.13
      object.pick: 1.3.0
      regex-not: 1.0.2
      snapdragon: 0.8.2
      to-regex: 3.0.2
    transitivePeerDependencies:
      - supports-color
    dev: true

  /micromatch@4.0.5:
    resolution: {integrity: sha512-DMy+ERcEW2q8Z2Po+WNXuw3c5YaUSFjAO5GsJqfEl7UjvtIuFKO6ZrKvcItdy98dwFI2N1tg3zNIdKaQT+aNdA==}
    engines: {node: '>=8.6'}
    dependencies:
      braces: 3.0.2
      picomatch: 2.3.1
    dev: true

  /miller-rabin@4.0.1:
    resolution: {integrity: sha512-115fLhvZVqWwHPbClyntxEVfVDfl9DLLTuJvq3g2O/Oxi8AiNouAHvDSzHS0viUJc+V5vm3eq91Xwqn9dp4jRA==}
    hasBin: true
    dependencies:
      bn.js: 4.12.0
      brorand: 1.1.0
    dev: true

  /mime-db@1.52.0:
    resolution: {integrity: sha512-sPU4uV7dYlvtWJxwwxHD0PuihVNiE7TyAbQ5SWxDCB9mUYvOgroQOwYQQOKPJ8CIbE+1ETVlOoK1UC2nU3gYvg==}
    engines: {node: '>= 0.6'}
    dev: true

  /mime-types@2.1.35:
    resolution: {integrity: sha512-ZDY+bPm5zTTF+YpCrAU9nK0UgICYPT0QtT1NZWFv4s++TNkcgVaT0g6+4R2uI4MjQjzysHB1zxuWL50hzaeXiw==}
    engines: {node: '>= 0.6'}
    dependencies:
      mime-db: 1.52.0
    dev: true

  /mime@1.6.0:
    resolution: {integrity: sha512-x0Vn8spI+wuJ1O6S7gnbaQg8Pxh4NNHb7KSINmEWKiPE4RKOplvijn+NkmYmmRgP68mc70j2EbeTFRsrswaQeg==}
    engines: {node: '>=4'}
    hasBin: true
    dev: true

  /mimic-response@1.0.1:
    resolution: {integrity: sha512-j5EctnkH7amfV/q5Hgmoal1g2QHFJRraOtmx0JpIqkxhBhI/lJSl1nMpQ45hVarwNETOoWEimndZ4QK0RHxuxQ==}
    engines: {node: '>=4'}
    dev: true

  /mimic-response@2.1.0:
    resolution: {integrity: sha512-wXqjST+SLt7R009ySCglWBCFpjUygmCIfD790/kVbiGmUgfYGuB14PiTd5DwVxSV4NcYHjzMkoj5LjQZwTQLEA==}
    engines: {node: '>=8'}
    dev: false
    optional: true

  /mimic-response@3.1.0:
    resolution: {integrity: sha512-z0yWI+4FDrrweS8Zmt4Ej5HdJmky15+L2e6Wgn3+iK5fWzb6T3fhNFq2+MeTRb064c6Wr4N/wv0DzQTjNzHNGQ==}
    engines: {node: '>=10'}
    dev: true

  /min-document@2.19.0:
    resolution: {integrity: sha512-9Wy1B3m3f66bPPmU5hdA4DR4PB2OfDU/+GS3yAB7IQozE3tqXaVv2zOjgla7MEGSRv95+ILmOuvhLkOK6wJtCQ==}
    dependencies:
      dom-walk: 0.1.2
    dev: true

  /minimalistic-assert@1.0.1:
    resolution: {integrity: sha512-UtJcAD4yEaGtjPezWuO9wC4nwUnVH/8/Im3yEHQP4b67cXlD/Qr9hdITCU1xDbSEXg2XKNaP8jsReV7vQd00/A==}

  /minimalistic-crypto-utils@1.0.1:
    resolution: {integrity: sha512-JIYlbt6g8i5jKfJ3xz7rF0LXmv2TkDxBLUkiBeZ7bAx4GnnNMr8xFpGnOxn6GhTEHx3SjRrZEoU+j04prX1ktg==}

  /minimatch@3.0.4:
    resolution: {integrity: sha512-yJHVQEhyqPLUTgt9B83PXu6W3rx4MvvHvSUvToogpwoGDOUQ+yDrR0HRot+yOCdCO7u4hX3pWft6kWBBcqh0UA==}
    dependencies:
      brace-expansion: 1.1.11
    dev: true

  /minimatch@3.1.2:
    resolution: {integrity: sha512-J7p63hRiAjw1NDEww1W7i37+ByIrOWO5XQQAzZ3VOcL0PNybwpfmV/N05zFAzwQ9USyEcX6t3UO+K5aqBQOIHw==}
    dependencies:
      brace-expansion: 1.1.11
    dev: true

  /minimatch@5.0.1:
    resolution: {integrity: sha512-nLDxIFRyhDblz3qMuq+SoRZED4+miJ/G+tdDrjkkkRnjAsBexeGpgjLEQ0blJy7rHhR2b93rhQY4SvyWu9v03g==}
    engines: {node: '>=10'}
    dependencies:
      brace-expansion: 2.0.1
    dev: true

  /minimatch@5.1.6:
    resolution: {integrity: sha512-lKwV/1brpG6mBUFHtb7NUmtABCb2WZZmm2wNiOA5hAb8VdCS4B3dtMWyvcoViccwAW/COERjXLt0zP1zXUN26g==}
    engines: {node: '>=10'}
    dependencies:
      brace-expansion: 2.0.1
<<<<<<< HEAD
=======
    dev: true

  /minimist@1.2.6:
    resolution: {integrity: sha512-Jsjnk4bw3YJqYzbdyBiNsPWHPfO++UGG749Cxs6peCu5Xg4nrena6OVxOYxrQTqww0Jmwt+Ref8rggumkTLz9Q==}
>>>>>>> 04950d12
    dev: true

  /minimist@1.2.8:
    resolution: {integrity: sha512-2yyAR8qBkN3YuheJanUpWC5U3bb5osDywNB8RzDVlDwDHbocAJveqqj1u8+SVD7jkWT4yvsHCpWqqWqAxb0zCA==}

  /minipass@2.9.0:
    resolution: {integrity: sha512-wxfUjg9WebH+CUDX/CdbRlh5SmfZiy/hpkxaRI16Y9W56Pa75sWgd/rvFilSgrauD9NyFymP/+JFV3KwzIsJeg==}
    dependencies:
      safe-buffer: 5.2.1
      yallist: 3.1.1
    dev: true

  /minizlib@1.3.3:
    resolution: {integrity: sha512-6ZYMOEnmVsdCeTJVE0W9ZD+pVnE8h9Hma/iOwwRDsdQoePpoX56/8B6z3P9VNwppJuBKNRuFDRNRqRWexT9G9Q==}
    dependencies:
      minipass: 2.9.0
    dev: true

  /mixin-deep@1.3.2:
    resolution: {integrity: sha512-WRoDn//mXBiJ1H40rqa3vH0toePwSsGb45iInWlTySa+Uu4k3tYUSxa2v1KqAiLtvlrSzaExqS1gtk96A9zvEA==}
    engines: {node: '>=0.10.0'}
    dependencies:
      for-in: 1.0.2
      is-extendable: 1.0.1
    dev: true

  /mkdirp-classic@0.5.3:
    resolution: {integrity: sha512-gKLcREMhtuZRwRAfqP3RFW+TK4JqApVBtOIftVgjuABpAtpxhPGaDcfvbhNvD0B8iD1oUr/txX35NjcaY6Ns/A==}
    dev: false
    optional: true

  /mkdirp-promise@5.0.1:
    resolution: {integrity: sha512-Hepn5kb1lJPtVW84RFT40YG1OddBNTOVUZR2bzQUHc+Z03en8/3uX0+060JDhcEzyO08HmipsN9DcnFMxhIL9w==}
    engines: {node: '>=4'}
    deprecated: This package is broken and no longer maintained. 'mkdirp' itself supports promises now, please switch to that.
    dependencies:
      mkdirp: 3.0.1
    dev: true

  /mkdirp@0.5.5:
    resolution: {integrity: sha512-NKmAlESf6jMGym1++R0Ra7wvhV+wFW63FaSOFPwRahvea0gMUcGUhVeAg/0BC0wiv9ih5NYPB1Wn1UEI1/L+xQ==}
    hasBin: true
    dependencies:
      minimist: 1.2.8
    dev: true

  /mkdirp@0.5.6:
    resolution: {integrity: sha512-FP+p8RB8OWpF3YZBCrP5gtADmtXApB5AMLn+vdyA+PyxCjrCs00mjyUozssO33cwDeT3wNGdLxJ5M//YqtHAJw==}
    hasBin: true
    dependencies:
      minimist: 1.2.8
    dev: true

  /mkdirp@1.0.4:
    resolution: {integrity: sha512-vVqVZQyf3WLx2Shd0qJ9xuvqgAyKPLAiqITEtqW0oIUjzo3PePDd6fW9iFz30ef7Ysp/oiWqbhszeGWW2T6Gzw==}
    engines: {node: '>=10'}
    hasBin: true
    dev: true

  /mkdirp@3.0.1:
    resolution: {integrity: sha512-+NsyUUAZDmo6YVHzL/stxSu3t9YS1iljliy3BSDrXJ/dkn1KYdmtZODGGjLcc9XLgVVpH4KshHB8XmZgMhaBXg==}
    engines: {node: '>=10'}
    hasBin: true
    dev: true

  /mnemonist@0.38.5:
    resolution: {integrity: sha512-bZTFT5rrPKtPJxj8KSV0WkPyNxl72vQepqqVUAW2ARUpUSF2qXMB6jZj7hW5/k7C1rtpzqbD/IIbJwLXUjCHeg==}
    dependencies:
      obliterator: 2.0.4
    dev: true

  /mocha@10.2.0:
    resolution: {integrity: sha512-IDY7fl/BecMwFHzoqF2sg/SHHANeBoMMXFlS9r0OXKDssYE1M5O43wUY/9BVPeIvfH2zmEbBfseqN9gBQZzXkg==}
    engines: {node: '>= 14.0.0'}
    hasBin: true
    dependencies:
      ansi-colors: 4.1.1
      browser-stdout: 1.3.1
      chokidar: 3.5.3
      debug: 4.3.4(supports-color@8.1.1)
      diff: 5.0.0
      escape-string-regexp: 4.0.0
      find-up: 5.0.0
      glob: 7.2.0
      he: 1.2.0
      js-yaml: 4.1.0
      log-symbols: 4.1.0
      minimatch: 5.0.1
      ms: 2.1.3
      nanoid: 3.3.3
      serialize-javascript: 6.0.0
      strip-json-comments: 3.1.1
      supports-color: 8.1.1
      workerpool: 6.2.1
      yargs: 16.2.0
      yargs-parser: 20.2.4
      yargs-unparser: 2.0.0
    dev: true

  /mocha@7.2.0:
    resolution: {integrity: sha512-O9CIypScywTVpNaRrCAgoUnJgozpIofjKUYmJhiCIJMiuYnLI6otcb1/kpW9/n/tJODHGZ7i8aLQoDVsMtOKQQ==}
    engines: {node: '>= 8.10.0'}
    hasBin: true
    dependencies:
      ansi-colors: 3.2.3
      browser-stdout: 1.3.1
      chokidar: 3.3.0
      debug: 3.2.6(supports-color@6.0.0)
      diff: 3.5.0
      escape-string-regexp: 1.0.5
      find-up: 3.0.0
      glob: 7.1.3
      growl: 1.10.5
      he: 1.2.0
      js-yaml: 3.13.1
      log-symbols: 3.0.0
      minimatch: 3.0.4
      mkdirp: 0.5.5
      ms: 2.1.1
      node-environment-flags: 1.0.6
      object.assign: 4.1.0
      strip-json-comments: 2.0.1
      supports-color: 6.0.0
      which: 1.3.1
      wide-align: 1.1.3
      yargs: 13.3.2
      yargs-parser: 13.1.2
      yargs-unparser: 1.6.0
    dev: true

  /mock-fs@4.14.0:
    resolution: {integrity: sha512-qYvlv/exQ4+svI3UOvPUpLDF0OMX5euvUH0Ny4N5QyRyhNdgAgUrVH3iUINSzEPLvx0kbo/Bp28GJKIqvE7URw==}
    dev: true

  /module-error@1.0.2:
    resolution: {integrity: sha512-0yuvsqSCv8LbaOKhnsQ/T5JhyFlCYLPXK3U2sgV10zoKQwzs/MyfuQUOZQ1V/6OCOJsK/TRgNVrPuPDqtdMFtA==}
    engines: {node: '>=10'}
    dev: true

  /moment@2.29.4:
    resolution: {integrity: sha512-5LC9SOxjSc2HF6vO2CyuTDNivEdoz2IvyJJGj6X8DJ0eFyfszE0QiEd+iXmBvUP3WHxSjFH/vIsA0EN00cgr8w==}
    dev: true

  /ms@2.0.0:
    resolution: {integrity: sha512-Tpp60P6IUJDTuOq/5Z8cdskzJujfwqfOTkrwIwj7IRISpnkJnT6SyJ4PCPnGMoFjC9ddhal5KVIYtAt97ix05A==}
    dev: true

  /ms@2.1.1:
    resolution: {integrity: sha512-tgp+dl5cGk28utYktBsrFqA7HKgrhgPsg6Z/EfhWI4gl1Hwq8B/GmY/0oXZ6nF8hDVesS/FpnYaD/kOWhYQvyg==}
    dev: true

  /ms@2.1.2:
    resolution: {integrity: sha512-sGkPx+VjMtmA6MX27oA4FBFELFCZZ4S4XqeGOXCv68tT+jb3vk/RyaKWP0PTKyWtmLSM0b+adUTEvbs1PEaH2w==}
    dev: true

  /ms@2.1.3:
    resolution: {integrity: sha512-6FlzubTLZG3J2a/NVCAleEhjzq5oxgHyaCU9yYXvcLsvoVaHJq/s5xXI6/XXP6tz7R9xAOtHnSO/tXtF3WRTlA==}
    dev: true

  /multibase@0.6.1:
    resolution: {integrity: sha512-pFfAwyTjbbQgNc3G7D48JkJxWtoJoBMaR4xQUOuB8RnCgRqaYmWNFeJTTvrJ2w51bjLq2zTby6Rqj9TQ9elSUw==}
    deprecated: This module has been superseded by the multiformats module
    dependencies:
      base-x: 3.0.9
      buffer: 5.7.1
    dev: true

  /multibase@0.7.0:
    resolution: {integrity: sha512-TW8q03O0f6PNFTQDvh3xxH03c8CjGaaYrjkl9UQPG6rz53TQzzxJVCIWVjzcbN/Q5Y53Zd0IBQBMVktVgNx4Fg==}
    deprecated: This module has been superseded by the multiformats module
    dependencies:
      base-x: 3.0.9
      buffer: 5.7.1
    dev: true

  /multicodec@0.5.7:
    resolution: {integrity: sha512-PscoRxm3f+88fAtELwUnZxGDkduE2HD9Q6GHUOywQLjOGT/HAdhjLDYNZ1e7VR0s0TP0EwZ16LNUTFpoBGivOA==}
    deprecated: This module has been superseded by the multiformats module
    dependencies:
      varint: 5.0.2
    dev: true

  /multicodec@1.0.4:
    resolution: {integrity: sha512-NDd7FeS3QamVtbgfvu5h7fd1IlbaC4EQ0/pgU4zqE2vdHCmBGsUa0TiM8/TdSeG6BMPC92OOCf8F1ocE/Wkrrg==}
    deprecated: This module has been superseded by the multiformats module
    dependencies:
      buffer: 5.7.1
      varint: 5.0.2
    dev: true

  /multihashes@0.4.21:
    resolution: {integrity: sha512-uVSvmeCWf36pU2nB4/1kzYZjsXD9vofZKpgudqkceYY5g2aZZXJ5r9lxuzoRLl1OAp28XljXsEJ/X/85ZsKmKw==}
    dependencies:
      buffer: 5.7.1
      multibase: 0.7.0
      varint: 5.0.2
    dev: true

  /nan@2.17.0:
    resolution: {integrity: sha512-2ZTgtl0nJsO0KQCjEpxcIr5D+Yv90plTitZt9JBfQvVJDS5seMl3FOvsh3+9CoYWXf/1l5OaZzzF6nDm4cagaQ==}
    dev: false
    optional: true

  /nano-base32@1.0.1:
    resolution: {integrity: sha512-sxEtoTqAPdjWVGv71Q17koMFGsOMSiHsIFEvzOM7cNp8BXB4AnEwmDabm5dorusJf/v1z7QxaZYxUorU9RKaAw==}
    dev: true

  /nano-json-stream-parser@0.1.2:
    resolution: {integrity: sha512-9MqxMH/BSJC7dnLsEMPyfN5Dvoo49IsPFYMcHw3Bcfc2kN0lpHRBSzlMSVx4HGyJ7s9B31CyBTVehWJoQ8Ctew==}
    dev: true

  /nanoid@3.3.3:
    resolution: {integrity: sha512-p1sjXuopFs0xg+fPASzQ28agW1oHD7xDsd9Xkf3T15H3c/cifrFHVwrh74PdoklAPi+i7MdRsE47vm2r6JoB+w==}
    engines: {node: ^10 || ^12 || ^13.7 || ^14 || >=15.0.1}
    hasBin: true
    dev: true

  /nanomatch@1.2.13:
    resolution: {integrity: sha512-fpoe2T0RbHwBTBUOftAfBPaDEi06ufaUai0mE6Yn1kacc3SnTErfb/h+X94VXzI64rKFHYImXSvdwGGCmwOqCA==}
    engines: {node: '>=0.10.0'}
    dependencies:
      arr-diff: 4.0.0
      array-unique: 0.3.2
      define-property: 2.0.2
      extend-shallow: 3.0.2
      fragment-cache: 0.2.1
      is-windows: 1.0.2
      kind-of: 6.0.3
      object.pick: 1.3.0
      regex-not: 1.0.2
      snapdragon: 0.8.2
      to-regex: 3.0.2
    transitivePeerDependencies:
      - supports-color
    dev: true

  /napi-build-utils@1.0.2:
    resolution: {integrity: sha512-ONmRUqK7zj7DWX0D9ADe03wbwOBZxNAfF20PlGfCWQcD3+/MakShIHrMqx9YwPTfxDdF1zLeL+RGZiR9kGMLdg==}
    dev: false
    optional: true

  /napi-macros@2.2.2:
    resolution: {integrity: sha512-hmEVtAGYzVQpCKdbQea4skABsdXW4RUh5t5mJ2zzqowJS2OyXZTU1KhDVFhx+NlWZ4ap9mqR9TcDO3LTTttd+g==}
    dev: true

  /natural-compare-lite@1.4.0:
    resolution: {integrity: sha512-Tj+HTDSJJKaZnfiuw+iaF9skdPpTo2GtEly5JHnWV/hfv2Qj/9RKsGISQtLh2ox3l5EAGw487hnBee0sIJ6v2g==}
    dev: true

  /natural-compare@1.4.0:
    resolution: {integrity: sha512-OWND8ei3VtNC9h7V60qff3SVobHr996CTwgxubgyQYEpg290h9J0buyECNNJexkFm5sOajh5G116RYA1c8ZMSw==}
    dev: true

  /negotiator@0.6.3:
    resolution: {integrity: sha512-+EUsqGPLsM+j/zdChZjsnX51g4XrHFOIXwfnCVPGlQk/k5giakcKsuxCObBRu6DSm9opw/O6slWbJdghQM4bBg==}
    engines: {node: '>= 0.6'}
    dev: true

  /neo-async@2.6.2:
    resolution: {integrity: sha512-Yd3UES5mWCSqR+qNT93S3UoYUkqAZ9lLg8a7g9rimsWmYGK8cVToA4/sF3RrshdyV3sAGMXVUmpMYOw+dLpOuw==}
    dev: true

  /neodoc@2.0.2:
    resolution: {integrity: sha512-NAppJ0YecKWdhSXFYCHbo6RutiX8vOt/Jo3l46mUg6pQlpJNaqc5cGxdrW2jITQm5JIYySbFVPDl3RrREXNyPw==}
    dependencies:
      ansi-regex: 2.1.1
    dev: true

  /next-tick@1.1.0:
    resolution: {integrity: sha512-CXdUiJembsNjuToQvxayPZF9Vqht7hewsvy2sOWafLvi2awflj9mOC6bHIg50orX8IJvWKY9wYQ/zB2kogPslQ==}
    dev: true

  /nice-try@1.0.5:
    resolution: {integrity: sha512-1nh45deeb5olNY7eX82BkPO7SSxR5SSYJiPTrTdFUVYwAl8CKMA5N9PjTYkHiRjisVcxcQ1HXdLhx2qxxJzLNQ==}
    dev: true

  /no-case@2.3.2:
    resolution: {integrity: sha512-rmTZ9kz+f3rCvK2TD1Ue/oZlns7OGoIWP4fc3llxxRXlOkHKoWPPWJOfFYpITabSow43QJbRIoHQXtt10VldyQ==}
    dependencies:
      lower-case: 1.1.4
    dev: true

  /node-abi@2.30.1:
    resolution: {integrity: sha512-/2D0wOQPgaUWzVSVgRMx+trKJRC2UG4SUc4oCJoXx9Uxjtp0Vy3/kt7zcbxHF8+Z/pK3UloLWzBISg72brfy1w==}
    dependencies:
      semver: 5.7.1
    dev: false
    optional: true

  /node-addon-api@2.0.2:
    resolution: {integrity: sha512-Ntyt4AIXyaLIuMHF6IOoTakB3K+RWxwtsHNRxllEoA6vPwP9o4866g6YWDLUdnucilZhmkxiHwHr11gAENw+QA==}
    dev: true

  /node-addon-api@3.2.1:
    resolution: {integrity: sha512-mmcei9JghVNDYydghQmeDX8KoAm0FAiYyIcUt/N4nhyAipB17pllZQDOJD2fotxABnt4Mdz+dKTO7eftLg4d0A==}
    dev: false
    optional: true

  /node-addon-api@4.3.0:
    resolution: {integrity: sha512-73sE9+3UaLYYFmDsFZnqCInzPyh3MqIwZO9cw58yIqAZhONrrabrYyYe3TuIqtIiOuTXVhsGau8hcrhhwSsDIQ==}
    dev: false
    optional: true

  /node-emoji@1.11.0:
    resolution: {integrity: sha512-wo2DpQkQp7Sjm2A0cq+sN7EHKO6Sl0ctXeBdFZrL9T9+UywORbufTcTZxom8YqpLQt/FqNMUkOpkZrJVYSKD3A==}
    dependencies:
      lodash: 4.17.21
    dev: true

  /node-environment-flags@1.0.6:
    resolution: {integrity: sha512-5Evy2epuL+6TM0lCQGpFIj6KwiEsGh1SrHUhTbNX+sLbBtjidPZFAnVK9y5yU1+h//RitLbRHTIMyxQPtxMdHw==}
    dependencies:
      object.getownpropertydescriptors: 2.1.6
      semver: 5.7.1
    dev: true

  /node-fetch@1.7.3:
    resolution: {integrity: sha512-NhZ4CsKx7cYm2vSrBAr2PvFOe6sWDf0UYLRqA6svUYg7+/TSfVAu49jYC4BvQ4Sms9SZgdqGBgroqfDhJdTyKQ==}
    dependencies:
      encoding: 0.1.13
      is-stream: 1.1.0
    dev: true

  /node-fetch@2.6.11:
    resolution: {integrity: sha512-4I6pdBY1EthSqDmJkiNk3JIT8cswwR9nfeW/cPdUagJYEQG7R95WRH74wpz7ma8Gh/9dI9FP+OU+0E4FvtA55w==}
    engines: {node: 4.x || >=6.0.0}
    peerDependencies:
      encoding: ^0.1.0
    peerDependenciesMeta:
      encoding:
        optional: true
    dependencies:
      whatwg-url: 5.0.0
    dev: true

  /node-gyp-build@4.6.0:
    resolution: {integrity: sha512-NTZVKn9IylLwUzaKjkas1e4u2DLNcV4rdYagA4PWdPwW87Bi7z+BznyKSRwS/761tV/lzCGXplWsiaMjLqP2zQ==}
    hasBin: true

  /node-hid@1.3.0:
    resolution: {integrity: sha512-BA6G4V84kiNd1uAChub/Z/5s/xS3EHBCxotQ0nyYrUG65mXewUDHE1tWOSqA2dp3N+mV0Ffq9wo2AW9t4p/G7g==}
    engines: {node: '>=6.0.0'}
    hasBin: true
    requiresBuild: true
    dependencies:
      bindings: 1.5.0
      nan: 2.17.0
      node-abi: 2.30.1
      prebuild-install: 5.3.6
    dev: false
    optional: true

  /node-hid@2.1.1:
    resolution: {integrity: sha512-Skzhqow7hyLZU93eIPthM9yjot9lszg9xrKxESleEs05V2NcbUptZc5HFqzjOkSmL0sFlZFr3kmvaYebx06wrw==}
    engines: {node: '>=10'}
    hasBin: true
    requiresBuild: true
    dependencies:
      bindings: 1.5.0
      node-addon-api: 3.2.1
      prebuild-install: 6.1.4
    dev: false
    optional: true

  /node-interval-tree@2.1.2:
    resolution: {integrity: sha512-bJ9zMDuNGzVQg1xv0bCPzyEDxHgbrx7/xGj6CDokvizZZmastPsOh0JJLuY8wA5q2SfX1TLNMk7XNV8WxbGxzA==}
    engines: {node: '>= 14.0.0'}
    dependencies:
      shallowequal: 1.1.0
    dev: true

  /nofilter@1.0.4:
    resolution: {integrity: sha512-N8lidFp+fCz+TD51+haYdbDGrcBWwuHX40F5+z0qkUjMJ5Tp+rdSuAkMJ9N9eoolDlEVTf6u5icM+cNKkKW2mA==}
    engines: {node: '>=8'}
    dev: true

  /nofilter@3.1.0:
    resolution: {integrity: sha512-l2NNj07e9afPnhAhvgVrCD/oy2Ai1yfLpuo3EpiO1jFTsB4sFz6oIfAfSZyQzVpkZQ9xS8ZS5g1jCBgq4Hwo0g==}
    engines: {node: '>=12.19'}
    dev: true

  /noop-logger@0.1.1:
    resolution: {integrity: sha512-6kM8CLXvuW5crTxsAtva2YLrRrDaiTIkIePWs9moLHqbFWT94WpNFjwS/5dfLfECg5i/lkmw3aoqVidxt23TEQ==}
    dev: false
    optional: true

  /nopt@3.0.6:
    resolution: {integrity: sha512-4GUt3kSEYmk4ITxzB/b9vaIDfUVWN/Ml1Fwl11IlnIG2iaJ9O6WXZ9SrYM9NLI8OCBieN2Y8SWC2oJV0RQ7qYg==}
    hasBin: true
    dependencies:
      abbrev: 1.0.9
    dev: true

  /normalize-package-data@2.5.0:
    resolution: {integrity: sha512-/5CMN3T0R4XTj4DcGaexo+roZSdSFW/0AOOTROrjxzCG1wrWXEsGbRKevjlIL+ZDE4sZlJr5ED4YW0yqmkK+eA==}
    dependencies:
      hosted-git-info: 2.8.9
      resolve: 1.22.2
      semver: 5.7.1
      validate-npm-package-license: 3.0.4
    dev: true

  /normalize-path@3.0.0:
    resolution: {integrity: sha512-6eZs5Ls3WtCisHWp9S2GUy8dqkpGi4BVSz3GaqiE6ezub0512ESztXUwUB6C6IKbQkY2Pnb/mD4WYojCRwcwLA==}
    engines: {node: '>=0.10.0'}
    dev: true

  /normalize-url@4.5.1:
    resolution: {integrity: sha512-9UZCFRHQdNrfTpGg8+1INIg93B6zE0aXMVFkw1WFwvO4SlZywU6aLg5Of0Ap/PgcbSw4LNxvMWXMeugwMCX0AA==}
    engines: {node: '>=8'}
    dev: true

  /normalize-url@6.1.0:
    resolution: {integrity: sha512-DlL+XwOy3NxAQ8xuC0okPgK46iuVNAK01YN7RueYBqqFeGsBjV9XmCAzAdgt+667bCl5kPh9EqKKDwnaPG1I7A==}
    engines: {node: '>=10'}
    dev: true

  /npmlog@4.1.2:
    resolution: {integrity: sha512-2uUqazuKlTaSI/dC8AzicUck7+IrEaOnN/e0jd3Xtt1KcGpwx30v50mL7oPyr/h9bL3E4aZccVwpwP+5W9Vjkg==}
    dependencies:
      are-we-there-yet: 1.1.7
      console-control-strings: 1.1.0
      gauge: 2.7.4
      set-blocking: 2.0.0
    dev: false
    optional: true

  /nth-check@2.1.1:
    resolution: {integrity: sha512-lqjrjmaOoAnWfMmBPL+XNnynZh2+swxiX3WUE0s4yEHI6m+AwrK2UZOimIRl3X/4QctVqS8AiZjFqyOGrMXb/w==}
    dependencies:
      boolbase: 1.0.0
    dev: true

  /number-is-nan@1.0.1:
    resolution: {integrity: sha512-4jbtZXNAsfZbAHiiqjLPBiCl16dES1zI4Hpzzxw61Tk+loF+sBDBKx1ICKKKwIqQ7M0mFn1TmkN7euSncWgHiQ==}
    engines: {node: '>=0.10.0'}

  /number-to-bn@1.7.0:
    resolution: {integrity: sha512-wsJ9gfSz1/s4ZsJN01lyonwuxA1tml6X1yBDnfpMglypcBRFZZkus26EdPSlqS5GJfYddVZa22p3VNb3z5m5Ig==}
    engines: {node: '>=6.5.0', npm: '>=3'}
    dependencies:
      bn.js: 4.11.6
      strip-hex-prefix: 1.0.0
    dev: true

  /oauth-sign@0.9.0:
    resolution: {integrity: sha512-fexhUFFPTGV8ybAtSIGbV6gOkSv8UtRbDBnAyLQw4QPKkgNlsH2ByPGtMUqdWkos6YCRmAqViwgZrJc/mRDzZQ==}
    dev: true

  /object-assign@4.1.1:
    resolution: {integrity: sha512-rJgTQnkUnH1sFw8yT6VSU3zD3sWmu6sZhIseY8VX+GRu3P6F7Fu+JNDoXfklElbLJSnc3FUQHVe4cU5hj+BcUg==}
    engines: {node: '>=0.10.0'}

  /object-copy@0.1.0:
    resolution: {integrity: sha512-79LYn6VAb63zgtmAteVOWo9Vdj71ZVBy3Pbse+VqxDpEP83XuujMrGqHIwAXJ5I/aM0zU7dIyIAhifVTPrNItQ==}
    engines: {node: '>=0.10.0'}
    dependencies:
      copy-descriptor: 0.1.1
      define-property: 0.2.5
      kind-of: 3.2.2
    dev: true

  /object-inspect@1.12.3:
    resolution: {integrity: sha512-geUvdk7c+eizMNUDkRpW1wJwgfOiOeHbxBR/hLXK1aT6zmVSO0jsQcs7fj6MGw89jC/cjGfLcNOrtMYtGqm81g==}
    dev: true

  /object-is@1.1.5:
    resolution: {integrity: sha512-3cyDsyHgtmi7I7DfSSI2LDp6SK2lwvtbg0p0R1e0RvTqF5ceGx+K2dfSjm1bKDMVCFEDAQvy+o8c6a7VujOddw==}
    engines: {node: '>= 0.4'}
    dependencies:
      call-bind: 1.0.2
      define-properties: 1.2.0
    dev: true

  /object-keys@0.4.0:
    resolution: {integrity: sha512-ncrLw+X55z7bkl5PnUvHwFK9FcGuFYo9gtjws2XtSzL+aZ8tm830P60WJ0dSmFVaSalWieW5MD7kEdnXda9yJw==}
    dev: true

  /object-keys@1.1.1:
    resolution: {integrity: sha512-NuAESUOUMrlIXOfHKzD6bpPu3tYt3xvjNdRIQ+FeT0lNb4K8WR70CaDxhuNguS2XG+GjkyMwOzsN5ZktImfhLA==}
    engines: {node: '>= 0.4'}
    dev: true

  /object-visit@1.0.1:
    resolution: {integrity: sha512-GBaMwwAVK9qbQN3Scdo0OyvgPW7l3lnaVMj84uTOZlswkX0KpF6fyDBJhtTthf7pymztoN36/KEr1DyhF96zEA==}
    engines: {node: '>=0.10.0'}
    dependencies:
      isobject: 3.0.1
    dev: true

  /object.assign@4.1.0:
    resolution: {integrity: sha512-exHJeq6kBKj58mqGyTQ9DFvrZC/eR6OwxzoM9YRoGBqrXYonaFyGiFMuc9VZrXf7DarreEwMpurG3dd+CNyW5w==}
    engines: {node: '>= 0.4'}
    dependencies:
      define-properties: 1.2.0
      function-bind: 1.1.1
      has-symbols: 1.0.3
      object-keys: 1.1.1
    dev: true

  /object.assign@4.1.4:
    resolution: {integrity: sha512-1mxKf0e58bvyjSCtKYY4sRe9itRk3PJpquJOjeIkz885CczcI4IvJJDLPS72oowuSh+pBxUFROpX+TU++hxhZQ==}
    engines: {node: '>= 0.4'}
    dependencies:
      call-bind: 1.0.2
      define-properties: 1.2.0
      has-symbols: 1.0.3
      object-keys: 1.1.1
    dev: true

  /object.getownpropertydescriptors@2.1.6:
    resolution: {integrity: sha512-lq+61g26E/BgHv0ZTFgRvi7NMEPuAxLkFU7rukXjc/AlwH4Am5xXVnIXy3un1bg/JPbXHrixRkK1itUzzPiIjQ==}
    engines: {node: '>= 0.8'}
    dependencies:
      array.prototype.reduce: 1.0.5
      call-bind: 1.0.2
      define-properties: 1.2.0
      es-abstract: 1.21.2
      safe-array-concat: 1.0.0
    dev: true

  /object.pick@1.3.0:
    resolution: {integrity: sha512-tqa/UMy/CCoYmj+H5qc07qvSL9dqcs/WZENZ1JbtWBlATP+iVOe778gE6MSijnyCnORzDuX6hU+LA4SZ09YjFQ==}
    engines: {node: '>=0.10.0'}
    dependencies:
      isobject: 3.0.1
    dev: true

  /obliterator@2.0.4:
    resolution: {integrity: sha512-lgHwxlxV1qIg1Eap7LgIeoBWIMFibOjbrYPIPJZcI1mmGAI2m3lNYpK12Y+GBdPQ0U1hRwSord7GIaawz962qQ==}
    dev: true

  /oboe@2.1.4:
    resolution: {integrity: sha512-ymBJ4xSC6GBXLT9Y7lirj+xbqBLa+jADGJldGEYG7u8sZbS9GyG+u1Xk9c5cbriKwSpCg41qUhPjvU5xOpvIyQ==}
    dependencies:
      http-https: 1.0.0
    dev: true
    optional: true

  /oboe@2.1.5:
    resolution: {integrity: sha512-zRFWiF+FoicxEs3jNI/WYUrVEgA7DeET/InK0XQuudGHRg8iIob3cNPrJTKaz4004uaA9Pbe+Dwa8iluhjLZWA==}
    dependencies:
      http-https: 1.0.0
    dev: true

  /on-finished@2.4.1:
    resolution: {integrity: sha512-oVlzkg3ENAhCk2zdv7IJwd/QUD4z2RxRwpkcGY8psCVcCYZNq4wYnVWALHM+brtuJjePWiYF/ClmuDr8Ch5+kg==}
    engines: {node: '>= 0.8'}
    dependencies:
      ee-first: 1.1.1
    dev: true

  /once@1.4.0:
    resolution: {integrity: sha512-lNaJgI+2Q5URQBkccEKHTQOPaXdUxnZZElQTZY0MFUAuaEqe1E+Nyvgdz/aIyNi6Z9MzO5dv1H8n58/GELp3+w==}
    dependencies:
      wrappy: 1.0.2

  /open@7.4.2:
    resolution: {integrity: sha512-MVHddDVweXZF3awtlAS+6pgKLlm/JgxZ90+/NBurBoQctVOOB/zDdVjcyPzQ+0laDGbsWgrRkflI65sQeOgT9Q==}
    engines: {node: '>=8'}
    dependencies:
      is-docker: 2.2.1
      is-wsl: 2.2.0
    dev: true

  /optionator@0.8.3:
    resolution: {integrity: sha512-+IW9pACdk3XWmmTXG8m3upGUJst5XRGzxMRjXzAuJ1XnIFNvfhjjIuYkDvysnPQ7qzqVzLt78BCruntqRhWQbA==}
    engines: {node: '>= 0.8.0'}
    dependencies:
      deep-is: 0.1.4
      fast-levenshtein: 2.0.6
      levn: 0.3.0
      prelude-ls: 1.1.2
      type-check: 0.3.2
      word-wrap: 1.2.3
    dev: true

  /optionator@0.9.1:
    resolution: {integrity: sha512-74RlY5FCnhq4jRxVUPKDaRwrVNXMqsGsiW6AJw4XK8hmtm10wC0ypZBLw5IIp85NZMr91+qd1RvvENwg7jjRFw==}
    engines: {node: '>= 0.8.0'}
    dependencies:
      deep-is: 0.1.4
      fast-levenshtein: 2.0.6
      levn: 0.4.1
      prelude-ls: 1.2.1
      type-check: 0.4.0
      word-wrap: 1.2.3
    dev: true

  /os-homedir@1.0.2:
    resolution: {integrity: sha512-B5JU3cabzk8c67mRRd3ECmROafjYMXbuzlwtqdM8IbS8ktlTix8aFGb2bAGKrSRIlnfKwovGUUr72JUPyOb6kQ==}
    engines: {node: '>=0.10.0'}
    dev: true

  /os-locale@1.4.0:
    resolution: {integrity: sha512-PRT7ZORmwu2MEFt4/fv3Q+mEfN4zetKxufQrkShY2oGvUms9r8otu5HfdyIFHkYXjO7laNsoVGmM2MANfuTA8g==}
    engines: {node: '>=0.10.0'}
    dependencies:
      lcid: 1.0.0
    dev: true

  /os-tmpdir@1.0.2:
    resolution: {integrity: sha512-D2FR03Vir7FIu45XBY20mTb+/ZSWB00sjU9jdQXt83gDrI4Ztz5Fs7/yy74g2N5SVQY4xY1qDr4rNddwYRVX0g==}
    engines: {node: '>=0.10.0'}
    dev: true

  /p-cancelable@1.1.0:
    resolution: {integrity: sha512-s73XxOZ4zpt1edZYZzvhqFa6uvQc1vwUa0K0BdtIZgQMAJj9IbebH+JkgKZc9h+B05PKHLOTl4ajG1BmNrVZlw==}
    engines: {node: '>=6'}
    dev: true

  /p-cancelable@2.1.1:
    resolution: {integrity: sha512-BZOr3nRQHOntUjTrH8+Lh54smKHoHyur8We1V8DSMVrl5A2malOOwuJRnKRDjSnkoeBh4at6BwEnb5I7Jl31wg==}
    engines: {node: '>=8'}
    dev: true

  /p-cancelable@3.0.0:
    resolution: {integrity: sha512-mlVgR3PGuzlo0MmTdk4cXqXWlwQDLnONTAg6sm62XkMJEiRxN3GL3SffkYvqwonbkJBcrI7Uvv5Zh9yjvn2iUw==}
    engines: {node: '>=12.20'}
    dev: true

  /p-limit@1.3.0:
    resolution: {integrity: sha512-vvcXsLAJ9Dr5rQOPk7toZQZJApBl2K4J6dANSsEuh6QI41JYcsS/qhTGa9ErIUUgK3WNQoJYvylxvjqmiqEA9Q==}
    engines: {node: '>=4'}
    dependencies:
      p-try: 1.0.0
    dev: true

  /p-limit@2.3.0:
    resolution: {integrity: sha512-//88mFWSJx8lxCzwdAABTJL2MyWB12+eIY7MDL2SqLmAkeKU9qxRvWuSyTjm3FUmpBEMuFfckAIqEaVGUDxb6w==}
    engines: {node: '>=6'}
    dependencies:
      p-try: 2.2.0
    dev: true

  /p-limit@3.1.0:
    resolution: {integrity: sha512-TYOanM3wGwNGsZN2cVTYPArw454xnXj5qmWF1bEoAc4+cU/ol7GVh7odevjp1FNHduHc3KZMcFduxU5Xc6uJRQ==}
    engines: {node: '>=10'}
    dependencies:
      yocto-queue: 0.1.0
    dev: true

  /p-locate@2.0.0:
    resolution: {integrity: sha512-nQja7m7gSKuewoVRen45CtVfODR3crN3goVQ0DDZ9N3yHxgpkuBhZqsaiotSQRrADUrne346peY7kT3TSACykg==}
    engines: {node: '>=4'}
    dependencies:
      p-limit: 1.3.0
    dev: true

  /p-locate@3.0.0:
    resolution: {integrity: sha512-x+12w/To+4GFfgJhBEpiDcLozRJGegY+Ei7/z0tSLkMmxGZNybVMSfWj9aJn8Z5Fc7dBUNJOOVgPv2H7IwulSQ==}
    engines: {node: '>=6'}
    dependencies:
      p-limit: 2.3.0
    dev: true

  /p-locate@4.1.0:
    resolution: {integrity: sha512-R79ZZ/0wAxKGu3oYMlz8jy/kbhsNrS7SKZ7PxEHBgJ5+F2mtFW2fK2cOtBh1cHYkQsbzFV7I+EoRKe6Yt0oK7A==}
    engines: {node: '>=8'}
    dependencies:
      p-limit: 2.3.0
    dev: true

  /p-locate@5.0.0:
    resolution: {integrity: sha512-LaNjtRWUBY++zB5nE/NwcaoMylSPk+S+ZHNB1TzdbMJMny6dynpAGt7X/tl/QYq3TIeE6nxHppbo2LGymrG5Pw==}
    engines: {node: '>=10'}
    dependencies:
      p-limit: 3.1.0
    dev: true

  /p-map@4.0.0:
    resolution: {integrity: sha512-/bjOqmgETBYB5BoEeGVea8dmvHb2m9GLy1E9W43yeyfP6QQCZGFNa+XRceJEuDB6zqr+gKpIAmlLebMpykw/MQ==}
    engines: {node: '>=10'}
    dependencies:
      aggregate-error: 3.1.0
    dev: true

  /p-try@1.0.0:
    resolution: {integrity: sha512-U1etNYuMJoIz3ZXSrrySFjsXQTWOx2/jdi86L+2pRvph/qMKL6sbcCYdH23fqsbm8TH2Gn0OybpT4eSFlCVHww==}
    engines: {node: '>=4'}
    dev: true

  /p-try@2.2.0:
    resolution: {integrity: sha512-R4nPAVTAU0B9D35/Gk3uJf/7XYbQcyohSKdvAxIRSNghFl4e71hVoGnBNQz9cWaXxO2I10KTC+3jMdvvoKw6dQ==}
    engines: {node: '>=6'}
    dev: true

  /param-case@2.1.1:
    resolution: {integrity: sha512-eQE845L6ot89sk2N8liD8HAuH4ca6Vvr7VWAWwt7+kvvG5aBcPmmphQ68JsEG2qa9n1TykS2DLeMt363AAH8/w==}
    dependencies:
      no-case: 2.3.2
    dev: true

  /parent-module@1.0.1:
    resolution: {integrity: sha512-GQ2EWRpQV8/o+Aw8YqtfZZPfNRWZYkbidE9k5rpl/hC3vtHHBfGm2Ifi6qWV+coDGkrUKZAxE3Lot5kcsRlh+g==}
    engines: {node: '>=6'}
    dependencies:
      callsites: 3.1.0
    dev: true

  /parse-asn1@5.1.6:
    resolution: {integrity: sha512-RnZRo1EPU6JBnra2vGHj0yhp6ebyjBZpmUCLHWiFhxlzvBCCpAuZ7elsBp1PVAbQN0/04VD/19rfzlBSwLstMw==}
    dependencies:
      asn1.js: 5.4.1
      browserify-aes: 1.2.0
      evp_bytestokey: 1.0.3
      pbkdf2: 3.1.2
      safe-buffer: 5.2.1
    dev: true

  /parse-cache-control@1.0.1:
    resolution: {integrity: sha512-60zvsJReQPX5/QP0Kzfd/VrpjScIQ7SHBW6bFCYfEP+fp0Eppr1SHhIO5nd1PjZtvclzSzES9D/p5nFJurwfWg==}
    dev: true

  /parse-headers@2.0.5:
    resolution: {integrity: sha512-ft3iAoLOB/MlwbNXgzy43SWGP6sQki2jQvAyBg/zDFAgr9bfNWZIUj42Kw2eJIl8kEi4PbgE6U1Zau/HwI75HA==}
    dev: true

  /parse-json@2.2.0:
    resolution: {integrity: sha512-QR/GGaKCkhwk1ePQNYDRKYZ3mwU9ypsKhB0XyFnLQdomyEqk3e8wpW3V5Jp88zbxK4n5ST1nqo+g9juTpownhQ==}
    engines: {node: '>=0.10.0'}
    dependencies:
      error-ex: 1.3.2
    dev: true

  /parse-json@5.2.0:
    resolution: {integrity: sha512-ayCKvm/phCGxOkYRSCM82iDwct8/EonSEgCSxWxD7ve6jHggsFl4fZVQBPRNgQoKiuV/odhFrGzQXZwbifC8Rg==}
    engines: {node: '>=8'}
    dependencies:
      '@babel/code-frame': 7.21.4
      error-ex: 1.3.2
      json-parse-even-better-errors: 2.3.1
      lines-and-columns: 1.2.4
    dev: true

  /parse5-htmlparser2-tree-adapter@7.0.0:
    resolution: {integrity: sha512-B77tOZrqqfUfnVcOrUvfdLbz4pu4RopLD/4vmu3HUPswwTA8OH0EMW9BlWR2B0RCoiZRAHEUu7IxeP1Pd1UU+g==}
    dependencies:
      domhandler: 5.0.3
      parse5: 7.1.2
    dev: true

  /parse5@7.1.2:
    resolution: {integrity: sha512-Czj1WaSVpaoj0wbhMzLmWD69anp2WH7FXMB9n1Sy8/ZFF9jolSQVMu1Ij5WIyGmcBmhk7EOndpO4mIpihVqAXw==}
    dependencies:
      entities: 4.5.0
    dev: true

  /parseurl@1.3.3:
    resolution: {integrity: sha512-CiyeOxFT/JZyN5m0z9PfXw4SCBJ6Sygz1Dpl0wqjlhDEGGBP1GnsUVEL0p63hoG1fcj3fHynXi9NYO4nWOL+qQ==}
    engines: {node: '>= 0.8'}
    dev: true

  /pascal-case@2.0.1:
    resolution: {integrity: sha512-qjS4s8rBOJa2Xm0jmxXiyh1+OFf6ekCWOvUaRgAQSktzlTbMotS0nmG9gyYAybCWBcuP4fsBeRCKNwGBnMe2OQ==}
    dependencies:
      camel-case: 3.0.0
      upper-case-first: 1.1.2
    dev: true

  /pascalcase@0.1.1:
    resolution: {integrity: sha512-XHXfu/yOQRy9vYOtUDVMN60OEJjW013GoObG1o+xwQTpB9eYJX/BjXMsdW13ZDPruFhYYn0AG22w0xgQMwl3Nw==}
    engines: {node: '>=0.10.0'}
    dev: true

  /patch-package@6.2.2:
    resolution: {integrity: sha512-YqScVYkVcClUY0v8fF0kWOjDYopzIM8e3bj/RU1DPeEF14+dCGm6UeOYm4jvCyxqIEQ5/eJzmbWfDWnUleFNMg==}
    engines: {npm: '>5'}
    hasBin: true
    dependencies:
      '@yarnpkg/lockfile': 1.1.0
      chalk: 2.4.2
      cross-spawn: 6.0.5
      find-yarn-workspace-root: 1.2.1
      fs-extra: 7.0.1
      is-ci: 2.0.0
      klaw-sync: 6.0.0
      minimist: 1.2.8
      rimraf: 2.7.1
      semver: 5.7.1
      slash: 2.0.0
      tmp: 0.0.33
    transitivePeerDependencies:
      - supports-color
    dev: true

  /patch-package@6.5.1:
    resolution: {integrity: sha512-I/4Zsalfhc6bphmJTlrLoOcAF87jcxko4q0qsv4bGcurbr8IskEOtdnt9iCmsQVGL1B+iUhSQqweyTLJfCF9rA==}
    engines: {node: '>=10', npm: '>5'}
    hasBin: true
    dependencies:
      '@yarnpkg/lockfile': 1.1.0
      chalk: 4.1.2
      cross-spawn: 6.0.5
      find-yarn-workspace-root: 2.0.0
      fs-extra: 9.1.0
      is-ci: 2.0.0
      klaw-sync: 6.0.0
      minimist: 1.2.8
      open: 7.4.2
      rimraf: 2.7.1
      semver: 5.7.1
      slash: 2.0.0
      tmp: 0.0.33
      yaml: 1.10.2
    dev: true

  /path-browserify@1.0.1:
    resolution: {integrity: sha512-b7uo2UCUOYZcnF/3ID0lulOJi/bafxa1xPe7ZPsammBSpjSWQkjNxlt635YGS2MiR9GjvuXCtz2emr3jbsz98g==}
    dev: true

  /path-case@2.1.1:
    resolution: {integrity: sha512-Ou0N05MioItesaLr9q8TtHVWmJ6fxWdqKB2RohFmNWVyJ+2zeKIeDNWAN6B/Pe7wpzWChhZX6nONYmOnMeJQ/Q==}
    dependencies:
      no-case: 2.3.2
    dev: true

  /path-exists@2.1.0:
    resolution: {integrity: sha512-yTltuKuhtNeFJKa1PiRzfLAU5182q1y4Eb4XCJ3PBqyzEDkAZRzBrKKBct682ls9reBVHf9udYLN5Nd+K1B9BQ==}
    engines: {node: '>=0.10.0'}
    dependencies:
      pinkie-promise: 2.0.1
    dev: true

  /path-exists@3.0.0:
    resolution: {integrity: sha512-bpC7GYwiDYQ4wYLe+FA8lhRjhQCMcQGuSgGGqDkg/QerRWw9CmGRT0iSOVRSZJ29NMLZgIzqaljJ63oaL4NIJQ==}
    engines: {node: '>=4'}
    dev: true

  /path-exists@4.0.0:
    resolution: {integrity: sha512-ak9Qy5Q7jYb2Wwcey5Fpvg2KoAc/ZIhLSLOSBmRmygPsGwkVVt0fZa0qrtMz+m6tJTAHfZQ8FnmB4MG4LWy7/w==}
    engines: {node: '>=8'}
    dev: true

  /path-is-absolute@1.0.1:
    resolution: {integrity: sha512-AVbw3UJ2e9bq64vSaS9Am0fje1Pa8pbGqTTsmXfaIiMpnr5DlDhfJOuLj9Sf95ZPVDAUerDfEk88MPmPe7UCQg==}
    engines: {node: '>=0.10.0'}
    dev: true

  /path-key@2.0.1:
    resolution: {integrity: sha512-fEHGKCSmUSDPv4uoj8AlD+joPlq3peND+HRYyxFz4KPw4z926S/b8rIuFs2FYJg3BwsxJf6A9/3eIdLaYC+9Dw==}
    engines: {node: '>=4'}
    dev: true

  /path-key@3.1.1:
    resolution: {integrity: sha512-ojmeN0qd+y0jszEtoY48r0Peq5dwMEkIlCOu6Q5f41lfkswXuKtYrhgoTpLnyIcHm24Uhqx+5Tqm2InSwLhE6Q==}
    engines: {node: '>=8'}
    dev: true

  /path-parse@1.0.7:
    resolution: {integrity: sha512-LDJzPVEEEPR+y48z93A0Ed0yXb8pAByGWo/k5YYdYgpY2/2EsOsksJrq7lOHxryrVOn1ejG6oAp8ahvOIQD8sw==}
    dev: true

  /path-to-regexp@0.1.7:
    resolution: {integrity: sha512-5DFkuoqlv1uYQKxy8omFBeJPQcdoE07Kv2sferDCrAq1ohOU+MSDswDIbnx3YAM60qIOnYa53wBhXW0EbMonrQ==}
    dev: true

  /path-type@1.1.0:
    resolution: {integrity: sha512-S4eENJz1pkiQn9Znv33Q+deTOKmbl+jj1Fl+qiP/vYezj+S8x+J3Uo0ISrx/QoEvIlOaDWJhPaRd1flJ9HXZqg==}
    engines: {node: '>=0.10.0'}
    dependencies:
      graceful-fs: 4.2.11
      pify: 2.3.0
      pinkie-promise: 2.0.1
    dev: true

  /path-type@4.0.0:
    resolution: {integrity: sha512-gDKb8aZMDeD/tZWs9P6+q0J9Mwkdl6xMV8TjnGP3qJVJ06bdMgkbBlLU8IdfOsIsFz2BW1rNVT3XuNEl8zPAvw==}
    engines: {node: '>=8'}
    dev: true

  /pathval@1.1.1:
    resolution: {integrity: sha512-Dp6zGqpTdETdR63lehJYPeIOqpiNBNtc7BpWSLrOje7UaIsE5aY92r/AunQA7rsXvet3lrJ3JnZX29UPTKXyKQ==}

  /pbkdf2@3.1.2:
    resolution: {integrity: sha512-iuh7L6jA7JEGu2WxDwtQP1ddOpaJNC4KlDEFfdQajSGgGPNi4OyDc2R7QnbY2bR9QjBVGwgvTdNJZoE7RaxUMA==}
    engines: {node: '>=0.12'}
    dependencies:
      create-hash: 1.2.0
      create-hmac: 1.1.7
      ripemd160: 2.0.2
      safe-buffer: 5.2.1
      sha.js: 2.4.11
    dev: true

  /performance-now@2.1.0:
    resolution: {integrity: sha512-7EAHlyLHI56VEIdK57uwHdHKIaAGbnXPiw0yWbarQZOKaKpvUIgW0jWRVLiatnM+XXlSwsanIBH/hzGMJulMow==}
    dev: true

  /picomatch@2.3.1:
    resolution: {integrity: sha512-JU3teHTNjmE2VCGFzuY8EXzCDVwEqB2a8fsIvwaStHhAWJEeVd1o1QD80CU6+ZdEXXSLbSsuLwJjkCBWqRQUVA==}
    engines: {node: '>=8.6'}
    dev: true

  /pify@2.3.0:
    resolution: {integrity: sha512-udgsAY+fTnvv7kI7aaxbqwWNb0AHiB0qBO89PZKPkoTmGOgdbrHDKD+0B2X4uTfJ/FT1R09r9gTsjUjNJotuog==}
    engines: {node: '>=0.10.0'}
    dev: true

  /pify@4.0.1:
    resolution: {integrity: sha512-uB80kBFb/tfd68bVleG9T5GGsGPjJrLAUpR5PZIrhBnIaRTQRjqdJSsIKkOP6OAIFbj7GOrcudc5pNjZ+geV2g==}
    engines: {node: '>=6'}
    dev: true

  /pinkie-promise@2.0.1:
    resolution: {integrity: sha512-0Gni6D4UcLTbv9c57DfxDGdr41XfgUjqWZu492f0cIGr16zDU06BWP/RAEvOuo7CQ0CNjHaLlM59YJJFm3NWlw==}
    engines: {node: '>=0.10.0'}
    dependencies:
      pinkie: 2.0.4
    dev: true

  /pinkie@2.0.4:
    resolution: {integrity: sha512-MnUuEycAemtSaeFSjXKW/aroV7akBbY+Sv+RkyqFjgAe73F+MR0TBWKBRDkmfWq/HiFmdavfZ1G7h4SPZXaCSg==}
    engines: {node: '>=0.10.0'}
    dev: true

  /pluralize@8.0.0:
    resolution: {integrity: sha512-Nc3IT5yHzflTfbjgqWcCPpo7DaKy4FnpB0l/zCAW0Tc7jxAiuqSxHasntB3D7887LSrA93kDJ9IXovxJYxyLCA==}
    engines: {node: '>=4'}
    dev: true

  /posix-character-classes@0.1.1:
    resolution: {integrity: sha512-xTgYBc3fuo7Yt7JbiuFxSYGToMoz8fLoE6TC9Wx1P/u+LfeThMOAqmuyECnlBaaJb+u1m9hHiXUEtwW4OzfUJg==}
    engines: {node: '>=0.10.0'}
    dev: true

  /postinstall-postinstall@2.1.0:
    resolution: {integrity: sha512-7hQX6ZlZXIoRiWNrbMQaLzUUfH+sSx39u8EJ9HYuDc1kLo9IXKWjM5RSquZN1ad5GnH8CGFM78fsAAQi3OKEEQ==}
    requiresBuild: true
    dev: true

  /prebuild-install@5.3.6:
    resolution: {integrity: sha512-s8Aai8++QQGi4sSbs/M1Qku62PFK49Jm1CbgXklGz4nmHveDq0wzJkg7Na5QbnO1uNH8K7iqx2EQ/mV0MZEmOg==}
    engines: {node: '>=6'}
    hasBin: true
    dependencies:
      detect-libc: 1.0.3
      expand-template: 2.0.3
      github-from-package: 0.0.0
      minimist: 1.2.8
      mkdirp-classic: 0.5.3
      napi-build-utils: 1.0.2
      node-abi: 2.30.1
      noop-logger: 0.1.1
      npmlog: 4.1.2
      pump: 3.0.0
      rc: 1.2.8
      simple-get: 3.1.1
      tar-fs: 2.1.1
      tunnel-agent: 0.6.0
      which-pm-runs: 1.1.0
    dev: false
    optional: true

  /prebuild-install@6.1.4:
    resolution: {integrity: sha512-Z4vpywnK1lBg+zdPCVCsKq0xO66eEV9rWo2zrROGGiRS4JtueBOdlB1FnY8lcy7JsUud/Q3ijUxyWN26Ika0vQ==}
    engines: {node: '>=6'}
    hasBin: true
    dependencies:
      detect-libc: 1.0.3
      expand-template: 2.0.3
      github-from-package: 0.0.0
      minimist: 1.2.8
      mkdirp-classic: 0.5.3
      napi-build-utils: 1.0.2
      node-abi: 2.30.1
      npmlog: 4.1.2
      pump: 3.0.0
      rc: 1.2.8
      simple-get: 3.1.1
      tar-fs: 2.1.1
      tunnel-agent: 0.6.0
    dev: false
    optional: true

  /precond@0.2.3:
    resolution: {integrity: sha512-QCYG84SgGyGzqJ/vlMsxeXd/pgL/I94ixdNFyh1PusWmTCyVfPJjZ1K1jvHtsbfnXQs2TSkEP2fR7QiMZAnKFQ==}
    engines: {node: '>= 0.6'}
    dev: true

  /prelude-ls@1.1.2:
    resolution: {integrity: sha512-ESF23V4SKG6lVSGZgYNpbsiaAkdab6ZgOxe52p7+Kid3W3u3bxR4Vfd/o21dmN7jSt0IwgZ4v5MUd26FEtXE9w==}
    engines: {node: '>= 0.8.0'}
    dev: true

  /prelude-ls@1.2.1:
    resolution: {integrity: sha512-vkcDPrRZo1QZLbn5RLGPpg/WmIQ65qoWWhcGKf/b5eplkkarX0m9z8ppCat4mlOqUsWpyNuYgO3VRyrYHSzX5g==}
    engines: {node: '>= 0.8.0'}
    dev: true

  /prepend-http@2.0.0:
    resolution: {integrity: sha512-ravE6m9Atw9Z/jjttRUZ+clIXogdghyZAuWJ3qEzjT+jI/dL1ifAqhZeC5VHzQp1MSt1+jxKkFNemj/iO7tVUA==}
    engines: {node: '>=4'}
    dev: true

  /prettier-linter-helpers@1.0.0:
    resolution: {integrity: sha512-GbK2cP9nraSSUF9N2XwUwqfzlAFlMNYYl+ShE/V+H8a9uNl/oUqB1w2EL54Jh0OlyRSd8RfWYJ3coVS4TROP2w==}
    engines: {node: '>=6.0.0'}
    dependencies:
      fast-diff: 1.3.0
    dev: true

  /prettier-plugin-solidity@1.1.3(prettier@2.8.8):
    resolution: {integrity: sha512-fQ9yucPi2sBbA2U2Xjh6m4isUTJ7S7QLc/XDDsktqqxYfTwdYKJ0EnnywXHwCGAaYbQNK+HIYPL1OemxuMsgeg==}
    engines: {node: '>=12'}
    peerDependencies:
      prettier: '>=2.3.0 || >=3.0.0-alpha.0'
    dependencies:
      '@solidity-parser/parser': 0.16.0
      prettier: 2.8.8
      semver: 7.5.1
      solidity-comments-extractor: 0.0.7
    dev: true

  /prettier@2.8.8:
    resolution: {integrity: sha512-tdN8qQGvNjw4CHbY+XXk0JgCXn9QiF21a55rBe5LJAU+kDyC4WQn4+awm2Xfk2lQMk5fKup9XgzTZtGkjBdP9Q==}
    engines: {node: '>=10.13.0'}
    hasBin: true
    dev: true

  /private@0.1.8:
    resolution: {integrity: sha512-VvivMrbvd2nKkiG38qjULzlc+4Vx4wm/whI9pQD35YrARNnhxeiRktSOhSukRLFNlzg6Br/cJPet5J/u19r/mg==}
    engines: {node: '>= 0.6'}
    dev: true

  /process-nextick-args@2.0.1:
    resolution: {integrity: sha512-3ouUOpQhtgrbOa17J7+uxOTpITYWaGP7/AhoR3+A+/1e9skrzelGi/dXzEYyvbxubEF6Wn2ypscTKiKJFFn1ag==}

  /process@0.11.10:
    resolution: {integrity: sha512-cdGef/drWFoydD1JsMzuFf8100nZl+GT+yacc2bEced5f9Rjk4z+WtFUTBu9PhOi9j/jfmBPu0mMEY4wIdAF8A==}
    engines: {node: '>= 0.6.0'}
    dev: true

  /promise-to-callback@1.0.0:
    resolution: {integrity: sha512-uhMIZmKM5ZteDMfLgJnoSq9GCwsNKrYau73Awf1jIy6/eUcuuZ3P+CD9zUv0kJsIUbU+x6uLNIhXhLHDs1pNPA==}
    engines: {node: '>=0.10.0'}
    dependencies:
      is-fn: 1.0.0
      set-immediate-shim: 1.0.1
    dev: true

  /promise@8.3.0:
    resolution: {integrity: sha512-rZPNPKTOYVNEEKFaq1HqTgOwZD+4/YHS5ukLzQCypkj+OkYx7iv0mA91lJlpPPZ8vMau3IIGj5Qlwrx+8iiSmg==}
    dependencies:
      asap: 2.0.6
    dev: true

  /proper-lockfile@4.1.2:
    resolution: {integrity: sha512-TjNPblN4BwAWMXU8s9AEz4JmQxnD1NNL7bNOY/AKUzyamc379FWASUhc/K1pL2noVb+XmZKLL68cjzLsiOAMaA==}
    dependencies:
      graceful-fs: 4.2.11
      retry: 0.12.0
      signal-exit: 3.0.7
    dev: true

  /proxy-addr@2.0.7:
    resolution: {integrity: sha512-llQsMLSUDUPT44jdrU/O37qlnifitDP+ZwrmmZcoSKyLKvtZxpyV0n2/bD/N4tBAAZ/gJEdZU7KMraoK1+XYAg==}
    engines: {node: '>= 0.10'}
    dependencies:
      forwarded: 0.2.0
      ipaddr.js: 1.9.1
    dev: true

  /prr@1.0.1:
    resolution: {integrity: sha512-yPw4Sng1gWghHQWj0B3ZggWUm4qVbPwPFcRG8KyxiU7J2OHFSoEHKS+EZ3fv5l1t9CyCiop6l/ZYeWbrgoQejw==}
    dev: true

  /pseudomap@1.0.2:
    resolution: {integrity: sha512-b/YwNhb8lk1Zz2+bXXpS/LK9OisiZZ1SNsSLxN1x2OXVEhW2Ckr/7mWE5vrC1ZTiJlD9g19jWszTmJsB+oEpFQ==}
    dev: true

  /psl@1.9.0:
    resolution: {integrity: sha512-E/ZsdU4HLs/68gYzgGTkMicWTLPdAftJLfJFlLUAAKZGkStNU72sZjT66SnMDVOfOWY/YAoiD7Jxa9iHvngcag==}
    dev: true

  /public-encrypt@4.0.3:
    resolution: {integrity: sha512-zVpa8oKZSz5bTMTFClc1fQOnyyEzpl5ozpi1B5YcvBrdohMjH2rfsBtyXcuNuwjsDIXmBYlF2N5FlJYhR29t8Q==}
    dependencies:
      bn.js: 4.12.0
      browserify-rsa: 4.1.0
      create-hash: 1.2.0
      parse-asn1: 5.1.6
      randombytes: 2.1.0
      safe-buffer: 5.2.1
    dev: true

  /pull-cat@1.1.11:
    resolution: {integrity: sha512-i3w+xZ3DCtTVz8S62hBOuNLRHqVDsHMNZmgrZsjPnsxXUgbWtXEee84lo1XswE7W2a3WHyqsNuDJTjVLAQR8xg==}
    dev: true

  /pull-defer@0.2.3:
    resolution: {integrity: sha512-/An3KE7mVjZCqNhZsr22k1Tx8MACnUnHZZNPSJ0S62td8JtYr/AiRG42Vz7Syu31SoTLUzVIe61jtT/pNdjVYA==}
    dev: true

  /pull-level@2.0.4:
    resolution: {integrity: sha512-fW6pljDeUThpq5KXwKbRG3X7Ogk3vc75d5OQU/TvXXui65ykm+Bn+fiktg+MOx2jJ85cd+sheufPL+rw9QSVZg==}
    dependencies:
      level-post: 1.0.7
      pull-cat: 1.1.11
      pull-live: 1.0.1
      pull-pushable: 2.2.0
      pull-stream: 3.7.0
      pull-window: 2.1.4
      stream-to-pull-stream: 1.7.3
    dev: true

  /pull-live@1.0.1:
    resolution: {integrity: sha512-tkNz1QT5gId8aPhV5+dmwoIiA1nmfDOzJDlOOUpU5DNusj6neNd3EePybJ5+sITr2FwyCs/FVpx74YMCfc8YeA==}
    dependencies:
      pull-cat: 1.1.11
      pull-stream: 3.7.0
    dev: true

  /pull-pushable@2.2.0:
    resolution: {integrity: sha512-M7dp95enQ2kaHvfCt2+DJfyzgCSpWVR2h2kWYnVsW6ZpxQBx5wOu0QWOvQPVoPnBLUZYitYP2y7HyHkLQNeGXg==}
    dev: true

  /pull-stream@3.7.0:
    resolution: {integrity: sha512-Eco+/R004UaCK2qEDE8vGklcTG2OeZSVm1kTUQNrykEjDwcFXDZhygFDsW49DbXyJMEhHeRL3z5cRVqPAhXlIw==}
    dev: true

  /pull-window@2.1.4:
    resolution: {integrity: sha512-cbDzN76BMlcGG46OImrgpkMf/VkCnupj8JhsrpBw3aWBM9ye345aYnqitmZCgauBkc0HbbRRn9hCnsa3k2FNUg==}
    dependencies:
      looper: 2.0.0
    dev: true

  /pump@3.0.0:
    resolution: {integrity: sha512-LwZy+p3SFs1Pytd/jYct4wpv49HiYCqd9Rlc5ZVdk0V+8Yzv6jR5Blk3TRmPL1ft69TxP0IMZGJ+WPFU2BFhww==}
    dependencies:
      end-of-stream: 1.4.4
      once: 1.4.0

  /punycode@1.3.2:
    resolution: {integrity: sha512-RofWgt/7fL5wP1Y7fxE7/EmTLzQVnB0ycyibJ0OOHIlJqTNzglYFxVwETOcIoJqJmpDXJ9xImDv+Fq34F/d4Dw==}
    dev: true

  /punycode@2.1.0:
    resolution: {integrity: sha512-Yxz2kRwT90aPiWEMHVYnEf4+rhwF1tBmmZ4KepCP+Wkium9JxtWnUm1nqGwpiAHr/tnTSeHqr3wb++jgSkXjhA==}
    engines: {node: '>=6'}
    dev: true

  /punycode@2.3.0:
    resolution: {integrity: sha512-rRV+zQD8tVFys26lAGR9WUuS4iUAngJScM+ZRSKtvl5tKeZ2t5bvdNFdNHBW9FWR4guGHlgmsZ1G7BSm2wTbuA==}
    engines: {node: '>=6'}
    dev: true

  /pure-rand@5.0.5:
    resolution: {integrity: sha512-BwQpbqxSCBJVpamI6ydzcKqyFmnd5msMWUGvzXLm1aXvusbbgkbOto/EUPM00hjveJEaJtdbhUjKSzWRhQVkaw==}
    dev: true

  /qs@6.11.0:
    resolution: {integrity: sha512-MvjoMCJwEarSbUYk5O+nmoSzSutSsTwF85zcHPQ9OrlFoZOYIjaqBAJIqIXjptyD5vThxGq52Xu/MaJzRkIk4Q==}
    engines: {node: '>=0.6'}
    dependencies:
      side-channel: 1.0.4
    dev: true

  /qs@6.11.2:
    resolution: {integrity: sha512-tDNIz22aBzCDxLtVH++VnTfzxlfeK5CbqohpSqpJgj1Wg/cQbStNAz3NuqCs5vV+pjBsK4x4pN9HlVh7rcYRiA==}
    engines: {node: '>=0.6'}
    dependencies:
      side-channel: 1.0.4
    dev: true

  /qs@6.5.3:
    resolution: {integrity: sha512-qxXIEh4pCGfHICj1mAJQ2/2XVZkjCDTcEgfoSQxc/fYivUZxTkk7L3bDBJSoNrEzXI17oUO5Dp07ktqE5KzczA==}
    engines: {node: '>=0.6'}
    dev: true

  /query-string@5.1.1:
    resolution: {integrity: sha512-gjWOsm2SoGlgLEdAGt7a6slVOk9mGiXmPFMqrEhLQ68rhQuBnpfs3+EmlvqKyxnCo9/PPlF+9MtY02S1aFg+Jw==}
    engines: {node: '>=0.10.0'}
    dependencies:
      decode-uri-component: 0.2.2
      object-assign: 4.1.1
      strict-uri-encode: 1.1.0
    dev: true

  /querystring@0.2.0:
    resolution: {integrity: sha512-X/xY82scca2tau62i9mDyU9K+I+djTMUsvwf7xnUX5GLvVzgJybOJf4Y6o9Zx3oJK/LSXg5tTZBjwzqVPaPO2g==}
    engines: {node: '>=0.4.x'}
    deprecated: The querystring API is considered Legacy. new code should use the URLSearchParams API instead.
    dev: true

  /queue-microtask@1.2.3:
    resolution: {integrity: sha512-NuaNSa6flKT5JaSYQzJok04JzTL1CA6aGhv5rfLW3PgqA+M2ChpZQnAC8h8i4ZFkBS8X5RqkDBHA7r4hej3K9A==}
    dev: true

  /quick-lru@5.1.1:
    resolution: {integrity: sha512-WuyALRjWPDGtt/wzJiadO5AXY+8hZ80hVpe6MyivgraREW751X3SbhRvG3eLKOYN+8VEvqLcf3wdnt44Z4S4SA==}
    engines: {node: '>=10'}
    dev: true

  /randombytes@2.1.0:
    resolution: {integrity: sha512-vYl3iOX+4CKUWuxGi9Ukhie6fsqXqS9FE2Zaic4tNFD2N2QQaXOMFbuKK4QmDHC0JO6B1Zp41J0LpT0oR68amQ==}
    dependencies:
      safe-buffer: 5.2.1
    dev: true

  /randomfill@1.0.4:
    resolution: {integrity: sha512-87lcbR8+MhcWcUiQ+9e+Rwx8MyR2P7qnt15ynUlbm3TU/fjbgz4GsvfSUDTemtCCtVCqb4ZcEFlyPNTh9bBTLw==}
    dependencies:
      randombytes: 2.1.0
      safe-buffer: 5.2.1
    dev: true

  /range-parser@1.2.1:
    resolution: {integrity: sha512-Hrgsx+orqoygnmhFbKaHE6c296J+HTAQXoxEF6gNupROmmGJRoyzfG3ccAveqCBrwr/2yxQ5BVd/GTl5agOwSg==}
    engines: {node: '>= 0.6'}
    dev: true

  /raw-body@2.5.1:
    resolution: {integrity: sha512-qqJBtEyVgS0ZmPGdCFPWJ3FreoqvG4MVQln/kCgF7Olq95IbOp0/BWyMwbdtn4VTvkM8Y7khCQ2Xgk/tcrCXig==}
    engines: {node: '>= 0.8'}
    dependencies:
      bytes: 3.1.2
      http-errors: 2.0.0
      iconv-lite: 0.4.24
      unpipe: 1.0.0
    dev: true

  /raw-body@2.5.2:
    resolution: {integrity: sha512-8zGqypfENjCIqGhgXToC8aB2r7YrBX+AQAfIPs/Mlk+BtPTztOvTS01NRW/3Eh60J+a48lt8qsCzirQ6loCVfA==}
    engines: {node: '>= 0.8'}
    dependencies:
      bytes: 3.1.2
      http-errors: 2.0.0
      iconv-lite: 0.4.24
      unpipe: 1.0.0
    dev: true

  /rc@1.2.8:
    resolution: {integrity: sha512-y3bGgqKj3QBdxLbLkomlohkvsA8gdAiUQlSBJnBhfn+BPxg4bc62d8TcBW15wavDfgexCgccckhcZvywyQYPOw==}
    hasBin: true
    dependencies:
      deep-extend: 0.6.0
      ini: 1.3.8
      minimist: 1.2.8
      strip-json-comments: 2.0.1
    dev: false
    optional: true

  /read-pkg-up@1.0.1:
    resolution: {integrity: sha512-WD9MTlNtI55IwYUS27iHh9tK3YoIVhxis8yKhLpTqWtml739uXc9NWTpxoHkfZf3+DkCCsXox94/VWZniuZm6A==}
    engines: {node: '>=0.10.0'}
    dependencies:
      find-up: 1.1.2
      read-pkg: 1.1.0
    dev: true

  /read-pkg@1.1.0:
    resolution: {integrity: sha512-7BGwRHqt4s/uVbuyoeejRn4YmFnYZiFl4AuaeXHlgZf3sONF0SOGlxs2Pw8g6hCKupo08RafIO5YXFNOKTfwsQ==}
    engines: {node: '>=0.10.0'}
    dependencies:
      load-json-file: 1.1.0
      normalize-package-data: 2.5.0
      path-type: 1.1.0
    dev: true

  /readable-stream@1.0.34:
    resolution: {integrity: sha512-ok1qVCJuRkNmvebYikljxJA/UEsKwLl2nI1OmaqAu4/UE+h0wKCHok4XkL/gvi39OacXvw59RJUOFUkDib2rHg==}
    dependencies:
      core-util-is: 1.0.3
      inherits: 2.0.4
      isarray: 0.0.1
      string_decoder: 0.10.31
    dev: true

  /readable-stream@2.3.8:
    resolution: {integrity: sha512-8p0AUk4XODgIewSi0l8Epjs+EVnWiK7NoDIEGU0HhE7+ZyY8D1IMY7odu5lRrFXGg71L15KG8QrPmum45RTtdA==}
    dependencies:
      core-util-is: 1.0.3
      inherits: 2.0.4
      isarray: 1.0.0
      process-nextick-args: 2.0.1
      safe-buffer: 5.1.2
      string_decoder: 1.1.1
      util-deprecate: 1.0.2

  /readable-stream@3.6.2:
    resolution: {integrity: sha512-9u/sniCrY3D5WdsERHzHE4G2YCXqoG5FTHUiCC4SIbr6XcLZBY05ya9EKjYek9O5xOAwjGq+1JdGBAS7Q9ScoA==}
    engines: {node: '>= 6'}
    dependencies:
      inherits: 2.0.4
      string_decoder: 1.3.0
      util-deprecate: 1.0.2

  /readdirp@3.2.0:
    resolution: {integrity: sha512-crk4Qu3pmXwgxdSgGhgA/eXiJAPQiX4GMOZZMXnqKxHX7TaoL+3gQVo/WeuAiogr07DpnfjIMpXXa+PAIvwPGQ==}
    engines: {node: '>= 8'}
    dependencies:
      picomatch: 2.3.1
    dev: true

  /readdirp@3.6.0:
    resolution: {integrity: sha512-hOS089on8RduqdbhvQ5Z37A0ESjsqz6qnRcffsMU3495FuTdqSm+7bhJ29JvIOsBDEEnan5DPu9t3To9VRlMzA==}
    engines: {node: '>=8.10.0'}
    dependencies:
      picomatch: 2.3.1
    dev: true

  /rechoir@0.6.2:
    resolution: {integrity: sha512-HFM8rkZ+i3zrV+4LQjwQ0W+ez98pApMGM3HUrN04j3CqzPOzl9nmP15Y8YXNm8QHGv/eacOVEjqhmWpkRV0NAw==}
    engines: {node: '>= 0.10'}
    dependencies:
      resolve: 1.22.2
    dev: true

  /recursive-readdir@2.2.3:
    resolution: {integrity: sha512-8HrF5ZsXk5FAH9dgsx3BlUer73nIhuj+9OrQwEbLTPOBzGkL1lsFCR01am+v+0m2Cmbs1nP12hLDl5FA7EszKA==}
    engines: {node: '>=6.0.0'}
    dependencies:
      minimatch: 3.1.2
    dev: true

  /reduce-flatten@2.0.0:
    resolution: {integrity: sha512-EJ4UNY/U1t2P/2k6oqotuX2Cc3T6nxJwsM0N0asT7dhrtH1ltUxDn4NalSYmPE2rCkVpcf/X6R0wDwcFpzhd4w==}
    engines: {node: '>=6'}
    dev: true

  /regenerate@1.4.2:
    resolution: {integrity: sha512-zrceR/XhGYU/d/opr2EKO7aRHUeiBI8qjtfHqADTwZd6Szfy16la6kqD0MIUs5z5hx6AaKa+PixpPrR289+I0A==}
    dev: true

  /regenerator-runtime@0.11.1:
    resolution: {integrity: sha512-MguG95oij0fC3QV3URf4V2SDYGJhJnJGqvIIgdECeODCT98wSWDAJ94SSuVpYQUoTcGUIL6L4yNB7j1DFFHSBg==}
    dev: true

  /regenerator-runtime@0.13.11:
    resolution: {integrity: sha512-kY1AZVr2Ra+t+piVaJ4gxaFaReZVH40AKNo7UCX6W+dEwBo/2oZJzqfuN1qLq1oL45o56cPaTXELwrTh8Fpggg==}
    dev: true

  /regenerator-transform@0.10.1:
    resolution: {integrity: sha512-PJepbvDbuK1xgIgnau7Y90cwaAmO/LCLMI2mPvaXq2heGMR3aWW5/BQvYrhJ8jgmQjXewXvBjzfqKcVOmhjZ6Q==}
    dependencies:
      babel-runtime: 6.26.0
      babel-types: 6.26.0
      private: 0.1.8
    dev: true

  /regex-not@1.0.2:
    resolution: {integrity: sha512-J6SDjUgDxQj5NusnOtdFxDwN/+HWykR8GELwctJ7mdqhcyy1xEc4SRFHUXvxTp661YaVKAjfRLZ9cCqS6tn32A==}
    engines: {node: '>=0.10.0'}
    dependencies:
      extend-shallow: 3.0.2
      safe-regex: 1.1.0
    dev: true

  /regexp.prototype.flags@1.5.0:
    resolution: {integrity: sha512-0SutC3pNudRKgquxGoRGIz946MZVHqbNfPjBdxeOhBrdgDKlRoXmYLQN9xRbrR09ZXWeGAdPuif7egofn6v5LA==}
    engines: {node: '>= 0.4'}
    dependencies:
      call-bind: 1.0.2
      define-properties: 1.2.0
      functions-have-names: 1.2.3
    dev: true

  /regexpu-core@2.0.0:
    resolution: {integrity: sha512-tJ9+S4oKjxY8IZ9jmjnp/mtytu1u3iyIQAfmI51IKWH6bFf7XR1ybtaO6j7INhZKXOTYADk7V5qxaqLkmNxiZQ==}
    dependencies:
      regenerate: 1.4.2
      regjsgen: 0.2.0
      regjsparser: 0.1.5
    dev: true

  /regjsgen@0.2.0:
    resolution: {integrity: sha512-x+Y3yA24uF68m5GA+tBjbGYo64xXVJpbToBaWCoSNSc1hdk6dfctaRWrNFTVJZIIhL5GxW8zwjoixbnifnK59g==}
    dev: true

  /regjsparser@0.1.5:
    resolution: {integrity: sha512-jlQ9gYLfk2p3V5Ag5fYhA7fv7OHzd1KUH0PRP46xc3TgwjwgROIW572AfYg/X9kaNq/LJnu6oJcFRXlIrGoTRw==}
    hasBin: true
    dependencies:
      jsesc: 0.5.0
    dev: true

  /repeat-element@1.1.4:
    resolution: {integrity: sha512-LFiNfRcSu7KK3evMyYOuCzv3L10TW7yC1G2/+StMjK8Y6Vqd2MG7r/Qjw4ghtuCOjFvlnms/iMmLqpvW/ES/WQ==}
    engines: {node: '>=0.10.0'}
    dev: true

  /repeat-string@1.6.1:
    resolution: {integrity: sha512-PV0dzCYDNfRi1jCDbJzpW7jNNDRuCOG/jI5ctQcGKt/clZD+YcPS3yIlWuTJMmESC8aevCFmWJy5wjAFgNqN6w==}
    engines: {node: '>=0.10'}
    dev: true

  /repeating@2.0.1:
    resolution: {integrity: sha512-ZqtSMuVybkISo2OWvqvm7iHSWngvdaW3IpsT9/uP8v4gMi591LY6h35wdOfvQdWCKFWZWm2Y1Opp4kV7vQKT6A==}
    engines: {node: '>=0.10.0'}
    dependencies:
      is-finite: 1.1.0
    dev: true

  /req-cwd@2.0.0:
    resolution: {integrity: sha512-ueoIoLo1OfB6b05COxAA9UpeoscNpYyM+BqYlA7H6LVF4hKGPXQQSSaD2YmvDVJMkk4UDpAHIeU1zG53IqjvlQ==}
    engines: {node: '>=4'}
    dependencies:
      req-from: 2.0.0
    dev: true

  /req-from@2.0.0:
    resolution: {integrity: sha512-LzTfEVDVQHBRfjOUMgNBA+V6DWsSnoeKzf42J7l0xa/B4jyPOuuF5MlNSmomLNGemWTnV2TIdjSSLnEn95fOQA==}
    engines: {node: '>=4'}
    dependencies:
      resolve-from: 3.0.0
    dev: true

  /request-promise-core@1.1.4(request@2.88.2):
    resolution: {integrity: sha512-TTbAfBBRdWD7aNNOoVOBH4pN/KigV6LyapYNNlAPA8JwbovRti1E88m3sYAwsLi5ryhPKsE9APwnjFTgdUjTpw==}
    engines: {node: '>=0.10.0'}
    peerDependencies:
      request: ^2.34
    dependencies:
      lodash: 4.17.21
      request: 2.88.2
    dev: true

  /request-promise-native@1.0.9(request@2.88.2):
    resolution: {integrity: sha512-wcW+sIUiWnKgNY0dqCpOZkUbF/I+YPi+f09JZIDa39Ec+q82CpSYniDp+ISgTTbKmnpJWASeJBPZmoxH84wt3g==}
    engines: {node: '>=0.12.0'}
    deprecated: request-promise-native has been deprecated because it extends the now deprecated request package, see https://github.com/request/request/issues/3142
    peerDependencies:
      request: ^2.34
    dependencies:
      request: 2.88.2
      request-promise-core: 1.1.4(request@2.88.2)
      stealthy-require: 1.1.1
      tough-cookie: 2.5.0
    dev: true

  /request@2.88.2:
    resolution: {integrity: sha512-MsvtOrfG9ZcrOwAW+Qi+F6HbD0CWXEh9ou77uOb7FM2WPhwT7smM833PzanhJLsgXjN89Ir6V2PczXNnMpwKhw==}
    engines: {node: '>= 6'}
    deprecated: request has been deprecated, see https://github.com/request/request/issues/3142
    dependencies:
      aws-sign2: 0.7.0
      aws4: 1.12.0
      caseless: 0.12.0
      combined-stream: 1.0.8
      extend: 3.0.2
      forever-agent: 0.6.1
      form-data: 2.3.3
      har-validator: 5.1.5
      http-signature: 1.2.0
      is-typedarray: 1.0.0
      isstream: 0.1.2
      json-stringify-safe: 5.0.1
      mime-types: 2.1.35
      oauth-sign: 0.9.0
      performance-now: 2.1.0
      qs: 6.5.3
      safe-buffer: 5.2.1
      tough-cookie: 2.5.0
      tunnel-agent: 0.6.0
      uuid: 3.4.0
    dev: true

  /require-directory@2.1.1:
    resolution: {integrity: sha512-fGxEI7+wsG9xrvdjsrlmL22OMTTiHRwAMroiEeMgq8gzoLC/PQr7RsRDSTLUg/bZAZtF+TVIkHc6/4RIKrui+Q==}
    engines: {node: '>=0.10.0'}
    dev: true

  /require-from-string@1.2.1:
    resolution: {integrity: sha512-H7AkJWMobeskkttHyhTVtS0fxpFLjxhbfMa6Bk3wimP7sdPRGL3EyCg3sAQenFfAe+xQ+oAc85Nmtvq0ROM83Q==}
    engines: {node: '>=0.10.0'}
    dev: true

  /require-from-string@2.0.2:
    resolution: {integrity: sha512-Xf0nWe6RseziFMu+Ap9biiUbmplq6S9/p+7w7YXP/JBHhrUDDUhwa+vANyubuqfZWTveU//DYVGsDG7RKL/vEw==}
    engines: {node: '>=0.10.0'}
    dev: true

  /require-main-filename@1.0.1:
    resolution: {integrity: sha512-IqSUtOVP4ksd1C/ej5zeEh/BIP2ajqpn8c5x+q99gvcIG/Qf0cud5raVnE/Dwd0ua9TXYDoDc0RE5hBSdz22Ug==}
    dev: true

  /require-main-filename@2.0.0:
    resolution: {integrity: sha512-NKN5kMDylKuldxYLSUfrbo5Tuzh4hd+2E8NPPX02mZtn1VuREQToYe/ZdlJy+J3uCpfaiGF05e7B8W0iXbQHmg==}
    dev: true

  /resolve-alpn@1.2.1:
    resolution: {integrity: sha512-0a1F4l73/ZFZOakJnQ3FvkJ2+gSTQWz/r2KE5OdDY0TxPm5h4GkqkWWfM47T7HsbnOtcJVEF4epCVy6u7Q3K+g==}
    dev: true

  /resolve-from@3.0.0:
    resolution: {integrity: sha512-GnlH6vxLymXJNMBo7XP1fJIzBFbdYt49CuTwmB/6N53t+kMPRMFKz783LlQ4tv28XoQfMWinAJX6WCGf2IlaIw==}
    engines: {node: '>=4'}
    dev: true

  /resolve-from@4.0.0:
    resolution: {integrity: sha512-pb/MYmXstAkysRFx8piNI1tGFNQIFA3vkE3Gq4EuA1dF6gHp/+vgZqsCGJapvy8N3Q+4o7FwvquPJcnZ7RYy4g==}
    engines: {node: '>=4'}
    dev: true

  /resolve-url@0.2.1:
    resolution: {integrity: sha512-ZuF55hVUQaaczgOIwqWzkEcEidmlD/xl44x1UZnhOXcYuFN2S6+rcxpG+C1N3So0wvNI3DmJICUFfu2SxhBmvg==}
    deprecated: https://github.com/lydell/resolve-url#deprecated
    dev: true

  /resolve@1.1.7:
    resolution: {integrity: sha512-9znBF0vBcaSN3W2j7wKvdERPwqTxSpCq+if5C0WoTCyV9n24rua28jeuQ2pL/HOf+yUe/Mef+H/5p60K0Id3bg==}
    dev: true

  /resolve@1.17.0:
    resolution: {integrity: sha512-ic+7JYiV8Vi2yzQGFWOkiZD5Z9z7O2Zhm9XMaTxdJExKasieFCr+yXZ/WmXsckHiKl12ar0y6XiXDx3m4RHn1w==}
    dependencies:
      path-parse: 1.0.7
    dev: true

  /resolve@1.22.2:
    resolution: {integrity: sha512-Sb+mjNHOULsBv818T40qSPeRiuWLyaGMa5ewydRLFimneixmVy2zdivRl+AF6jaYPC8ERxGDmFSiqui6SfPd+g==}
    hasBin: true
    dependencies:
      is-core-module: 2.12.1
      path-parse: 1.0.7
      supports-preserve-symlinks-flag: 1.0.0
    dev: true

  /responselike@1.0.2:
    resolution: {integrity: sha512-/Fpe5guzJk1gPqdJLJR5u7eG/gNY4nImjbRDaVWVMRhne55TCmj2i9Q+54PBRfatRC8v/rIiv9BN0pMd9OV5EQ==}
    dependencies:
      lowercase-keys: 1.0.1
    dev: true

  /responselike@2.0.1:
    resolution: {integrity: sha512-4gl03wn3hj1HP3yzgdI7d3lCkF95F21Pz4BPGvKHinyQzALR5CapwC8yIi0Rh58DEMQ/SguC03wFj2k0M/mHhw==}
    dependencies:
      lowercase-keys: 2.0.0
    dev: true

  /resumer@0.0.0:
    resolution: {integrity: sha512-Fn9X8rX8yYF4m81rZCK/5VmrmsSbqS/i3rDLl6ZZHAXgC2nTAx3dhwG8q8odP/RmdLa2YrybDJaAMg+X1ajY3w==}
    dependencies:
      through: 2.3.8
    dev: true

  /ret@0.1.15:
    resolution: {integrity: sha512-TTlYpa+OL+vMMNG24xSlQGEJ3B/RzEfUlLct7b5G/ytav+wPrplCpVMFuwzXbkecJrb6IYo1iFb0S9v37754mg==}
    engines: {node: '>=0.12'}
    dev: true

  /retry@0.12.0:
    resolution: {integrity: sha512-9LkiTwjUh6rT555DtE9rTX+BKByPfrMzEAtnlEtdEwr3Nkffwiihqe2bWADg+OQRjt9gl6ICdmB/ZFDCGAtSow==}
    engines: {node: '>= 4'}
    dev: true

  /reusify@1.0.4:
    resolution: {integrity: sha512-U9nH88a3fc/ekCF1l0/UP1IosiuIjyTh7hBvXVMHYgVcfGvt897Xguj2UOLDeI5BG2m7/uwyaLVT6fbtCwTyzw==}
    engines: {iojs: '>=1.0.0', node: '>=0.10.0'}
    dev: true

  /rimraf@2.7.1:
    resolution: {integrity: sha512-uWjbaKIK3T1OSVptzX7Nl6PvQ3qAGtKEtVRjRuazjfL3Bx5eI409VZSqgND+4UNnmzLVdPj9FqFJNPqBZFve4w==}
    hasBin: true
    dependencies:
      glob: 7.2.3
    dev: true

  /rimraf@3.0.2:
    resolution: {integrity: sha512-JZkJMZkAGFFPP2YqXZXPbMlMBgsxzE8ILs4lMIX/2o0L9UBw9O/Y3o6wFw/i9YLapcUJWwqbi3kdxIPdC62TIA==}
    hasBin: true
    dependencies:
      glob: 7.2.3
    dev: true

  /ripemd160-min@0.0.6:
    resolution: {integrity: sha512-+GcJgQivhs6S9qvLogusiTcS9kQUfgR75whKuy5jIhuiOfQuJ8fjqxV6EGD5duH1Y/FawFUMtMhyeq3Fbnib8A==}
    engines: {node: '>=8'}
    dev: true

  /ripemd160@2.0.2:
    resolution: {integrity: sha512-ii4iagi25WusVoiC4B4lq7pbXfAp3D9v5CwfkY33vffw2+pkDjY1D8GaN7spsxvCSx8dkPqOZCEZyfxcmJG2IA==}
    dependencies:
      hash-base: 3.1.0
      inherits: 2.0.4
    dev: true

  /rlp@2.0.0:
    resolution: {integrity: sha512-td5Z7WLZp0leguhLYz+Pkm/eg9jcqNAE93AkawghY1+JVmGXnxT9iFpAcRDRHLYdlYGoD6kgk9GpX5IYafJaZg==}
    hasBin: true
    dev: true

  /rlp@2.2.7:
    resolution: {integrity: sha512-d5gdPmgQ0Z+AklL2NVXr/IoSjNZFfTVvQWzL/AM2AOcSzYP2xjlb0AC8YyCLc41MSNf6P6QVtjgPdmVtzb+4lQ==}
    hasBin: true
    dependencies:
      bn.js: 5.2.1

  /run-parallel-limit@1.1.0:
    resolution: {integrity: sha512-jJA7irRNM91jaKc3Hcl1npHsFLOXOoTkPCUL1JEa1R82O2miplXXRaGdjW/KM/98YQWDhJLiSs793CnXfblJUw==}
    dependencies:
      queue-microtask: 1.2.3
    dev: true

  /run-parallel@1.2.0:
    resolution: {integrity: sha512-5l4VyZR86LZ/lDxZTR6jqL8AFE2S0IFLMP26AbjsLVADxHdhB/c0GUsH+y39UfCi3dzz8OlQuPmnaJOMoDHQBA==}
    dependencies:
      queue-microtask: 1.2.3
    dev: true

  /rustbn.js@0.2.0:
    resolution: {integrity: sha512-4VlvkRUuCJvr2J6Y0ImW7NvTCriMi7ErOAqWk1y69vAdoNIzCF3yPmgeNzx+RQTLEDFq5sHfscn1MwHxP9hNfA==}
    dev: true

  /rxjs@6.6.7:
    resolution: {integrity: sha512-hTdwr+7yYNIT5n4AMYp85KA6yw2Va0FLa3Rguvbpa4W3I5xynaBZo41cM3XM+4Q6fRMj3sBYIR1VAmZMXYJvRQ==}
    engines: {npm: '>=2.0.0'}
    dependencies:
      tslib: 1.14.1
    dev: false

  /safe-array-concat@1.0.0:
    resolution: {integrity: sha512-9dVEFruWIsnie89yym+xWTAYASdpw3CJV7Li/6zBewGf9z2i1j31rP6jnY0pHEO4QZh6N0K11bFjWmdR8UGdPQ==}
    engines: {node: '>=0.4'}
    dependencies:
      call-bind: 1.0.2
      get-intrinsic: 1.2.1
      has-symbols: 1.0.3
      isarray: 2.0.5
    dev: true

  /safe-buffer@5.1.2:
    resolution: {integrity: sha512-Gd2UZBJDkXlY7GbJxfsE8/nvKkUEU1G38c1siN6QP6a9PT9MmHB8GnpscSmMJSoF8LOIrt8ud/wPtojys4G6+g==}

  /safe-buffer@5.2.1:
    resolution: {integrity: sha512-rp3So07KcdmmKbGvgaNxQSJr7bGVSVk5S9Eq1F+ppbRo70+YeaDxkw5Dd8NPN+GD6bjnYm2VuPuCXmpuYvmCXQ==}

  /safe-event-emitter@1.0.1:
    resolution: {integrity: sha512-e1wFe99A91XYYxoQbcq2ZJUWurxEyP8vfz7A7vuUe1s95q8r5ebraVaA1BukYJcpM6V16ugWoD9vngi8Ccu5fg==}
    deprecated: Renamed to @metamask/safe-event-emitter
    dependencies:
      events: 3.3.0
    dev: true

  /safe-regex-test@1.0.0:
    resolution: {integrity: sha512-JBUUzyOgEwXQY1NuPtvcj/qcBDbDmEvWufhlnXZIm75DEHp+afM1r1ujJpJsV/gSM4t59tpDyPi1sd6ZaPFfsA==}
    dependencies:
      call-bind: 1.0.2
      get-intrinsic: 1.2.1
      is-regex: 1.1.4
    dev: true

  /safe-regex@1.1.0:
    resolution: {integrity: sha512-aJXcif4xnaNUzvUuC5gcb46oTS7zvg4jpMTnuqtrEPlR3vFr4pxtdTwaF1Qs3Enjn9HK+ZlwQui+a7z0SywIzg==}
    dependencies:
      ret: 0.1.15
    dev: true

  /safer-buffer@2.1.2:
    resolution: {integrity: sha512-YZo3K82SD7Riyi0E1EQPojLz7kpepnSQI9IyPbHHg1XXXevb5dJI7tpyN2ADxGcQbHG7vcyRHk0cbwqcQriUtg==}
    dev: true

  /sc-istanbul@0.4.6:
    resolution: {integrity: sha512-qJFF/8tW/zJsbyfh/iT/ZM5QNHE3CXxtLJbZsL+CzdJLBsPD7SedJZoUA4d8iAcN2IoMp/Dx80shOOd2x96X/g==}
    hasBin: true
    dependencies:
      abbrev: 1.0.9
      async: 1.5.2
      escodegen: 1.8.1
      esprima: 2.7.3
      glob: 5.0.15
      handlebars: 4.7.7
      js-yaml: 3.14.1
      mkdirp: 0.5.6
      nopt: 3.0.6
      once: 1.4.0
      resolve: 1.1.7
      supports-color: 3.2.3
      which: 1.3.1
      wordwrap: 1.0.0
    dev: true

  /scrypt-js@2.0.4:
    resolution: {integrity: sha512-4KsaGcPnuhtCZQCxFxN3GVYIhKFPTdLd8PLC552XwbMndtD0cjRFAhDuuydXQ0h08ZfPgzqe6EKHozpuH74iDw==}
    dev: true

  /scrypt-js@3.0.1:
    resolution: {integrity: sha512-cdwTTnqPu0Hyvf5in5asVdZocVDTNRmR7XEcJuIzMjJeSHybHl7vpB66AzwTaIg6CLSbtjcxc8fqcySfnTkccA==}

  /scryptsy@1.2.1:
    resolution: {integrity: sha512-aldIRgMozSJ/Gl6K6qmJZysRP82lz83Wb42vl4PWN8SaLFHIaOzLPc9nUUW2jQN88CuGm5q5HefJ9jZ3nWSmTw==}
    dependencies:
      pbkdf2: 3.1.2
    dev: true
    optional: true

  /secp256k1@4.0.3:
    resolution: {integrity: sha512-NLZVf+ROMxwtEj3Xa562qgv2BK5e2WNmXPiOdVIPLgs6lyTzMvBq0aWTYMI5XCP9jZMVKOcqZLw/Wc4vDkuxhA==}
    engines: {node: '>=10.0.0'}
    requiresBuild: true
    dependencies:
      elliptic: 6.5.4
      node-addon-api: 2.0.2
      node-gyp-build: 4.6.0
    dev: true

  /seedrandom@3.0.1:
    resolution: {integrity: sha512-1/02Y/rUeU1CJBAGLebiC5Lbo5FnB22gQbIFFYTLkwvp1xdABZJH1sn4ZT1MzXmPpzv+Rf/Lu2NcsLJiK4rcDg==}
    dev: true

  /semaphore@1.1.0:
    resolution: {integrity: sha512-O4OZEaNtkMd/K0i6js9SL+gqy0ZCBMgUvlSqHKi4IBdjhe7wB8pwztUk1BbZ1fmrvpwFrPbHzqd2w5pTcJH6LA==}
    engines: {node: '>=0.8.0'}
    dev: true

  /semver@5.4.1:
    resolution: {integrity: sha512-WfG/X9+oATh81XtllIo/I8gOiY9EXRdv1cQdyykeXK17YcUW3EXUAi2To4pcH6nZtJPr7ZOpM5OMyWJZm+8Rsg==}
    hasBin: true
    dev: true

  /semver@5.7.1:
    resolution: {integrity: sha512-sauaDf/PZdVgrLTNYHRtpXa1iRiKcaebiKQ1BJdpQlWH2lCvexQdX55snPFyK7QzpudqbCI0qXFfOasHdyNDGQ==}
    hasBin: true

  /semver@6.3.0:
    resolution: {integrity: sha512-b39TBaTSfV6yBrapU89p5fKekE2m/NwnDocOVruQFS1/veMgdzuPcnOM34M6CwxW8jH/lxEa5rBoDeUwu5HHTw==}
    hasBin: true
    dev: true

  /semver@7.3.7:
    resolution: {integrity: sha512-QlYTucUYOews+WeEujDoEGziz4K6c47V/Bd+LjSSYcA94p+DmINdf7ncaUinThfvZyu13lN9OY1XDxt8C0Tw0g==}
    engines: {node: '>=10'}
    hasBin: true
    dependencies:
      lru-cache: 6.0.0
    dev: true

  /semver@7.5.1:
    resolution: {integrity: sha512-Wvss5ivl8TMRZXXESstBA4uR5iXgEN/VC5/sOcuXdVLzcdkz4HWetIoRfG5gb5X+ij/G9rw9YoGn3QoQ8OCSpw==}
    engines: {node: '>=10'}
    hasBin: true
    dependencies:
      lru-cache: 6.0.0

  /send@0.18.0:
    resolution: {integrity: sha512-qqWzuOjSFOuqPjFe4NOsMLafToQQwBSOEpS+FwEt3A2V3vKubTquT3vmLTQpFgMXp8AlFWFuP1qKaJZOtPpVXg==}
    engines: {node: '>= 0.8.0'}
    dependencies:
      debug: 2.6.9
      depd: 2.0.0
      destroy: 1.2.0
      encodeurl: 1.0.2
      escape-html: 1.0.3
      etag: 1.8.1
      fresh: 0.5.2
      http-errors: 2.0.0
      mime: 1.6.0
      ms: 2.1.3
      on-finished: 2.4.1
      range-parser: 1.2.1
      statuses: 2.0.1
    transitivePeerDependencies:
      - supports-color
    dev: true

  /sentence-case@2.1.1:
    resolution: {integrity: sha512-ENl7cYHaK/Ktwk5OTD+aDbQ3uC8IByu/6Bkg+HDv8Mm+XnBnppVNalcfJTNsp1ibstKh030/JKQQWglDvtKwEQ==}
    dependencies:
      no-case: 2.3.2
      upper-case-first: 1.1.2
    dev: true

  /serialize-javascript@6.0.0:
    resolution: {integrity: sha512-Qr3TosvguFt8ePWqsvRfrKyQXIiW+nGbYpy8XK24NQHE83caxWt+mIymTT19DGFbNWNLfEwsrkSmN64lVWB9ag==}
    dependencies:
      randombytes: 2.1.0
    dev: true

  /serve-static@1.15.0:
    resolution: {integrity: sha512-XGuRDNjXUijsUL0vl6nSD7cwURuzEgglbOaFuZM9g3kwDXOWVTck0jLzjPzGD+TazWbboZYu52/9/XPdUgne9g==}
    engines: {node: '>= 0.8.0'}
    dependencies:
      encodeurl: 1.0.2
      escape-html: 1.0.3
      parseurl: 1.3.3
      send: 0.18.0
    transitivePeerDependencies:
      - supports-color
    dev: true

  /servify@0.1.12:
    resolution: {integrity: sha512-/xE6GvsKKqyo1BAY+KxOWXcLpPsUUyji7Qg3bVD7hh1eRze5bR1uYiuDA/k3Gof1s9BTzQZEJK8sNcNGFIzeWw==}
    engines: {node: '>=6'}
    dependencies:
      body-parser: 1.20.2
      cors: 2.8.5
      express: 4.18.2
      request: 2.88.2
      xhr: 2.6.0
    transitivePeerDependencies:
      - supports-color
    dev: true

  /set-blocking@2.0.0:
    resolution: {integrity: sha512-KiKBS8AnWGEyLzofFfmvKwpdPzqiy16LvQfK3yv/fVH7Bj13/wl3JSR1J+rfgRE9q7xUJK4qvgS8raSOeLUehw==}

  /set-immediate-shim@1.0.1:
    resolution: {integrity: sha512-Li5AOqrZWCVA2n5kryzEmqai6bKSIvpz5oUJHPVj6+dsbD3X1ixtsY5tEnsaNpH3pFAHmG8eIHUrtEtohrg+UQ==}
    engines: {node: '>=0.10.0'}
    dev: true

  /set-value@2.0.1:
    resolution: {integrity: sha512-JxHc1weCN68wRY0fhCoXpyK55m/XPHafOmK4UWD7m2CI14GMcFypt4w/0+NV5f/ZMby2F6S2wwA7fgynh9gWSw==}
    engines: {node: '>=0.10.0'}
    dependencies:
      extend-shallow: 2.0.1
      is-extendable: 0.1.1
      is-plain-object: 2.0.4
      split-string: 3.1.0
    dev: true

  /setimmediate@1.0.4:
    resolution: {integrity: sha512-/TjEmXQVEzdod/FFskf3o7oOAsGhHf2j1dZqRFbDzq4F3mvvxflIIi4Hd3bLQE9y/CpwqfSQam5JakI/mi3Pog==}
    dev: true

  /setimmediate@1.0.5:
    resolution: {integrity: sha512-MATJdZp8sLqDl/68LfQmbP8zKPLQNV6BIZoIgrscFDQ+RsvK/BxeDQOgyxKKoh0y/8h3BqVFnCqQ/gd+reiIXA==}
    dev: true

  /setprototypeof@1.2.0:
    resolution: {integrity: sha512-E5LDX7Wrp85Kil5bhZv46j8jOeboKq5JMmYM3gVGdGH8xFpPWXUMsNrlODCrkoxMEeNi/XZIwuRvY4XNwYMJpw==}
    dev: true

  /sha.js@2.4.11:
    resolution: {integrity: sha512-QMEp5B7cftE7APOjk5Y6xgrbWu+WkLVQwk8JNjZ8nKRciZaByEW6MubieAiToS7+dwvrjGhH8jRXz3MVd0AYqQ==}
    hasBin: true
    dependencies:
      inherits: 2.0.4
      safe-buffer: 5.2.1
    dev: true

  /sha1@1.1.1:
    resolution: {integrity: sha512-dZBS6OrMjtgVkopB1Gmo4RQCDKiZsqcpAQpkV/aaj+FCrCg8r4I4qMkDPQjBgLIxlmu9k4nUbWq6ohXahOneYA==}
    dependencies:
      charenc: 0.0.2
      crypt: 0.0.2
    dev: true

  /sha3@2.1.4:
    resolution: {integrity: sha512-S8cNxbyb0UGUM2VhRD4Poe5N58gJnJsLJ5vC7FYWGUmGhcsj4++WaIOBFVDxlG0W3To6xBuiRh+i0Qp2oNCOtg==}
    dependencies:
      buffer: 6.0.3
    dev: true

  /shallowequal@1.1.0:
    resolution: {integrity: sha512-y0m1JoUZSlPAjXVtPPW70aZWfIL/dSP7AFkRnniLCrK/8MDKog3TySTBmckD+RObVxH0v4Tox67+F14PdED2oQ==}
    dev: true

  /shebang-command@1.2.0:
    resolution: {integrity: sha512-EV3L1+UQWGor21OmnvojK36mhg+TyIKDh3iFBKBohr5xeXIhNBcx8oWdgkTEEQ+BEFFYdLRuqMfd5L84N1V5Vg==}
    engines: {node: '>=0.10.0'}
    dependencies:
      shebang-regex: 1.0.0
    dev: true

  /shebang-command@2.0.0:
    resolution: {integrity: sha512-kHxr2zZpYtdmrN1qDjrrX/Z1rR1kG8Dx+gkpK1G4eXmvXswmcE1hTWBWYUzlraYw1/yZp6YuDY77YtvbN0dmDA==}
    engines: {node: '>=8'}
    dependencies:
      shebang-regex: 3.0.0
    dev: true

  /shebang-regex@1.0.0:
    resolution: {integrity: sha512-wpoSFAxys6b2a2wHZ1XpDSgD7N9iVjg29Ph9uV/uaP9Ex/KXlkTZTeddxDPSYQpgvzKLGJke2UU0AzoGCjNIvQ==}
    engines: {node: '>=0.10.0'}
    dev: true

  /shebang-regex@3.0.0:
    resolution: {integrity: sha512-7++dFhtcx3353uBaq8DDR4NuxBetBzC7ZQOhmTQInHEd6bSrXdiEyzCvG07Z44UYdLShWUyXt5M/yhz8ekcb1A==}
    engines: {node: '>=8'}
    dev: true

  /shelljs@0.8.5:
    resolution: {integrity: sha512-TiwcRcrkhHvbrZbnRcFYMLl30Dfov3HKqzp5tO5b4pt6G/SezKcYhmDg15zXVBswHmctSAQKznqNW2LO5tTDow==}
    engines: {node: '>=4'}
    hasBin: true
    dependencies:
      glob: 7.2.3
      interpret: 1.4.0
      rechoir: 0.6.2
    dev: true

  /side-channel@1.0.4:
    resolution: {integrity: sha512-q5XPytqFEIKHkGdiMIrY10mvLRvnQh42/+GoBlFW3b2LXLE2xxJpZFdm94we0BaoV3RwJyGqg5wS7epxTv0Zvw==}
    dependencies:
      call-bind: 1.0.2
      get-intrinsic: 1.2.1
      object-inspect: 1.12.3
    dev: true

  /signal-exit@3.0.7:
    resolution: {integrity: sha512-wnD2ZE+l+SPC/uoS0vXeE9L1+0wuaMqKlfz9AMUo38JsyLSBWSFcHR1Rri62LZc12vLr1gb3jl7iwQhgwpAbGQ==}

  /simple-concat@1.0.1:
    resolution: {integrity: sha512-cSFtAPtRhljv69IK0hTVZQ+OfE9nePi/rtJmw5UjHeVyVroEqJXP1sFztKUy1qU+xvz3u/sfYJLa947b7nAN2Q==}

  /simple-get@2.8.2:
    resolution: {integrity: sha512-Ijd/rV5o+mSBBs4F/x9oDPtTx9Zb6X9brmnXvMW4J7IR15ngi9q5xxqWBKU744jTZiaXtxaPL7uHG6vtN8kUkw==}
    dependencies:
      decompress-response: 3.3.0
      once: 1.4.0
      simple-concat: 1.0.1
    dev: true

  /simple-get@3.1.1:
    resolution: {integrity: sha512-CQ5LTKGfCpvE1K0n2us+kuMPbk/q0EKl82s4aheV9oXjFEz6W/Y7oQFVJuU6QG77hRT4Ghb5RURteF5vnWjupA==}
    dependencies:
      decompress-response: 4.2.1
      once: 1.4.0
      simple-concat: 1.0.1
    dev: false
    optional: true

  /slash@1.0.0:
    resolution: {integrity: sha512-3TYDR7xWt4dIqV2JauJr+EJeW356RXijHeUlO+8djJ+uBXPn8/2dpzBc8yQhh583sVvc9CvFAeQVgijsH+PNNg==}
    engines: {node: '>=0.10.0'}
    dev: true

  /slash@2.0.0:
    resolution: {integrity: sha512-ZYKh3Wh2z1PpEXWr0MpSBZ0V6mZHAQfYevttO11c51CaWjGTaadiKZ+wVt1PbMlDV5qhMFslpZCemhwOK7C89A==}
    engines: {node: '>=6'}
    dev: true

  /slash@3.0.0:
    resolution: {integrity: sha512-g9Q1haeby36OSStwb4ntCGGGaKsaVSjQ68fBxoQcutl5fS1vuY18H3wSt3jFyFtrkx+Kz0V1G85A4MyAdDMi2Q==}
    engines: {node: '>=8'}
    dev: true

  /slice-ansi@4.0.0:
    resolution: {integrity: sha512-qMCMfhY040cVHT43K9BFygqYbUPFZKHOg7K73mtTWJRb8pyP3fzf4Ixd5SzdEJQ6MRUg/WBnOLxghZtKKurENQ==}
    engines: {node: '>=10'}
    dependencies:
      ansi-styles: 4.3.0
      astral-regex: 2.0.0
      is-fullwidth-code-point: 3.0.0
    dev: true

  /snake-case@2.1.0:
    resolution: {integrity: sha512-FMR5YoPFwOLuh4rRz92dywJjyKYZNLpMn1R5ujVpIYkbA9p01fq8RMg0FkO4M+Yobt4MjHeLTJVm5xFFBHSV2Q==}
    dependencies:
      no-case: 2.3.2
    dev: true

  /snapdragon-node@2.1.1:
    resolution: {integrity: sha512-O27l4xaMYt/RSQ5TR3vpWCAB5Kb/czIcqUFOM/C4fYcLnbZUc1PkjTAMjof2pBWaSTwOUd6qUHcFGVGj7aIwnw==}
    engines: {node: '>=0.10.0'}
    dependencies:
      define-property: 1.0.0
      isobject: 3.0.1
      snapdragon-util: 3.0.1
    dev: true

  /snapdragon-util@3.0.1:
    resolution: {integrity: sha512-mbKkMdQKsjX4BAL4bRYTj21edOf8cN7XHdYUJEe+Zn99hVEYcMvKPct1IqNe7+AZPirn8BCDOQBHQZknqmKlZQ==}
    engines: {node: '>=0.10.0'}
    dependencies:
      kind-of: 3.2.2
    dev: true

  /snapdragon@0.8.2:
    resolution: {integrity: sha512-FtyOnWN/wCHTVXOMwvSv26d+ko5vWlIDD6zoUJ7LW8vh+ZBC8QdljveRP+crNrtBwioEUWy/4dMtbBjA4ioNlg==}
    engines: {node: '>=0.10.0'}
    dependencies:
      base: 0.11.2
      debug: 2.6.9
      define-property: 0.2.5
      extend-shallow: 2.0.1
      map-cache: 0.2.2
      source-map: 0.5.7
      source-map-resolve: 0.5.3
      use: 3.1.1
    transitivePeerDependencies:
      - supports-color
    dev: true

  /solc@0.4.26:
    resolution: {integrity: sha512-o+c6FpkiHd+HPjmjEVpQgH7fqZ14tJpXhho+/bQXlXbliLIS/xjXb42Vxh+qQY1WCSTMQ0+a5vR9vi0MfhU6mA==}
    hasBin: true
    dependencies:
      fs-extra: 0.30.0
      memorystream: 0.3.1
      require-from-string: 1.2.1
      semver: 5.7.1
      yargs: 4.8.1
    dev: true

  /solc@0.6.12:
    resolution: {integrity: sha512-Lm0Ql2G9Qc7yPP2Ba+WNmzw2jwsrd3u4PobHYlSOxaut3TtUbj9+5ZrT6f4DUpNPEoBaFUOEg9Op9C0mk7ge9g==}
    engines: {node: '>=8.0.0'}
    hasBin: true
    dependencies:
      command-exists: 1.2.9
      commander: 3.0.2
      fs-extra: 0.30.0
      js-sha3: 0.8.0
      memorystream: 0.3.1
      require-from-string: 2.0.2
      semver: 5.7.1
      tmp: 0.0.33
    dev: true

  /solc@0.7.3(debug@4.3.2):
    resolution: {integrity: sha512-GAsWNAjGzIDg7VxzP6mPjdurby3IkGCjQcM8GFYZT6RyaoUZKmMU6Y7YwG+tFGhv7dwZ8rmR4iwFDrrD99JwqA==}
    engines: {node: '>=8.0.0'}
    hasBin: true
    dependencies:
      command-exists: 1.2.9
      commander: 3.0.2
      follow-redirects: 1.15.2(debug@4.3.2)
      fs-extra: 0.30.0
      js-sha3: 0.8.0
      memorystream: 0.3.1
      require-from-string: 2.0.2
      semver: 5.7.1
      tmp: 0.0.33
    transitivePeerDependencies:
      - debug
    dev: true

  /solhint-plugin-prettier@0.0.5(prettier-plugin-solidity@1.1.3)(prettier@2.8.8):
    resolution: {integrity: sha512-7jmWcnVshIrO2FFinIvDQmhQpfpS2rRRn3RejiYgnjIE68xO2bvrYvjqVNfrio4xH9ghOqn83tKuTzLjEbmGIA==}
    peerDependencies:
      prettier: ^1.15.0 || ^2.0.0
      prettier-plugin-solidity: ^1.0.0-alpha.14
    dependencies:
      prettier: 2.8.8
      prettier-linter-helpers: 1.0.0
      prettier-plugin-solidity: 1.1.3(prettier@2.8.8)
    dev: true

  /solhint@3.4.1:
    resolution: {integrity: sha512-pzZn2RlZhws1XwvLPVSsxfHrwsteFf5eySOhpAytzXwKQYbTCJV6z8EevYDiSVKMpWrvbKpEtJ055CuEmzp4Xg==}
    hasBin: true
    dependencies:
      '@solidity-parser/parser': 0.16.0
      ajv: 6.12.6
      antlr4: 4.13.0
      ast-parents: 0.0.1
      chalk: 4.1.2
      commander: 10.0.1
      cosmiconfig: 8.1.3
      fast-diff: 1.3.0
      glob: 8.1.0
      ignore: 5.2.4
      js-yaml: 4.1.0
      lodash: 4.17.21
      pluralize: 8.0.0
      semver: 6.3.0
      strip-ansi: 6.0.1
      table: 6.8.1
      text-table: 0.2.0
    optionalDependencies:
      prettier: 2.8.8
    dev: true

  /solidity-ast@0.4.49:
    resolution: {integrity: sha512-Pr5sCAj1SFqzwFZw1HPKSq0PehlQNdM8GwKyAVYh2DOn7/cCK8LUKD1HeHnKtTgBW7hi9h4nnnan7hpAg5RhWQ==}
    dev: true

  /solidity-comments-darwin-arm64@0.0.2:
    resolution: {integrity: sha512-HidWkVLSh7v+Vu0CA7oI21GWP/ZY7ro8g8OmIxE8oTqyMwgMbE8F1yc58Sj682Hj199HCZsjmtn1BE4PCbLiGA==}
    engines: {node: '>= 10'}
    cpu: [arm64]
    os: [darwin]
    requiresBuild: true
    dev: true
    optional: true

  /solidity-comments-darwin-x64@0.0.2:
    resolution: {integrity: sha512-Zjs0Ruz6faBTPT6fBecUt6qh4CdloT8Bwoc0+qxRoTn9UhYscmbPQkUgQEbS0FQPysYqVzzxJB4h1Ofbf4wwtA==}
    engines: {node: '>= 10'}
    cpu: [x64]
    os: [darwin]
    requiresBuild: true
    dev: true
    optional: true

  /solidity-comments-extractor@0.0.7:
    resolution: {integrity: sha512-wciNMLg/Irp8OKGrh3S2tfvZiZ0NEyILfcRCXCD4mp7SgK/i9gzLfhY2hY7VMCQJ3kH9UB9BzNdibIVMchzyYw==}
    dev: true

  /solidity-comments-freebsd-x64@0.0.2:
    resolution: {integrity: sha512-8Qe4mpjuAxFSwZJVk7B8gAoLCdbtS412bQzBwk63L8dmlHogvE39iT70aAk3RHUddAppT5RMBunlPUCFYJ3ZTw==}
    engines: {node: '>= 10'}
    cpu: [x64]
    os: [freebsd]
    requiresBuild: true
    dev: true
    optional: true

  /solidity-comments-linux-arm64-gnu@0.0.2:
    resolution: {integrity: sha512-spkb0MZZnmrP+Wtq4UxP+nyPAVRe82idOjqndolcNR0S9Xvu4ebwq+LvF4HiUgjTDmeiqYiFZQ8T9KGdLSIoIg==}
    engines: {node: '>= 10'}
    cpu: [arm64]
    os: [linux]
    requiresBuild: true
    dev: true
    optional: true

  /solidity-comments-linux-arm64-musl@0.0.2:
    resolution: {integrity: sha512-guCDbHArcjE+JDXYkxx5RZzY1YF6OnAKCo+sTC5fstyW/KGKaQJNPyBNWuwYsQiaEHpvhW1ha537IvlGek8GqA==}
    engines: {node: '>= 10'}
    cpu: [arm64]
    os: [linux]
    requiresBuild: true
    dev: true
    optional: true

  /solidity-comments-linux-x64-gnu@0.0.2:
    resolution: {integrity: sha512-zIqLehBK/g7tvrFmQljrfZXfkEeLt2v6wbe+uFu6kH/qAHZa7ybt8Vc0wYcmjo2U0PeBm15d79ee3AkwbIjFdQ==}
    engines: {node: '>= 10'}
    cpu: [x64]
    os: [linux]
    requiresBuild: true
    dev: true
    optional: true

  /solidity-comments-linux-x64-musl@0.0.2:
    resolution: {integrity: sha512-R9FeDloVlFGTaVkOlELDVC7+1Tjx5WBPI5L8r0AGOPHK3+jOcRh6sKYpI+VskSPDc3vOO46INkpDgUXrKydlIw==}
    engines: {node: '>= 10'}
    cpu: [x64]
    os: [linux]
    requiresBuild: true
    dev: true
    optional: true

  /solidity-comments-win32-arm64-msvc@0.0.2:
    resolution: {integrity: sha512-QnWJoCQcJj+rnutULOihN9bixOtYWDdF5Rfz9fpHejL1BtNjdLW1om55XNVHGAHPqBxV4aeQQ6OirKnp9zKsug==}
    engines: {node: '>= 10'}
    cpu: [arm64]
    os: [win32]
    requiresBuild: true
    dev: true
    optional: true

  /solidity-comments-win32-ia32-msvc@0.0.2:
    resolution: {integrity: sha512-vUg4nADtm/NcOtlIymG23NWJUSuMsvX15nU7ynhGBsdKtt8xhdP3C/zA6vjDk8Jg+FXGQL6IHVQ++g/7rSQi0w==}
    engines: {node: '>= 10'}
    cpu: [ia32]
    os: [win32]
    requiresBuild: true
    dev: true
    optional: true

  /solidity-comments-win32-x64-msvc@0.0.2:
    resolution: {integrity: sha512-36j+KUF4V/y0t3qatHm/LF5sCUCBx2UndxE1kq5bOzh/s+nQgatuyB+Pd5BfuPQHdWu2KaExYe20FlAa6NL7+Q==}
    engines: {node: '>= 10'}
    cpu: [x64]
    os: [win32]
    requiresBuild: true
    dev: true
    optional: true

  /solidity-comments@0.0.2:
    resolution: {integrity: sha512-G+aK6qtyUfkn1guS8uzqUeua1dURwPlcOjoTYW/TwmXAcE7z/1+oGCfZUdMSe4ZMKklNbVZNiG5ibnF8gkkFfw==}
    engines: {node: '>= 12'}
    optionalDependencies:
      solidity-comments-darwin-arm64: 0.0.2
      solidity-comments-darwin-x64: 0.0.2
      solidity-comments-freebsd-x64: 0.0.2
      solidity-comments-linux-arm64-gnu: 0.0.2
      solidity-comments-linux-arm64-musl: 0.0.2
      solidity-comments-linux-x64-gnu: 0.0.2
      solidity-comments-linux-x64-musl: 0.0.2
      solidity-comments-win32-arm64-msvc: 0.0.2
      solidity-comments-win32-ia32-msvc: 0.0.2
      solidity-comments-win32-x64-msvc: 0.0.2
    dev: true

  /solidity-coverage@0.7.22:
    resolution: {integrity: sha512-I6Zd5tsFY+gmj1FDIp6w7OrUePx6ZpMgKQZg7dWgPaQHePLi3Jk+iJ8lwZxsWEoNy2Lcv91rMxATWHqRaFdQpw==}
    hasBin: true
    dependencies:
      '@solidity-parser/parser': 0.14.5
      '@truffle/provider': 0.2.64
      chalk: 2.4.2
      death: 1.1.0
      detect-port: 1.5.1
      fs-extra: 8.1.0
      ghost-testrpc: 0.0.2
      global-modules: 2.0.0
      globby: 10.0.2
      jsonschema: 1.4.1
      lodash: 4.17.21
      node-emoji: 1.11.0
      pify: 4.0.1
      recursive-readdir: 2.2.3
      sc-istanbul: 0.4.6
      semver: 7.5.1
      shelljs: 0.8.5
      web3-utils: 1.10.0
    transitivePeerDependencies:
      - bufferutil
      - encoding
      - supports-color
      - utf-8-validate
    dev: true

  /sort-any@2.0.0:
    resolution: {integrity: sha512-T9JoiDewQEmWcnmPn/s9h/PH9t3d/LSWi0RgVmXSuDYeZXTZOZ1/wrK2PHaptuR1VXe3clLLt0pD6sgVOwjNEA==}
    dependencies:
      lodash: 4.17.21
    dev: true

  /source-map-resolve@0.5.3:
    resolution: {integrity: sha512-Htz+RnsXWk5+P2slx5Jh3Q66vhQj1Cllm0zvnaY98+NFx+Dv2CF/f5O/t8x+KaNdrdIAsruNzoh/KpialbqAnw==}
    deprecated: See https://github.com/lydell/source-map-resolve#deprecated
    dependencies:
      atob: 2.1.2
      decode-uri-component: 0.2.2
      resolve-url: 0.2.1
      source-map-url: 0.4.1
      urix: 0.1.0
    dev: true

  /source-map-support@0.4.18:
    resolution: {integrity: sha512-try0/JqxPLF9nOjvSta7tVondkP5dwgyLDjVoyMDlmjugT2lRZ1OfsrYTkCd2hkDnJTKRbO/Rl3orm8vlsUzbA==}
    dependencies:
      source-map: 0.5.7
    dev: true

  /source-map-support@0.5.12:
    resolution: {integrity: sha512-4h2Pbvyy15EE02G+JOZpUCmqWJuqrs+sEkzewTm++BPi7Hvn/HwcqLAcNxYAyI0x13CpPPn+kMjl+hplXMHITQ==}
    dependencies:
      buffer-from: 1.1.2
      source-map: 0.6.1
    dev: true

  /source-map-support@0.5.21:
    resolution: {integrity: sha512-uBHU3L3czsIyYXKX88fdrGovxdSCoTGDRZ6SYXtSRxLZUzHg5P/66Ht6uoUlHu9EZod+inXhKo3qQgwXUT/y1w==}
    dependencies:
      buffer-from: 1.1.2
      source-map: 0.6.1
    dev: true

  /source-map-url@0.4.1:
    resolution: {integrity: sha512-cPiFOTLUKvJFIg4SKVScy4ilPPW6rFgMgfuZJPNoDuMs3nC1HbMUycBoJw77xFIp6z1UJQJOfx6C9GMH80DiTw==}
    deprecated: See https://github.com/lydell/source-map-url#deprecated
    dev: true

  /source-map@0.2.0:
    resolution: {integrity: sha512-CBdZ2oa/BHhS4xj5DlhjWNHcan57/5YuvfdLf17iVmIpd9KRm+DFLmC6nBNj+6Ua7Kt3TmOjDpQT1aTYOQtoUA==}
    engines: {node: '>=0.8.0'}
    requiresBuild: true
    dependencies:
      amdefine: 1.0.1
    dev: true
    optional: true

  /source-map@0.5.7:
    resolution: {integrity: sha512-LbrmJOMUSdEVxIKvdcJzQC+nQhe8FUZQTXQy6+I75skNgn3OoQ0DZA8YnFa7gp8tqtL3KPf1kmo0R5DoApeSGQ==}
    engines: {node: '>=0.10.0'}
    dev: true

  /source-map@0.6.1:
    resolution: {integrity: sha512-UjgapumWlbMhkBgzT7Ykc5YXUT46F0iKu8SGXq0bcwP5dz/h0Plj6enJqjz1Zbq2l5WaqYnrVbwWOWMyF3F47g==}
    engines: {node: '>=0.10.0'}
    dev: true

  /spdx-correct@3.2.0:
    resolution: {integrity: sha512-kN9dJbvnySHULIluDHy32WHRUu3Og7B9sbY7tsFLctQkIqnMh3hErYgdMjTYuqmcXX+lK5T1lnUt3G7zNswmZA==}
    dependencies:
      spdx-expression-parse: 3.0.1
      spdx-license-ids: 3.0.13
    dev: true

  /spdx-exceptions@2.3.0:
    resolution: {integrity: sha512-/tTrYOC7PPI1nUAgx34hUpqXuyJG+DTHJTnIULG4rDygi4xu/tfgmq1e1cIRwRzwZgo4NLySi+ricLkZkw4i5A==}
    dev: true

  /spdx-expression-parse@3.0.1:
    resolution: {integrity: sha512-cbqHunsQWnJNE6KhVSMsMeH5H/L9EpymbzqTQ3uLwNCLZ1Q481oWaofqH7nO6V07xlXwY6PhQdQ2IedWx/ZK4Q==}
    dependencies:
      spdx-exceptions: 2.3.0
      spdx-license-ids: 3.0.13
    dev: true

  /spdx-license-ids@3.0.13:
    resolution: {integrity: sha512-XkD+zwiqXHikFZm4AX/7JSCXA98U5Db4AFd5XUg/+9UNtnH75+Z9KxtpYiJZx36mUDVOwH83pl7yvCer6ewM3w==}
    dev: true

  /split-string@3.1.0:
    resolution: {integrity: sha512-NzNVhJDYpwceVVii8/Hu6DKfD2G+NrQHlS/V/qgv763EYudVwEcMQNxd2lh+0VrUByXN/oJkl5grOhYWvQUYiw==}
    engines: {node: '>=0.10.0'}
    dependencies:
      extend-shallow: 3.0.2
    dev: true

  /sprintf-js@1.0.3:
    resolution: {integrity: sha512-D9cPgkvLlV3t3IzL0D0YLvGA9Ahk4PcvVwUbN0dSGr1aP0Nrt4AEnTUbuGvquEC0mA64Gqt1fzirlRs5ibXx8g==}
    dev: true

  /sshpk@1.17.0:
    resolution: {integrity: sha512-/9HIEs1ZXGhSPE8X6Ccm7Nam1z8KcoCqPdI7ecm1N33EzAetWahvQWVqLZtaZQ+IDKX4IyA2o0gBzqIMkAagHQ==}
    engines: {node: '>=0.10.0'}
    hasBin: true
    dependencies:
      asn1: 0.2.6
      assert-plus: 1.0.0
      bcrypt-pbkdf: 1.0.2
      dashdash: 1.14.1
      ecc-jsbn: 0.1.2
      getpass: 0.1.7
      jsbn: 0.1.1
      safer-buffer: 2.1.2
      tweetnacl: 0.14.5
    dev: true

  /stacktrace-parser@0.1.10:
    resolution: {integrity: sha512-KJP1OCML99+8fhOHxwwzyWrlUuVX5GQ0ZpJTd1DFXhdkrvg1szxfHhawXUZ3g9TkXORQd4/WG68jMlQZ2p8wlg==}
    engines: {node: '>=6'}
    dependencies:
      type-fest: 0.7.1
    dev: true

  /static-extend@0.1.2:
    resolution: {integrity: sha512-72E9+uLc27Mt718pMHt9VMNiAL4LMsmDbBva8mxWUCkT07fSzEGMYUCk0XWY6lp0j6RBAG4cJ3mWuZv2OE3s0g==}
    engines: {node: '>=0.10.0'}
    dependencies:
      define-property: 0.2.5
      object-copy: 0.1.0
    dev: true

  /statuses@2.0.1:
    resolution: {integrity: sha512-RwNA9Z/7PrK06rYLIzFMlaF+l73iwpzsqRIFgbMLbTcLD6cOao82TaWefPXQvB2fOC4AjuYSEndS7N/mTCbkdQ==}
    engines: {node: '>= 0.8'}
    dev: true

  /stealthy-require@1.1.1:
    resolution: {integrity: sha512-ZnWpYnYugiOVEY5GkcuJK1io5V8QmNYChG62gSit9pQVGErXtrKuPC55ITaVSukmMta5qpMU7vqLt2Lnni4f/g==}
    engines: {node: '>=0.10.0'}
    dev: true

  /stream-to-pull-stream@1.7.3:
    resolution: {integrity: sha512-6sNyqJpr5dIOQdgNy/xcDWwDuzAsAwVzhzrWlAPAQ7Lkjx/rv0wgvxEyKwTq6FmNd5rjTrELt/CLmaSw7crMGg==}
    dependencies:
      looper: 3.0.0
      pull-stream: 3.7.0
    dev: true

  /streamsearch@1.1.0:
    resolution: {integrity: sha512-Mcc5wHehp9aXz1ax6bZUyY5afg9u2rv5cqQI3mRrYkGC8rW2hM02jWuwjtL++LS5qinSyhj2QfLyNsuc+VsExg==}
    engines: {node: '>=10.0.0'}
    dev: true

  /strict-uri-encode@1.1.0:
    resolution: {integrity: sha512-R3f198pcvnB+5IpnBlRkphuE9n46WyVl8I39W/ZUTZLz4nqSP/oLYUrcnJrw462Ds8he4YKMov2efsTIw1BDGQ==}
    engines: {node: '>=0.10.0'}
    dev: true

  /string-format@2.0.0:
    resolution: {integrity: sha512-bbEs3scLeYNXLecRRuk6uJxdXUSj6le/8rNPHChIJTn2V79aXVTR1EH2OH5zLKKoz0V02fOUKZZcw01pLUShZA==}
    dev: true

  /string-width@1.0.2:
    resolution: {integrity: sha512-0XsVpQLnVCXHJfyEs8tC0zpTVIr5PKKsQtkT29IwupnPTjtPmQ3xT/4yCREF9hYkV/3M3kzcUTSAZT6a6h81tw==}
    engines: {node: '>=0.10.0'}
    dependencies:
      code-point-at: 1.1.0
      is-fullwidth-code-point: 1.0.0
      strip-ansi: 3.0.1

  /string-width@2.1.1:
    resolution: {integrity: sha512-nOqH59deCq9SRHlxq1Aw85Jnt4w6KvLKqWVik6oA9ZklXLNIOlqg4F2yrT1MVaTjAqvVwdfeZ7w7aCvJD7ugkw==}
    engines: {node: '>=4'}
    dependencies:
      is-fullwidth-code-point: 2.0.0
      strip-ansi: 4.0.0
    dev: true

  /string-width@3.1.0:
    resolution: {integrity: sha512-vafcv6KjVZKSgz06oM/H6GDBrAtz8vdhQakGjFIvNrHA6y3HCF1CInLy+QLq8dTJPQ1b+KDUqDFctkdRW44e1w==}
    engines: {node: '>=6'}
    dependencies:
      emoji-regex: 7.0.3
      is-fullwidth-code-point: 2.0.0
      strip-ansi: 5.2.0
    dev: true

  /string-width@4.2.3:
    resolution: {integrity: sha512-wKyQRQpjJ0sIp62ErSZdGsjMJWsap5oRNihHhu6G7JVO/9jIB6UyevL+tXuOqrng8j/cxKTWyWUwvSTriiZz/g==}
    engines: {node: '>=8'}
    dependencies:
      emoji-regex: 8.0.0
      is-fullwidth-code-point: 3.0.0
      strip-ansi: 6.0.1
    dev: true

  /string.prototype.trim@1.2.7:
    resolution: {integrity: sha512-p6TmeT1T3411M8Cgg9wBTMRtY2q9+PNy9EV1i2lIXUN/btt763oIfxwN3RR8VU6wHX8j/1CFy0L+YuThm6bgOg==}
    engines: {node: '>= 0.4'}
    dependencies:
      call-bind: 1.0.2
      define-properties: 1.2.0
      es-abstract: 1.21.2
    dev: true

  /string.prototype.trimend@1.0.6:
    resolution: {integrity: sha512-JySq+4mrPf9EsDBEDYMOb/lM7XQLulwg5R/m1r0PXEFqrV0qHvl58sdTilSXtKOflCsK2E8jxf+GKC0T07RWwQ==}
    dependencies:
      call-bind: 1.0.2
      define-properties: 1.2.0
      es-abstract: 1.21.2
    dev: true

  /string.prototype.trimstart@1.0.6:
    resolution: {integrity: sha512-omqjMDaY92pbn5HOX7f9IccLA+U1tA9GvtU4JrodiXFfYB7jPzzHpRzpglLAjtUV6bB557zwClJezTqnAiYnQA==}
    dependencies:
      call-bind: 1.0.2
      define-properties: 1.2.0
      es-abstract: 1.21.2
    dev: true

  /string_decoder@0.10.31:
    resolution: {integrity: sha512-ev2QzSzWPYmy9GuqfIVildA4OdcGLeFZQrq5ys6RtiuF+RQQiZWr8TZNyAcuVXyQRYfEO+MsoB/1BuQVhOJuoQ==}
    dev: true

  /string_decoder@1.1.1:
    resolution: {integrity: sha512-n/ShnvDi6FHbbVfviro+WojiFzv+s8MPMHBczVePfUpDJLwoLT0ht1l4YwBCbi8pJAveEEdnkHyPyTP/mzRfwg==}
    dependencies:
      safe-buffer: 5.1.2

  /string_decoder@1.3.0:
    resolution: {integrity: sha512-hkRX8U1WjJFd8LsDJ2yQ/wWWxaopEsABU1XfkM8A+j0+85JAGppt16cr1Whg6KIbb4okU6Mql6BOj+uup/wKeA==}
    dependencies:
      safe-buffer: 5.2.1

  /strip-ansi@3.0.1:
    resolution: {integrity: sha512-VhumSSbBqDTP8p2ZLKj40UjBCV4+v8bUSEpUb4KjRgWk9pbqGF4REFj6KEagidb2f/M6AzC0EmFyDNGaw9OCzg==}
    engines: {node: '>=0.10.0'}
    dependencies:
      ansi-regex: 2.1.1

  /strip-ansi@4.0.0:
    resolution: {integrity: sha512-4XaJ2zQdCzROZDivEVIDPkcQn8LMFSa8kj8Gxb/Lnwzv9A8VctNZ+lfivC/sV3ivW8ElJTERXZoPBRrZKkNKow==}
    engines: {node: '>=4'}
    dependencies:
      ansi-regex: 3.0.1
    dev: true

  /strip-ansi@5.2.0:
    resolution: {integrity: sha512-DuRs1gKbBqsMKIZlrffwlug8MHkcnpjs5VPmL1PAh+mA30U0DTotfDZ0d2UUsXpPmPmMMJ6W773MaA3J+lbiWA==}
    engines: {node: '>=6'}
    dependencies:
      ansi-regex: 4.1.1
    dev: true

  /strip-ansi@6.0.1:
    resolution: {integrity: sha512-Y38VPSHcqkFrCpFnQ9vuSXmquuv5oXOKpGeT6aGrr3o3Gc9AlVa6JBfUSOCnbxGGZF+/0ooI7KrPuUSztUdU5A==}
    engines: {node: '>=8'}
    dependencies:
      ansi-regex: 5.0.1
    dev: true

  /strip-bom@2.0.0:
    resolution: {integrity: sha512-kwrX1y7czp1E69n2ajbG65mIo9dqvJ+8aBQXOGVxqwvNbsXdFM6Lq37dLAY3mknUwru8CfcCbfOLL/gMo+fi3g==}
    engines: {node: '>=0.10.0'}
    dependencies:
      is-utf8: 0.2.1
    dev: true

  /strip-hex-prefix@1.0.0:
    resolution: {integrity: sha512-q8d4ue7JGEiVcypji1bALTos+0pWtyGlivAWyPuTkHzuTCJqrK9sWxYQZUq6Nq3cuyv3bm734IhHvHtGGURU6A==}
    engines: {node: '>=6.5.0', npm: '>=3'}
    dependencies:
      is-hex-prefixed: 1.0.0
    dev: true

  /strip-indent@2.0.0:
    resolution: {integrity: sha512-RsSNPLpq6YUL7QYy44RnPVTn/lcVZtb48Uof3X5JLbF4zD/Gs7ZFDv2HWol+leoQN2mT86LAzSshGfkTlSOpsA==}
    engines: {node: '>=4'}
    dev: true

  /strip-json-comments@2.0.1:
    resolution: {integrity: sha512-4gB8na07fecVVkOI6Rs4e7T6NOTki5EmL7TUduTs6bu3EdnSycntVJ4re8kgZA+wx9IueI2Y11bfbgwtzuE0KQ==}
    engines: {node: '>=0.10.0'}

  /strip-json-comments@3.1.1:
    resolution: {integrity: sha512-6fPc+R4ihwqP6N/aIv2f1gMH8lOVtWQHoqC4yK6oSDVVocumAsfCqjkXnqiYMhmMwS/mEHLp7Vehlt3ql6lEig==}
    engines: {node: '>=8'}
    dev: true

  /supports-color@2.0.0:
    resolution: {integrity: sha512-KKNVtd6pCYgPIKU4cp2733HWYCpplQhddZLBUryaAHou723x+FRzQ5Df824Fj+IyyuiQTRoub4SnIFfIcrp70g==}
    engines: {node: '>=0.8.0'}
    dev: true

  /supports-color@3.2.3:
    resolution: {integrity: sha512-Jds2VIYDrlp5ui7t8abHN2bjAu4LV/q4N2KivFPpGH0lrka0BMq/33AmECUXlKPcHigkNaqfXRENFju+rlcy+A==}
    engines: {node: '>=0.8.0'}
    dependencies:
      has-flag: 1.0.0
    dev: true

  /supports-color@5.5.0:
    resolution: {integrity: sha512-QjVjwdXIt408MIiAqCX4oUKsgU2EqAGzs2Ppkm4aQYbjm+ZEWEcW4SfFNTr4uMNZma0ey4f5lgLrkB0aX0QMow==}
    engines: {node: '>=4'}
    dependencies:
      has-flag: 3.0.0
    dev: true

  /supports-color@6.0.0:
    resolution: {integrity: sha512-on9Kwidc1IUQo+bQdhi8+Tijpo0e1SS6RoGo2guUwn5vdaxw8RXOF9Vb2ws+ihWOmh4JnCJOvaziZWP1VABaLg==}
    engines: {node: '>=6'}
    dependencies:
      has-flag: 3.0.0
    dev: true

  /supports-color@7.2.0:
    resolution: {integrity: sha512-qpCAvRl9stuOHveKsn7HncJRvv501qIacKzQlO/+Lwxc9+0q2wLyv4Dfvt80/DPn2pqOBsJdDiogXGR9+OvwRw==}
    engines: {node: '>=8'}
    dependencies:
      has-flag: 4.0.0
    dev: true

  /supports-color@8.1.1:
    resolution: {integrity: sha512-MpUEN2OodtUzxvKQl72cUF7RQ5EiHsGvSsVG0ia9c5RbWGL2CI4C7EpPS8UTBIplnlzZiNuV56w+FuNxy3ty2Q==}
    engines: {node: '>=10'}
    dependencies:
      has-flag: 4.0.0
    dev: true

  /supports-preserve-symlinks-flag@1.0.0:
    resolution: {integrity: sha512-ot0WnXS9fgdkgIcePe6RHNk1WA8+muPa6cSjeR3V8K27q9BB1rTE3R1p7Hv0z1ZyAc8s6Vvv8DIyWf681MAt0w==}
    engines: {node: '>= 0.4'}
    dev: true

  /swap-case@1.1.2:
    resolution: {integrity: sha512-BAmWG6/bx8syfc6qXPprof3Mn5vQgf5dwdUNJhsNqU9WdPt5P+ES/wQ5bxfijy8zwZgZZHslC3iAsxsuQMCzJQ==}
    dependencies:
      lower-case: 1.1.4
      upper-case: 1.1.3
    dev: true

  /swarm-js@0.1.42:
    resolution: {integrity: sha512-BV7c/dVlA3R6ya1lMlSSNPLYrntt0LUq4YMgy3iwpCIc6rZnS5W2wUoctarZ5pXlpKtxDDf9hNziEkcfrxdhqQ==}
    dependencies:
      bluebird: 3.7.2
      buffer: 5.7.1
      eth-lib: 0.1.29
      fs-extra: 4.0.3
      got: 11.8.6
      mime-types: 2.1.35
      mkdirp-promise: 5.0.1
      mock-fs: 4.14.0
      setimmediate: 1.0.5
      tar: 4.4.19
      xhr-request: 1.1.0
    transitivePeerDependencies:
      - bufferutil
      - supports-color
      - utf-8-validate
    dev: true

  /sync-request@6.1.0:
    resolution: {integrity: sha512-8fjNkrNlNCrVc/av+Jn+xxqfCjYaBoHqCsDz6mt030UMxJGr+GSfCV1dQt2gRtlL63+VPidwDVLr7V2OcTSdRw==}
    engines: {node: '>=8.0.0'}
    dependencies:
      http-response-object: 3.0.2
      sync-rpc: 1.3.6
      then-request: 6.0.2
    dev: true

  /sync-rpc@1.3.6:
    resolution: {integrity: sha512-J8jTXuZzRlvU7HemDgHi3pGnh/rkoqR/OZSjhTyyZrEkkYQbk7Z33AXp37mkPfPpfdOuj7Ex3H/TJM1z48uPQw==}
    dependencies:
      get-port: 3.2.0
    dev: true

  /table-layout@1.0.2:
    resolution: {integrity: sha512-qd/R7n5rQTRFi+Zf2sk5XVVd9UQl6ZkduPFC3S7WEGJAmetDTjY3qPN50eSKzwuzEyQKy5TN2TiZdkIjos2L6A==}
    engines: {node: '>=8.0.0'}
    dependencies:
      array-back: 4.0.2
      deep-extend: 0.6.0
      typical: 5.2.0
      wordwrapjs: 4.0.1
    dev: true

  /table@6.8.1:
    resolution: {integrity: sha512-Y4X9zqrCftUhMeH2EptSSERdVKt/nEdijTOacGD/97EKjhQ/Qs8RTlEGABSJNNN8lac9kheH+af7yAkEWlgneA==}
    engines: {node: '>=10.0.0'}
    dependencies:
      ajv: 8.12.0
      lodash.truncate: 4.4.2
      slice-ansi: 4.0.0
      string-width: 4.2.3
      strip-ansi: 6.0.1
    dev: true

  /tape@4.16.2:
    resolution: {integrity: sha512-TUChV+q0GxBBCEbfCYkGLkv8hDJYjMdSWdE0/Lr331sB389dsvFUHNV9ph5iQqKzt8Ss9drzcda/YeexclBFqg==}
    hasBin: true
    dependencies:
      call-bind: 1.0.2
      deep-equal: 1.1.1
      defined: 1.0.1
      dotignore: 0.1.2
      for-each: 0.3.3
      glob: 7.2.3
      has: 1.0.3
      inherits: 2.0.4
      is-regex: 1.1.4
      minimist: 1.2.8
      object-inspect: 1.12.3
      resolve: 1.22.2
      resumer: 0.0.0
      string.prototype.trim: 1.2.7
      through: 2.3.8
    dev: true

  /tar-fs@2.1.1:
    resolution: {integrity: sha512-V0r2Y9scmbDRLCNex/+hYzvp/zyYjvFbHPNgVTKfQvVrb6guiE/fxP+XblDNR011utopbkex2nM4dHNV6GDsng==}
    dependencies:
      chownr: 1.1.4
      mkdirp-classic: 0.5.3
      pump: 3.0.0
      tar-stream: 2.2.0
    dev: false
    optional: true

  /tar-stream@2.2.0:
    resolution: {integrity: sha512-ujeqbceABgwMZxEJnk2HDY2DlnUZ+9oEcb1KzTVfYHio0UE6dG71n60d8D2I4qNvleWrrXpmjpt7vZeF1LnMZQ==}
    engines: {node: '>=6'}
    dependencies:
      bl: 4.1.0
      end-of-stream: 1.4.4
      fs-constants: 1.0.0
      inherits: 2.0.4
      readable-stream: 3.6.2
    dev: false
    optional: true

  /tar@4.4.19:
    resolution: {integrity: sha512-a20gEsvHnWe0ygBY8JbxoM4w3SJdhc7ZAuxkLqh+nvNQN2IOt0B5lLgM490X5Hl8FF0dl0tOf2ewFYAlIFgzVA==}
    engines: {node: '>=4.5'}
    dependencies:
      chownr: 1.1.4
      fs-minipass: 1.2.7
      minipass: 2.9.0
      minizlib: 1.3.3
      mkdirp: 0.5.6
      safe-buffer: 5.2.1
      yallist: 3.1.1
    dev: true

  /test-value@2.1.0:
    resolution: {integrity: sha512-+1epbAxtKeXttkGFMTX9H42oqzOTufR1ceCF+GYA5aOmvaPq9wd4PUS8329fn2RRLGNeUkgRLnVpycjx8DsO2w==}
    engines: {node: '>=0.10.0'}
    dependencies:
      array-back: 1.0.4
      typical: 2.6.1
    dev: true

  /testrpc@0.0.1:
    resolution: {integrity: sha512-afH1hO+SQ/VPlmaLUFj2636QMeDvPCeQMc/9RBMW0IfjNe9gFD9Ra3ShqYkB7py0do1ZcCna/9acHyzTJ+GcNA==}
    deprecated: testrpc has been renamed to ganache-cli, please use this package from now on.
    dev: true

  /text-table@0.2.0:
    resolution: {integrity: sha512-N+8UisAXDGk8PFXP4HAzVR9nbfmVJ3zYLAWiTIoqC5v5isinhr+r5uaO8+7r3BMfuNIufIsA7RdpVgacC2cSpw==}
    dev: true

  /then-request@6.0.2:
    resolution: {integrity: sha512-3ZBiG7JvP3wbDzA9iNY5zJQcHL4jn/0BWtXIkagfz7QgOL/LqjCEOBQuJNZfu0XYnv5JhKh+cDxCPM4ILrqruA==}
    engines: {node: '>=6.0.0'}
    dependencies:
      '@types/concat-stream': 1.6.1
      '@types/form-data': 0.0.33
      '@types/node': 8.10.66
      '@types/qs': 6.9.7
      caseless: 0.12.0
      concat-stream: 1.6.2
      form-data: 2.5.1
      http-basic: 8.1.3
      http-response-object: 3.0.2
      promise: 8.3.0
      qs: 6.11.2
    dev: true

  /through2@2.0.5:
    resolution: {integrity: sha512-/mrRod8xqpA+IHSLyGCQ2s8SPHiCDEeQJSep1jqLYeEUClOFG2Qsh+4FU6G9VeqpZnGW/Su8LQGc4YKni5rYSQ==}
    dependencies:
      readable-stream: 2.3.8
      xtend: 4.0.2
    dev: true

  /through@2.3.8:
    resolution: {integrity: sha512-w89qg7PI8wAdvX60bMDP+bFoD5Dvhm9oLheFp5O4a2QF0cSBGsBX4qZmadPMvVqlLJBBci+WqGGOAPvcDeNSVg==}
    dev: true

  /timed-out@4.0.1:
    resolution: {integrity: sha512-G7r3AhovYtr5YKOWQkta8RKAPb+J9IsO4uVmzjl8AZwfhs8UcUwTiD6gcJYSgOtzyjvQKrKYn41syHbUWMkafA==}
    engines: {node: '>=0.10.0'}
    dev: true

  /title-case@2.1.1:
    resolution: {integrity: sha512-EkJoZ2O3zdCz3zJsYCsxyq2OC5hrxR9mfdd5I+w8h/tmFfeOxJ+vvkxsKxdmN0WtS9zLdHEgfgVOiMVgv+Po4Q==}
    dependencies:
      no-case: 2.3.2
      upper-case: 1.1.3
    dev: true

  /tmp@0.0.33:
    resolution: {integrity: sha512-jRCJlojKnZ3addtTOjdIqoRuPEKBvNXcGYqzO6zWZX8KfKEpnGY5jfggJQ3EjKuu8D4bJRr0y+cYJFmYbImXGw==}
    engines: {node: '>=0.6.0'}
    dependencies:
      os-tmpdir: 1.0.2
    dev: true

  /tmp@0.1.0:
    resolution: {integrity: sha512-J7Z2K08jbGcdA1kkQpJSqLF6T0tdQqpR2pnSUXsIchbPdTI9v3e85cLW0d6WDhwuAleOV71j2xWs8qMPfK7nKw==}
    engines: {node: '>=6'}
    dependencies:
      rimraf: 2.7.1
    dev: true

  /to-fast-properties@1.0.3:
    resolution: {integrity: sha512-lxrWP8ejsq+7E3nNjwYmUBMAgjMTZoTI+sdBOpvNyijeDLa29LUn9QaoXAHv4+Z578hbmHHJKZknzxVtvo77og==}
    engines: {node: '>=0.10.0'}
    dev: true

  /to-object-path@0.3.0:
    resolution: {integrity: sha512-9mWHdnGRuh3onocaHzukyvCZhzvr6tiflAy/JRFXcJX0TjgfWA9pk9t8CMbzmBE4Jfw58pXbkngtBtqYxzNEyg==}
    engines: {node: '>=0.10.0'}
    dependencies:
      kind-of: 3.2.2
    dev: true

  /to-readable-stream@1.0.0:
    resolution: {integrity: sha512-Iq25XBt6zD5npPhlLVXGFN3/gyR2/qODcKNNyTMd4vbm39HUaOiAM4PMq0eMVC/Tkxz+Zjdsc55g9yyz+Yq00Q==}
    engines: {node: '>=6'}
    dev: true

  /to-regex-range@2.1.1:
    resolution: {integrity: sha512-ZZWNfCjUokXXDGXFpZehJIkZqq91BcULFq/Pi7M5i4JnxXdhMKAK682z8bCW3o8Hj1wuuzoKcW3DfVzaP6VuNg==}
    engines: {node: '>=0.10.0'}
    dependencies:
      is-number: 3.0.0
      repeat-string: 1.6.1
    dev: true

  /to-regex-range@5.0.1:
    resolution: {integrity: sha512-65P7iz6X5yEr1cwcgvQxbbIw7Uk3gOy5dIdtZ4rDveLqhrdJP+Li/Hx6tyK0NEb+2GCyneCMJiGqrADCSNk8sQ==}
    engines: {node: '>=8.0'}
    dependencies:
      is-number: 7.0.0
    dev: true

  /to-regex@3.0.2:
    resolution: {integrity: sha512-FWtleNAtZ/Ki2qtqej2CXTOayOH9bHDQF+Q48VpWyDXjbYxA4Yz8iDB31zXOBUlOHHKidDbqGVrTUvQMPmBGBw==}
    engines: {node: '>=0.10.0'}
    dependencies:
      define-property: 2.0.2
      extend-shallow: 3.0.2
      regex-not: 1.0.2
      safe-regex: 1.1.0
    dev: true

  /toidentifier@1.0.1:
    resolution: {integrity: sha512-o5sSPKEkg/DIQNmH43V0/uerLrpzVedkUh8tGNvaeXpfpuwjKenlSox/2O/BTlZUtEe+JG7s5YhEz608PlAHRA==}
    engines: {node: '>=0.6'}
    dev: true

  /tough-cookie@2.5.0:
    resolution: {integrity: sha512-nlLsUzgm1kfLXSXfRZMc1KLAugd4hqJHDTvc2hDIwS3mZAfMEuMbc03SujMF+GEcpaX/qboeycw6iO8JwVv2+g==}
    engines: {node: '>=0.8'}
    dependencies:
      psl: 1.9.0
      punycode: 2.3.0
    dev: true

  /tr46@0.0.3:
    resolution: {integrity: sha512-N3WMsuqV66lT30CrXNbEjx4GEwlow3v6rr4mCcv6prnfwhS01rkgyFdjPNBYd9br7LpXV1+Emh01fHnq2Gdgrw==}
    dev: true

  /trim-right@1.0.1:
    resolution: {integrity: sha512-WZGXGstmCWgeevgTL54hrCuw1dyMQIzWy7ZfqRJfSmJZBwklI15egmQytFP6bPidmw3M8d5yEowl1niq4vmqZw==}
    engines: {node: '>=0.10.0'}
    dev: true

  /ts-command-line-args@2.5.0(typescript@4.3.2):
    resolution: {integrity: sha512-Ff7Xt04WWCjj/cmPO9eWTJX3qpBZWuPWyQYG1vnxJao+alWWYjwJBc5aYz3h5p5dE08A6AnpkgiCtP/0KXXBYw==}
    hasBin: true
    dependencies:
      '@morgan-stanley/ts-mocking-bird': 0.6.4(typescript@4.3.2)
      chalk: 4.1.2
      command-line-args: 5.2.1
      command-line-usage: 6.1.3
      string-format: 2.0.0
    transitivePeerDependencies:
      - jasmine
      - jest
      - typescript
    dev: true

  /ts-essentials@1.0.4:
    resolution: {integrity: sha512-q3N1xS4vZpRouhYHDPwO0bDW3EZ6SK9CrrDHxi/D6BPReSjpVgWIOpLS2o0gSBZm+7q/wyKp6RVM1AeeW7uyfQ==}
    dev: true

  /ts-essentials@6.0.7(typescript@4.3.2):
    resolution: {integrity: sha512-2E4HIIj4tQJlIHuATRHayv0EfMGK3ris/GRk1E3CFnsZzeNV+hUmelbaTZHLtXaZppM5oLhHRtO04gINC4Jusw==}
    peerDependencies:
      typescript: '>=3.7.0'
    dependencies:
      typescript: 4.3.2
    dev: true

  /ts-essentials@7.0.3(typescript@4.3.2):
    resolution: {integrity: sha512-8+gr5+lqO3G84KdiTSMRLtuyJ+nTBVRKuCrK4lidMPdVeEp0uqC875uE5NMcaA7YYMN7XsNiFQuMvasF8HT/xQ==}
    peerDependencies:
      typescript: '>=3.7.0'
    dependencies:
      typescript: 4.3.2
    dev: true

  /ts-generator@0.1.1:
    resolution: {integrity: sha512-N+ahhZxTLYu1HNTQetwWcx3so8hcYbkKBHTr4b4/YgObFTIKkOSSsaa+nal12w8mfrJAyzJfETXawbNjSfP2gQ==}
    hasBin: true
    dependencies:
      '@types/mkdirp': 0.5.2
      '@types/prettier': 2.7.2
      '@types/resolve': 0.0.8
      chalk: 2.4.2
      glob: 7.2.3
      mkdirp: 0.5.6
      prettier: 2.8.8
      resolve: 1.22.2
      ts-essentials: 1.0.4
    dev: true

  /ts-node@10.0.0(@types/node@15.12.2)(typescript@4.3.2):
    resolution: {integrity: sha512-ROWeOIUvfFbPZkoDis0L/55Fk+6gFQNZwwKPLinacRl6tsxstTF1DbAcLKkovwnpKMVvOMHP1TIbnwXwtLg1gg==}
    engines: {node: '>=12.0.0'}
    hasBin: true
    peerDependencies:
      '@swc/core': '>=1.2.45'
      '@swc/wasm': '>=1.2.45'
      '@types/node': '*'
      typescript: '>=2.7'
    peerDependenciesMeta:
      '@swc/core':
        optional: true
      '@swc/wasm':
        optional: true
    dependencies:
      '@tsconfig/node10': 1.0.9
      '@tsconfig/node12': 1.0.11
      '@tsconfig/node14': 1.0.3
      '@tsconfig/node16': 1.0.4
      '@types/node': 15.12.2
      arg: 4.1.3
      create-require: 1.1.1
      diff: 4.0.2
      make-error: 1.3.6
      source-map-support: 0.5.21
      typescript: 4.3.2
      yn: 3.1.1
    dev: true

  /tslib@1.14.1:
    resolution: {integrity: sha512-Xni35NKzjgMrwevysHTCArtLDpPvye8zV/0E4EyYn43P7/7qvQwPh9BGkHewbMulVntbigmcT7rdX3BNo9wRJg==}

  /tslib@2.4.0:
    resolution: {integrity: sha512-d6xOpEDfsi2CZVlPQzGeux8XMwLT9hssAsaPYExaQMuYskwb+x1x7J371tWlbBdWHroy99KnVB6qIkUbs5X3UQ==}
    dev: true

  /tsort@0.0.1:
    resolution: {integrity: sha512-Tyrf5mxF8Ofs1tNoxA13lFeZ2Zrbd6cKbuH3V+MQ5sb6DtBj5FjrXVsRWT8YvNAQTqNoz66dz1WsbigI22aEnw==}
    dev: true

  /tsutils@3.21.0(typescript@4.3.2):
    resolution: {integrity: sha512-mHKK3iUXL+3UF6xL5k0PEhKRUBKPBCv/+RkEOpjRWxxx27KKRBmmA60A9pgOUvMi8GKhRMPEmjBRPzs2W7O1OA==}
    engines: {node: '>= 6'}
    peerDependencies:
      typescript: '>=2.8.0 || >= 3.2.0-dev || >= 3.3.0-dev || >= 3.4.0-dev || >= 3.5.0-dev || >= 3.6.0-dev || >= 3.6.0-beta || >= 3.7.0-dev || >= 3.7.0-beta'
    dependencies:
      tslib: 1.14.1
      typescript: 4.3.2
    dev: true

  /tunnel-agent@0.6.0:
    resolution: {integrity: sha512-McnNiV1l8RYeY8tBgEpuodCC1mLUdbSN+CYBL7kJsJNInOP8UjDDEwdk6Mw60vdLLrr5NHKZhMAOSrR2NZuQ+w==}
    dependencies:
      safe-buffer: 5.2.1

  /tweetnacl-util@0.15.1:
    resolution: {integrity: sha512-RKJBIj8lySrShN4w6i/BonWp2Z/uxwC3h4y7xsRrpP59ZboCd0GpEVsOnMDYLMmKBpYhb5TgHzZXy7wTfYFBRw==}
    dev: true

  /tweetnacl@0.14.5:
    resolution: {integrity: sha512-KXXFFdAbFXY4geFIwoyNK+f5Z1b7swfXABfL7HXCmoIWMKU3dmS26672A4EeQtDzLKy7SXmfBu51JolvEKwtGA==}
    dev: true

  /tweetnacl@1.0.3:
    resolution: {integrity: sha512-6rt+RN7aOi1nGMyC4Xa5DdYiukl2UWCbcJft7YhxReBGQD7OAM8Pbxw6YMo4r2diNEA8FEmu32YOn9rhaiE5yw==}
    dev: true

  /type-check@0.3.2:
    resolution: {integrity: sha512-ZCmOJdvOWDBYJlzAoFkC+Q0+bUyEOS1ltgp1MGU03fqHG+dbi9tBFU2Rd9QKiDZFAYrhPh2JUf7rZRIuHRKtOg==}
    engines: {node: '>= 0.8.0'}
    dependencies:
      prelude-ls: 1.1.2
    dev: true

  /type-check@0.4.0:
    resolution: {integrity: sha512-XleUoc9uwGXqjWwXaUTZAmzMcFZ5858QA2vvx1Ur5xIcixXIP+8LnFDgRplU30us6teqdlskFfu+ae4K79Ooew==}
    engines: {node: '>= 0.8.0'}
    dependencies:
      prelude-ls: 1.2.1
    dev: true

  /type-detect@4.0.8:
    resolution: {integrity: sha512-0fr/mIH1dlO+x7TlcMy+bIDqKPsw/70tVyeHW787goQjhmqaZe10uwLujubK9q9Lg6Fiho1KUKDYz0Z7k7g5/g==}
    engines: {node: '>=4'}

  /type-fest@0.20.2:
    resolution: {integrity: sha512-Ne+eE4r0/iWnpAxD852z3A+N0Bt5RN//NjJwRd2VFHEmrywxf5vsZlh4R6lixl6B+wz/8d+maTSAkN1FIkI3LQ==}
    engines: {node: '>=10'}
    dev: true

  /type-fest@0.21.3:
    resolution: {integrity: sha512-t0rzBq87m3fVcduHDUFhKmyyX+9eo6WQjZvf51Ea/M0Q7+T374Jp1aUiyUl0GKxp8M/OETVHSDvmkyPgvX+X2w==}
    engines: {node: '>=10'}
    dev: true

  /type-fest@0.7.1:
    resolution: {integrity: sha512-Ne2YiiGN8bmrmJJEuTWTLJR32nh/JdL1+PSicowtNb0WFpn59GK8/lfD61bVtzguz7b3PBt74nxpv/Pw5po5Rg==}
    engines: {node: '>=8'}
    dev: true

  /type-is@1.6.18:
    resolution: {integrity: sha512-TkRKr9sUTxEH8MdfuCSP7VizJyzRNMjj2J2do2Jr3Kym598JVdEksuzPQCnlFPW4ky9Q+iA+ma9BGm06XQBy8g==}
    engines: {node: '>= 0.6'}
    dependencies:
      media-typer: 0.3.0
      mime-types: 2.1.35
    dev: true

  /type@1.2.0:
    resolution: {integrity: sha512-+5nt5AAniqsCnu2cEQQdpzCAh33kVx8n0VoFidKpB1dVVLAN/F+bgVOqOJqOnEnrhp222clB5p3vUlD+1QAnfg==}
    dev: true

  /type@2.7.2:
    resolution: {integrity: sha512-dzlvlNlt6AXU7EBSfpAscydQ7gXB+pPGsPnfJnZpiNJBDj7IaJzQlBZYGdEi4R9HmPdBv2XmWJ6YUtoTa7lmCw==}
    dev: true

  /typechain@3.0.0(typescript@4.3.2):
    resolution: {integrity: sha512-ft4KVmiN3zH4JUFu2WJBrwfHeDf772Tt2d8bssDTo/YcckKW2D+OwFrHXRC6hJvO3mHjFQTihoMV6fJOi0Hngg==}
    hasBin: true
    dependencies:
      command-line-args: 4.0.7
      debug: 4.3.2
      fs-extra: 7.0.1
      js-sha3: 0.8.0
      lodash: 4.17.21
      ts-essentials: 6.0.7(typescript@4.3.2)
      ts-generator: 0.1.1
    transitivePeerDependencies:
      - supports-color
      - typescript
    dev: true

  /typechain@8.0.0(typescript@4.3.2):
    resolution: {integrity: sha512-rqDfDYc9voVAhmfVfAwzg3VYFvhvs5ck1X9T/iWkX745Cul4t+V/smjnyqrbDzWDbzD93xfld1epg7Y/uFAesQ==}
    hasBin: true
    peerDependencies:
      typescript: '>=4.3.0'
    dependencies:
      '@types/prettier': 2.7.2
      debug: 4.3.2
      fs-extra: 7.0.1
      glob: 7.1.7
      js-sha3: 0.8.0
      lodash: 4.17.21
      mkdirp: 1.0.4
      prettier: 2.8.8
      ts-command-line-args: 2.5.0(typescript@4.3.2)
      ts-essentials: 7.0.3(typescript@4.3.2)
      typescript: 4.3.2
    transitivePeerDependencies:
      - jasmine
      - jest
      - supports-color
    dev: true

  /typed-array-length@1.0.4:
    resolution: {integrity: sha512-KjZypGq+I/H7HI5HlOoGHkWUUGq+Q0TPhQurLbyrVrvnKTBgzLhIJ7j6J/XTQOi0d1RjyZ0wdas8bKs2p0x3Ng==}
    dependencies:
      call-bind: 1.0.2
      for-each: 0.3.3
      is-typed-array: 1.1.10
    dev: true

  /typedarray-to-buffer@3.1.5:
    resolution: {integrity: sha512-zdu8XMNEDepKKR+XYOXAVPtWui0ly0NtohUscw+UmaHiAWT8hrV1rr//H6V+0DvJ3OQ19S979M0laLfX8rm82Q==}
    dependencies:
      is-typedarray: 1.0.0
    dev: true

  /typedarray@0.0.6:
    resolution: {integrity: sha512-/aCDEGatGvZ2BIk+HmLf4ifCJFwvKFNb9/JeZPMulfgFracn9QFcAf5GO8B/mweUjSoblS5In0cWhqpfs/5PQA==}
    dev: true

  /typescript@4.3.2:
    resolution: {integrity: sha512-zZ4hShnmnoVnAHpVHWpTcxdv7dWP60S2FsydQLV8V5PbS3FifjWFFRiHSWpDJahly88PRyV5teTSLoq4eG7mKw==}
    engines: {node: '>=4.2.0'}
    hasBin: true
    dev: true

  /typewise-core@1.2.0:
    resolution: {integrity: sha512-2SCC/WLzj2SbUwzFOzqMCkz5amXLlxtJqDKTICqg30x+2DZxcfZN2MvQZmGfXWKNWaKK9pBPsvkcwv8bF/gxKg==}
    dev: true

  /typewise@1.0.3:
    resolution: {integrity: sha512-aXofE06xGhaQSPzt8hlTY+/YWQhm9P0jYUp1f2XtmW/3Bk0qzXcyFWAtPoo2uTGQj1ZwbDuSyuxicq+aDo8lCQ==}
    dependencies:
      typewise-core: 1.2.0
    dev: true

  /typewiselite@1.0.0:
    resolution: {integrity: sha512-J9alhjVHupW3Wfz6qFRGgQw0N3gr8hOkw6zm7FZ6UR1Cse/oD9/JVok7DNE9TT9IbciDHX2Ex9+ksE6cRmtymw==}
    dev: true

  /typical@2.6.1:
    resolution: {integrity: sha512-ofhi8kjIje6npGozTip9Fr8iecmYfEbS06i0JnIg+rh51KakryWF4+jX8lLKZVhy6N+ID45WYSFCxPOdTWCzNg==}
    dev: true

  /typical@4.0.0:
    resolution: {integrity: sha512-VAH4IvQ7BDFYglMd7BPRDfLgxZZX4O4TFcRDA6EN5X7erNJJq+McIEp8np9aVtxrCJ6qx4GTYVfOWNjcqwZgRw==}
    engines: {node: '>=8'}
    dev: true

  /typical@5.2.0:
    resolution: {integrity: sha512-dvdQgNDNJo+8B2uBQoqdb11eUCE1JQXhvjC/CZtgvZseVd5TYMXnq0+vuUemXbd/Se29cTaUuPX3YIc2xgbvIg==}
    engines: {node: '>=8'}
    dev: true

  /u2f-api@0.2.7:
    resolution: {integrity: sha512-fqLNg8vpvLOD5J/z4B6wpPg4Lvowz1nJ9xdHcCzdUPKcFE/qNCceV2gNZxSJd5vhAZemHr/K/hbzVA0zxB5mkg==}
    dev: false

  /uglify-js@3.17.4:
    resolution: {integrity: sha512-T9q82TJI9e/C1TAxYvfb16xO120tMVFZrGA3f9/P4424DNu6ypK103y0GPFVa17yotwSyZW5iYXgjYHkGrJW/g==}
    engines: {node: '>=0.8.0'}
    hasBin: true
    requiresBuild: true
    dev: true
    optional: true

  /ultron@1.1.1:
    resolution: {integrity: sha512-UIEXBNeYmKptWH6z8ZnqTeS8fV74zG0/eRU9VGkpzz+LIJNs8W/zM/L+7ctCkRrgbNnnR0xxw4bKOr0cW0N0Og==}
    dev: true

  /unbox-primitive@1.0.2:
    resolution: {integrity: sha512-61pPlCD9h51VoreyJ0BReideM3MDKMKnh6+V9L08331ipq6Q8OFXZYiqP6n/tbHx4s5I9uRhcye6BrbkizkBDw==}
    dependencies:
      call-bind: 1.0.2
      has-bigints: 1.0.2
      has-symbols: 1.0.3
      which-boxed-primitive: 1.0.2
    dev: true

  /underscore@1.9.1:
    resolution: {integrity: sha512-5/4etnCkd9c8gwgowi5/om/mYO5ajCaOgdzj/oW+0eQV9WxKBDZw5+ycmKmeaTXjInS/W0BzpGLo2xR2aBwZdg==}
    dev: true
    optional: true

  /undici@5.22.1:
    resolution: {integrity: sha512-Ji2IJhFXZY0x/0tVBXeQwgPlLWw13GVzpsWPQ3rV50IFMMof2I55PZZxtm4P6iNq+L5znYN9nSTAq0ZyE6lSJw==}
    engines: {node: '>=14.0'}
    dependencies:
      busboy: 1.6.0
    dev: true

  /union-value@1.0.1:
    resolution: {integrity: sha512-tJfXmxMeWYnczCVs7XAEvIV7ieppALdyepWMkHkwciRpZraG/xwT+s2JN8+pr1+8jCRf80FFzvr+MpQeeoF4Xg==}
    engines: {node: '>=0.10.0'}
    dependencies:
      arr-union: 3.1.0
      get-value: 2.0.6
      is-extendable: 0.1.1
      set-value: 2.0.1
    dev: true

  /universalify@0.1.2:
    resolution: {integrity: sha512-rBJeI5CXAlmy1pV+617WB9J63U6XcazHHF2f2dbJix4XzpUF0RS3Zbj0FGIOCAva5P/d/GBOYaACQ1w+0azUkg==}
    engines: {node: '>= 4.0.0'}
    dev: true

  /universalify@2.0.0:
    resolution: {integrity: sha512-hAZsKq7Yy11Zu1DE0OzWjw7nnLZmJZYTDZZyEFHZdUhV8FkH5MCfoU1XMaxXovpyW5nq5scPqq0ZDP9Zyl04oQ==}
    engines: {node: '>= 10.0.0'}
    dev: true

  /unorm@1.6.0:
    resolution: {integrity: sha512-b2/KCUlYZUeA7JFUuRJZPUtr4gZvBh7tavtv4fvk4+KV9pfGiR6CQAQAWl49ZpR3ts2dk4FYkP7EIgDJoiOLDA==}
    engines: {node: '>= 0.4.0'}
    dev: true

  /unpipe@1.0.0:
    resolution: {integrity: sha512-pjy2bYhSsufwWlKwPc+l3cN7+wuJlK6uz0YdJEOlQDbl6jo/YlPi4mb8agUkVC8BF7V8NuzeyPNqRksA3hztKQ==}
    engines: {node: '>= 0.8'}
    dev: true

  /unset-value@1.0.0:
    resolution: {integrity: sha512-PcA2tsuGSF9cnySLHTLSh2qrQiJ70mn+r+Glzxv2TWZblxsxCC52BDlZoPCsz7STd9pN7EZetkWZBAvk4cgZdQ==}
    engines: {node: '>=0.10.0'}
    dependencies:
      has-value: 0.3.1
      isobject: 3.0.1
    dev: true

  /upper-case-first@1.1.2:
    resolution: {integrity: sha512-wINKYvI3Db8dtjikdAqoBbZoP6Q+PZUyfMR7pmwHzjC2quzSkUq5DmPrTtPEqHaz8AGtmsB4TqwapMTM1QAQOQ==}
    dependencies:
      upper-case: 1.1.3
    dev: true

  /upper-case@1.1.3:
    resolution: {integrity: sha512-WRbjgmYzgXkCV7zNVpy5YgrHgbBv126rMALQQMrmzOVC4GM2waQ9x7xtm8VU+1yF2kWyPzI9zbZ48n4vSxwfSA==}
    dev: true

  /uri-js@4.4.1:
    resolution: {integrity: sha512-7rKUyy33Q1yc98pQ1DAmLtwX109F7TIfWlW1Ydo8Wl1ii1SeHieeh0HHfPeL2fMXK6z0s8ecKs9frCuLJvndBg==}
    dependencies:
      punycode: 2.3.0
    dev: true

  /urix@0.1.0:
    resolution: {integrity: sha512-Am1ousAhSLBeB9cG/7k7r2R0zj50uDRlZHPGbazid5s9rlF1F/QKYObEKSIunSjIOkJZqwRRLpvewjEkM7pSqg==}
    deprecated: Please see https://github.com/lydell/urix#deprecated
    dev: true

  /url-parse-lax@3.0.0:
    resolution: {integrity: sha512-NjFKA0DidqPa5ciFcSrXnAltTtzz84ogy+NebPvfEgAck0+TNg4UJ4IN+fB7zRZfbgUf0syOo9MDxFkDSMuFaQ==}
    engines: {node: '>=4'}
    dependencies:
      prepend-http: 2.0.0
    dev: true

  /url-set-query@1.0.0:
    resolution: {integrity: sha512-3AChu4NiXquPfeckE5R5cGdiHCMWJx1dwCWOmWIL4KHAziJNOFIYJlpGFeKDvwLPHovZRCxK3cYlwzqI9Vp+Gg==}
    dev: true

  /url@0.11.0:
    resolution: {integrity: sha512-kbailJa29QrtXnxgq+DdCEGlbTeYM2eJUxsz6vjZavrCYPMIFHMKQmSKYAIuUK2i7hgPm28a8piX5NTUtM/LKQ==}
    dependencies:
      punycode: 1.3.2
      querystring: 0.2.0
    dev: true

  /usb@1.9.2:
    resolution: {integrity: sha512-dryNz030LWBPAf6gj8vyq0Iev3vPbCLHCT8dBw3gQRXRzVNsIdeuU+VjPp3ksmSPkeMAl1k+kQ14Ij0QHyeiAg==}
    engines: {node: '>=10.16.0'}
    requiresBuild: true
    dependencies:
      node-addon-api: 4.3.0
      node-gyp-build: 4.6.0
    dev: false
    optional: true

  /use@3.1.1:
    resolution: {integrity: sha512-cwESVXlO3url9YWlFW/TA9cshCEhtu7IKJ/p5soJ/gGpj7vbvFrAY/eIioQ6Dw23KjZhYgiIo8HOs1nQ2vr/oQ==}
    engines: {node: '>=0.10.0'}
    dev: true

  /utf-8-validate@5.0.10:
    resolution: {integrity: sha512-Z6czzLq4u8fPOyx7TU6X3dvUZVvoJmxSQ+IcrlmagKhilxlhZgxPK6C5Jqbkw1IDUmFTM+cz9QDnnLTwDz/2gQ==}
    engines: {node: '>=6.14.2'}
    requiresBuild: true
    dependencies:
      node-gyp-build: 4.6.0
    dev: true

  /utf8@3.0.0:
    resolution: {integrity: sha512-E8VjFIQ/TyQgp+TZfS6l8yp/xWppSAHzidGiRrqe4bK4XP9pTRyKFgGJpO3SN7zdX4DeomTrwaseCHovfpFcqQ==}
    dev: true

  /util-deprecate@1.0.2:
    resolution: {integrity: sha512-EPD5q1uXyFxJpCrLnCc1nHnq3gOa6DZBocAIiI2TaSCA7VCJ1UJDMagCzIkXNsUYfD1daK//LTEQ8xiIbrHtcw==}

  /util.promisify@1.1.2:
    resolution: {integrity: sha512-PBdZ03m1kBnQ5cjjO0ZvJMJS+QsbyIcFwi4hY4U76OQsCO9JrOYjbCFgIF76ccFg9xnJo7ZHPkqyj1GqmdS7MA==}
    dependencies:
      call-bind: 1.0.2
      define-properties: 1.2.0
      for-each: 0.3.3
      has-proto: 1.0.1
      has-symbols: 1.0.3
      object.getownpropertydescriptors: 2.1.6
      safe-array-concat: 1.0.0
    dev: true

  /util@0.12.5:
    resolution: {integrity: sha512-kZf/K6hEIrWHI6XqOFUiiMa+79wE/D8Q+NCNAWclkyg3b4d2k7s0QGepNjiABc+aR3N1PAyHL7p6UcLY6LmrnA==}
    dependencies:
      inherits: 2.0.4
      is-arguments: 1.1.1
      is-generator-function: 1.0.10
      is-typed-array: 1.1.10
      which-typed-array: 1.1.9
    dev: true

  /utils-merge@1.0.1:
    resolution: {integrity: sha512-pMZTvIkT1d+TFGvDOqodOclx0QWkkgi6Tdoa8gC8ffGAAqz9pzPTZWAybbsHHoED/ztMtkv/VoYTYyShUn81hA==}
    engines: {node: '>= 0.4.0'}
    dev: true

  /uuid@2.0.1:
    resolution: {integrity: sha512-nWg9+Oa3qD2CQzHIP4qKUqwNfzKn8P0LtFhotaCTFchsV7ZfDhAybeip/HZVeMIpZi9JgY1E3nUlwaCmZT1sEg==}
    deprecated: Please upgrade  to version 7 or higher.  Older versions may use Math.random() in certain circumstances, which is known to be problematic.  See https://v8.dev/blog/math-random for details.
    dev: true

  /uuid@3.3.2:
    resolution: {integrity: sha512-yXJmeNaw3DnnKAOKJE51sL/ZaYfWJRl1pK9dr19YFCu0ObS231AB1/LbqTKRAQ5kw8A90rA6fr4riOUpTZvQZA==}
    deprecated: Please upgrade  to version 7 or higher.  Older versions may use Math.random() in certain circumstances, which is known to be problematic.  See https://v8.dev/blog/math-random for details.
    hasBin: true
    dev: true

  /uuid@3.4.0:
    resolution: {integrity: sha512-HjSDRw6gZE5JMggctHBcjVak08+KEVhSIiDzFnT9S9aegmp85S/bReBVTb4QTFaRNptJ9kuYaNhnbNEOkbKb/A==}
    deprecated: Please upgrade  to version 7 or higher.  Older versions may use Math.random() in certain circumstances, which is known to be problematic.  See https://v8.dev/blog/math-random for details.
    hasBin: true
    dev: true

  /uuid@7.0.3:
    resolution: {integrity: sha512-DPSke0pXhTZgoF/d+WSt2QaKMCFSfx7QegxEWT+JOuHF5aWrKEn0G+ztjuJg/gG8/ItK+rbPCD/yNv8yyih6Cg==}
    hasBin: true
    dev: true

  /uuid@8.3.2:
    resolution: {integrity: sha512-+NYs2QeMWy+GWFOEm9xnn6HCDp0l7QBD7ml8zLUmJ+93Q5NF0NocErnwkTkXVFNiX3/fpC6afS8Dhb/gz7R7eg==}
    hasBin: true
    dev: true

  /uuid@9.0.0:
    resolution: {integrity: sha512-MXcSTerfPa4uqyzStbRoTgt5XIe3x5+42+q1sDuy3R5MDk66URdLMOZe5aPX/SQd+kuYAh0FdP/pO28IkQyTeg==}
    hasBin: true
    dev: true

  /validate-npm-package-license@3.0.4:
    resolution: {integrity: sha512-DpKm2Ui/xN7/HQKCtpZxoRWBhZ9Z0kqtygG8XCgNQ8ZlDnxuQmWhj566j8fN4Cu3/JmbhsDo7fcAJq4s9h27Ew==}
    dependencies:
      spdx-correct: 3.2.0
      spdx-expression-parse: 3.0.1
    dev: true

  /varint@5.0.2:
    resolution: {integrity: sha512-lKxKYG6H03yCZUpAGOPOsMcGxd1RHCu1iKvEHYDPmTyq2HueGhD73ssNBqqQWfvYs04G9iUFRvmAVLW20Jw6ow==}
    dev: true

  /vary@1.1.2:
    resolution: {integrity: sha512-BNGbWLfd0eUPabhkXUVm0j8uuvREyTh5ovRa/dyow/BqAbZJyC+5fU+IzQOzmAKzYqYRAISoRhdQr3eIZ/PXqg==}
    engines: {node: '>= 0.8'}
    dev: true

  /verror@1.10.0:
    resolution: {integrity: sha512-ZZKSmDAEFOijERBLkmYfJ+vmk3w+7hOLYDNkRCuRuMJGEmqYNCNLyBBFwWKVMhfwaEF3WOd0Zlw86U/WC/+nYw==}
    engines: {'0': node >=0.6.0}
    dependencies:
      assert-plus: 1.0.0
      core-util-is: 1.0.2
      extsprintf: 1.3.0
    dev: true

  /web3-bzz@1.10.0:
    resolution: {integrity: sha512-o9IR59io3pDUsXTsps5pO5hW1D5zBmg46iNc2t4j2DkaYHNdDLwk2IP9ukoM2wg47QILfPEJYzhTfkS/CcX0KA==}
    engines: {node: '>=8.0.0'}
    requiresBuild: true
    dependencies:
      '@types/node': 12.20.55
      got: 12.1.0
      swarm-js: 0.1.42
    transitivePeerDependencies:
      - bufferutil
      - supports-color
      - utf-8-validate
    dev: true

  /web3-bzz@1.2.11:
    resolution: {integrity: sha512-XGpWUEElGypBjeFyUhTkiPXFbDVD6Nr/S5jznE3t8cWUA0FxRf1n3n/NuIZeb0H9RkN2Ctd/jNma/k8XGa3YKg==}
    engines: {node: '>=8.0.0'}
    dependencies:
      '@types/node': 12.20.55
      got: 9.6.0
      swarm-js: 0.1.42
      underscore: 1.9.1
    transitivePeerDependencies:
      - bufferutil
      - supports-color
      - utf-8-validate
    dev: true
    optional: true

  /web3-bzz@1.7.4:
    resolution: {integrity: sha512-w9zRhyEqTK/yi0LGRHjZMcPCfP24LBjYXI/9YxFw9VqsIZ9/G0CRCnUt12lUx0A56LRAMpF7iQ8eA73aBcO29Q==}
    engines: {node: '>=8.0.0'}
    requiresBuild: true
    dependencies:
      '@types/node': 12.20.55
      got: 9.6.0
      swarm-js: 0.1.42
    transitivePeerDependencies:
      - bufferutil
      - supports-color
      - utf-8-validate
    dev: true

  /web3-core-helpers@1.10.0:
    resolution: {integrity: sha512-pIxAzFDS5vnbXvfvLSpaA1tfRykAe9adw43YCKsEYQwH0gCLL0kMLkaCX3q+Q8EVmAh+e1jWL/nl9U0de1+++g==}
    engines: {node: '>=8.0.0'}
    dependencies:
      web3-eth-iban: 1.10.0
      web3-utils: 1.10.0
    dev: true

  /web3-core-helpers@1.2.11:
    resolution: {integrity: sha512-PEPoAoZd5ME7UfbnCZBdzIerpe74GEvlwT4AjOmHeCVZoIFk7EqvOZDejJHt+feJA6kMVTdd0xzRNN295UhC1A==}
    engines: {node: '>=8.0.0'}
    dependencies:
      underscore: 1.9.1
      web3-eth-iban: 1.2.11
      web3-utils: 1.2.11
    dev: true
    optional: true

  /web3-core-helpers@1.7.4:
    resolution: {integrity: sha512-F8PH11qIkE/LpK4/h1fF/lGYgt4B6doeMi8rukeV/s4ivseZHHslv1L6aaijLX/g/j4PsFmR42byynBI/MIzFg==}
    engines: {node: '>=8.0.0'}
    dependencies:
      web3-eth-iban: 1.7.4
      web3-utils: 1.7.4
    dev: true

  /web3-core-method@1.10.0:
    resolution: {integrity: sha512-4R700jTLAMKDMhQ+nsVfIXvH6IGJlJzGisIfMKWAIswH31h5AZz7uDUW2YctI+HrYd+5uOAlS4OJeeT9bIpvkA==}
    engines: {node: '>=8.0.0'}
    dependencies:
      '@ethersproject/transactions': 5.7.0
      web3-core-helpers: 1.10.0
      web3-core-promievent: 1.10.0
      web3-core-subscriptions: 1.10.0
      web3-utils: 1.10.0
    dev: true

  /web3-core-method@1.2.11:
    resolution: {integrity: sha512-ff0q76Cde94HAxLDZ6DbdmKniYCQVtvuaYh+rtOUMB6kssa5FX0q3vPmixi7NPooFnbKmmZCM6NvXg4IreTPIw==}
    engines: {node: '>=8.0.0'}
    dependencies:
      '@ethersproject/transactions': 5.7.0
      underscore: 1.9.1
      web3-core-helpers: 1.2.11
      web3-core-promievent: 1.2.11
      web3-core-subscriptions: 1.2.11
      web3-utils: 1.2.11
    dev: true
    optional: true

  /web3-core-method@1.7.4:
    resolution: {integrity: sha512-56K7pq+8lZRkxJyzf5MHQPI9/VL3IJLoy4L/+q8HRdZJ3CkB1DkXYaXGU2PeylG1GosGiSzgIfu1ljqS7CP9xQ==}
    engines: {node: '>=8.0.0'}
    dependencies:
      '@ethersproject/transactions': 5.7.0
      web3-core-helpers: 1.7.4
      web3-core-promievent: 1.7.4
      web3-core-subscriptions: 1.7.4
      web3-utils: 1.7.4
    dev: true

  /web3-core-promievent@1.10.0:
    resolution: {integrity: sha512-68N7k5LWL5R38xRaKFrTFT2pm2jBNFaM4GioS00YjAKXRQ3KjmhijOMG3TICz6Aa5+6GDWYelDNx21YAeZ4YTg==}
    engines: {node: '>=8.0.0'}
    dependencies:
      eventemitter3: 4.0.4
    dev: true

  /web3-core-promievent@1.2.11:
    resolution: {integrity: sha512-il4McoDa/Ox9Agh4kyfQ8Ak/9ABYpnF8poBLL33R/EnxLsJOGQG2nZhkJa3I067hocrPSjEdlPt/0bHXsln4qA==}
    engines: {node: '>=8.0.0'}
    dependencies:
      eventemitter3: 4.0.4
    dev: true
    optional: true

  /web3-core-promievent@1.7.4:
    resolution: {integrity: sha512-o4uxwXKDldN7ER7VUvDfWsqTx9nQSP1aDssi1XYXeYC2xJbVo0n+z6ryKtmcoWoRdRj7uSpVzal3nEmlr480mA==}
    engines: {node: '>=8.0.0'}
    dependencies:
      eventemitter3: 4.0.4
    dev: true

  /web3-core-requestmanager@1.10.0:
    resolution: {integrity: sha512-3z/JKE++Os62APml4dvBM+GAuId4h3L9ckUrj7ebEtS2AR0ixyQPbrBodgL91Sv7j7cQ3Y+hllaluqjguxvSaQ==}
    engines: {node: '>=8.0.0'}
    dependencies:
      util: 0.12.5
      web3-core-helpers: 1.10.0
      web3-providers-http: 1.10.0
      web3-providers-ipc: 1.10.0
      web3-providers-ws: 1.10.0
    transitivePeerDependencies:
      - encoding
      - supports-color
    dev: true

  /web3-core-requestmanager@1.2.11:
    resolution: {integrity: sha512-oFhBtLfOiIbmfl6T6gYjjj9igOvtyxJ+fjS+byRxiwFJyJ5BQOz4/9/17gWR1Cq74paTlI7vDGxYfuvfE/mKvA==}
    engines: {node: '>=8.0.0'}
    dependencies:
      underscore: 1.9.1
      web3-core-helpers: 1.2.11
      web3-providers-http: 1.2.11
      web3-providers-ipc: 1.2.11
      web3-providers-ws: 1.2.11
    transitivePeerDependencies:
      - supports-color
    dev: true
    optional: true

  /web3-core-requestmanager@1.7.4:
    resolution: {integrity: sha512-IuXdAm65BQtPL4aI6LZJJOrKAs0SM5IK2Cqo2/lMNvVMT9Kssq6qOk68Uf7EBDH0rPuINi+ReLP+uH+0g3AnPA==}
    engines: {node: '>=8.0.0'}
    dependencies:
      util: 0.12.5
      web3-core-helpers: 1.7.4
      web3-providers-http: 1.7.4
      web3-providers-ipc: 1.7.4
      web3-providers-ws: 1.7.4
    transitivePeerDependencies:
      - supports-color
    dev: true

  /web3-core-subscriptions@1.10.0:
    resolution: {integrity: sha512-HGm1PbDqsxejI075gxBc5OSkwymilRWZufIy9zEpnWKNmfbuv5FfHgW1/chtJP6aP3Uq2vHkvTDl3smQBb8l+g==}
    engines: {node: '>=8.0.0'}
    dependencies:
      eventemitter3: 4.0.4
      web3-core-helpers: 1.10.0
    dev: true

  /web3-core-subscriptions@1.2.11:
    resolution: {integrity: sha512-qEF/OVqkCvQ7MPs1JylIZCZkin0aKK9lDxpAtQ1F8niEDGFqn7DT8E/vzbIa0GsOjL2fZjDhWJsaW+BSoAW1gg==}
    engines: {node: '>=8.0.0'}
    dependencies:
      eventemitter3: 4.0.4
      underscore: 1.9.1
      web3-core-helpers: 1.2.11
    dev: true
    optional: true

  /web3-core-subscriptions@1.7.4:
    resolution: {integrity: sha512-VJvKWaXRyxk2nFWumOR94ut9xvjzMrRtS38c4qj8WBIRSsugrZr5lqUwgndtj0qx4F+50JhnU++QEqUEAtKm3g==}
    engines: {node: '>=8.0.0'}
    dependencies:
      eventemitter3: 4.0.4
      web3-core-helpers: 1.7.4
    dev: true

  /web3-core@1.10.0:
    resolution: {integrity: sha512-fWySwqy2hn3TL89w5TM8wXF1Z2Q6frQTKHWmP0ppRQorEK8NcHJRfeMiv/mQlSKoTS1F6n/nv2uyZsixFycjYQ==}
    engines: {node: '>=8.0.0'}
    dependencies:
      '@types/bn.js': 5.1.1
      '@types/node': 12.20.55
      bignumber.js: 9.1.1
      web3-core-helpers: 1.10.0
      web3-core-method: 1.10.0
      web3-core-requestmanager: 1.10.0
      web3-utils: 1.10.0
    transitivePeerDependencies:
      - encoding
      - supports-color
    dev: true

  /web3-core@1.2.11:
    resolution: {integrity: sha512-CN7MEYOY5ryo5iVleIWRE3a3cZqVaLlIbIzDPsvQRUfzYnvzZQRZBm9Mq+ttDi2STOOzc1MKylspz/o3yq/LjQ==}
    engines: {node: '>=8.0.0'}
    dependencies:
      '@types/bn.js': 4.11.6
      '@types/node': 12.20.55
      bignumber.js: 9.1.1
      web3-core-helpers: 1.2.11
      web3-core-method: 1.2.11
      web3-core-requestmanager: 1.2.11
      web3-utils: 1.2.11
    transitivePeerDependencies:
      - supports-color
    dev: true
    optional: true

  /web3-core@1.7.4:
    resolution: {integrity: sha512-L0DCPlIh9bgIED37tYbe7bsWrddoXYc897ANGvTJ6MFkSNGiMwDkTLWSgYd9Mf8qu8b4iuPqXZHMwIo4atoh7Q==}
    engines: {node: '>=8.0.0'}
    dependencies:
      '@types/bn.js': 5.1.1
      '@types/node': 12.20.55
      bignumber.js: 9.1.1
      web3-core-helpers: 1.7.4
      web3-core-method: 1.7.4
      web3-core-requestmanager: 1.7.4
      web3-utils: 1.7.4
    transitivePeerDependencies:
      - supports-color
    dev: true

  /web3-eth-abi@1.10.0:
    resolution: {integrity: sha512-cwS+qRBWpJ43aI9L3JS88QYPfFcSJJ3XapxOQ4j40v6mk7ATpA8CVK1vGTzpihNlOfMVRBkR95oAj7oL6aiDOg==}
    engines: {node: '>=8.0.0'}
    dependencies:
      '@ethersproject/abi': 5.6.4
      web3-utils: 1.10.0
    dev: true

  /web3-eth-abi@1.2.11:
    resolution: {integrity: sha512-PkRYc0+MjuLSgg03QVWqWlQivJqRwKItKtEpRUaxUAeLE7i/uU39gmzm2keHGcQXo3POXAbOnMqkDvOep89Crg==}
    engines: {node: '>=8.0.0'}
    dependencies:
      '@ethersproject/abi': 5.0.0-beta.153
      underscore: 1.9.1
      web3-utils: 1.2.11
    dev: true
    optional: true

  /web3-eth-abi@1.7.4:
    resolution: {integrity: sha512-eMZr8zgTbqyL9MCTCAvb67RbVyN5ZX7DvA0jbLOqRWCiw+KlJKTGnymKO6jPE8n5yjk4w01e165Qb11hTDwHgg==}
    engines: {node: '>=8.0.0'}
    dependencies:
      '@ethersproject/abi': 5.6.4
      web3-utils: 1.7.4
    dev: true

  /web3-eth-accounts@1.10.0:
    resolution: {integrity: sha512-wiq39Uc3mOI8rw24wE2n15hboLE0E9BsQLdlmsL4Zua9diDS6B5abXG0XhFcoNsXIGMWXVZz4TOq3u4EdpXF/Q==}
    engines: {node: '>=8.0.0'}
    dependencies:
      '@ethereumjs/common': 2.5.0
      '@ethereumjs/tx': 3.3.2
      eth-lib: 0.2.8
      ethereumjs-util: 7.1.5
      scrypt-js: 3.0.1
      uuid: 9.0.0
      web3-core: 1.10.0
      web3-core-helpers: 1.10.0
      web3-core-method: 1.10.0
      web3-utils: 1.10.0
    transitivePeerDependencies:
      - encoding
      - supports-color
    dev: true

  /web3-eth-accounts@1.2.11:
    resolution: {integrity: sha512-6FwPqEpCfKIh3nSSGeo3uBm2iFSnFJDfwL3oS9pyegRBXNsGRVpgiW63yhNzL0796StsvjHWwQnQHsZNxWAkGw==}
    engines: {node: '>=8.0.0'}
    dependencies:
      crypto-browserify: 3.12.0
      eth-lib: 0.2.8
      ethereumjs-common: 1.5.0
      ethereumjs-tx: 2.1.2
      scrypt-js: 3.0.1
      underscore: 1.9.1
      uuid: 3.3.2
      web3-core: 1.2.11
      web3-core-helpers: 1.2.11
      web3-core-method: 1.2.11
      web3-utils: 1.2.11
    transitivePeerDependencies:
      - supports-color
    dev: true
    optional: true

  /web3-eth-accounts@1.7.4:
    resolution: {integrity: sha512-Y9vYLRKP7VU7Cgq6wG1jFaG2k3/eIuiTKAG8RAuQnb6Cd9k5BRqTm5uPIiSo0AP/u11jDomZ8j7+WEgkU9+Btw==}
    engines: {node: '>=8.0.0'}
    dependencies:
      '@ethereumjs/common': 2.6.5
      '@ethereumjs/tx': 3.5.2
      crypto-browserify: 3.12.0
      eth-lib: 0.2.8
      ethereumjs-util: 7.1.5
      scrypt-js: 3.0.1
      uuid: 3.3.2
      web3-core: 1.7.4
      web3-core-helpers: 1.7.4
      web3-core-method: 1.7.4
      web3-utils: 1.7.4
    transitivePeerDependencies:
      - supports-color
    dev: true

  /web3-eth-contract@1.10.0:
    resolution: {integrity: sha512-MIC5FOzP/+2evDksQQ/dpcXhSqa/2hFNytdl/x61IeWxhh6vlFeSjq0YVTAyIzdjwnL7nEmZpjfI6y6/Ufhy7w==}
    engines: {node: '>=8.0.0'}
    dependencies:
      '@types/bn.js': 5.1.1
      web3-core: 1.10.0
      web3-core-helpers: 1.10.0
      web3-core-method: 1.10.0
      web3-core-promievent: 1.10.0
      web3-core-subscriptions: 1.10.0
      web3-eth-abi: 1.10.0
      web3-utils: 1.10.0
    transitivePeerDependencies:
      - encoding
      - supports-color
    dev: true

  /web3-eth-contract@1.2.11:
    resolution: {integrity: sha512-MzYuI/Rq2o6gn7vCGcnQgco63isPNK5lMAan2E51AJLknjSLnOxwNY3gM8BcKoy4Z+v5Dv00a03Xuk78JowFow==}
    engines: {node: '>=8.0.0'}
    dependencies:
      '@types/bn.js': 4.11.6
      underscore: 1.9.1
      web3-core: 1.2.11
      web3-core-helpers: 1.2.11
      web3-core-method: 1.2.11
      web3-core-promievent: 1.2.11
      web3-core-subscriptions: 1.2.11
      web3-eth-abi: 1.2.11
      web3-utils: 1.2.11
    transitivePeerDependencies:
      - supports-color
    dev: true
    optional: true

  /web3-eth-contract@1.7.4:
    resolution: {integrity: sha512-ZgSZMDVI1pE9uMQpK0T0HDT2oewHcfTCv0osEqf5qyn5KrcQDg1GT96/+S0dfqZ4HKj4lzS5O0rFyQiLPQ8LzQ==}
    engines: {node: '>=8.0.0'}
    dependencies:
      '@types/bn.js': 5.1.1
      web3-core: 1.7.4
      web3-core-helpers: 1.7.4
      web3-core-method: 1.7.4
      web3-core-promievent: 1.7.4
      web3-core-subscriptions: 1.7.4
      web3-eth-abi: 1.7.4
      web3-utils: 1.7.4
    transitivePeerDependencies:
      - supports-color
    dev: true

  /web3-eth-ens@1.10.0:
    resolution: {integrity: sha512-3hpGgzX3qjgxNAmqdrC2YUQMTfnZbs4GeLEmy8aCWziVwogbuqQZ+Gzdfrym45eOZodk+lmXyLuAdqkNlvkc1g==}
    engines: {node: '>=8.0.0'}
    dependencies:
      content-hash: 2.5.2
      eth-ens-namehash: 2.0.8
      web3-core: 1.10.0
      web3-core-helpers: 1.10.0
      web3-core-promievent: 1.10.0
      web3-eth-abi: 1.10.0
      web3-eth-contract: 1.10.0
      web3-utils: 1.10.0
    transitivePeerDependencies:
      - encoding
      - supports-color
    dev: true

  /web3-eth-ens@1.2.11:
    resolution: {integrity: sha512-dbW7dXP6HqT1EAPvnniZVnmw6TmQEKF6/1KgAxbo8iBBYrVTMDGFQUUnZ+C4VETGrwwaqtX4L9d/FrQhZ6SUiA==}
    engines: {node: '>=8.0.0'}
    dependencies:
      content-hash: 2.5.2
      eth-ens-namehash: 2.0.8
      underscore: 1.9.1
      web3-core: 1.2.11
      web3-core-helpers: 1.2.11
      web3-core-promievent: 1.2.11
      web3-eth-abi: 1.2.11
      web3-eth-contract: 1.2.11
      web3-utils: 1.2.11
    transitivePeerDependencies:
      - supports-color
    dev: true
    optional: true

  /web3-eth-ens@1.7.4:
    resolution: {integrity: sha512-Gw5CVU1+bFXP5RVXTCqJOmHn71X2ghNk9VcEH+9PchLr0PrKbHTA3hySpsPco1WJAyK4t8SNQVlNr3+bJ6/WZA==}
    engines: {node: '>=8.0.0'}
    dependencies:
      content-hash: 2.5.2
      eth-ens-namehash: 2.0.8
      web3-core: 1.7.4
      web3-core-helpers: 1.7.4
      web3-core-promievent: 1.7.4
      web3-eth-abi: 1.7.4
      web3-eth-contract: 1.7.4
      web3-utils: 1.7.4
    transitivePeerDependencies:
      - supports-color
    dev: true

  /web3-eth-iban@1.10.0:
    resolution: {integrity: sha512-0l+SP3IGhInw7Q20LY3IVafYEuufo4Dn75jAHT7c2aDJsIolvf2Lc6ugHkBajlwUneGfbRQs/ccYPQ9JeMUbrg==}
    engines: {node: '>=8.0.0'}
    dependencies:
      bn.js: 5.2.1
      web3-utils: 1.10.0
    dev: true

  /web3-eth-iban@1.2.11:
    resolution: {integrity: sha512-ozuVlZ5jwFC2hJY4+fH9pIcuH1xP0HEFhtWsR69u9uDIANHLPQQtWYmdj7xQ3p2YT4bQLq/axKhZi7EZVetmxQ==}
    engines: {node: '>=8.0.0'}
    dependencies:
      bn.js: 4.12.0
      web3-utils: 1.2.11
    dev: true
    optional: true

  /web3-eth-iban@1.7.4:
    resolution: {integrity: sha512-XyrsgWlZQMv5gRcjXMsNvAoCRvV5wN7YCfFV5+tHUCqN8g9T/o4XUS20vDWD0k4HNiAcWGFqT1nrls02MGZ08w==}
    engines: {node: '>=8.0.0'}
    dependencies:
      bn.js: 5.2.1
      web3-utils: 1.7.4
    dev: true

  /web3-eth-personal@1.10.0:
    resolution: {integrity: sha512-anseKn98w/d703eWq52uNuZi7GhQeVjTC5/svrBWEKob0WZ5kPdo+EZoFN0sp5a5ubbrk/E0xSl1/M5yORMtpg==}
    engines: {node: '>=8.0.0'}
    dependencies:
      '@types/node': 12.20.55
      web3-core: 1.10.0
      web3-core-helpers: 1.10.0
      web3-core-method: 1.10.0
      web3-net: 1.10.0
      web3-utils: 1.10.0
    transitivePeerDependencies:
      - encoding
      - supports-color
    dev: true

  /web3-eth-personal@1.2.11:
    resolution: {integrity: sha512-42IzUtKq9iHZ8K9VN0vAI50iSU9tOA1V7XU2BhF/tb7We2iKBVdkley2fg26TxlOcKNEHm7o6HRtiiFsVK4Ifw==}
    engines: {node: '>=8.0.0'}
    dependencies:
      '@types/node': 12.20.55
      web3-core: 1.2.11
      web3-core-helpers: 1.2.11
      web3-core-method: 1.2.11
      web3-net: 1.2.11
      web3-utils: 1.2.11
    transitivePeerDependencies:
      - supports-color
    dev: true
    optional: true

  /web3-eth-personal@1.7.4:
    resolution: {integrity: sha512-O10C1Hln5wvLQsDhlhmV58RhXo+GPZ5+W76frSsyIrkJWLtYQTCr5WxHtRC9sMD1idXLqODKKgI2DL+7xeZ0/g==}
    engines: {node: '>=8.0.0'}
    dependencies:
      '@types/node': 12.20.55
      web3-core: 1.7.4
      web3-core-helpers: 1.7.4
      web3-core-method: 1.7.4
      web3-net: 1.7.4
      web3-utils: 1.7.4
    transitivePeerDependencies:
      - supports-color
    dev: true

  /web3-eth@1.10.0:
    resolution: {integrity: sha512-Z5vT6slNMLPKuwRyKGbqeGYC87OAy8bOblaqRTgg94CXcn/mmqU7iPIlG4506YdcdK3x6cfEDG7B6w+jRxypKA==}
    engines: {node: '>=8.0.0'}
    dependencies:
      web3-core: 1.10.0
      web3-core-helpers: 1.10.0
      web3-core-method: 1.10.0
      web3-core-subscriptions: 1.10.0
      web3-eth-abi: 1.10.0
      web3-eth-accounts: 1.10.0
      web3-eth-contract: 1.10.0
      web3-eth-ens: 1.10.0
      web3-eth-iban: 1.10.0
      web3-eth-personal: 1.10.0
      web3-net: 1.10.0
      web3-utils: 1.10.0
    transitivePeerDependencies:
      - encoding
      - supports-color
    dev: true

  /web3-eth@1.2.11:
    resolution: {integrity: sha512-REvxW1wJ58AgHPcXPJOL49d1K/dPmuw4LjPLBPStOVkQjzDTVmJEIsiLwn2YeuNDd4pfakBwT8L3bz1G1/wVsQ==}
    engines: {node: '>=8.0.0'}
    dependencies:
      underscore: 1.9.1
      web3-core: 1.2.11
      web3-core-helpers: 1.2.11
      web3-core-method: 1.2.11
      web3-core-subscriptions: 1.2.11
      web3-eth-abi: 1.2.11
      web3-eth-accounts: 1.2.11
      web3-eth-contract: 1.2.11
      web3-eth-ens: 1.2.11
      web3-eth-iban: 1.2.11
      web3-eth-personal: 1.2.11
      web3-net: 1.2.11
      web3-utils: 1.2.11
    transitivePeerDependencies:
      - supports-color
    dev: true
    optional: true

  /web3-eth@1.7.4:
    resolution: {integrity: sha512-JG0tTMv0Ijj039emXNHi07jLb0OiWSA9O24MRSk5vToTQyDNXihdF2oyq85LfHuF690lXZaAXrjhtLNlYqb7Ug==}
    engines: {node: '>=8.0.0'}
    dependencies:
      web3-core: 1.7.4
      web3-core-helpers: 1.7.4
      web3-core-method: 1.7.4
      web3-core-subscriptions: 1.7.4
      web3-eth-abi: 1.7.4
      web3-eth-accounts: 1.7.4
      web3-eth-contract: 1.7.4
      web3-eth-ens: 1.7.4
      web3-eth-iban: 1.7.4
      web3-eth-personal: 1.7.4
      web3-net: 1.7.4
      web3-utils: 1.7.4
    transitivePeerDependencies:
      - supports-color
    dev: true

  /web3-net@1.10.0:
    resolution: {integrity: sha512-NLH/N3IshYWASpxk4/18Ge6n60GEvWBVeM8inx2dmZJVmRI6SJIlUxbL8jySgiTn3MMZlhbdvrGo8fpUW7a1GA==}
    engines: {node: '>=8.0.0'}
    dependencies:
      web3-core: 1.10.0
      web3-core-method: 1.10.0
      web3-utils: 1.10.0
    transitivePeerDependencies:
      - encoding
      - supports-color
    dev: true

  /web3-net@1.2.11:
    resolution: {integrity: sha512-sjrSDj0pTfZouR5BSTItCuZ5K/oZPVdVciPQ6981PPPIwJJkCMeVjD7I4zO3qDPCnBjBSbWvVnLdwqUBPtHxyg==}
    engines: {node: '>=8.0.0'}
    dependencies:
      web3-core: 1.2.11
      web3-core-method: 1.2.11
      web3-utils: 1.2.11
    transitivePeerDependencies:
      - supports-color
    dev: true
    optional: true

  /web3-net@1.7.4:
    resolution: {integrity: sha512-d2Gj+DIARHvwIdmxFQ4PwAAXZVxYCR2lET0cxz4KXbE5Og3DNjJi+MoPkX+WqoUXqimu/EOd4Cd+7gefqVAFDg==}
    engines: {node: '>=8.0.0'}
    dependencies:
      web3-core: 1.7.4
      web3-core-method: 1.7.4
      web3-utils: 1.7.4
    transitivePeerDependencies:
      - supports-color
    dev: true

  /web3-provider-engine@14.2.1:
    resolution: {integrity: sha512-iSv31h2qXkr9vrL6UZDm4leZMc32SjWJFGOp/D92JXfcEboCqraZyuExDkpxKw8ziTufXieNM7LSXNHzszYdJw==}
    dependencies:
      async: 2.6.2
      backoff: 2.5.0
      clone: 2.1.2
      cross-fetch: 2.2.6
      eth-block-tracker: 3.0.1
      eth-json-rpc-infura: 3.2.1
      eth-sig-util: 1.4.2
      ethereumjs-block: 1.7.1
      ethereumjs-tx: 1.3.7
      ethereumjs-util: 5.2.1
      ethereumjs-vm: 2.6.0
      json-rpc-error: 2.0.0
      json-stable-stringify: 1.0.2
      promise-to-callback: 1.0.0
      readable-stream: 2.3.8
      request: 2.88.2
      semaphore: 1.1.0
      ws: 5.2.3
      xhr: 2.6.0
      xtend: 4.0.2
    transitivePeerDependencies:
      - bufferutil
      - encoding
      - supports-color
      - utf-8-validate
    dev: true

  /web3-providers-http@1.10.0:
    resolution: {integrity: sha512-eNr965YB8a9mLiNrkjAWNAPXgmQWfpBfkkn7tpEFlghfww0u3I0tktMZiaToJVcL2+Xq+81cxbkpeWJ5XQDwOA==}
    engines: {node: '>=8.0.0'}
    dependencies:
      abortcontroller-polyfill: 1.7.5
      cross-fetch: 3.1.6
      es6-promise: 4.2.8
      web3-core-helpers: 1.10.0
    transitivePeerDependencies:
      - encoding
    dev: true

  /web3-providers-http@1.2.11:
    resolution: {integrity: sha512-psh4hYGb1+ijWywfwpB2cvvOIMISlR44F/rJtYkRmQ5jMvG4FOCPlQJPiHQZo+2cc3HbktvvSJzIhkWQJdmvrA==}
    engines: {node: '>=8.0.0'}
    dependencies:
      web3-core-helpers: 1.2.11
      xhr2-cookies: 1.1.0
    dev: true
    optional: true

  /web3-providers-http@1.7.4:
    resolution: {integrity: sha512-AU+/S+49rcogUER99TlhW+UBMk0N2DxvN54CJ2pK7alc2TQ7+cprNPLHJu4KREe8ndV0fT6JtWUfOMyTvl+FRA==}
    engines: {node: '>=8.0.0'}
    dependencies:
      web3-core-helpers: 1.7.4
      xhr2-cookies: 1.1.0
    dev: true

  /web3-providers-ipc@1.10.0:
    resolution: {integrity: sha512-OfXG1aWN8L1OUqppshzq8YISkWrYHaATW9H8eh0p89TlWMc1KZOL9vttBuaBEi96D/n0eYDn2trzt22bqHWfXA==}
    engines: {node: '>=8.0.0'}
    dependencies:
      oboe: 2.1.5
      web3-core-helpers: 1.10.0
    dev: true

  /web3-providers-ipc@1.2.11:
    resolution: {integrity: sha512-yhc7Y/k8hBV/KlELxynWjJDzmgDEDjIjBzXK+e0rHBsYEhdCNdIH5Psa456c+l0qTEU2YzycF8VAjYpWfPnBpQ==}
    engines: {node: '>=8.0.0'}
    dependencies:
      oboe: 2.1.4
      underscore: 1.9.1
      web3-core-helpers: 1.2.11
    dev: true
    optional: true

  /web3-providers-ipc@1.7.4:
    resolution: {integrity: sha512-jhArOZ235dZy8fS8090t60nTxbd1ap92ibQw5xIrAQ9m7LcZKNfmLAQUVsD+3dTFvadRMi6z1vCO7zRi84gWHw==}
    engines: {node: '>=8.0.0'}
    dependencies:
      oboe: 2.1.5
      web3-core-helpers: 1.7.4
    dev: true

  /web3-providers-ws@1.10.0:
    resolution: {integrity: sha512-sK0fNcglW36yD5xjnjtSGBnEtf59cbw4vZzJ+CmOWIKGIR96mP5l684g0WD0Eo+f4NQc2anWWXG74lRc9OVMCQ==}
    engines: {node: '>=8.0.0'}
    dependencies:
      eventemitter3: 4.0.4
      web3-core-helpers: 1.10.0
      websocket: 1.0.34
    transitivePeerDependencies:
      - supports-color
    dev: true

  /web3-providers-ws@1.2.11:
    resolution: {integrity: sha512-ZxnjIY1Er8Ty+cE4migzr43zA/+72AF1myzsLaU5eVgdsfV7Jqx7Dix1hbevNZDKFlSoEyq/3j/jYalh3So1Zg==}
    engines: {node: '>=8.0.0'}
    dependencies:
      eventemitter3: 4.0.4
      underscore: 1.9.1
      web3-core-helpers: 1.2.11
      websocket: 1.0.32
    transitivePeerDependencies:
      - supports-color
    dev: true
    optional: true

  /web3-providers-ws@1.7.4:
    resolution: {integrity: sha512-g72X77nrcHMFU8hRzQJzfgi/072n8dHwRCoTw+WQrGp+XCQ71fsk2qIu3Tp+nlp5BPn8bRudQbPblVm2uT4myQ==}
    engines: {node: '>=8.0.0'}
    dependencies:
      eventemitter3: 4.0.4
      web3-core-helpers: 1.7.4
      websocket: 1.0.34
    transitivePeerDependencies:
      - supports-color
    dev: true

  /web3-shh@1.10.0:
    resolution: {integrity: sha512-uNUUuNsO2AjX41GJARV9zJibs11eq6HtOe6Wr0FtRUcj8SN6nHeYIzwstAvJ4fXA53gRqFMTxdntHEt9aXVjpg==}
    engines: {node: '>=8.0.0'}
    requiresBuild: true
    dependencies:
      web3-core: 1.10.0
      web3-core-method: 1.10.0
      web3-core-subscriptions: 1.10.0
      web3-net: 1.10.0
    transitivePeerDependencies:
      - encoding
      - supports-color
    dev: true

  /web3-shh@1.2.11:
    resolution: {integrity: sha512-B3OrO3oG1L+bv3E1sTwCx66injW1A8hhwpknDUbV+sw3fehFazA06z9SGXUefuFI1kVs4q2vRi0n4oCcI4dZDg==}
    engines: {node: '>=8.0.0'}
    dependencies:
      web3-core: 1.2.11
      web3-core-method: 1.2.11
      web3-core-subscriptions: 1.2.11
      web3-net: 1.2.11
    transitivePeerDependencies:
      - supports-color
    dev: true
    optional: true

  /web3-shh@1.7.4:
    resolution: {integrity: sha512-mlSZxSYcMkuMCxqhTYnZkUdahZ11h+bBv/8TlkXp/IHpEe4/Gg+KAbmfudakq3EzG/04z70XQmPgWcUPrsEJ+A==}
    engines: {node: '>=8.0.0'}
    requiresBuild: true
    dependencies:
      web3-core: 1.7.4
      web3-core-method: 1.7.4
      web3-core-subscriptions: 1.7.4
      web3-net: 1.7.4
    transitivePeerDependencies:
      - supports-color
    dev: true

  /web3-utils@1.10.0:
    resolution: {integrity: sha512-kSaCM0uMcZTNUSmn5vMEhlo02RObGNRRCkdX0V9UTAU0+lrvn0HSaudyCo6CQzuXUsnuY2ERJGCGPfeWmv19Rg==}
    engines: {node: '>=8.0.0'}
    dependencies:
      bn.js: 5.2.1
      ethereum-bloom-filters: 1.0.10
      ethereumjs-util: 7.1.5
      ethjs-unit: 0.1.6
      number-to-bn: 1.7.0
      randombytes: 2.1.0
      utf8: 3.0.0
    dev: true

  /web3-utils@1.2.11:
    resolution: {integrity: sha512-3Tq09izhD+ThqHEaWYX4VOT7dNPdZiO+c/1QMA0s5X2lDFKK/xHJb7cyTRRVzN2LvlHbR7baS1tmQhSua51TcQ==}
    engines: {node: '>=8.0.0'}
    dependencies:
      bn.js: 4.12.0
      eth-lib: 0.2.8
      ethereum-bloom-filters: 1.0.10
      ethjs-unit: 0.1.6
      number-to-bn: 1.7.0
      randombytes: 2.1.0
      underscore: 1.9.1
      utf8: 3.0.0
    dev: true
    optional: true

  /web3-utils@1.7.4:
    resolution: {integrity: sha512-acBdm6Evd0TEZRnChM/MCvGsMwYKmSh7OaUfNf5OKG0CIeGWD/6gqLOWIwmwSnre/2WrA1nKGId5uW2e5EfluA==}
    engines: {node: '>=8.0.0'}
    dependencies:
      bn.js: 5.2.1
      ethereum-bloom-filters: 1.0.10
      ethereumjs-util: 7.1.5
      ethjs-unit: 0.1.6
      number-to-bn: 1.7.0
      randombytes: 2.1.0
      utf8: 3.0.0
    dev: true

  /web3@1.10.0:
    resolution: {integrity: sha512-YfKY9wSkGcM8seO+daR89oVTcbu18NsVfvOngzqMYGUU0pPSQmE57qQDvQzUeoIOHAnXEBNzrhjQJmm8ER0rng==}
    engines: {node: '>=8.0.0'}
    requiresBuild: true
    dependencies:
      web3-bzz: 1.10.0
      web3-core: 1.10.0
      web3-eth: 1.10.0
      web3-eth-personal: 1.10.0
      web3-net: 1.10.0
      web3-shh: 1.10.0
      web3-utils: 1.10.0
    transitivePeerDependencies:
      - bufferutil
      - encoding
      - supports-color
      - utf-8-validate
    dev: true

  /web3@1.2.11:
    resolution: {integrity: sha512-mjQ8HeU41G6hgOYm1pmeH0mRAeNKJGnJEUzDMoerkpw7QUQT4exVREgF1MYPvL/z6vAshOXei25LE/t/Bxl8yQ==}
    engines: {node: '>=8.0.0'}
    requiresBuild: true
    dependencies:
      web3-bzz: 1.2.11
      web3-core: 1.2.11
      web3-eth: 1.2.11
      web3-eth-personal: 1.2.11
      web3-net: 1.2.11
      web3-shh: 1.2.11
      web3-utils: 1.2.11
    transitivePeerDependencies:
      - bufferutil
      - supports-color
      - utf-8-validate
    dev: true
    optional: true

  /web3@1.7.4:
    resolution: {integrity: sha512-iFGK5jO32vnXM/ASaJBaI0+gVR6uHozvYdxkdhaeOCD6HIQ4iIXadbO2atVpE9oc/H8l2MovJ4LtPhG7lIBN8A==}
    engines: {node: '>=8.0.0'}
    requiresBuild: true
    dependencies:
      web3-bzz: 1.7.4
      web3-core: 1.7.4
      web3-eth: 1.7.4
      web3-eth-personal: 1.7.4
      web3-net: 1.7.4
      web3-shh: 1.7.4
      web3-utils: 1.7.4
    transitivePeerDependencies:
      - bufferutil
      - supports-color
      - utf-8-validate
    dev: true

  /webidl-conversions@3.0.1:
    resolution: {integrity: sha512-2JAn3z8AR6rjK8Sm8orRC0h/bcl/DqL7tRPdGZ4I1CjdF+EaMLmYxBHyXuKL849eucPFhvBoxMsflfOb8kxaeQ==}
    dev: true

  /websocket@1.0.32:
    resolution: {integrity: sha512-i4yhcllSP4wrpoPMU2N0TQ/q0O94LRG/eUQjEAamRltjQ1oT1PFFKOG4i877OlJgCG8rw6LrrowJp+TYCEWF7Q==}
    engines: {node: '>=4.0.0'}
    dependencies:
      bufferutil: 4.0.7
      debug: 2.6.9
      es5-ext: 0.10.62
      typedarray-to-buffer: 3.1.5
      utf-8-validate: 5.0.10
      yaeti: 0.0.6
    transitivePeerDependencies:
      - supports-color
    dev: true

  /websocket@1.0.34:
    resolution: {integrity: sha512-PRDso2sGwF6kM75QykIesBijKSVceR6jL2G8NGYyq2XrItNC2P5/qL5XeR056GhA+Ly7JMFvJb9I312mJfmqnQ==}
    engines: {node: '>=4.0.0'}
    dependencies:
      bufferutil: 4.0.7
      debug: 2.6.9
      es5-ext: 0.10.62
      typedarray-to-buffer: 3.1.5
      utf-8-validate: 5.0.10
      yaeti: 0.0.6
    transitivePeerDependencies:
      - supports-color
    dev: true

  /whatwg-fetch@2.0.4:
    resolution: {integrity: sha512-dcQ1GWpOD/eEQ97k66aiEVpNnapVj90/+R+SXTPYGHpYBBypfKJEQjLrvMZ7YXbKm21gXd4NcuxUTjiv1YtLng==}
    dev: true

  /whatwg-url@5.0.0:
    resolution: {integrity: sha512-saE57nupxk6v3HY35+jzBwYa0rKSy0XR8JSxZPwgLr7ys0IBzhGviA1/TUGJLmSVqs8pb9AnvICXEuOHLprYTw==}
    dependencies:
      tr46: 0.0.3
      webidl-conversions: 3.0.1
    dev: true

  /which-boxed-primitive@1.0.2:
    resolution: {integrity: sha512-bwZdv0AKLpplFY2KZRX6TvyuN7ojjr7lwkg6ml0roIy9YeuSr7JS372qlNW18UQYzgYK9ziGcerWqZOmEn9VNg==}
    dependencies:
      is-bigint: 1.0.4
      is-boolean-object: 1.1.2
      is-number-object: 1.0.7
      is-string: 1.0.7
      is-symbol: 1.0.4
    dev: true

  /which-module@1.0.0:
    resolution: {integrity: sha512-F6+WgncZi/mJDrammbTuHe1q0R5hOXv/mBaiNA2TCNT/LTHusX0V+CJnj9XT8ki5ln2UZyyddDgHfCzyrOH7MQ==}
    dev: true

  /which-module@2.0.1:
    resolution: {integrity: sha512-iBdZ57RDvnOR9AGBhML2vFZf7h8vmBjhoaZqODJBFWHVtKkDmKuHai3cx5PgVMrX5YDNp27AofYbAwctSS+vhQ==}
    dev: true

  /which-pm-runs@1.1.0:
    resolution: {integrity: sha512-n1brCuqClxfFfq/Rb0ICg9giSZqCS+pLtccdag6C2HyufBrh3fBOiy9nb6ggRMvWOVH5GrdJskj5iGTZNxd7SA==}
    engines: {node: '>=4'}
    dev: false
    optional: true

  /which-typed-array@1.1.9:
    resolution: {integrity: sha512-w9c4xkx6mPidwp7180ckYWfMmvxpjlZuIudNtDf4N/tTAUB8VJbX25qZoAsrtGuYNnGw3pa0AXgbGKRB8/EceA==}
    engines: {node: '>= 0.4'}
    dependencies:
      available-typed-arrays: 1.0.5
      call-bind: 1.0.2
      for-each: 0.3.3
      gopd: 1.0.1
      has-tostringtag: 1.0.0
      is-typed-array: 1.1.10
    dev: true

  /which@1.3.1:
    resolution: {integrity: sha512-HxJdYWq1MTIQbJ3nw0cqssHoTNU267KlrDuGZ1WYlxDStUtKUhOaJmh112/TZmHxxUfuJqPXSOm7tDyas0OSIQ==}
    hasBin: true
    dependencies:
      isexe: 2.0.0
    dev: true

  /which@2.0.2:
    resolution: {integrity: sha512-BLI3Tl1TW3Pvl70l3yq3Y64i+awpwXqsGBYWkkqMtnbXgrMD+yj7rhW0kuEDxzJaYXGjEW5ogapKNMEKNMjibA==}
    engines: {node: '>= 8'}
    hasBin: true
    dependencies:
      isexe: 2.0.0
    dev: true

  /wide-align@1.1.3:
    resolution: {integrity: sha512-QGkOQc8XL6Bt5PwnsExKBPuMKBxnGxWWW3fU55Xt4feHozMUhdUMaBCk290qpm/wG5u/RSKzwdAC4i51YigihA==}
    dependencies:
      string-width: 2.1.1
    dev: true

  /wide-align@1.1.5:
    resolution: {integrity: sha512-eDMORYaPNZ4sQIuuYPDHdQvf4gyCF9rEEV/yPxGfwPkRodwEgiMUUXTx/dex+Me0wxx53S+NgUHaP7y3MGlDmg==}
    dependencies:
      string-width: 1.0.2
    dev: false
    optional: true

  /window-size@0.2.0:
    resolution: {integrity: sha512-UD7d8HFA2+PZsbKyaOCEy8gMh1oDtHgJh1LfgjQ4zVXmYjAT/kvz3PueITKuqDiIXQe7yzpPnxX3lNc+AhQMyw==}
    engines: {node: '>= 0.10.0'}
    hasBin: true
    dev: true

  /word-wrap@1.2.3:
    resolution: {integrity: sha512-Hz/mrNwitNRh/HUAtM/VT/5VH+ygD6DV7mYKZAtHOrbs8U7lvPS6xf7EJKMF0uW1KJCl0H701g3ZGus+muE5vQ==}
    engines: {node: '>=0.10.0'}
    dev: true

  /wordwrap@1.0.0:
    resolution: {integrity: sha512-gvVzJFlPycKc5dZN4yPkP8w7Dc37BtP1yczEneOb4uq34pXZcvrtRTmWV8W+Ume+XCxKgbjM+nevkyFPMybd4Q==}
    dev: true

  /wordwrapjs@4.0.1:
    resolution: {integrity: sha512-kKlNACbvHrkpIw6oPeYDSmdCTu2hdMHoyXLTcUKala++lx5Y+wjJ/e474Jqv5abnVmwxw08DiTuHmw69lJGksA==}
    engines: {node: '>=8.0.0'}
    dependencies:
      reduce-flatten: 2.0.0
      typical: 5.2.0
    dev: true

  /workerpool@6.2.1:
    resolution: {integrity: sha512-ILEIE97kDZvF9Wb9f6h5aXK4swSlKGUcOEGiIYb2OOu/IrDU9iwj0fD//SsA6E5ibwJxpEvhullJY4Sl4GcpAw==}
    dev: true

  /wrap-ansi@2.1.0:
    resolution: {integrity: sha512-vAaEaDM946gbNpH5pLVNR+vX2ht6n0Bt3GXwVB1AuAqZosOvHNF3P7wDnh8KLkSqgUh0uh77le7Owgoz+Z9XBw==}
    engines: {node: '>=0.10.0'}
    dependencies:
      string-width: 1.0.2
      strip-ansi: 3.0.1
    dev: true

  /wrap-ansi@5.1.0:
    resolution: {integrity: sha512-QC1/iN/2/RPVJ5jYK8BGttj5z83LmSKmvbvrXPNCLZSEb32KKVDJDl/MOt2N01qU2H/FkzEa9PKto1BqDjtd7Q==}
    engines: {node: '>=6'}
    dependencies:
      ansi-styles: 3.2.1
      string-width: 3.1.0
      strip-ansi: 5.2.0
    dev: true

  /wrap-ansi@7.0.0:
    resolution: {integrity: sha512-YVGIj2kamLSTxw6NsZjoBxfSwsn0ycdesmc4p+Q21c5zPuZ1pl+NfxVdxPtdHvmNVOQ6XSYG4AUtyt/Fi7D16Q==}
    engines: {node: '>=10'}
    dependencies:
      ansi-styles: 4.3.0
      string-width: 4.2.3
      strip-ansi: 6.0.1
    dev: true

  /wrappy@1.0.2:
    resolution: {integrity: sha512-l4Sp/DRseor9wL6EvV2+TuQn63dMkPjZ/sp9XkghTEbV9KlPS1xUsZ3u7/IQO4wxtcFB4bgpQPRcR3QCvezPcQ==}

  /ws@3.3.3:
    resolution: {integrity: sha512-nnWLa/NwZSt4KQJu51MYlCcSQ5g7INpOrOMt4XV8j4dqTXdmlUmSHQ8/oLC069ckre0fRsgfvsKwbTdtKLCDkA==}
    peerDependencies:
      bufferutil: ^4.0.1
      utf-8-validate: ^5.0.2
    peerDependenciesMeta:
      bufferutil:
        optional: true
      utf-8-validate:
        optional: true
    dependencies:
      async-limiter: 1.0.1
      safe-buffer: 5.1.2
      ultron: 1.1.1
    dev: true

  /ws@5.2.3:
    resolution: {integrity: sha512-jZArVERrMsKUatIdnLzqvcfydI85dvd/Fp1u/VOpfdDWQ4c9qWXe+VIeAbQ5FrDwciAkr+lzofXLz3Kuf26AOA==}
    peerDependencies:
      bufferutil: ^4.0.1
      utf-8-validate: ^5.0.2
    peerDependenciesMeta:
      bufferutil:
        optional: true
      utf-8-validate:
        optional: true
    dependencies:
      async-limiter: 1.0.1
    dev: true

  /ws@7.4.6:
    resolution: {integrity: sha512-YmhHDO4MzaDLB+M9ym/mDA5z0naX8j7SIlT8f8z+I0VtzsRbekxEutHSme7NPS2qE8StCYQNUnfWdXta/Yu85A==}
    engines: {node: '>=8.3.0'}
    peerDependencies:
      bufferutil: ^4.0.1
      utf-8-validate: ^5.0.2
    peerDependenciesMeta:
      bufferutil:
        optional: true
      utf-8-validate:
        optional: true

  /ws@7.5.9:
    resolution: {integrity: sha512-F+P9Jil7UiSKSkppIiD94dN07AwvFixvLIj1Og1Rl9GGMuNipJnV9JzjD6XuqmAeiswGvUmNLjr5cFuXwNS77Q==}
    engines: {node: '>=8.3.0'}
    peerDependencies:
      bufferutil: ^4.0.1
      utf-8-validate: ^5.0.2
    peerDependenciesMeta:
      bufferutil:
        optional: true
      utf-8-validate:
        optional: true
    dev: true

  /xhr-request-promise@0.1.3:
    resolution: {integrity: sha512-YUBytBsuwgitWtdRzXDDkWAXzhdGB8bYm0sSzMPZT7Z2MBjMSTHFsyCT1yCRATY+XC69DUrQraRAEgcoCRaIPg==}
    dependencies:
      xhr-request: 1.1.0
    dev: true

  /xhr-request@1.1.0:
    resolution: {integrity: sha512-Y7qzEaR3FDtL3fP30k9wO/e+FBnBByZeybKOhASsGP30NIkRAAkKD/sCnLvgEfAIEC1rcmK7YG8f4oEnIrrWzA==}
    dependencies:
      buffer-to-arraybuffer: 0.0.5
      object-assign: 4.1.1
      query-string: 5.1.1
      simple-get: 2.8.2
      timed-out: 4.0.1
      url-set-query: 1.0.0
      xhr: 2.6.0
    dev: true

  /xhr2-cookies@1.1.0:
    resolution: {integrity: sha512-hjXUA6q+jl/bd8ADHcVfFsSPIf+tyLIjuO9TwJC9WI6JP2zKcS7C+p56I9kCLLsaCiNT035iYvEUUzdEFj/8+g==}
    dependencies:
      cookiejar: 2.1.4
    dev: true

  /xhr@2.6.0:
    resolution: {integrity: sha512-/eCGLb5rxjx5e3mF1A7s+pLlR6CGyqWN91fv1JgER5mVWg1MZmlhBvy9kjcsOdRk8RrIujotWyJamfyrp+WIcA==}
    dependencies:
      global: 4.4.0
      is-function: 1.0.2
      parse-headers: 2.0.5
      xtend: 4.0.2
    dev: true

  /xmlhttprequest@1.8.0:
    resolution: {integrity: sha512-58Im/U0mlVBLM38NdZjHyhuMtCqa61469k2YP/AaPbvCoV9aQGUpbJBj1QRm2ytRiVQBD/fsw7L2bJGDVQswBA==}
    engines: {node: '>=0.4.0'}
    dev: true

  /xtend@2.1.2:
    resolution: {integrity: sha512-vMNKzr2rHP9Dp/e1NQFnLQlwlhp9L/LfvnsVdHxN1f+uggyVI3i08uD14GPvCToPkdsRfyPqIyYGmIk58V98ZQ==}
    engines: {node: '>=0.4'}
    dependencies:
      object-keys: 0.4.0
    dev: true

  /xtend@4.0.2:
    resolution: {integrity: sha512-LKYU1iAXJXUgAXn9URjiu+MWhyUXHsvfp7mcuYm9dSUKK0/CjtrUwFAxD82/mCWbtLsGjFIad0wIsod4zrTAEQ==}
    engines: {node: '>=0.4'}
    dev: true

  /y18n@3.2.2:
    resolution: {integrity: sha512-uGZHXkHnhF0XeeAPgnKfPv1bgKAYyVvmNL1xlKsPYZPaIHxGti2hHqvOCQv71XMsLxu1QjergkqogUnms5D3YQ==}
    dev: true

  /y18n@4.0.3:
    resolution: {integrity: sha512-JKhqTOwSrqNA1NY5lSztJ1GrBiUodLMmIZuLiDaMRJ+itFd+ABVE8XBjOvIWL+rSqNDC74LCSFmlb/U4UZ4hJQ==}
    dev: true

  /y18n@5.0.8:
    resolution: {integrity: sha512-0pfFzegeDWJHJIAmTLRP2DwHjdF5s7jo9tuztdQxAhINCdvS+3nGINqPd00AphqJR/0LhANUS6/+7SCb98YOfA==}
    engines: {node: '>=10'}
    dev: true

  /yaeti@0.0.6:
    resolution: {integrity: sha512-MvQa//+KcZCUkBTIC9blM+CU9J2GzuTytsOUwf2lidtvkx/6gnEp1QvJv34t9vdjhFmha/mUiNDbN0D0mJWdug==}
    engines: {node: '>=0.10.32'}
    dev: true

  /yallist@3.1.1:
    resolution: {integrity: sha512-a4UGQaWPH59mOXUYnAG2ewncQS4i4F43Tv3JoAM+s2VDAmS9NsK8GpDMLrCHPksFT7h3K6TOoUNn2pb7RoXx4g==}
    dev: true

  /yallist@4.0.0:
    resolution: {integrity: sha512-3wdGidZyq5PB084XLES5TpOSRA3wjXAlIWMhum2kRcv/41Sn2emQ0dycQW4uZXLejwKvg6EsvbdlVL+FYEct7A==}

  /yaml@1.10.2:
    resolution: {integrity: sha512-r3vXyErRCYJ7wg28yvBY5VSoAF8ZvlcW9/BwUzEtUsjvX/DKs24dIkuwjtuprwJJHsbyUbLApepYTR1BN4uHrg==}
    engines: {node: '>= 6'}
    dev: true

  /yargs-parser@13.1.2:
    resolution: {integrity: sha512-3lbsNRf/j+A4QuSZfDRA7HRSfWrzO0YjqTJd5kjAq37Zep1CEgaYmrH9Q3GwPiB9cHyd1Y1UwggGhJGoxipbzg==}
    dependencies:
      camelcase: 5.3.1
      decamelize: 1.2.0
    dev: true

  /yargs-parser@2.4.1:
    resolution: {integrity: sha512-9pIKIJhnI5tonzG6OnCFlz/yln8xHYcGl+pn3xR0Vzff0vzN1PbNRaelgfgRUwZ3s4i3jvxT9WhmUGL4whnasA==}
    dependencies:
      camelcase: 3.0.0
      lodash.assign: 4.2.0
    dev: true

  /yargs-parser@20.2.4:
    resolution: {integrity: sha512-WOkpgNhPTlE73h4VFAFsOnomJVaovO8VqLDzy5saChRBFQFBoMYirowyW+Q9HB4HFF4Z7VZTiG3iSzJJA29yRA==}
    engines: {node: '>=10'}
    dev: true

  /yargs-unparser@1.6.0:
    resolution: {integrity: sha512-W9tKgmSn0DpSatfri0nx52Joq5hVXgeLiqR/5G0sZNDoLZFOr/xjBUDcShCOGNsBnEMNo1KAMBkTej1Hm62HTw==}
    engines: {node: '>=6'}
    dependencies:
      flat: 4.1.1
      lodash: 4.17.21
      yargs: 13.3.2
    dev: true

  /yargs-unparser@2.0.0:
    resolution: {integrity: sha512-7pRTIA9Qc1caZ0bZ6RYRGbHJthJWuakf+WmHK0rVeLkNrrGhfoabBNdue6kdINI6r4if7ocq9aD/n7xwKOdzOA==}
    engines: {node: '>=10'}
    dependencies:
      camelcase: 6.3.0
      decamelize: 4.0.0
      flat: 5.0.2
      is-plain-obj: 2.1.0
    dev: true

  /yargs@13.3.2:
    resolution: {integrity: sha512-AX3Zw5iPruN5ie6xGRIDgqkT+ZhnRlZMLMHAs8tg7nRruy2Nb+i5o9bwghAogtM08q1dpr2LVoS8KSTMYpWXUw==}
    dependencies:
      cliui: 5.0.0
      find-up: 3.0.0
      get-caller-file: 2.0.5
      require-directory: 2.1.1
      require-main-filename: 2.0.0
      set-blocking: 2.0.0
      string-width: 3.1.0
      which-module: 2.0.1
      y18n: 4.0.3
      yargs-parser: 13.1.2
    dev: true

  /yargs@16.2.0:
    resolution: {integrity: sha512-D1mvvtDG0L5ft/jGWkLpG1+m0eQxOfaBvTNELraWj22wSVUMWxZUvYgJYcKh6jGGIkJFhH4IZPQhR4TKpc8mBw==}
    engines: {node: '>=10'}
    dependencies:
      cliui: 7.0.4
      escalade: 3.1.1
      get-caller-file: 2.0.5
      require-directory: 2.1.1
      string-width: 4.2.3
      y18n: 5.0.8
      yargs-parser: 20.2.4
    dev: true

  /yargs@4.8.1:
    resolution: {integrity: sha512-LqodLrnIDM3IFT+Hf/5sxBnEGECrfdC1uIbgZeJmESCSo4HoCAaKEus8MylXHAkdacGc0ye+Qa+dpkuom8uVYA==}
    dependencies:
      cliui: 3.2.0
      decamelize: 1.2.0
      get-caller-file: 1.0.3
      lodash.assign: 4.2.0
      os-locale: 1.4.0
      read-pkg-up: 1.0.1
      require-directory: 2.1.1
      require-main-filename: 1.0.1
      set-blocking: 2.0.0
      string-width: 1.0.2
      which-module: 1.0.0
      window-size: 0.2.0
      y18n: 3.2.2
      yargs-parser: 2.4.1
    dev: true

  /yn@3.1.1:
    resolution: {integrity: sha512-Ux4ygGWsu2c7isFWe8Yu1YluJmqVhxqK2cLXNQA5AcC3QfbGNpM7fu0Y8b/z16pXLnFxZYvWhd3fhBY9DLmC6Q==}
    engines: {node: '>=6'}
    dev: true

  /yocto-queue@0.1.0:
    resolution: {integrity: sha512-rVksvsnNCdJ/ohGc6xgPwyN8eheCxsiLM8mxuE/t/mOVqJewPuO1miLpTHQiRgTKCLexL4MeAFVagts7HmNZ2Q==}
    engines: {node: '>=10'}
    dev: true

  github.com/ethereumjs/ethereumjs-abi/ee3994657fa7a427238e6ba92a84d0b529bbcde0:
    resolution: {tarball: https://codeload.github.com/ethereumjs/ethereumjs-abi/tar.gz/ee3994657fa7a427238e6ba92a84d0b529bbcde0}
    name: ethereumjs-abi
    version: 0.6.8
    dependencies:
      bn.js: 4.12.0
      ethereumjs-util: 6.2.1
    dev: true

  github.com/smartcontractkit/chainlink-solhint-rules/6229ce5d3cc3e4a2454411bebc887c5ca240dcf2:
    resolution: {tarball: https://codeload.github.com/smartcontractkit/chainlink-solhint-rules/tar.gz/6229ce5d3cc3e4a2454411bebc887c5ca240dcf2}
    name: '@chainlink/solhint-plugin-chainlink-solidity'
    version: 1.0.1
    dev: true<|MERGE_RESOLUTION|>--- conflicted
+++ resolved
@@ -95,14 +95,10 @@
     version: 4.3.4
   debug:
     specifier: ^4.3.2
-<<<<<<< HEAD
     version: 4.3.2
-=======
-    version: 4.3.4
   deep-equal-in-any-order:
     specifier: ^2.0.6
     version: 2.0.6
->>>>>>> 04950d12
   eslint:
     specifier: ^8.40.0
     version: 8.40.0
@@ -132,7 +128,7 @@
     version: 1.0.9(hardhat@2.12.7)
   hardhat-ignore-warnings:
     specifier: ^0.2.6
-    version: 0.2.8
+    version: 0.2.6
   istanbul:
     specifier: ^0.4.5
     version: 0.4.5
@@ -196,8 +192,8 @@
       js-tokens: 4.0.0
     dev: true
 
-  /@babel/runtime@7.21.5:
-    resolution: {integrity: sha512-8jI69toZqqcsnqGGqwGS4Qb1VwLOEp4hz+CXPywcvjs60u3B4Pom/U/7rm4W8tMOYEB+E9wgD0mW1l3r8qlI9Q==}
+  /@babel/runtime@7.22.3:
+    resolution: {integrity: sha512-XsDuspWKLUsxwCp6r7EhsExHtYfbe5oAGQ19kqngTdCPUoPQzOPdUbD/pB9PJiwb2ptYKQDjSJT3R6dC+EPqfQ==}
     engines: {node: '>=6.9.0'}
     dependencies:
       regenerator-runtime: 0.13.11
@@ -236,7 +232,7 @@
   /@ensdomains/ensjs@2.1.0:
     resolution: {integrity: sha512-GRbGPT8Z/OJMDuxs75U/jUNEC0tbL0aj7/L/QQznGYKm/tiasp+ndLOaoULy9kKJFC0TBByqfFliEHDgoLhyog==}
     dependencies:
-      '@babel/runtime': 7.21.5
+      '@babel/runtime': 7.22.3
       '@ensdomains/address-encoder': 0.1.9
       '@ensdomains/ens': 0.4.5
       '@ensdomains/resolver': 0.2.4
@@ -1089,8 +1085,8 @@
       '@ethersproject/strings': 5.7.0
     dev: false
 
-  /@humanwhocodes/config-array@0.11.8:
-    resolution: {integrity: sha512-UybHIJzJnR5Qc/MsD9Kr+RpO2h+/P1GhOwdiLPXK5TWk5sgTdu88bTD9UP+CKbPPh5Rni1u0GjAdYQLemG8g+g==}
+  /@humanwhocodes/config-array@0.11.10:
+    resolution: {integrity: sha512-KVVjQmNUepDVGXNuoRRdmmEjruj0KfiGSbS8LVc12LMsWDQzRXJ0qdhN8L8uUigKpfEHRhlaQFY0ib1tnUbNeQ==}
     engines: {node: '>=10.10.0'}
     dependencies:
       '@humanwhocodes/object-schema': 1.2.1
@@ -1204,23 +1200,6 @@
       ethjs-util: 0.1.6
       tweetnacl: 1.0.3
       tweetnacl-util: 0.15.1
-    dev: true
-
-  /@morgan-stanley/ts-mocking-bird@0.6.4(typescript@4.3.2):
-    resolution: {integrity: sha512-57VJIflP8eR2xXa9cD1LUawh+Gh+BVQfVu0n6GALyg/AqV/Nz25kDRvws3i9kIe1PTrbsZZOYpsYp6bXPd6nVA==}
-    peerDependencies:
-      jasmine: 2.x || 3.x || 4.x
-      jest: 26.x || 27.x || 28.x
-      typescript: '>=4.2'
-    peerDependenciesMeta:
-      jasmine:
-        optional: true
-      jest:
-        optional: true
-    dependencies:
-      lodash: 4.17.21
-      typescript: 4.3.2
-      uuid: 7.0.3
     dev: true
 
   /@noble/hashes@1.2.0:
@@ -1600,7 +1579,7 @@
     resolution: {integrity: sha512-HkFpCjtTD8dk+wdYhsT07YbMGCE+Z4Wp5sBKXvPDF3Lynoc0H2KqZgCWV+qr2YZ0WW1oX/sXkKFrrKJ0caBTjw==}
     dependencies:
       '@openzeppelin/contract-loader': 0.6.3
-      '@truffle/contract': 4.6.22
+      '@truffle/contract': 4.6.23
       ansi-colors: 3.2.4
       chai: 4.3.4
       chai-bn: 0.2.2(bn.js@4.12.0)(chai@4.3.4)
@@ -1634,7 +1613,7 @@
   /@resolver-engine/core@0.3.3:
     resolution: {integrity: sha512-eB8nEbKDJJBi5p5SrvrvILn4a0h42bKtbCTri3ZxCGt6UvoQyp7HnGOfki944bUjBSHKK3RvgfViHn+kqdXtnQ==}
     dependencies:
-      debug: 3.2.6(supports-color@6.0.0)
+      debug: 3.2.7
       is-url: 1.2.4
       request: 2.88.2
     transitivePeerDependencies:
@@ -1645,7 +1624,7 @@
     resolution: {integrity: sha512-wQ9RhPUcny02Wm0IuJwYMyAG8fXVeKdmhm8xizNByD4ryZlx6PP6kRen+t/haF43cMfmaV7T3Cx6ChOdHEhFUQ==}
     dependencies:
       '@resolver-engine/core': 0.3.3
-      debug: 3.2.6(supports-color@6.0.0)
+      debug: 3.2.7
     transitivePeerDependencies:
       - supports-color
     dev: true
@@ -1655,7 +1634,7 @@
     dependencies:
       '@resolver-engine/fs': 0.3.3
       '@resolver-engine/imports': 0.3.3
-      debug: 3.2.6(supports-color@6.0.0)
+      debug: 3.2.7
     transitivePeerDependencies:
       - supports-color
     dev: true
@@ -1664,7 +1643,7 @@
     resolution: {integrity: sha512-anHpS4wN4sRMwsAbMXhMfOD/y4a4Oo0Cw/5+rue7hSwGWsDOQaAU1ClK1OxjUC35/peazxEl8JaSRRS+Xb8t3Q==}
     dependencies:
       '@resolver-engine/core': 0.3.3
-      debug: 3.2.6(supports-color@6.0.0)
+      debug: 3.2.7
       hosted-git-info: 2.8.9
       path-browserify: 1.0.1
       url: 0.11.0
@@ -1812,23 +1791,23 @@
       web3-utils: 1.10.0
     dev: true
 
-  /@truffle/abi-utils@1.0.0:
-    resolution: {integrity: sha512-h1wGFB28YfByAWm/uBeMCwqDlGsrcMYTumLC/sB/qYhHisi1LK6tV47FEF7zKyf6Al2CtsO28v02+wfLXbUVRg==}
+  /@truffle/abi-utils@1.0.1:
+    resolution: {integrity: sha512-ZQUY3XUxEPdqxNaoXsOqF0spTtb6f5RNlnN4MUrVsJ64sOh0FJsY7rxZiUI3khfePmNh4i2qcJrQlKT36YcWUA==}
     dependencies:
       change-case: 3.0.2
       fast-check: 3.1.1
       web3-utils: 1.10.0
     dev: true
 
-  /@truffle/blockchain-utils@0.1.7:
-    resolution: {integrity: sha512-1nibqGjEHC7KAyDThEFvbm2+EO8zAHee/VjCtxkYBE3ySwP50joh0QCEBjy7K/9z+icpMoDucfxmgaKToBFUgQ==}
-    dev: true
-
-  /@truffle/codec@0.15.1:
-    resolution: {integrity: sha512-OBANcmefxEXLApWl/uU1SOHQJixO8pDaRTybP0YMvxPhgyj7G7+wC+fUvnZdmrTJD2WJFLuoYvZbxILmycEvPg==}
-    dependencies:
-      '@truffle/abi-utils': 1.0.0
-      '@truffle/compile-common': 0.9.5
+  /@truffle/blockchain-utils@0.1.8:
+    resolution: {integrity: sha512-ZskpYDNHkXD3ota4iU3pZz6kLth87RC+wDn66Rp2Or+DqqJCKdnmS9GDctBi1EcMPDEi0BqpkdrfBuzA9uIkGg==}
+    dev: true
+
+  /@truffle/codec@0.15.2:
+    resolution: {integrity: sha512-rLLy1RmDq3stE1Bd6cnPO9kGpoB5QE4caY665ghmAURqlqD0ik1Bhbfi4MIRwM7YVx2sYw485qsxfPzlewnT4g==}
+    dependencies:
+      '@truffle/abi-utils': 1.0.1
+      '@truffle/compile-common': 0.9.6
       big.js: 6.2.1
       bn.js: 5.2.1
       cbor: 5.2.0
@@ -1841,10 +1820,10 @@
       - supports-color
     dev: true
 
-  /@truffle/compile-common@0.9.5:
-    resolution: {integrity: sha512-qOIT7nYzQsrnpjk8LurKE6EYYvvJIk3rCHfn+xed88aG6F1l4WYtkUKl+Dcwgxgv3LH0khcQOpjqkXK5kUIJ8A==}
-    dependencies:
-      '@truffle/error': 0.2.0
+  /@truffle/compile-common@0.9.6:
+    resolution: {integrity: sha512-TCcmr1E0GqMZJ2tOaCRNEllxTBJ/g7TuD6jDJpw5Gt9Bw0YO3Cmp6yPQRynRSO4xMJbHUgiEsSfRgIhswut5UA==}
+    dependencies:
+      '@truffle/error': 0.2.1
       colors: 1.4.0
     dev: true
 
@@ -1857,15 +1836,15 @@
       - supports-color
     dev: true
 
-  /@truffle/contract@4.6.22:
-    resolution: {integrity: sha512-081tM5CBBLgTQX0Fhzp0nlZHnfgojRXweV7/d6v7LHe6QGrGBmgvUy3EIbO+R3P1uaxeGVijMvB4Ok8md9IpYQ==}
+  /@truffle/contract@4.6.23:
+    resolution: {integrity: sha512-8yjwCH8jTEwX+9ZnIpe09izrJJCtBvxMOQRscCkpRI5zuW+ZqjYr8DTL+PJu7WP2R+bMfFWdOrwBCOtoDI/Bfg==}
     dependencies:
       '@ensdomains/ensjs': 2.1.0
-      '@truffle/blockchain-utils': 0.1.7
+      '@truffle/blockchain-utils': 0.1.8
       '@truffle/contract-schema': 3.4.14
-      '@truffle/debug-utils': 6.0.50
-      '@truffle/error': 0.2.0
-      '@truffle/interface-adapter': 0.5.33
+      '@truffle/debug-utils': 6.0.51
+      '@truffle/error': 0.2.1
+      '@truffle/interface-adapter': 0.5.34
       bignumber.js: 7.2.1
       debug: 4.3.2
       ethers: 4.0.49
@@ -1881,10 +1860,10 @@
       - utf-8-validate
     dev: true
 
-  /@truffle/debug-utils@6.0.50:
-    resolution: {integrity: sha512-OWdSoOsPW7/jvcO7ASBRzXDzXQNb7dg8UqwoBAI7j7UpdQoCAhz7JQsusSNiFN6g1qrxEpGzeh5iIMDq9WxO3w==}
-    dependencies:
-      '@truffle/codec': 0.15.1
+  /@truffle/debug-utils@6.0.51:
+    resolution: {integrity: sha512-lpsmkOnNDZq/zMWqWRXP1j2q3IcL6sM6GRLxSSwaWrubLK1s4aVunY3HNzYHeBswTwo/cYwxQD8PawMeNqe8GA==}
+    dependencies:
+      '@truffle/codec': 0.15.2
       '@trufflesuite/chromafi': 3.0.0
       bn.js: 5.2.1
       chalk: 2.4.2
@@ -1898,12 +1877,12 @@
     resolution: {integrity: sha512-sE7c9IHIGdbK4YayH4BC8i8qMjoAOeg6nUXUDZZp8wlU21/EMpaG+CLx+KqcIPyR+GSWIW3Dm0PXkr2nlggFDA==}
     dev: true
 
-  /@truffle/error@0.2.0:
-    resolution: {integrity: sha512-Fe0/z4WWb7IP2gBnv3l6zqP87Y0kSMs7oiSLakKJq17q3GUunrHSdioKuNspdggxkXIBhEQLhi8C+LJdwmHKWQ==}
-    dev: true
-
-  /@truffle/interface-adapter@0.5.33:
-    resolution: {integrity: sha512-vbVcH2I8hX+wM0Xj9uAjpgxMHqfT+y6m26zSkOVvZ2wo9Ez1slaOJkK1/TZK+7nJitGZSXeJeB4purMDuADvGA==}
+  /@truffle/error@0.2.1:
+    resolution: {integrity: sha512-5Qy+z9dg9hP37WNdLnXH4b9MzemWrjTufRq7/DTKqimjyxCP/1zlL8gQEMdiSx1BBtAZz0xypkID/jb7AF/Osg==}
+    dev: true
+
+  /@truffle/interface-adapter@0.5.34:
+    resolution: {integrity: sha512-gPxabfMi2TueE4VxnNuyeudOfvGJQ1ofVC02PFw14cnRQhzH327JikjjQbZ1bT6S7kWl9H6P3hQPFeYFMHdm1g==}
     dependencies:
       bn.js: 5.2.1
       ethers: 4.0.49
@@ -1919,7 +1898,7 @@
     resolution: {integrity: sha512-ZwPsofw4EsCq/2h0t73SPnnFezu4YQWBmK4FxFaOUX0F+o8NsZuHKyfJzuZwyZbiktYmefM3yD9rM0Dj4BhNbw==}
     dependencies:
       '@truffle/error': 0.1.1
-      '@truffle/interface-adapter': 0.5.33
+      '@truffle/interface-adapter': 0.5.34
       debug: 4.3.2
       web3: 1.7.4
     transitivePeerDependencies:
@@ -2046,17 +2025,10 @@
       '@types/ms': 0.7.31
     dev: true
 
-<<<<<<< HEAD
-=======
   /@types/deep-equal-in-any-order@1.0.1:
     resolution: {integrity: sha512-hUWUUE53WjKfcCncSmWmNXVNNT+0Iz7gYFnov3zdCXrX3Thxp1Cnmfd5LwWOeCVUV5LhpiFgS05vaAG72doo9w==}
     dev: true
 
-  /@types/events@3.0.0:
-    resolution: {integrity: sha512-EaObqwIvayI5a8dCzhFrjKzVwKLxjoG9T6Ppd5CEo07LRKfQ8Yokw54r5+Wq7FaBQ+yXRvQAYPrHwya1/UFt9g==}
-    dev: true
-
->>>>>>> 04950d12
   /@types/form-data@0.0.33:
     resolution: {integrity: sha512-8BSvG1kGm83cyJITQMZSulnl6QV8jqAGreJsc5tPu1Jq0vTSOiY/k24Wx82JRpWwZSqrala6sd5rWi6aNXvqcw==}
     dependencies:
@@ -2074,8 +2046,8 @@
     resolution: {integrity: sha512-SZs7ekbP8CN0txVG2xVRH6EgKmEm31BOxA07vkFaETzZz1xh+cbt8BcI0slpymvwhx5dlFnQG2rTlPVQn+iRPQ==}
     dev: true
 
-  /@types/json-schema@7.0.11:
-    resolution: {integrity: sha512-wOuvG1SN4Us4rez+tylwwwCV1psiNVOkJeM3AUWUNWg/jDQY2+HE/444y5gc+jBmRqASOm2Oeh5c1axHobwRKQ==}
+  /@types/json-schema@7.0.12:
+    resolution: {integrity: sha512-Hr5Jfhc9eYOQNPYO5WLDq/n4jqijdHNlDXjuAQkkt+mWdQR+XJToOHrsD4cPaMXpn6KO7y2+wM8AZEs8VpBLVA==}
     dev: true
 
   /@types/keyv@3.1.4:
@@ -2135,8 +2107,8 @@
       '@types/node': 15.12.2
     dev: true
 
-  /@types/prettier@2.7.2:
-    resolution: {integrity: sha512-KufADq8uQqo1pYKVIYzfKbJfBAc0sOeXqGbFaSpv8MRmC/zXgowNZmFcbngndGk922QDmOASEXUZCaY48gs4cg==}
+  /@types/prettier@2.7.3:
+    resolution: {integrity: sha512-+68kP9yzs4LMp7VNh8gdzMSPZFL44MLGqiHWvttYJe+6qnuVr4Ek9wSBQoveqY/r+LwjCcU29kNVkidwim+kYA==}
     dev: true
 
   /@types/qs@6.9.7:
@@ -2182,15 +2154,15 @@
     resolution: {integrity: sha512-9GcLXF0/v3t80caGs5p2rRfkB+a8VBGLJZVih6CNFkx8IZ994wiKKLSRs9nuFwk1HevWs/1mnUmkApGrSGsShA==}
     dev: true
 
-  /@types/underscore@1.11.4:
-    resolution: {integrity: sha512-uO4CD2ELOjw8tasUrAhvnn2W4A0ZECOvMjCivJr4gA9pGgjv+qxKWY9GLTMVEK8ej85BxQOocUyE7hImmSQYcg==}
+  /@types/underscore@1.11.5:
+    resolution: {integrity: sha512-b8e//LrIlhoXaaBcMC0J/s2/lIF9y5VJYKqbW4nA+tW/nqqDk1Dacd1ULLT7zgGsKs7PGbSnqCPzqEniZ0RxYg==}
     dev: true
 
   /@types/web3@1.0.19:
     resolution: {integrity: sha512-fhZ9DyvDYDwHZUp5/STa9XW2re0E8GxoioYJ4pEUZ13YHpApSagixj7IAdoYH5uAK+UalGq6Ml8LYzmgRA/q+A==}
     dependencies:
       '@types/bn.js': 5.1.1
-      '@types/underscore': 1.11.4
+      '@types/underscore': 1.11.5
     dev: true
 
   /@typescript-eslint/eslint-plugin@5.59.5(@typescript-eslint/parser@5.59.5)(eslint@8.40.0)(typescript@4.3.2):
@@ -2302,7 +2274,7 @@
       eslint: ^6.0.0 || ^7.0.0 || ^8.0.0
     dependencies:
       '@eslint-community/eslint-utils': 4.4.0(eslint@8.40.0)
-      '@types/json-schema': 7.0.11
+      '@types/json-schema': 7.0.12
       '@types/semver': 7.5.0
       '@typescript-eslint/scope-manager': 5.59.5
       '@typescript-eslint/types': 5.59.5
@@ -3326,7 +3298,7 @@
       ajv: 4.11.8 - 8
     dependencies:
       '@babel/code-frame': 7.21.4
-      '@babel/runtime': 7.21.5
+      '@babel/runtime': 7.22.3
       ajv: 6.12.6
       chalk: 2.4.2
       core-js: 3.30.2
@@ -3526,7 +3498,7 @@
     resolution: {integrity: sha512-BioO1xf3hFwz4kc6iBhI3ieDFompMhrMlnDFC4/0/vd5MokpuAc3R+LYbwTA9A5Yc9pq9UYPqffKpW2ObuwX5A==}
     dependencies:
       cipher-base: 1.0.4
-      des.js: 1.0.1
+      des.js: 1.1.0
       inherits: 2.0.4
       safe-buffer: 5.2.1
     dev: true
@@ -3556,8 +3528,8 @@
     resolution: {integrity: sha512-WHVocJYavUwVgVViC0ORikPHQquXwVh939TaelZ4WDqpWgTX/FsGhl/+P4qBUAGcRvtOgDgC+xftNWWp2RUTAQ==}
     hasBin: true
     dependencies:
-      caniuse-lite: 1.0.30001489
-      electron-to-chromium: 1.4.405
+      caniuse-lite: 1.0.30001495
+      electron-to-chromium: 1.4.422
     dev: true
 
   /bs58@4.0.1:
@@ -3740,8 +3712,8 @@
     engines: {node: '>=10'}
     dev: true
 
-  /caniuse-lite@1.0.30001489:
-    resolution: {integrity: sha512-x1mgZEXK8jHIfAxm+xgdpHpk50IN3z3q3zP261/WS+uvePxW8izXuCu6AHz0lkuYTlATDehiZ/tNyYBdSQsOUQ==}
+  /caniuse-lite@1.0.30001495:
+    resolution: {integrity: sha512-F6x5IEuigtUfU5ZMQK2jsy5JqUUlEFRVZq8bO2a+ysq5K7jD6PPc9YXZj78xDNS3uNchesp1Jw47YXEqr+Viyg==}
     dev: true
 
   /caseless@0.12.0:
@@ -4222,8 +4194,8 @@
       vary: 1.1.2
     dev: true
 
-  /cosmiconfig@8.1.3:
-    resolution: {integrity: sha512-/UkO2JKI18b5jVMJUp0lvKFMpa/Gye+ZgZjKD+DGEN9y7NRcf/nK1A0sp67ONmKtnDCNMS44E6jrk0Yc3bDuUw==}
+  /cosmiconfig@8.2.0:
+    resolution: {integrity: sha512-3rTMnFJA1tCOPwRxtgF4wd7Ab2qvDbL8jX+3smjIbS4HlZBagTlpERbdN7iAbWlrfxE3M8c27kTwTawQ7st+OQ==}
     engines: {node: '>=14'}
     dependencies:
       import-fresh: 3.3.0
@@ -4392,8 +4364,19 @@
       supports-color:
         optional: true
     dependencies:
-      ms: 2.1.1
+      ms: 2.1.3
       supports-color: 6.0.0
+    dev: true
+
+  /debug@3.2.7:
+    resolution: {integrity: sha512-CFjzYYAi4ThfiQvizrFQevTTXHtnCqWfe7x1AhgEscTz6ZbLbfoLRLPugTQyBth6f8ZERVUSyWHFD/7Wu4t1XQ==}
+    peerDependencies:
+      supports-color: '*'
+    peerDependenciesMeta:
+      supports-color:
+        optional: true
+    dependencies:
+      ms: 2.1.3
     dev: true
 
   /debug@4.3.2:
@@ -4562,8 +4545,8 @@
     engines: {node: '>= 0.8'}
     dev: true
 
-  /des.js@1.0.1:
-    resolution: {integrity: sha512-Q0I4pfFrv2VPd34/vfLrFOoRmlYj3OV50i7fskps1jZWK1kApMWWT9G6RRUeYedLcBDIhnSDaUvJMb3AhUlaEA==}
+  /des.js@1.1.0:
+    resolution: {integrity: sha512-r17GxjhUCjSRy8aiJpr8/UadFIzMzJGexI3Nmz4ADi9LYSFx4gTBp80+NaX/YsXWWLhpZ7v/v/ubEc/bCNfKwg==}
     dependencies:
       inherits: 2.0.4
       minimalistic-assert: 1.0.1
@@ -4699,8 +4682,8 @@
     resolution: {integrity: sha512-WMwm9LhRUo+WUaRN+vRuETqG89IgZphVSNkdFgeb6sS/E4OrDIN7t48CAewSHXc6C8lefD8KKfr5vY61brQlow==}
     dev: true
 
-  /electron-to-chromium@1.4.405:
-    resolution: {integrity: sha512-JdDgnwU69FMZURoesf9gNOej2Cms1XJFfLk24y1IBtnAdhTcJY/mXnokmpmxHN59PcykBP4bgUU98vLY44Lhuw==}
+  /electron-to-chromium@1.4.422:
+    resolution: {integrity: sha512-OQMid0IRbJv27BhlPiBK8CfGzjeq4ZCBSmpwNi1abyS8w17/BajOUu7hBI49ptDTBCz9NRFbORhWvt41dF7dwg==}
     dev: true
 
   /elliptic@6.5.4:
@@ -4958,7 +4941,7 @@
       '@eslint-community/regexpp': 4.5.1
       '@eslint/eslintrc': 2.0.3
       '@eslint/js': 8.40.0
-      '@humanwhocodes/config-array': 0.11.8
+      '@humanwhocodes/config-array': 0.11.10
       '@humanwhocodes/module-importer': 1.0.1
       '@nodelib/fs.walk': 1.2.8
       ajv: 6.12.6
@@ -6491,8 +6474,8 @@
       - '@codechecks/client'
     dev: true
 
-  /hardhat-ignore-warnings@0.2.8:
-    resolution: {integrity: sha512-vPX94rJyTzYsCOzGIYdOcJgn3iQI6qa+CI9ZZfgDhdXJpda8ljpOT7bdUKAYC4LyoP0Z5fWTmupXoPaQrty0gw==}
+  /hardhat-ignore-warnings@0.2.6:
+    resolution: {integrity: sha512-GQgvjprONI8VF8b85+QJ8H9v3L9TCCtQvUx+9QaRL+sCPw1cOZHfhlEz9V6Lq7GNCQMqBORVzNzUzoP/tKAEQQ==}
     dependencies:
       minimatch: 5.1.6
       node-interval-tree: 2.1.2
@@ -8083,13 +8066,6 @@
     engines: {node: '>=10'}
     dependencies:
       brace-expansion: 2.0.1
-<<<<<<< HEAD
-=======
-    dev: true
-
-  /minimist@1.2.6:
-    resolution: {integrity: sha512-Jsjnk4bw3YJqYzbdyBiNsPWHPfO++UGG749Cxs6peCu5Xg4nrena6OVxOYxrQTqww0Jmwt+Ref8rggumkTLz9Q==}
->>>>>>> 04950d12
     dev: true
 
   /minimist@1.2.8:
@@ -10131,7 +10107,7 @@
       ast-parents: 0.0.1
       chalk: 4.1.2
       commander: 10.0.1
-      cosmiconfig: 8.1.3
+      cosmiconfig: 8.2.0
       fast-diff: 1.3.0
       glob: 8.1.0
       ignore: 5.2.4
@@ -10872,19 +10848,14 @@
     engines: {node: '>=0.10.0'}
     dev: true
 
-  /ts-command-line-args@2.5.0(typescript@4.3.2):
-    resolution: {integrity: sha512-Ff7Xt04WWCjj/cmPO9eWTJX3qpBZWuPWyQYG1vnxJao+alWWYjwJBc5aYz3h5p5dE08A6AnpkgiCtP/0KXXBYw==}
+  /ts-command-line-args@2.5.1:
+    resolution: {integrity: sha512-H69ZwTw3rFHb5WYpQya40YAX2/w7Ut75uUECbgBIsLmM+BNuYnxsltfyyLMxy6sEeKxgijLTnQtLd0nKd6+IYw==}
     hasBin: true
     dependencies:
-      '@morgan-stanley/ts-mocking-bird': 0.6.4(typescript@4.3.2)
       chalk: 4.1.2
       command-line-args: 5.2.1
       command-line-usage: 6.1.3
       string-format: 2.0.0
-    transitivePeerDependencies:
-      - jasmine
-      - jest
-      - typescript
     dev: true
 
   /ts-essentials@1.0.4:
@@ -10912,7 +10883,7 @@
     hasBin: true
     dependencies:
       '@types/mkdirp': 0.5.2
-      '@types/prettier': 2.7.2
+      '@types/prettier': 2.7.3
       '@types/resolve': 0.0.8
       chalk: 2.4.2
       glob: 7.2.3
@@ -11060,7 +11031,7 @@
     peerDependencies:
       typescript: '>=4.3.0'
     dependencies:
-      '@types/prettier': 2.7.2
+      '@types/prettier': 2.7.3
       debug: 4.3.2
       fs-extra: 7.0.1
       glob: 7.1.7
@@ -11068,12 +11039,10 @@
       lodash: 4.17.21
       mkdirp: 1.0.4
       prettier: 2.8.8
-      ts-command-line-args: 2.5.0(typescript@4.3.2)
+      ts-command-line-args: 2.5.1
       ts-essentials: 7.0.3(typescript@4.3.2)
       typescript: 4.3.2
     transitivePeerDependencies:
-      - jasmine
-      - jest
       - supports-color
     dev: true
 
@@ -11314,11 +11283,6 @@
   /uuid@3.4.0:
     resolution: {integrity: sha512-HjSDRw6gZE5JMggctHBcjVak08+KEVhSIiDzFnT9S9aegmp85S/bReBVTb4QTFaRNptJ9kuYaNhnbNEOkbKb/A==}
     deprecated: Please upgrade  to version 7 or higher.  Older versions may use Math.random() in certain circumstances, which is known to be problematic.  See https://v8.dev/blog/math-random for details.
-    hasBin: true
-    dev: true
-
-  /uuid@7.0.3:
-    resolution: {integrity: sha512-DPSke0pXhTZgoF/d+WSt2QaKMCFSfx7QegxEWT+JOuHF5aWrKEn0G+ztjuJg/gG8/ItK+rbPCD/yNv8yyih6Cg==}
     hasBin: true
     dev: true
 
