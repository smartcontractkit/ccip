--- conflicted
+++ resolved
@@ -21,15 +21,8 @@
   async (_, __, runSuper) => {
     const paths = await runSuper()
     const noTests = paths.filter((p: string) => !p.endsWith('.t.sol'))
-<<<<<<< HEAD
-    const noCCIPTests = noTests.filter(
-      (p: string) => !p.includes('/v0.8/ccip/test'),
-    )
-    return noCCIPTests.filter(
-=======
     const noCCIP = noTests.filter((p: string) => !p.includes('/v0.8/ccip'))
     return noCCIP.filter(
->>>>>>> 72a7d232
       (p: string) => !p.includes('src/v0.8/vendor/forge-std'),
     )
   },
