--- conflicted
+++ resolved
@@ -76,8 +76,6 @@
 test = 'src/v0.8/keystone/test'
 optimizer_runs = 10_000
 
-<<<<<<< HEAD
-=======
 [profile.operatorforwarder]
 optimizer_runs = 1_000_000
 solc_version = '0.8.19'
@@ -89,7 +87,6 @@
 solc_version = '0.8.19'
 src = 'src/v0.8/transmission'
 test = 'src/v0.8/transmission/test'
->>>>>>> 05fdbbf0
 
 [profile.shared]
 optimizer_runs = 1_000_000
