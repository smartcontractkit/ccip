[profile.default]
auto_detect_solc = true
optimizer = true
optimizer_runs = 1_000_000

src = 'src/v0.8'
test = 'test/v0.8'
out = 'foundry-artifacts'
cache_path  = 'foundry-cache'
libs = ['node_modules']
bytecode_hash = "none"
ffi = false

# default is zero, using a non-zero amount enables us to test e.g. billing based on gas prices.
gas_price = 1
block_timestamp = 1234567890
block_number = 12345

[fmt]
tab_width = 2
multiline_func_header = "params_first"
sort_imports = true
single_line_statement_blocks = "preserve"

[profile.ccip]
solc_version = '0.8.24'
src = 'src/v0.8/ccip'
test = 'src/v0.8/ccip/test'
<<<<<<< HEAD
optimizer_runs = 800 
=======
optimizer_runs = 3_600
>>>>>>> 72a7d232
evm_version = 'paris'

[profile.functions]
solc_version = '0.8.19'
src = 'src/v0.8/functions/dev/v1_X'
test = 'src/v0.8/functions/tests/v1_X'
gas_price = 3_000_000_000 # 3 gwei

[profile.vrf]
optimizer_runs = 1_000
src = 'src/v0.8/vrf'
test = 'src/v0.8/vrf/test'

[profile.vrfv2plus_coordinator]
optimizer_runs = 500
src = 'src/v0.8/vrf'

[profile.vrfv2plus]
optimizer_runs = 1_000_000
src = 'src/v0.8/vrf'

[profile.automation]
optimizer_runs = 10_000
src = 'src/v0.8/automation'
test = 'src/v0.8/automation/test'

[profile.l2ep]
optimizer_runs = 1_000_000
src = 'src/v0.8/l2ep'
test = 'src/v0.8/l2ep/test'
solc_version = '0.8.19'

[profile.llo-feeds]
optimizer_runs = 1_000_000
src = 'src/v0.8/llo-feeds'
test = 'src/v0.8/llo-feeds/test'
solc_version = '0.8.19'

[profile.liquiditymanager]
optimizer_runs = 1000000
src = 'src/v0.8/liquiditymanager'
test = 'src/v0.8/liquiditymanager/test'
solc_version = '0.8.24'
evm_version = 'paris'

[profile.keystone]
optimizer_runs = 1_000_000
solc_version = '0.8.24'
src = 'src/v0.8/keystone'
test = 'src/v0.8/keystone/test'
evm_version = 'paris'

[profile.operatorforwarder]
optimizer_runs = 1_000_000
solc_version = '0.8.19'
src = 'src/v0.8/operatorforwarder'
test = 'src/v0.8/operatorforwarder/test'

[profile.transmission]
optimizer_runs = 1_000_000
solc_version = '0.8.19'
src = 'src/v0.8/transmission'
test = 'src/v0.8/transmission/test'

[profile.shared]
optimizer_runs = 1_000_000
src = 'src/v0.8/shared'
test = 'src/v0.8/shared/test'
solc_version = '0.8.19'


# See more config options https://github.com/foundry-rs/foundry/tree/master/config<|MERGE_RESOLUTION|>--- conflicted
+++ resolved
@@ -26,11 +26,7 @@
 solc_version = '0.8.24'
 src = 'src/v0.8/ccip'
 test = 'src/v0.8/ccip/test'
-<<<<<<< HEAD
-optimizer_runs = 800 
-=======
 optimizer_runs = 3_600
->>>>>>> 72a7d232
 evm_version = 'paris'
 
 [profile.functions]
