--- conflicted
+++ resolved
@@ -21,10 +21,6 @@
 src = 'src/v0.8/ccip'
 test = 'src/v0.8/ccip/test'
 optimizer_runs = 26_000
-<<<<<<< HEAD
-deny_warnings = false
-=======
->>>>>>> 406bb6b8
 
 [profile.metatx]
 solc_version = '0.8.15'
