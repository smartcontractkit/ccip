--- conflicted
+++ resolved
@@ -17,7 +17,6 @@
     "coverage": "hardhat coverage",
     "prepublishOnly": "pnpm compile && ./scripts/prepublish_generate_abi_folder",
     "publish-beta": "pnpm publish --tag beta",
-<<<<<<< HEAD
     "publish-prod": "npm dist-tag add @chainlink/contracts-ccip@1.2.1 latest",
     "lint:ccip": "solhint --config ./src/v0.8/ccip/.solhint.json --ignore-path .ccip-solhint-ignore --max-warnings 0 \"./src/v0.8/ccip/**/*.sol\"",
     "solhint": "solhint --max-warnings 18 \"./src/v0.8/**/*.sol\""
@@ -46,14 +45,6 @@
     "src/v0.8/ccip/LICENSE.md",
     "src/v0.8/ccip/LICENSE-MIT.md",
     "src/v0.8/ccip/v1.4-CCIP-License-grants.md"
-=======
-    "publish-prod": "npm dist-tag add @chainlink/contracts@0.8.0 latest",
-    "solhint": "solhint --max-warnings 20 \"./src/v0.8/**/*.sol\""
-  },
-  "files": [
-    "src/v0.8",
-    "abi/v0.8"
->>>>>>> 1eda459c
   ],
   "pnpm": {
     "_comment": "See https://github.com/ethers-io/ethers.js/discussions/2849#discussioncomment-2696454",
@@ -105,11 +96,7 @@
     "prettier": "^3.2.5",
     "prettier-plugin-solidity": "1.3.1",
     "rlp": "^2.2.7",
-<<<<<<< HEAD
-    "solhint": "^4.0.0",
-=======
     "solhint": "^4.1.1",
->>>>>>> 1eda459c
     "solhint-plugin-chainlink-solidity": "git+https://github.com/smartcontractkit/chainlink-solhint-rules.git#v1.2.1",
     "solhint-plugin-prettier": "^0.1.0",
     "solidity-coverage": "^0.8.5",
