{
  "name": "@chainlink/contracts",
  "version": "0.4.2",
  "description": "Chainlink smart contracts",
  "author": "Chainlink devs",
  "license": "MIT",
  "private": false,
  "scripts": {
    "test": "hardhat test",
    "size": "hardhat size-contracts",
    "clean": "hardhat clean",
    "compile:native": "./scripts/native_solc_compile_all",
    "compile": "hardhat compile",
    "coverage": "hardhat coverage",
    "setup": "yarn compile",
    "prepublishOnly": "yarn compile && ./scripts/prepublish_generate_abi_folder",
    "publish-beta": "yarn publish --tag beta",
    "publish-prod": "yarn tag add @chainlink/contracts@0.4.2 latest"
  },
  "files": [
    "src/",
    "abi/"
  ],
  "devDependencies": {
    "@ethereum-waffle/mock-contract": "^3.3.0",
    "@ethersproject/experimental": "~5.5.0",
    "@nomiclabs/hardhat-ethers": "^2.0.2",
    "@nomiclabs/hardhat-waffle": "^2.0.1",
    "@openzeppelin/contracts": "^4.3.3",
    "@openzeppelin/contracts-v0.7": "npm:@openzeppelin/contracts@v3.4.2",
    "@openzeppelin/test-helpers": "^0.5.11",
    "@typechain/ethers-v5": "^7.0.1",
    "@typechain/hardhat": "^3.0.0",
    "@types/cbor": "5.0.1",
    "@types/chai": "^4.2.18",
    "@types/debug": "^4.1.7",
    "@types/mocha": "^8.2.2",
    "@types/node": "^15.12.2",
    "chai": "^4.3.4",
    "debug": "^4.3.2",
    "ethereum-waffle": "^3.3.0",
<<<<<<< HEAD
    "ethers": "~5.5.3",
    "hardhat": "^2.4.1",
=======
    "ethers": "^5.3.1",
    "hardhat": "^2.10.1",
>>>>>>> 1c487d76
    "hardhat-abi-exporter": "^2.2.1",
    "hardhat-contract-sizer": "^2.5.1",
    "keccak256": "^1.0.6",
    "merkletreejs": "^0.2.31",
    "prettier-plugin-solidity": "1.0.0-beta.18",
    "solhint": "^3.3.6",
    "solhint-plugin-prettier": "^0.0.5",
    "solidity-coverage": "^0.7.17",
    "ts-node": "^10.0.0",
    "typechain": "^5.0.0",
    "typescript": "^4.3.2"
  },
  "dependencies": {
    "@eth-optimism/contracts": "^0.5.21"
  }
}<|MERGE_RESOLUTION|>--- conflicted
+++ resolved
@@ -39,13 +39,8 @@
     "chai": "^4.3.4",
     "debug": "^4.3.2",
     "ethereum-waffle": "^3.3.0",
-<<<<<<< HEAD
     "ethers": "~5.5.3",
-    "hardhat": "^2.4.1",
-=======
-    "ethers": "^5.3.1",
     "hardhat": "^2.10.1",
->>>>>>> 1c487d76
     "hardhat-abi-exporter": "^2.2.1",
     "hardhat-contract-sizer": "^2.5.1",
     "keccak256": "^1.0.6",
