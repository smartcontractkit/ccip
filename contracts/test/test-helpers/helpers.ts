<<<<<<< HEAD
import { BigNumber, Contract, ContractTransaction } from 'ethers'
import { providers } from 'ethers'
import { assert } from 'chai'
import hre, { ethers } from 'hardhat'
import { SignerWithAddress } from '@nomiclabs/hardhat-ethers/signers'
=======
import { Contract, ContractTransaction, BigNumberish } from 'ethers'
import { providers } from 'ethers'
import { assert, expect } from 'chai'
import { ethers, network } from 'hardhat'
>>>>>>> 3f13dc1a
import cbor from 'cbor'

/**
 * Convert string to hex bytes
 * @param data string to onvert to hex bytes
 */
export function stringToBytes(data: string): string {
  return ethers.utils.hexlify(ethers.utils.toUtf8Bytes(data))
}

/**
 * Add a hex prefix to a hex string
 *
 * @param hex The hex string to prepend the hex prefix to
 */
export function addHexPrefix(hex: string): string {
  return hex.startsWith('0x') ? hex : `0x${hex}`
}

/**
 * Convert a number value to bytes32 format
 *
 * @param num The number value to convert to bytes32 format
 */
export function numToBytes32(
  num: Parameters<typeof ethers.utils.hexlify>[0],
): string {
  const hexNum = ethers.utils.hexlify(num)
  const strippedNum = stripHexPrefix(hexNum)
  if (strippedNum.length > 32 * 2) {
    throw Error(
      'Cannot convert number to bytes32 format, value is greater than maximum bytes32 value',
    )
  }
  return addHexPrefix(strippedNum.padStart(32 * 2, '0'))
}

/**
 * Retrieve single log from transaction
 *
 * @param tx The transaction to wait for, then extract logs from
 * @param index The index of the log to retrieve
 */
export async function getLog(
  tx: ContractTransaction,
  index: number,
): Promise<providers.Log> {
  const logs = await getLogs(tx)
  if (!logs[index]) {
    throw Error('unable to extract log from transaction receipt')
  }
  return logs[index]
}

/**
 * Extract array of logs from a transaction
 *
 * @param tx The transaction to wait for, then extract logs from
 */
export async function getLogs(
  tx: ContractTransaction,
): Promise<providers.Log[]> {
  const receipt = await tx.wait()
  if (!receipt.logs) {
    throw Error('unable to extract logs from transaction receipt')
  }
  return receipt.logs
}

/**
 * Convert a UTF-8 string into a bytes32 hex string representation
 *
 * The inverse function of [[parseBytes32String]]
 *
 * @param args The UTF-8 string representation to convert to a bytes32 hex string representation
 */
export function toBytes32String(
  ...args: Parameters<typeof ethers.utils.formatBytes32String>
): ReturnType<typeof ethers.utils.formatBytes32String> {
  return ethers.utils.formatBytes32String(...args)
}

/**
 * Strip the leading 0x hex prefix from a hex string
 *
 * @param hex The hex string to strip the leading hex prefix out of
 */
export function stripHexPrefix(hex: string): string {
  if (!ethers.utils.isHexString(hex)) {
    throw Error(`Expected valid hex string, got: "${hex}"`)
  }

  return hex.replace('0x', '')
}

/**
 * Create a buffer from a hex string
 *
 * @param hexstr The hex string to convert to a buffer
 */
export function hexToBuf(hexstr: string): Buffer {
  return Buffer.from(stripHexPrefix(hexstr), 'hex')
}

/**
 * Decodes a CBOR hex string, and adds opening and closing brackets to the CBOR if they are not present.
 *
 * @param hexstr The hex string to decode
 */
export function decodeDietCBOR(hexstr: string) {
  const buf = hexToBuf(hexstr)

  return cbor.decodeFirstSync(addCBORMapDelimiters(buf))
}

/**
 * Add a starting and closing map characters to a CBOR encoding if they are not already present.
 */
export function addCBORMapDelimiters(buffer: Buffer): Buffer {
  if (buffer[0] >> 5 === 5) {
    return buffer
  }

  /**
   * This is the opening character of a CBOR map.
   * @see https://en.wikipedia.org/wiki/CBOR#CBOR_data_item_header
   */
  const startIndefiniteLengthMap = Buffer.from([0xbf])
  /**
   * This is the closing character in a CBOR map.
   * @see https://en.wikipedia.org/wiki/CBOR#CBOR_data_item_header
   */
  const endIndefiniteLengthMap = Buffer.from([0xff])
  return Buffer.concat(
    [startIndefiniteLengthMap, buffer, endIndefiniteLengthMap],
    buffer.length + 2,
  )
}

/**
 * Convert an Ether value to a wei amount
 *
 * @param args Ether value to convert to an Ether amount
 */
export function toWei(
  ...args: Parameters<typeof ethers.utils.parseEther>
): ReturnType<typeof ethers.utils.parseEther> {
  return ethers.utils.parseEther(...args)
}

/**
 * Converts any number, BigNumber, hex string or Arrayish to a hex string.
 *
 * @param args Value to convert to a hex string
 */
export function toHex(
  ...args: Parameters<typeof ethers.utils.hexlify>
): ReturnType<typeof ethers.utils.hexlify> {
  return ethers.utils.hexlify(...args)
}

/**
 * Increase the current time within the evm to 5 minutes past the current time
 *
 * @param provider The ethers provider to send the time increase request to
 */
export async function increaseTime5Minutes(
  provider: providers.JsonRpcProvider,
): Promise<void> {
  await increaseTimeBy(5 * 60, provider)
}

/**
 * Increase the current time within the evm to "n" seconds past the current time
 *
 * @param seconds The number of seconds to increase to the current time by
 * @param provider The ethers provider to send the time increase request to
 */
export async function increaseTimeBy(
  seconds: number,
  provider: providers.JsonRpcProvider,
) {
  await provider.send('evm_increaseTime', [seconds])
}

/**
 * Instruct the provider to mine an additional block
 *
 * @param provider The ethers provider to instruct to mine an additional block
 */
export async function mineBlock(provider: providers.JsonRpcProvider) {
  await provider.send('evm_mine', [])
}

/**
 * Parse out an evm word (32 bytes) into an address (20 bytes) representation
 *
 * @param hex The evm word in hex string format to parse the address
 * out of.
 */
export function evmWordToAddress(hex?: string): string {
  if (!hex) {
    throw Error('Input not defined')
  }

  assert.equal(hex.slice(0, 26), '0x000000000000000000000000')
  return ethers.utils.getAddress(hex.slice(26))
}

/**
 * Check that a contract's abi exposes the expected interface.
 *
 * @param contract The contract with the actual abi to check the expected exposed methods and getters against.
 * @param expectedPublic The expected public exposed methods and getters to match against the actual abi.
 */
export function publicAbi(contract: Contract, expectedPublic: string[]) {
  const actualPublic = []
  for (const m in contract.functions) {
    if (!m.includes('(')) {
      actualPublic.push(m)
    }
  }

  for (const method of actualPublic) {
    const index = expectedPublic.indexOf(method)
    assert.isAtLeast(index, 0, `#${method} is NOT expected to be public`)
  }

  for (const method of expectedPublic) {
    const index = actualPublic.indexOf(method)
    assert.isAtLeast(index, 0, `#${method} is expected to be public`)
  }
}

<<<<<<< HEAD
/**
 * Converts an L1 address to an Arbitrum L2 address
 *
 * @param l1Address Address on L1
 */
export function toArbitrumL2AliasAddress(l1Address: string): string {
  return ethers.utils.getAddress(
    BigNumber.from(l1Address)
      .add('0x1111000000000000000000000000000000001111')
      .toHexString()
      .replace('0x01', '0x'),
  )
}

/**
 * Lets you impersonate and sign transactions from any account.
 *
 * @param address Address to impersonate
 */
export async function impersonateAs(
  address: string,
): Promise<SignerWithAddress> {
  await hre.network.provider.request({
    method: 'hardhat_impersonateAccount',
    params: [address],
  })
  return await ethers.getSigner(address)
=======
export async function assertBalance(
  address: string,
  balance: BigNumberish,
  msg?: string,
) {
  expect(await ethers.provider.getBalance(address)).equal(balance, msg)
}

export async function setTimestamp(timestamp: number) {
  await network.provider.request({
    method: 'evm_setNextBlockTimestamp',
    params: [timestamp],
  })
  await network.provider.request({
    method: 'evm_mine',
    params: [],
  })
}

export async function fastForward(duration: number) {
  await network.provider.request({
    method: 'evm_increaseTime',
    params: [duration],
  })
  await network.provider.request({
    method: 'evm_mine',
    params: [],
  })
}

export async function reset() {
  await network.provider.request({
    method: 'hardhat_reset',
    params: [],
  })
>>>>>>> 3f13dc1a
}<|MERGE_RESOLUTION|>--- conflicted
+++ resolved
@@ -1,15 +1,8 @@
-<<<<<<< HEAD
-import { BigNumber, Contract, ContractTransaction } from 'ethers'
-import { providers } from 'ethers'
-import { assert } from 'chai'
-import hre, { ethers } from 'hardhat'
-import { SignerWithAddress } from '@nomiclabs/hardhat-ethers/signers'
-=======
-import { Contract, ContractTransaction, BigNumberish } from 'ethers'
+import { BigNumber, BigNumberish, Contract, ContractTransaction } from 'ethers'
 import { providers } from 'ethers'
 import { assert, expect } from 'chai'
-import { ethers, network } from 'hardhat'
->>>>>>> 3f13dc1a
+import hre, { ethers, network } from 'hardhat'
+import { SignerWithAddress } from '@nomiclabs/hardhat-ethers/signers'
 import cbor from 'cbor'
 
 /**
@@ -244,7 +237,6 @@
   }
 }
 
-<<<<<<< HEAD
 /**
  * Converts an L1 address to an Arbitrum L2 address
  *
@@ -272,7 +264,8 @@
     params: [address],
   })
   return await ethers.getSigner(address)
-=======
+}
+
 export async function assertBalance(
   address: string,
   balance: BigNumberish,
@@ -308,5 +301,4 @@
     method: 'hardhat_reset',
     params: [],
   })
->>>>>>> 3f13dc1a
 }