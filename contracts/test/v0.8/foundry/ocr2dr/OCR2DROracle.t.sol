--- conflicted
+++ resolved
@@ -9,10 +9,7 @@
 
 contract OCR2DROracleSetup is BaseTest {
   bytes constant DATA = abi.encode("bytes");
-<<<<<<< HEAD
-=======
   address registryAddress = makeAddr("Registry");
->>>>>>> 2f48387f
 
   OCR2DROracle s_oracle;
 
@@ -65,25 +62,6 @@
     bytes memory donPublicKey;
     s_oracle.setDONPublicKey(donPublicKey);
   }
-<<<<<<< HEAD
-}
-
-contract OCR2DROracle_sendRequest is OCR2DROracleSetup {
-  event OracleRequest(bytes32 requestId, bytes data);
-
-  function testSendRequest_gas() public {
-    s_oracle.sendRequest(0, DATA);
-  }
-
-  function testSendRequestFuzzSuccess(uint256 subscriptionId, bytes calldata data) public {
-    vm.assume(data.length != 0);
-
-    vm.expectEmit(false, false, false, false);
-    emit OracleRequest(0, data);
-
-    s_oracle.sendRequest(subscriptionId, data);
-  }
-=======
 }
 
 contract OCR2DROracle_setRegistry is OCR2DROracleSetup {
@@ -152,7 +130,6 @@
 
   //     s_oracle.sendRequest(subscriptionId, data, 0);
   //   }
->>>>>>> 2f48387f
 
   // Reverts
 
@@ -160,10 +137,6 @@
     bytes memory emptyData;
 
     vm.expectRevert(OCR2DROracle.EmptyRequestData.selector);
-<<<<<<< HEAD
-    s_oracle.sendRequest(0, emptyData);
-=======
     s_oracle.sendRequest(0, emptyData, 0, 0);
->>>>>>> 2f48387f
   }
 }