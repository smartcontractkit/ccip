--- conflicted
+++ resolved
@@ -1,11 +1,7 @@
 # ALL_FOUNDRY_PRODUCTS contains a list of all products that have a foundry
 # profile defined. Adding a product to this list will make it available for
 # snapshotting.
-<<<<<<< HEAD
-ALL_FOUNDRY_PRODUCTS = vrf automation llo-feeds functions automation-dev shared ccip
-=======
-ALL_FOUNDRY_PRODUCTS = vrf automation llo-feeds functions shared
->>>>>>> e0272622
+ALL_FOUNDRY_PRODUCTS = vrf automation llo-feeds functions shared ccip
 
 # To make a snapshot for a specific product, either set the `FOUNDRY_PROFILE` env var
 # or call the target with `FOUNDRY_PROFILE=product`
