--- conflicted
+++ resolved
@@ -1,11 +1,6 @@
 # ALL_FOUNDRY_PRODUCTS contains a list of all products that have a foundry
-<<<<<<< HEAD
 # profile defined and use the Foundry snapshots.
-ALL_FOUNDRY_PRODUCTS = llo-feeds functions shared ccip rebalancer
-=======
-# profile defined and use the Foundry snapshots. 
-ALL_FOUNDRY_PRODUCTS = l2ep llo-feeds functions shared
->>>>>>> d37c085a
+ALL_FOUNDRY_PRODUCTS = l2ep llo-feeds functions shared ccip rebalancer
 
 # To make a snapshot for a specific product, either set the `FOUNDRY_PROFILE` env var
 # or call the target with `FOUNDRY_PROFILE=product`
