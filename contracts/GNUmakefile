# ALL_FOUNDRY_PRODUCTS contains a list of all products that have a foundry
# profile defined and use the Foundry snapshots.
ALL_FOUNDRY_PRODUCTS = ccip functions keystone l2ep liquiditymanager llo-feeds operatorforwarder shared transmission

# To make a snapshot for a specific product, either set the `FOUNDRY_PROFILE` env var
# or call the target with `FOUNDRY_PROFILE=product`
# When developing with Foundry, you'll most likely already have the env var set
# to run the tests for the product you're working on. In that case, you can just
# call `make snapshot` and it will use the env var.
# env var example
#		export FOUNDRY_PROFILE=llo-feeds
#		make snapshot
# make call example
# 		make FOUNDRY_PROFILE=llo-feeds snapshot
# note make snapshot skips fuzz tests named according to best practices, although forge uses
# a static fuzz seed by default, flaky gas results per platform are still observed.
.PHONY: snapshot
snapshot: ## Make a snapshot for a specific product.
	export FOUNDRY_PROFILE=$(FOUNDRY_PROFILE) && forge snapshot --nmt "test_?Fuzz_\w{1,}?" --snap gas-snapshots/$(FOUNDRY_PROFILE).gas-snapshot

.PHONY: snapshot-diff
snapshot-diff: ## Make a snapshot for a specific product.
	export FOUNDRY_PROFILE=$(FOUNDRY_PROFILE) && forge snapshot --nmt "test_?Fuzz_\w{1,}?" --diff gas-snapshots/$(FOUNDRY_PROFILE).gas-snapshot


.PHONY: snapshot-all
snapshot-all: ## Make a snapshot for all products.
	for foundry_profile in $(ALL_FOUNDRY_PRODUCTS) ; do \
		make snapshot FOUNDRY_PROFILE=$$foundry_profile ; \
	done

.PHONY: pnpmdep
pnpmdep: ## Install solidity contract dependencies through pnpm
	 pnpm i

.PHONY: abigen
abigen: ## Build & install abigen.
	../tools/bin/build_abigen

.PHONY: mockery
mockery: $(mockery) ## Install mockery.
	go install github.com/vektra/mockery/v2@v2.43.2

.PHONY: foundry
foundry: ## Install foundry.
	foundryup --version nightly-de33b6af53005037b463318d2628b5cfcaf39916

.PHONY: foundry-refresh
foundry-refresh: foundry
	git submodule deinit -f .
	git submodule update --init --recursive

ccip-precommit: export FOUNDRY_PROFILE=ccip
.PHONY: ccip-precommit
ccip-precommit:
	forge test
	make snapshot
	forge fmt
	pnpm solhint

ccip-lcov: export FOUNDRY_PROFILE=ccip
.PHONY: ccip-lcov
ccip-lcov:
	forge coverage --report lcov
	../tools/ci/ccip_lcov_prune ./lcov.info ./lcov.info.pruned
	genhtml -o report lcov.info.pruned --branch-coverage

# To generate gethwrappers for a specific product, either set the `FOUNDRY_PROFILE`
# env var or call the target with `FOUNDRY_PROFILE=product`
# This uses FOUNDRY_PROFILE, even though it does support non-foundry products. This
# is to improve the workflow for developers working with Foundry, which is the
# recommended way to develop Solidity for CL products.
# env var example
#		export FOUNDRY_PROFILE=llo-feeds
#		make wrappers
# make call example
# 		make FOUNDRY_PROFILE=llo-feeds wrappers
.PHONY: wrappers
wrappers: pnpmdep mockery abigen ## Recompiles solidity contracts and their go wrappers.
	./scripts/native_solc_compile_all_$(FOUNDRY_PROFILE)
	go generate ../core/gethwrappers/$(FOUNDRY_PROFILE)

# This call generates all gethwrappers for all products. It does so based on the
# assumption that native_solc_compile_all contains sub-calls to each product, and
# go_generate does the same.
.PHONY: wrappers-all
wrappers-all: pnpmdep mockery abigen ## Recompiles solidity contracts and their go wrappers.
	# go_generate contains a call to  compile all contracts before generating wrappers
	go generate ../core/gethwrappers/go_generate.go

<<<<<<< HEAD
# Custom wrapper generation for OCR2VRF as their contracts do not exist in this repo
.PHONY: go-solidity-wrappers-ocr2vrf
go-solidity-wrappers-ocr2vrf: pnpmdep abigen ## Recompiles OCR2VRF solidity contracts and their go wrappers.
	./scripts/native_solc_compile_all_ocr2vrf
	# replace the go:generate_disabled directive with the regular go:generate directive
	sed -i '' 's/go:generate_disabled/go:generate/g' ../core/gethwrappers/ocr2vrf/go_generate.go
	go generate ../core/gethwrappers/ocr2vrf
	go generate ../core/internal/mocks
	# put the go:generate_disabled directive back
	sed -i '' 's/go:generate/go:generate_disabled/g' ../core/gethwrappers/ocr2vrf/go_generate.go

=======
>>>>>>> 02361de4
help:
	@echo ""
	@echo "         .__           .__       .__  .__        __"
	@echo "    ____ |  |__ _____  |__| ____ |  | |__| ____ |  | __"
	@echo "  _/ ___\|  |  \\\\\\__  \ |  |/    \|  | |  |/    \|  |/ /"
	@echo "  \  \___|   Y  \/ __ \|  |   |  \  |_|  |   |  \    <"
	@echo "   \___  >___|  (____  /__|___|  /____/__|___|  /__|_ \\"
	@echo "       \/     \/     \/        \/             \/     \/"
	@echo ""
	@grep -E '^[a-zA-Z_-]+:.*?## .*$$' $(MAKEFILE_LIST) | sort | \
	awk 'BEGIN {FS = ":.*?## "}; {printf "\033[36m%-30s\033[0m %s\n", $$1, $$2}'<|MERGE_RESOLUTION|>--- conflicted
+++ resolved
@@ -88,20 +88,6 @@
 	# go_generate contains a call to  compile all contracts before generating wrappers
 	go generate ../core/gethwrappers/go_generate.go
 
-<<<<<<< HEAD
-# Custom wrapper generation for OCR2VRF as their contracts do not exist in this repo
-.PHONY: go-solidity-wrappers-ocr2vrf
-go-solidity-wrappers-ocr2vrf: pnpmdep abigen ## Recompiles OCR2VRF solidity contracts and their go wrappers.
-	./scripts/native_solc_compile_all_ocr2vrf
-	# replace the go:generate_disabled directive with the regular go:generate directive
-	sed -i '' 's/go:generate_disabled/go:generate/g' ../core/gethwrappers/ocr2vrf/go_generate.go
-	go generate ../core/gethwrappers/ocr2vrf
-	go generate ../core/internal/mocks
-	# put the go:generate_disabled directive back
-	sed -i '' 's/go:generate/go:generate_disabled/g' ../core/gethwrappers/ocr2vrf/go_generate.go
-
-=======
->>>>>>> 02361de4
 help:
 	@echo ""
 	@echo "         .__           .__       .__  .__        __"
