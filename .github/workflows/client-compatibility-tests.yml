--- conflicted
+++ resolved
@@ -29,7 +29,7 @@
         type: string
 
 env:
-  CHAINLINK_IMAGE: ${{ secrets.QA_AWS_ACCOUNT_NUMBER }}.dkr.ecr.${{ secrets.QA_AWS_REGION }}.amazonaws.com/chainlink-ccip
+  CHAINLINK_IMAGE: ${{ secrets.QA_AWS_ACCOUNT_NUMBER }}.dkr.ecr.${{ secrets.QA_AWS_REGION }}.amazonaws.com/chainlink
   INTERNAL_DOCKER_REPO: ${{ secrets.QA_AWS_ACCOUNT_NUMBER }}.dkr.ecr.${{ secrets.QA_AWS_REGION }}.amazonaws.com
   MOD_CACHE_VERSION: 2
 
@@ -105,7 +105,7 @@
             echo "should_run=true" >> $GITHUB_OUTPUT
           elif [ "$GITHUB_EVENT_NAME" = "workflow_dispatch" ]; then
             echo "Will run tests, because trigger event was $GITHUB_EVENT_NAME"
-            echo "should_run=true" >> $GITHUB_OUTPUT
+            echo "should_run=true" >> $GITHUB_OUTPUT          
           elif [ "$GITHUB_REF_TYPE" = "tag" ]; then
             echo "Will run tests, because new tag was created"
             echo "should_run=true" >> $GITHUB_OUTPUT
@@ -137,7 +137,7 @@
         id: select-implementations
         run: |
           PATH=$PATH:$(go env GOPATH)/bin
-          export PATH  
+          export PATH          
 
           if [ "$GITHUB_EVENT_NAME" = "schedule" ]; then
             echo "Checking for new releases"
@@ -183,7 +183,7 @@
               echo "Will test following EVM implementations: ${{ github.event.inputs.evmImplementations }}"
               echo "evm_implementations=${{ github.event.inputs.evmImplementations }}" >> $GITHUB_OUTPUT
             fi
-          else
+          else 
             echo "Will test all EVM implementations"
             echo "evm_implementations=geth,besu,nethermind,erigon,reth" >> $GITHUB_OUTPUT
           fi
@@ -197,14 +197,8 @@
             echo "Fetching latest Chainlink stable version"
             implementations_arr=()
             # we use 100 days since we really want the latest one, and it's highly improbable there won't be a release in last 100 days
-<<<<<<< HEAD
-            chainlink_version=$(ghlatestreleasechecker "smartcontractkit/chainlink" 100)
-            echo "chainlink_version=$chainlink_version" >> $GITHUB_OUTPUT
-            cl_ref_path="release"
-=======
             chainlink_version=$(ghlatestreleasechecker "smartcontractkit/chainlink" 100) 
             cl_ref_path="releases"
->>>>>>> 72a7d232
           elif [ "$GITHUB_EVENT_NAME" = "workflow_dispatch" ]; then
             echo "Fetching Chainlink version from input"
             if [ -n "${{ github.event.inputs.chainlinkVersion }}" ]; then
@@ -381,7 +375,7 @@
           ETH_IMPLEMENTATIONS: ${{ needs.select-versions.outputs.evm_implementations }}
         run: |
           PATH=$PATH:$(go env GOPATH)/bin
-          export PATH
+          export PATH          
           if [[ "$ETH_IMPLEMENTATIONS" == *"geth"* ]]; then
             geth_images=$(ecrimagefetcher 'ethereum/client-go' '^v[0-9]+\.[0-9]+\.[0-9]+$' ${{ env.LATEST_IMAGE_COUNT }})
             echo "GETH_IMAGES=$geth_images" >> $GITHUB_ENV
@@ -405,7 +399,7 @@
             # 2.60.0 and 2.60.1 are ignored as they stopped working with CL node
             erigon_images=$(ecrimagefetcher 'thorax/erigon' '^v[0-9]+\.[0-9]+\.[0-9]+$' ${{ env.LATEST_IMAGE_COUNT }} "<v2.60.0")
             echo "ERIGON_IMAGES=$erigon_images" >> $GITHUB_ENV
-            echo "Erigon latest images: $erigon_images"
+            echo "Erigon latest images: $erigon_images" 
           fi
           
           if [[ "$ETH_IMPLEMENTATIONS" == *"reth"* ]]; then
@@ -471,7 +465,7 @@
         run: |
           PATH=$PATH:$(go env GOPATH)/bin
           export PATH
-
+                
           if [[ "$ETH_IMPLEMENTATIONS" == *"geth"* ]]; then
             echo "Will test compatibility with geth"
             testlistgenerator -o compatibility_test_list.json -p cron -r TestCronBasic -f './smoke/cron_test.go' -e geth -d "${{ needs.get-latest-available-images.outputs.geth_images }}" -t "evm-implementation-compatibility-test" -n "ubuntu-latest"
@@ -773,7 +767,7 @@
           workflowresultparser -workflowRunID ${{ github.run_id }} -githubToken ${{ github.token }} -githubRepo "${{ github.repository }}" -jobNameRegex "^flux compatibility with (.*?)$" -namedKey="flux" -outputFile=output.json
           workflowresultparser -workflowRunID ${{ github.run_id }} -githubToken ${{ github.token }} -githubRepo "${{ github.repository }}" -jobNameRegex "^runlog compatibility with (.*?)$" -namedKey="runlog" -outputFile=output.json
           workflowresultparser -workflowRunID ${{ github.run_id }} -githubToken ${{ github.token }} -githubRepo "${{ github.repository }}" -jobNameRegex "^cron compatibility with (.*?)$" -namedKey="cron" -outputFile=output.json
-
+                    
           echo "base64_parsed_results=$(base64 -w 0 output.json)" >> $GITHUB_OUTPUT
 
   display-test-results:
@@ -801,7 +795,7 @@
 
           raw_results="$(echo ${{ needs.parse-test-results.outputs.base64_parsed_results }} | base64 -d)"
           echo $raw_results > input.json
-          asciitable --firstColumn "EVM Implementation" --secondColumn Result --jsonfile input.json --outputFile output.txt --section "automation" --namedKey "automation"
+          asciitable --firstColumn "EVM Implementation" --secondColumn Result --jsonfile input.json --outputFile output.txt --section "automation" --namedKey "automation" 
           asciitable --firstColumn "EVM Implementation" --secondColumn Result --jsonfile input.json --outputFile output.txt --section "keeper" --namedKey "keeper"
           asciitable --firstColumn "EVM Implementation" --secondColumn Result --jsonfile input.json --outputFile output.txt --section "log_poller" --namedKey "log_poller"
           asciitable --firstColumn "EVM Implementation" --secondColumn Result --jsonfile input.json --outputFile output.txt --section "ocr" --namedKey "ocr"
