name: Client Compatibility Tests
on:
  schedule:
    - cron: "30 5 * * TUE,FRI" # Run every Tuesday and Friday at midnight + 30min EST
  push:
    tags:
      - "*"
  merge_group:
  pull_request:
  workflow_dispatch:
    inputs:
      chainlinkVersion:
        description: commit SHA or tag of the Chainlink version to test
        required: false
        type: string
      evmImplementations:
        description: comma separated list of EVM implementations to test (ignored if base64TestList is used); supports geth,besu,nethermind,erigon,reth
        required: true
        type: string
        default: "geth,besu,nethermind,erigon,reth"
      latestVersionsNumber:
        description: how many of latest images of EVM implementations to test with (ignored if base64TestList is used)
        required: true
        type: number
        default: 3
      base64TestList:
        description: base64 encoded list of tests to run (same as base64-ed output of testlistgenerator tool)
        required: false
        type: string

env:
  CHAINLINK_IMAGE: ${{ secrets.QA_AWS_ACCOUNT_NUMBER }}.dkr.ecr.${{ secrets.QA_AWS_REGION }}.amazonaws.com/chainlink-ccip
  INTERNAL_DOCKER_REPO: ${{ secrets.QA_AWS_ACCOUNT_NUMBER }}.dkr.ecr.${{ secrets.QA_AWS_REGION }}.amazonaws.com
  MOD_CACHE_VERSION: 2

concurrency:
  group: ${{ github.ref }}-${{ github.repository }}-${{ github.event_name }}--evm-compatibility-tests
  cancel-in-progress: true

jobs:
  # Build Test Dependencies

  check-dependency-bump:
    name: Check for go-ethereum dependency bump
    if: github.event_name == 'pull_request' || github.event_name == 'merge_queue'
    runs-on: ubuntu-latest
    outputs:
      dependency_changed: ${{ steps.changes.outputs.dependency_changed }}
    steps:
      - name: Checkout code
        uses: actions/checkout@9bb56186c3b09b4f86b1c65136769dd318469633 # v4.1.2
        with:
          fetch-depth: 0
      - name: Check for go.mod changes
        id: changes
        run: |
          if [ -z "${{ github.base_ref }}" ]; then
            echo "No base branch found, this should not happen in a PR or MQ. Please reach out to the Test Tooling team."
            echo "Github even that triggered the workflow: $GITHUB_EVENT_NAME"
            echo "Github ref that triggered the workflow: $GITHUB_REF"
            exit 1
          fi
          git fetch origin ${{ github.base_ref }}
          # if no match is found then grep exits with code 1, but if there is a match it exits with code 0
          # this will return a match if there are any changes on that corresponding line, for example if spacing was changed
          DEPENDENCY_CHANGED=$(git diff -U0 origin/${{ github.base_ref }}...HEAD -- go.mod | grep -q 'github.com/ethereum/go-ethereum'; echo $?)
          PR_VERSION=$(grep 'github.com/ethereum/go-ethereum' go.mod | awk '{print $2}')

          # here 0 means a match was found, 1 means no match was found
          if [ "$DEPENDENCY_CHANGED" -eq 0 ]; then
            # Dependency was changed in the PR, now compare with the base branch
            git fetch origin ${{ github.base_ref }}
            BASE_VERSION=$(git show origin/${{ github.base_ref }}:go.mod | grep 'github.com/ethereum/go-ethereum' | awk '{print $2}')

            echo "Base branch version: $BASE_VERSION"
            echo "PR branch version: $PR_VERSION"

            echo "Dependency version changed in the PR compared to the base branch."
            echo "dependency_changed=true" >> $GITHUB_OUTPUT
          else
            echo "No changes to ethereum/go-ethereum dependency in the PR."
            echo "PR branch version: $PR_VERSION"
            echo "dependency_changed=false" >> $GITHUB_OUTPUT
          fi

  should-run:
    if: always()
    name: Check if the job should run
    needs: check-dependency-bump
    runs-on: ubuntu-latest
    outputs:
      should_run: ${{ steps.should-run.outputs.should_run }}
      eth_implementations: ${{ steps.should-run.outputs.eth_implementations }}
    env:
      GITHUB_REF_TYPE: ${{ github.ref_type }}
    steps:
      - name: Check if the job should run
        id: should-run
        run: |
          if [ "${{ needs.check-dependency-bump.outputs.dependency_changed }}" == "true" ]; then
            echo "## Build trigger" >> $GITHUB_STEP_SUMMARY
            echo "go-ethereum dependency bump" >> $GITHUB_STEP_SUMMARY
            echo "Will run tests, because go-ethereum dependency was bumped"
            echo "should_run=true" >> $GITHUB_OUTPUT
          elif [ "$GITHUB_EVENT_NAME" = "schedule" ]; then
            echo "## Build trigger" >> $GITHUB_STEP_SUMMARY
            echo "schedule" >> $GITHUB_STEP_SUMMARY    
            echo "Will run tests, because trigger event was $GITHUB_EVENT_NAME"
            echo "should_run=true" >> $GITHUB_OUTPUT
          elif [ "$GITHUB_EVENT_NAME" = "workflow_dispatch" ]; then
            echo "Will run tests, because trigger event was $GITHUB_EVENT_NAME"
            echo "should_run=true" >> $GITHUB_OUTPUT
          elif [ "$GITHUB_REF_TYPE" = "tag" ]; then
            echo "## Build trigger" >> $GITHUB_STEP_SUMMARY
            echo "new tag" >> $GITHUB_STEP_SUMMARY
            echo "Will run tests, because new tag was created"
            echo "should_run=true" >> $GITHUB_OUTPUT
          else
            echo "Will not run tests"
            echo "should_run=false" >> $GITHUB_OUTPUT
          fi

  select-versions:
    if: always() && needs.should-run.outputs.should_run == 'true'
    name: Select Versions
    needs: should-run
    runs-on: ubuntu-latest
    env:
      RELEASED_DAYS_AGO: 4
      GITHUB_REF_TYPE: ${{ github.ref_type }}
    outputs:
      evm_implementations: ${{ steps.select-implementations.outputs.evm_implementations }}
      chainlink_version: ${{ steps.select-chainlink-version.outputs.chainlink_version }}
      chainlink_image_version: ${{ steps.select-chainlink-version.outputs.chainlink_image_version }}
      latest_image_count: ${{ steps.get-image-count.outputs.image_count }}
      chainlink_ref_path:  ${{ steps.select-chainlink-version.outputs.cl_ref_path }}
    steps:
      # ghlatestreleasechecker is a tool to check if new release is available for a given repo
      - name: Set Up ghlatestreleasechecker
        shell: bash
        run: |
          go install github.com/smartcontractkit/chainlink-testing-framework/tools/ghlatestreleasechecker@v1.0.0
      - name: Select EVM implementations to test
        id: select-implementations
        run: |
          PATH=$PATH:$(go env GOPATH)/bin
          export PATH  

          if [ "$GITHUB_EVENT_NAME" = "schedule" ]; then
            echo "Checking for new releases"
            implementations_arr=()
            new_geth=$(ghlatestreleasechecker "ethereum/go-ethereum" $RELEASED_DAYS_AGO)
            if [ "$new_geth" != "none" ]; then
              echo "New geth release found: $new_geth"
              implementations_arr+=("geth")
            fi
            new_besu=$(ghlatestreleasechecker "hyperledger/besu" $RELEASED_DAYS_AGO)
            if [ "$new_besu" != "none" ]; then
              echo "New besu release found: $new_besu"
              implementations_arr+=("besu")
            fi
            new_erigon=$(ghlatestreleasechecker "ledgerwatch/erigon" $RELEASED_DAYS_AGO)
            if [ "$new_erigon" != "none" ]; then
              echo "New erigon release found: $new_erigon"
              implementations_arr+=("erigon")
            fi
            new_nethermind=$(ghlatestreleasechecker "nethermindEth/nethermind" $RELEASED_DAYS_AGO)
            if [ "$new_nethermind" != "none" ]; then
              echo "New nethermind release found: $new_nethermind"
              implementations_arr+=("nethermind")
            fi
            new_reth=$(ghlatestreleasechecker "paradigmxyz/reth" $RELEASED_DAYS_AGO)
            if [ "$new_reth" != "none" ]; then
              echo "New reth release found: $new_reth"
              implementations_arr+=("reth")
            fi
          
            IFS=','
            eth_implementations="${implementations_arr[*]}"
            if [ -n "$eth_implementations" ]; then
              echo "Found new releases for: $eth_implementations"
            else
              echo "No new releases found"
            fi
            echo "evm_implementations=$eth_implementations" >> $GITHUB_OUTPUT
          elif [ "$GITHUB_EVENT_NAME" = "workflow_dispatch" ]; then
            if [ -n "${{ github.event.inputs.base64TestList }}" ]; then
              echo "Base64-ed Test Input provided, ignoring EVM implementations"
            else
              echo "Will test following EVM implementations: ${{ github.event.inputs.evmImplementations }}"
              echo "evm_implementations=${{ github.event.inputs.evmImplementations }}" >> $GITHUB_OUTPUT
            fi
          else
            echo "Will test all EVM implementations"
            echo "evm_implementations=geth,besu,nethermind,erigon,reth" >> $GITHUB_OUTPUT
          fi
      - name: Select Chainlink version
        id: select-chainlink-version
        run: |
          PATH=$PATH:$(go env GOPATH)/bin
          export PATH

          if [ "$GITHUB_EVENT_NAME" = "schedule" ]; then
            echo "Fetching latest Chainlink stable version"
            implementations_arr=()
            # we use 100 days since we really want the latest one, and it's highly improbable there won't be a release in last 100 days
            chainlink_version=$(ghlatestreleasechecker "smartcontractkit/chainlink" 100)
<<<<<<< HEAD
            echo "chainlink_version=$chainlink_version" >> $GITHUB_OUTPUT
            cl_ref_path="release"
=======
            chainlink_image_version=$chainlink_version
            cl_ref_path="releases"
>>>>>>> 5ebb6326
          elif [ "$GITHUB_EVENT_NAME" = "workflow_dispatch" ]; then
            echo "Fetching Chainlink version from input"
            if [ -n "${{ github.event.inputs.chainlinkVersion }}" ]; then
              echo "Chainlink version provided in input"
              chainlink_version="${{ github.event.inputs.chainlinkVersion }}"              
              if [[ "$chainlink_version" =~ ^[0-9a-f]{40}$ ]]; then
                cl_ref_path="commit"
                chainlink_image_version=$chainlink_version
              else
                cl_ref_path="releases"
                # strip the 'v' from the version, because we tag our Docker images without it
                chainlink_image_version="${chainlink_version#v}"
              fi
            else
              echo "Chainlink version not provided in input. Using latest commit SHA."
              chainlink_version=${{ github.sha }}
              chainlink_image_version=$chainlink_version
              cl_ref_path="commit"
            fi
          elif [ "$GITHUB_EVENT_NAME" = "pull_request" ]; then
            echo "Fetching Chainlink version from PR's head commit"
            chainlink_version="${{ github.event.pull_request.head.sha }}"
            chainlink_image_version=$chainlink_version
            cl_ref_path="commit"
          elif [ "$GITHUB_EVENT_NAME" = "merge_queue" ]; then
            echo "Fetching Chainlink version from merge queue's head commit"
            chainlink_version="${{ github.event.merge_group.head_sha }}"
            chainlink_image_version=$chainlink_version
            cl_ref_path="commit"
          elif [ "$GITHUB_REF_TYPE" = "tag" ]; then
            echo "Fetching Chainlink version from tag"
            chainlink_version="${{ github.ref_name }}"
            # strip the 'v' from the version, because we tag our Docker images without it
            chainlink_image_version="${chainlink_version#v}"
            cl_ref_path="releases"
          else
            echo "Unsupported trigger event. It's probably an issue with the pipeline definition. Please reach out to the Test Tooling team."
            exit 1
          fi
          echo "Will use following Chainlink version: $chainlink_version"
          echo "chainlink_version=$chainlink_version" >> $GITHUB_OUTPUT
          echo "Will use following Chainlink Docker image version: $chainlink_image_version"
          echo "chainlink_image_version=$chainlink_image_version" >> $GITHUB_OUTPUT
          echo "cl_ref_path=$cl_ref_path" >> $GITHUB_OUTPUT
      - name: Get image count
        id: get-image-count
        run: |
          if [ "$GITHUB_EVENT_NAME" = "workflow_dispatch" ]; then
            echo "Fetching latest image count from input"
            if [ -n "${{ github.event.inputs.base64TestList }}" ]; then
              echo "Base64-ed Test Input provided, ignoring latest image count"
            else
              image_count="${{ github.event.inputs.latestVersionsNumber }}"
              echo "image_count=$image_count" >> $GITHUB_OUTPUT
            fi
          else
            echo "Fetching default latest image count"
            image_count=3
            echo "image_count=$image_count" >> $GITHUB_OUTPUT
          fi
          echo "Will use following latest image count: $image_count"

  check-ecr-images-exist:
    name: Check images used as test dependencies exist in ECR
    if: always() && needs.should-run.outputs.should_run == 'true' && (needs.select-versions.outputs.evm_implementations != '' || github.event.inputs.base64TestList != '')
    environment: integration
    permissions:
      id-token: write
      contents: read
    needs: [should-run]
    runs-on: ubuntu-latest
    strategy:
      fail-fast: false
      matrix:
        mirror:
          - name: ethereum/client-go
            expression: '^(alltools-v|v)[0-9]\.[0-9]+\.[0-9]+$'
          - name: hyperledger/besu
            expression: '^[0-9]+\.[0-9]+(\.[0-9]+)?$'
            page_size: 300
          - name: thorax/erigon
            expression: '^v[0-9]+\.[0-9]+\.[0-9]+$'
          - name: nethermind/nethermind
            expression: '^[0-9]+\.[0-9]+\.[0-9]+$'
          - name: tofelb/ethereum-genesis-generator
            expression: '^[0-9]+\.[0-9]+\.[0-9]+(\-slots\-per\-epoch)?'
          - name: ghcr.io/paradigmxyz/reth
            expression: '^v[0-9]+\.[0-9]+\.[0-9]+$'
    steps:
      - name: Update internal ECR if the latest Ethereum client image does not exist
        uses: smartcontractkit/chainlink-testing-framework/.github/actions/update-internal-mirrors@352cf299b529a33208146d9f7f0e0b5534fba6e7 # v1.33.0
        with:
          aws_region: ${{ secrets.QA_AWS_REGION }}
          role_to_assume: ${{ secrets.QA_AWS_ROLE_TO_ASSUME }}
          aws_account_number: ${{ secrets.QA_AWS_ACCOUNT_NUMBER }}
          image_name: ${{matrix.mirror.name}}
          expression: ${{matrix.mirror.expression}}
          page_size: ${{matrix.mirror.page_size}}
          github_token: ${{ secrets.RETH_GH_TOKEN }} # needed only for checking GHRC.io repositories

  build-chainlink:
    if: |
      always() &&
      needs.should-run.outputs.should_run == 'true' &&
      (
        needs.select-versions.outputs.evm_implementations != '' ||
        github.event.inputs.base64TestList != ''
      )
    environment: integration
    permissions:
      id-token: write
      contents: read
    name: Build Chainlink Image
    runs-on: ubuntu-latest
    needs: [should-run, select-versions]
    steps:
      - name: Checkout the repo
        uses: actions/checkout@9bb56186c3b09b4f86b1c65136769dd318469633 # v4.1.2
        with:
          ref: ${{ needs.select-versions.outputs.chainlink_version }}
      - name: Build Chainlink Image
        uses: ./.github/actions/build-chainlink-image
        with:
          tag_suffix: ""
          dockerfile: core/chainlink.Dockerfile
          # for tagged releases Docker image version is different from the Chainlink version (v2.13.0 -> 2.13.0)
          # for all other cases (PRs, commits, etc.) Docker image version is the same as the Chainlink version
          git_commit_sha: ${{ needs.select-versions.outputs.chainlink_image_version }}
          check_image_exists: "true"
          AWS_REGION: ${{ secrets.QA_AWS_REGION }}
          AWS_ROLE_TO_ASSUME: ${{ secrets.QA_AWS_ROLE_TO_ASSUME }}
      - name: Collect Metrics
        id: collect-gha-metrics
        uses: smartcontractkit/push-gha-metrics-action@d9da21a2747016b3e13de58c7d4115a3d5c97935 # v3.0.1
        with:
          id: client-compatablility-build-chainlink
          org-id: ${{ secrets.GRAFANA_INTERNAL_TENANT_ID }}
          basic-auth: ${{ secrets.GRAFANA_INTERNAL_BASIC_AUTH }}
          hostname: ${{ secrets.GRAFANA_INTERNAL_HOST }}
          this-job-name: Build Chainlink Image
        continue-on-error: true

  get-latest-available-images:
    name: Get Latest EVM Implementation's Images
    if: always() && needs.should-run.outputs.should_run == 'true' && needs.select-versions.outputs.evm_implementations != '' && github.event.inputs.base64TestList == ''
    environment: integration
    runs-on: ubuntu-latest
    needs: [check-ecr-images-exist, should-run, select-versions]
    permissions:
      id-token: write
      contents: read
    env:
      LATEST_IMAGE_COUNT: ${{ needs.select-versions.outputs.latest_image_count }}
    outputs:
      geth_images: ${{ env.GETH_IMAGES }}
      nethermind_images: ${{ env.NETHERMIND_IMAGES }}
      besu_images: ${{ env.BESU_IMAGES }}
      erigon_images: ${{ env.ERIGON_IMAGES }}
      reth_images: ${{ env.RETH_IMAGES }}
    steps:
      # Setup AWS creds
      - name: Configure AWS Credentials
        uses: aws-actions/configure-aws-credentials@e3dd6a429d7300a6a4c196c26e071d42e0343502 # v4.0.2
        with:
          aws-region: ${{ secrets.QA_AWS_REGION }}
          role-to-assume: ${{ secrets.QA_AWS_ROLE_TO_ASSUME }}
          role-duration-seconds: 3600
      # Login to ECR
      - name: Login to Amazon ECR
        id: login-ecr
        uses: aws-actions/amazon-ecr-login@062b18b96a7aff071d4dc91bc00c4c1a7945b076 # v2.0.1
        with:
          mask-password: "true"
        env:
          AWS_REGION: ${{ secrets.QA_AWS_REGION }}
      # ecrimagefetcher is a tool to get latest images from ECR
      - name: Set Up ecrimagefetcher
        shell: bash
        run: |
          go install github.com/smartcontractkit/chainlink-testing-framework/tools/ecrimagefetcher@v1.0.1
      - name: Get latest docker images from ECR
        if: ${{ github.event.inputs.base64TestList == '' }}
        env:
          AWS_REGION: ${{ secrets.QA_AWS_REGION }}
          ETH_IMPLEMENTATIONS: ${{ needs.select-versions.outputs.evm_implementations }}
        run: |
          PATH=$PATH:$(go env GOPATH)/bin
          export PATH
          if [[ "$ETH_IMPLEMENTATIONS" == *"geth"* ]]; then
            geth_images=$(ecrimagefetcher 'ethereum/client-go' '^v[0-9]+\.[0-9]+\.[0-9]+$' ${{ env.LATEST_IMAGE_COUNT }})
            echo "GETH_IMAGES=$geth_images" >> $GITHUB_ENV
            echo "Geth latest images: $geth_images"
          fi

          if [[ "$ETH_IMPLEMENTATIONS" == *"nethermind"* ]]; then
            nethermind_images=$(ecrimagefetcher 'nethermind/nethermind' '^[0-9]+\.[0-9]+\.[0-9]+$' ${{ env.LATEST_IMAGE_COUNT }})
            echo "NETHERMIND_IMAGES=$nethermind_images" >> $GITHUB_ENV
            echo "Nethermind latest images: $nethermind_images"
          fi

          if [[ "$ETH_IMPLEMENTATIONS" == *"besu"* ]]; then
            # 24.3.3 is ignored as it doesn't support data & input fields in eth_call
            besu_images=$(ecrimagefetcher 'hyperledger/besu' '^[0-9]+\.[0-9]+(\.[0-9]+)?$' ${{ env.LATEST_IMAGE_COUNT }} ">=24.5.1")
            echo "BESU_IMAGES=$besu_images" >> $GITHUB_ENV
            echo "Besu latest images: $besu_images"
          fi

          if [[ "$ETH_IMPLEMENTATIONS" == *"erigon"* ]]; then
            # 2.60.0 and 2.60.1 are ignored as they stopped working with CL node
            erigon_images=$(ecrimagefetcher 'thorax/erigon' '^v[0-9]+\.[0-9]+\.[0-9]+$' ${{ env.LATEST_IMAGE_COUNT }} "<v2.60.0")
            echo "ERIGON_IMAGES=$erigon_images" >> $GITHUB_ENV
            echo "Erigon latest images: $erigon_images"
          fi
          
          if [[ "$ETH_IMPLEMENTATIONS" == *"reth"* ]]; then
            reth_images=$(ecrimagefetcher 'ghcr.io/paradigmxyz/reth' '^v[0-9]+\.[0-9]+\.[0-9]+$' ${{ env.LATEST_IMAGE_COUNT }})
            echo "RETH_IMAGES=$reth_images" >> $GITHUB_ENV
            echo "Reth latest images: $reth_images" 
          fi          

  # End Build Test Dependencies

  prepare-compatibility-matrix:
    name: Prepare Compatibility Matrix
    if: always() && needs.should-run.outputs.should_run == 'true' && (needs.select-versions.outputs.evm_implementations != '' || github.event.inputs.base64TestList != '')
    environment: integration
    permissions:
      checks: write
      pull-requests: write
      id-token: write
      contents: read
    needs: [get-latest-available-images, should-run, select-versions]
    runs-on: ubuntu-latest
    env:
      ETH_IMPLEMENTATIONS: ${{ needs.select-versions.outputs.evm_implementations }}
      BASE64_TEST_LIST: ${{ github.event.inputs.base64TestList }}
    outputs:
      matrix: ${{ env.JOB_MATRIX_JSON }}
    steps:
      - name: Decode Base64 Test List Input if Set
        if: env.BASE64_TEST_LIST != ''
        run: |
          echo "Decoding base64 tests list from the input"
          DECODED_BASE64_TEST_LIST=$(echo $BASE64_TEST_LIST | base64 -d)
          echo "Decoded input:"
          echo "$DECODED_BASE64_TEST_LIST"
          is_valid=$(echo "$DECODED_BASE64_TEST_LIST" | jq . > /dev/null 2>&1; echo $?)
          if [ "$is_valid" -ne 0 ]; then
              echo "Invalid base64 input. Please provide a valid base64 encoded JSON list of tests."
              echo "Here is an example of valid JSON:"
              cat <<EOF
              [
                {
                  "name": "evm-implementation-compatibility-test-68",
                  "os": "ubuntu-latest",
                  "product": "runlog",
                  "eth_implementation": "erigon",
                  "docker_image": "thorax/erigon:v2.59.2",
                  "run": "-run 'TestRunLogBasic' ./smoke/runlog_test.go"
                }
              ]
          EOF
              exit 1
          fi
          JOB_MATRIX_JSON=$(echo $DECODED_BASE64_TEST_LIST)
          echo "JOB_MATRIX_JSON=${JOB_MATRIX_JSON}" >> $GITHUB_ENV
      # testlistgenerator is a tool that builds a matrix of tests to run
      - name: Set Up testlistgenerator
        if: env.BASE64_TEST_LIST == ''
        shell: bash
        run: |
          go install github.com/smartcontractkit/chainlink-testing-framework/tools/testlistgenerator@v1.1.0
      - name: Prepare matrix input
        if: env.BASE64_TEST_LIST == ''
        run: |
          PATH=$PATH:$(go env GOPATH)/bin
          export PATH

          if [[ "$ETH_IMPLEMENTATIONS" == *"geth"* ]]; then
            echo "Will test compatibility with geth"
            testlistgenerator -o compatibility_test_list.json -p cron -r TestCronBasic -f './smoke/cron_test.go' -e geth -d "${{ needs.get-latest-available-images.outputs.geth_images }}" -t "evm-implementation-compatibility-test" -n "ubuntu-latest"
            testlistgenerator -o compatibility_test_list.json -p flux -r TestFluxBasic -f './smoke/flux_test.go' -e geth -d "${{ needs.get-latest-available-images.outputs.geth_images }}" -t "evm-implementation-compatibility-test" -n "ubuntu-latest"
            testlistgenerator -o compatibility_test_list.json -p runlog -r TestRunLogBasic -f './smoke/runlog_test.go' -e geth -d "${{ needs.get-latest-available-images.outputs.geth_images }}" -t "evm-implementation-compatibility-test" -n "ubuntu-latest"
            testlistgenerator -o compatibility_test_list.json -p log_poller -r TestLogPollerFewFiltersFixedDepth -f './smoke/log_poller_test.go' -e geth -d "${{ needs.get-latest-available-images.outputs.geth_images }}" -t "evm-implementation-compatibility-test" -n "ubuntu-latest"
            testlistgenerator -o compatibility_test_list.json -p ocr -r TestOCRBasic -f './smoke/ocr_test.go' -e geth -d "${{ needs.get-latest-available-images.outputs.geth_images }}" -t "evm-implementation-compatibility-test" -n "ubuntu-latest"
            testlistgenerator -o compatibility_test_list.json -p ocr2 -r '^TestOCRv2Basic/plugins$' -f './smoke/ocr2_test.go' -e geth -d "${{ needs.get-latest-available-images.outputs.geth_images }}" -t "evm-implementation-compatibility-test" -n "ubuntu-latest"
            testlistgenerator -o compatibility_test_list.json -p automation -r 'TestAutomationBasic/registry_2_1_logtrigger' -f './smoke/automation_test.go' -e geth -d "${{ needs.get-latest-available-images.outputs.geth_images }}" -t "evm-implementation-compatibility-test" -n "ubuntu-latest"
            testlistgenerator -o compatibility_test_list.json -p keeper -r 'TestKeeperBasicSmoke/registry_1_3' -f './smoke/keeper_test.go' -e geth -d "${{ needs.get-latest-available-images.outputs.geth_images }}" -t "evm-implementation-compatibility-test" -n "ubuntu-latest"
            testlistgenerator -o compatibility_test_list.json -p vrf -r '^TestVRFBasic/Request_Randomness$' -f './smoke/vrf_test.go' -e geth -d "${{ needs.get-latest-available-images.outputs.geth_images }}" -t "evm-implementation-compatibility-test" -n "ubuntu-latest"
            testlistgenerator -o compatibility_test_list.json -p vrfv2 -r '^TestVRFv2Basic/Request_Randomness$' -f './smoke/vrfv2_test.go' -e geth -d "${{ needs.get-latest-available-images.outputs.geth_images }}" -t "evm-implementation-compatibility-test" -n "ubuntu-latest"
            testlistgenerator -o compatibility_test_list.json -p vrfv2plus -r '^TestVRFv2Plus$/^Link_Billing$' -f './smoke/vrfv2plus_test.go' -e geth -d "${{ needs.get-latest-available-images.outputs.geth_images }}" -t "evm-implementation-compatibility-test" -n "ubuntu-latest"
          else
            echo "Will not test compatibility with geth"
          fi

          if [[ "$ETH_IMPLEMENTATIONS" == *"besu"* ]]; then
            echo "Will test compatibility with besu"
            testlistgenerator -o compatibility_test_list.json -p cron -r TestCronBasic -f './smoke/cron_test.go' -e besu -d "${{ needs.get-latest-available-images.outputs.besu_images }}" -t "evm-implementation-compatibility-test" -n "ubuntu-latest"
            testlistgenerator -o compatibility_test_list.json -p flux -r TestFluxBasic -f './smoke/flux_test.go' -e besu -d "${{ needs.get-latest-available-images.outputs.besu_images }}" -t "evm-implementation-compatibility-test" -n "ubuntu-latest"
            testlistgenerator -o compatibility_test_list.json -p runlog -r TestRunLogBasic -f './smoke/runlog_test.go' -e besu -d "${{ needs.get-latest-available-images.outputs.besu_images }}" -t "evm-implementation-compatibility-test" -n "ubuntu-latest"
            testlistgenerator -o compatibility_test_list.json -p log_poller -r TestLogPollerFewFiltersFixedDepth -f './smoke/log_poller_test.go' -e besu -d "${{ needs.get-latest-available-images.outputs.besu_images }}" -t "evm-implementation-compatibility-test" -n "ubuntu-latest"
            testlistgenerator -o compatibility_test_list.json -p ocr -r TestOCRBasic -f './smoke/ocr_test.go' -e besu -d "${{ needs.get-latest-available-images.outputs.besu_images }}" -t "evm-implementation-compatibility-test" -n "ubuntu-latest"
            testlistgenerator -o compatibility_test_list.json -p ocr2 -r '^TestOCRv2Basic/plugins$' -f './smoke/ocr2_test.go' -e besu -d "${{ needs.get-latest-available-images.outputs.besu_images }}" -t "evm-implementation-compatibility-test" -n "ubuntu-latest"
            testlistgenerator -o compatibility_test_list.json -p automation -r 'TestAutomationBasic/registry_2_1_logtrigger' -f './smoke/automation_test.go' -e besu -d "${{ needs.get-latest-available-images.outputs.besu_images }}" -t "evm-implementation-compatibility-test" -n "ubuntu-latest"
            testlistgenerator -o compatibility_test_list.json -p keeper -r 'TestKeeperBasicSmoke/registry_1_3' -f './smoke/keeper_test.go' -e besu -d "${{ needs.get-latest-available-images.outputs.besu_images }}" -t "evm-implementation-compatibility-test" -n "ubuntu-latest"
            testlistgenerator -o compatibility_test_list.json -p vrf -r '^TestVRFBasic/Request_Randomness$' -f './smoke/vrf_test.go' -e besu -d "${{ needs.get-latest-available-images.outputs.besu_images }}" -t "evm-implementation-compatibility-test" -n "ubuntu-latest"
            # VRFv2 and VRFV2Plus tests are disabled for besu until the functionalities they rely on are supported
            # testlistgenerator -o compatibility_test_list.json -p vrfv2 -r '^TestVRFv2Basic/Request_Randomness$' -f './smoke/vrfv2_test.go' -e besu -d "${{ needs.get-latest-available-images.outputs.besu_images }}" -t "evm-implementation-compatibility-test" -n "ubuntu-latest"
            # testlistgenerator -o compatibility_test_list.json -p vrfv2plus -r '^TestVRFv2Plus$/^Link_Billing$' -f './smoke/vrfv2plus_test.go' -e besu -d "${{ needs.get-latest-available-images.outputs.besu_images }}" -t "evm-implementation-compatibility-test" -n "ubuntu-latest"
          else
            echo "Will not test compatibility with besu"
          fi

          if [[ "$ETH_IMPLEMENTATIONS" == *"erigon"* ]]; then
            echo "Will test compatibility with erigon"
            testlistgenerator -o compatibility_test_list.json -p cron -r TestCronBasic -f './smoke/cron_test.go' -e erigon -d "${{ needs.get-latest-available-images.outputs.erigon_images }}" -t "evm-implementation-compatibility-test" -n "ubuntu-latest"
            testlistgenerator -o compatibility_test_list.json -p flux -r TestFluxBasic -f './smoke/flux_test.go' -e erigon -d "${{ needs.get-latest-available-images.outputs.erigon_images }}" -t "evm-implementation-compatibility-test" -n "ubuntu-latest"
            testlistgenerator -o compatibility_test_list.json -p runlog -r TestRunLogBasic -f './smoke/runlog_test.go' -e erigon -d "${{ needs.get-latest-available-images.outputs.erigon_images }}" -t "evm-implementation-compatibility-test" -n "ubuntu-latest"
            testlistgenerator -o compatibility_test_list.json -p log_poller -r TestLogPollerFewFiltersFixedDepth -f './smoke/log_poller_test.go' -e erigon -d "${{ needs.get-latest-available-images.outputs.erigon_images }}" -t "evm-implementation-compatibility-test" -n "ubuntu-latest"
            testlistgenerator -o compatibility_test_list.json -p ocr -r TestOCRBasic -f './smoke/ocr_test.go' -e erigon -d "${{ needs.get-latest-available-images.outputs.erigon_images }}" -t "evm-implementation-compatibility-test" -n "ubuntu-latest"
            testlistgenerator -o compatibility_test_list.json -p ocr2 -r '^TestOCRv2Basic/plugins$' -f './smoke/ocr2_test.go' -e erigon -d "${{ needs.get-latest-available-images.outputs.erigon_images }}" -t "evm-implementation-compatibility-test" -n "ubuntu-latest"
            testlistgenerator -o compatibility_test_list.json -p automation -r 'TestAutomationBasic/registry_2_1_logtrigger' -f './smoke/automation_test.go' -e erigon -d "${{ needs.get-latest-available-images.outputs.erigon_images }}" -t "evm-implementation-compatibility-test" -n "ubuntu-latest"
            testlistgenerator -o compatibility_test_list.json -p keeper -r 'TestKeeperBasicSmoke/registry_1_3' -f './smoke/keeper_test.go' -e erigon -d "${{ needs.get-latest-available-images.outputs.erigon_images }}" -t "evm-implementation-compatibility-test" -n "ubuntu-latest"
            testlistgenerator -o compatibility_test_list.json -p vrf -r '^TestVRFBasic/Request_Randomness$' -f './smoke/vrf_test.go' -e erigon -d "${{ needs.get-latest-available-images.outputs.erigon_images }}" -t "evm-implementation-compatibility-test" -n "ubuntu-latest"
            testlistgenerator -o compatibility_test_list.json -p vrfv2 -r '^TestVRFv2Basic/Request_Randomness$' -f './smoke/vrfv2_test.go' -e erigon -d "${{ needs.get-latest-available-images.outputs.erigon_images }}" -t "evm-implementation-compatibility-test" -n "ubuntu-latest"
            testlistgenerator -o compatibility_test_list.json -p vrfv2plus -r '^TestVRFv2Plus$/^Link_Billing$' -f './smoke/vrfv2plus_test.go' -e erigon -d "${{ needs.get-latest-available-images.outputs.erigon_images }}" -t "evm-implementation-compatibility-test" -n "ubuntu-latest"
          else
            echo "Will not test compatibility with erigon"
          fi

          if [[ "$ETH_IMPLEMENTATIONS" == *"nethermind"* ]]; then
            echo "Will test compatibility with nethermind"
            testlistgenerator -o compatibility_test_list.json -p cron -r TestCronBasic -f './smoke/cron_test.go' -e nethermind -d "${{ needs.get-latest-available-images.outputs.nethermind_images }}" -t "evm-implementation-compatibility-test" -n "ubuntu-latest"
            testlistgenerator -o compatibility_test_list.json -p flux -r TestFluxBasic -f './smoke/flux_test.go' -e nethermind -d "${{ needs.get-latest-available-images.outputs.nethermind_images }}" -t "evm-implementation-compatibility-test" -n "ubuntu-latest"
            testlistgenerator -o compatibility_test_list.json -p runlog -r TestRunLogBasic -f './smoke/runlog_test.go' -e nethermind -d "${{ needs.get-latest-available-images.outputs.nethermind_images }}" -t "evm-implementation-compatibility-test" -n "ubuntu-latest"
            testlistgenerator -o compatibility_test_list.json -p log_poller -r TestLogPollerFewFiltersFixedDepth -f './smoke/log_poller_test.go' -e nethermind -d "${{ needs.get-latest-available-images.outputs.nethermind_images }}" -t "evm-implementation-compatibility-test" -n "ubuntu-latest"
            testlistgenerator -o compatibility_test_list.json -p ocr -r TestOCRBasic -f './smoke/ocr_test.go' -e nethermind -d "${{ needs.get-latest-available-images.outputs.nethermind_images }}" -t "evm-implementation-compatibility-test" -n "ubuntu-latest"
            testlistgenerator -o compatibility_test_list.json -p ocr2 -r '^TestOCRv2Basic/plugins$' -f './smoke/ocr2_test.go' -e nethermind -d "${{ needs.get-latest-available-images.outputs.nethermind_images }}" -t "evm-implementation-compatibility-test" -n "ubuntu-latest"
            testlistgenerator -o compatibility_test_list.json -p automation -r 'TestAutomationBasic/registry_2_1_logtrigger' -f './smoke/automation_test.go' -e nethermind -d "${{ needs.get-latest-available-images.outputs.nethermind_images }}" -t "evm-implementation-compatibility-test" -n "ubuntu-latest"
            testlistgenerator -o compatibility_test_list.json -p keeper -r 'TestKeeperBasicSmoke/registry_1_3' -f './smoke/keeper_test.go' -e nethermind -d "${{ needs.get-latest-available-images.outputs.nethermind_images }}" -t "evm-implementation-compatibility-test" -n "ubuntu-latest"
            testlistgenerator -o compatibility_test_list.json -p vrf -r '^TestVRFBasic/Request_Randomness$' -f './smoke/vrf_test.go' -e nethermind -d "${{ needs.get-latest-available-images.outputs.nethermind_images }}" -t "evm-implementation-compatibility-test" -n "ubuntu-latest"
            # VRFv2 and VRFV2Plus tests are disabled for nethermind until the functionalities they rely on are supported
            # testlistgenerator -o compatibility_test_list.json -p vrfv2 -r '^TestVRFv2Basic/Request_Randomness$' -f './smoke/vrfv2_test.go' -e nethermind -d "${{ needs.get-latest-available-images.outputs.nethermind_images }}" -t "evm-implementation-compatibility-test" -n "ubuntu-latest"
            # testlistgenerator -o compatibility_test_list.json -p vrfv2plus -r '^TestVRFv2Plus$/^Link_Billing$' -f './smoke/vrfv2plus_test.go' -e nethermind -d "${{ needs.get-latest-available-images.outputs.nethermind_images }}" -t "evm-implementation-compatibility-test" -n "ubuntu-latest"
          else
            echo "Will not test compatibility with nethermind"
          fi
          
          if [[ "$ETH_IMPLEMENTATIONS" == *"reth"* ]]; then
            echo "Will test compatibility with reth"
            testlistgenerator -o compatibility_test_list.json -p cron -r TestCronBasic -f './smoke/cron_test.go' -e reth -d "${{ needs.get-latest-available-images.outputs.reth_images }}" -t "evm-implementation-compatibility-test" -n "ubuntu-latest"
            testlistgenerator -o compatibility_test_list.json -p flux -r TestFluxBasic -f './smoke/flux_test.go' -e reth -d "${{ needs.get-latest-available-images.outputs.reth_images }}" -t "evm-implementation-compatibility-test" -n "ubuntu-latest"
            testlistgenerator -o compatibility_test_list.json -p runlog -r TestRunLogBasic -f './smoke/runlog_test.go' -e reth -d "${{ needs.get-latest-available-images.outputs.reth_images }}" -t "evm-implementation-compatibility-test" -n "ubuntu-latest"
            testlistgenerator -o compatibility_test_list.json -p log_poller -r TestLogPollerFewFiltersFixedDepth -f './smoke/log_poller_test.go' -e reth -d "${{ needs.get-latest-available-images.outputs.reth_images }}" -t "evm-implementation-compatibility-test" -n "ubuntu-latest"
            testlistgenerator -o compatibility_test_list.json -p ocr -r TestOCRBasic -f './smoke/ocr_test.go' -e reth -d "${{ needs.get-latest-available-images.outputs.reth_images }}" -t "evm-implementation-compatibility-test" -n "ubuntu-latest"
            testlistgenerator -o compatibility_test_list.json -p ocr2 -r '^TestOCRv2Basic/plugins$' -f './smoke/ocr2_test.go' -e reth -d "${{ needs.get-latest-available-images.outputs.reth_images }}" -t "evm-implementation-compatibility-test" -n "ubuntu-latest"
            testlistgenerator -o compatibility_test_list.json -p automation -r 'TestAutomationBasic/registry_2_1_logtrigger' -f './smoke/automation_test.go' -e reth -d "${{ needs.get-latest-available-images.outputs.reth_images }}" -t "evm-implementation-compatibility-test" -n "ubuntu-latest"
            testlistgenerator -o compatibility_test_list.json -p keeper -r 'TestKeeperBasicSmoke/registry_1_3' -f './smoke/keeper_test.go' -e reth -d "${{ needs.get-latest-available-images.outputs.reth_images }}" -t "evm-implementation-compatibility-test" -n "ubuntu-latest"
            testlistgenerator -o compatibility_test_list.json -p vrf -r '^TestVRFBasic/Request_Randomness$' -f './smoke/vrf_test.go' -e reth -d "${{ needs.get-latest-available-images.outputs.reth_images }}" -t "evm-implementation-compatibility-test" -n "ubuntu-latest"
            testlistgenerator -o compatibility_test_list.json -p vrfv2 -r '^TestVRFv2Basic/Request_Randomness$' -f './smoke/vrfv2_test.go' -e reth -d "${{ needs.get-latest-available-images.outputs.reth_images }}" -t "evm-implementation-compatibility-test" -n "ubuntu-latest"
            testlistgenerator -o compatibility_test_list.json -p vrfv2plus -r '^TestVRFv2Plus$/^Link_Billing$' -f './smoke/vrfv2plus_test.go' -e reth -d "${{ needs.get-latest-available-images.outputs.reth_images }}" -t "evm-implementation-compatibility-test" -n "ubuntu-latest"
          else
            echo "Will not test compatibility with reth"
          fi          
          
          jq . compatibility_test_list.json
          JOB_MATRIX_JSON=$(jq -c . compatibility_test_list.json)
          echo "JOB_MATRIX_JSON=${JOB_MATRIX_JSON}" >> $GITHUB_ENV

  run-client-compatibility-matrix:
    name: ${{ matrix.evm_node.product }} compatibility with ${{ matrix.evm_node.docker_image }}
    if: always() && needs.should-run.outputs.should_run == 'true' && (needs.build-chainlink.result == 'success' || needs.build-chainlink.result == 'skipped') && needs.prepare-compatibility-matrix.outputs.matrix != ''
    environment: integration
    permissions:
      checks: write
      pull-requests: write
      id-token: write
      contents: read
    needs:
      - build-chainlink
      - prepare-compatibility-matrix
      - should-run
      - select-versions
    env:
      SELECTED_NETWORKS: SIMULATED,SIMULATED_1,SIMULATED_2
      CHAINLINK_COMMIT_SHA: ${{ needs.select-versions.outputs.chainlink_version }}
      CHAINLINK_ENV_USER: ${{ github.actor }}
      TEST_LOG_LEVEL: debug
    strategy:
      fail-fast: false
      max-parallel: 10
      matrix:
        evm_node: ${{fromJson(needs.prepare-compatibility-matrix.outputs.matrix)}}
    runs-on: ubuntu-latest
    steps:
      - name: Checkout the repo
        uses: actions/checkout@9bb56186c3b09b4f86b1c65136769dd318469633 # v4.1.2
        with:
          repository: smartcontractkit/chainlink
          ref: ${{ needs.select-versions.outputs.chainlink_version }}
      - name: Setup GAP for Grafana
        uses: smartcontractkit/.github/actions/setup-gap@d316f66b2990ea4daa479daa3de6fc92b00f863e # setup-gap@0.3.2
        with:
          # aws inputs
          aws-region: ${{ secrets.AWS_REGION }}
          aws-role-arn: ${{ secrets.AWS_OIDC_IAM_ROLE_VALIDATION_PROD_ARN }}
          api-gateway-host: ${{ secrets.AWS_API_GW_HOST_GRAFANA }}
          # other inputs
          duplicate-authorization-header: "true"
      - name: Prepare test log name
        run: |
          replace_special_chars() {
            if [ -z "$1" ]; then
              echo "Please provide a string as an argument."
              return 1
            fi

            local input_string="$1"

            # Replace '/' with '-'
            local modified_string="${input_string//\//-}"

            # Replace ':' with '-'
            modified_string="${modified_string//:/-}"

            # Replace '.' with '-'
            modified_string="${modified_string//./-}"

            echo "$modified_string"
          }
          echo "TEST_LOG_NAME=$(replace_special_chars "${{ matrix.evm_node.product }}-${{ matrix.evm_node.docker_image }}-test-logs")" >> $GITHUB_ENV
      #      - name: Collect Workflow Telemetry
      #        uses: catchpoint/workflow-telemetry-action@v2
      #        with:
      #          comment_on_pr: false
      #          theme: 'dark'
      - name: Run Tests
        uses: smartcontractkit/.github/actions/ctf-run-tests@b6e37806737eef87e8c9137ceeb23ef0bff8b1db # ctf-run-tests@0.1.0
        with:
          test_command_to_run: cd ./integration-tests && touch .root_dir && go test -timeout 30m -count=1 -json ${{ matrix.evm_node.run }} 2>&1 | tee /tmp/gotest.log | gotestloghelper -ci -singlepackage -hidepassingtests=false -hidepassinglogs
          test_download_vendor_packages_command: cd ./integration-tests && go mod download
          aws_registries: ${{ secrets.QA_AWS_ACCOUNT_NUMBER }}
          artifacts_name: ${{ env.TEST_LOG_NAME }}
          artifacts_location: |
            ./integration-tests/smoke/logs/
            ./integration-tests/smoke/db_dumps/      
            /tmp/gotest.log
          publish_check_name: ${{ matrix.evm_node.product }}-${{ matrix.evm_node.eth_implementation }}
          token: ${{ secrets.GITHUB_TOKEN }}
          go_mod_path: ./integration-tests/go.mod
          cache_key_id: core-e2e-${{ env.MOD_CACHE_VERSION }}
          cache_restore_only: "true"
          QA_AWS_REGION: ${{ secrets.QA_AWS_REGION }}
          QA_AWS_ROLE_TO_ASSUME: ${{ secrets.QA_AWS_ROLE_TO_ASSUME }}
          QA_KUBECONFIG: ""
          should_tidy: "false"
          go_coverage_src_dir: /var/tmp/go-coverage
          go_coverage_dest_dir: ${{ github.workspace }}/.covdata
        env:
          E2E_TEST_SELECTED_NETWORK: ${{ env.SELECTED_NETWORKS}}
          E2E_TEST_CHAINLINK_IMAGE: ${{ env.CHAINLINK_IMAGE }}
          E2E_TEST_CHAINLINK_VERSION: ${{ needs.select-versions.outputs.chainlink_image_version }}
          E2E_TEST_LOKI_TENANT_ID: ${{ secrets.GRAFANA_INTERNAL_TENANT_ID }}
          E2E_TEST_LOKI_ENDPOINT: https://${{ secrets.GRAFANA_INTERNAL_HOST }}/loki/api/v1/push
          E2E_TEST_LOKI_BASIC_AUTH: ${{ secrets.GRAFANA_INTERNAL_BASIC_AUTH }}
          E2E_TEST_GRAFANA_DASHBOARD_URL: "/d/ddf75041-1e39-42af-aa46-361fe4c36e9e/ci-e2e-tests-logs"
          E2E_TEST_GRAFANA_BEARER_TOKEN: ${{ secrets.GRAFANA_INTERNAL_URL_SHORTENER_TOKEN }}
          E2E_TEST_PYROSCOPE_SERVER_URL: ${{ secrets.QA_PYROSCOPE_INSTANCE }}
          E2E_TEST_PYROSCOPE_KEY: ${{ secrets.QA_PYROSCOPE_KEY }}
          E2E_TEST_PYROSCOPE_ENVIRONMENT: ci-client-compatability-${{ matrix.eth_client }}-testnet
          E2E_TEST_PYROSCOPE_ENABLED: "true"
          E2E_TEST_LOGGING_RUN_ID: ${{ github.run_id }}
          E2E_TEST_LOG_COLLECT: ${{ vars.TEST_LOG_COLLECT }}
          E2E_TEST_LOG_STREAM_LOG_TARGETS: ${{ vars.LOGSTREAM_LOG_TARGETS }}
          E2E_TEST_PRIVATE_ETHEREUM_EXECUTION_LAYER: ${{ matrix.evm_node.eth_implementation || 'geth' }}
          E2E_TEST_PRIVATE_ETHEREUM_ETHEREUM_VERSION: auto_fill # Auto fill the version based on the docker image
          E2E_TEST_PRIVATE_ETHEREUM_CUSTOM_DOCKER_IMAGE: ${{ matrix.evm_node.docker_image }}

      - name: Show Grafana url in test summary
        if: always()
        uses: smartcontractkit/.github/actions/ctf-show-grafana-in-test-summary@b6e37806737eef87e8c9137ceeb23ef0bff8b1db # ctf-show-grafana-in-test-summary@0.1.0
    
  start-slack-thread:
    name: Start Slack Thread
    if: always() && needs.*.result != 'skipped' && needs.*.result != 'cancelled' && needs.should-run.outputs.should_run == 'true' && (needs.select-versions.outputs.evm_implementations != '' || github.event.inputs.base64TestList != '')
    environment: integration
    outputs:
      thread_ts: ${{ steps.slack.outputs.thread_ts }}
    permissions:
      checks: write
      pull-requests: write
      id-token: write
      contents: read
    runs-on: ubuntu-latest
    needs: [run-client-compatibility-matrix, should-run, select-versions, build-chainlink, prepare-compatibility-matrix]
    steps:
      - name: Debug Result
        run: echo ${{ join(needs.*.result, ',') }}
      - name: Main Slack Notification
        uses: slackapi/slack-github-action@6c661ce58804a1a20f6dc5fbee7f0381b469e001 # v1.25.0
        id: slack
        with:
          channel-id: ${{ secrets.QA_SLACK_CHANNEL }}
          payload: |
            {
              "attachments": [
                {
                  "color": "${{ (contains(join(needs.*.result, ','), 'failure') || needs.build-chainlink.result == 'failure') && '#C62828' || '#2E7D32' }}",
                  "blocks": [
                    {
                      "type": "header",
                      "text": {
                        "type": "plain_text",
                        "text": "EVM Implementation Compatibility Test Results ${{ contains(join(needs.*.result, ','), 'failure') && ':x:' || ':white_check_mark:'}}",
                        "emoji": true
                      }
                    },
                    {
                      "type": "section",
                      "text": {
                        "type": "mrkdwn",
                        "text": "${{ needs.prepare-compatibility-matrix.result == 'failure' && 'Failed to prepare test matrix, notifying <!subteam^S06US88D6AK|guardian-test-tooling>' || needs.build-chainlink.result == 'failure' && 'Failed to build Chainlink image, notifying <!subteam^S06US88D6AK|guardian-test-tooling>' || contains(join(needs.*.result, ','), 'failure') && format('Some tests failed, notifying <!subteam^{0}|bix-ship-emergent-task>', secrets.COMPAT_SLACK_NOTIFICATION_HANDLE) || 'All Good!' }}"
                      }
                    },
                    {
                      "type": "divider"
                    },
                    {
                      "type": "section",
                      "text": {
                        "type": "mrkdwn",
                        "text": "<${{ github.server_url }}/${{ github.repository }}/${{ needs.select-versions.outputs.chainlink_ref_path }}/${{ needs.select-versions.outputs.chainlink_version }}|${{ needs.select-versions.outputs.chainlink_version }}> | <${{ github.server_url }}/${{ github.repository }}/actions/runs/${{ github.run_id }}|Run>"
                      }
                    }
                  ]
                }
              ]
            }
        env:
          SLACK_BOT_TOKEN: ${{ secrets.QA_SLACK_API_KEY }}

  parse-test-results:
    name: Parse Test Results
    if: always() && needs.*.result != 'skipped' && needs.*.result != 'cancelled' && needs.should-run.outputs.should_run == 'true' && (needs.select-versions.outputs.evm_implementations != '' || github.event.inputs.base64TestList != '')
    environment: integration
    permissions:
      checks: write
      pull-requests: write
      id-token: write
      contents: read
    runs-on: ubuntu-latest
    needs: [run-client-compatibility-matrix, should-run]
    outputs:
      base64_parsed_results: ${{ steps.get-test-results.outputs.base64_parsed_results }}
    steps:
      # workflowresultparser is a tool to get job results from a workflow run
      - name: Set Up workflowresultparser
        shell: bash
        run: |
          go install github.com/smartcontractkit/chainlink-testing-framework/tools/workflowresultparser@v1.0.0
      - name: Get and parse Test Results
        shell: bash
        id: get-test-results
        run: |
          PATH=$PATH:$(go env GOPATH)/bin
          export PATH

          workflowresultparser -workflowRunID ${{ github.run_id }} -githubToken ${{ github.token }} -githubRepo "${{ github.repository }}" -jobNameRegex "^automation compatibility with (.*?)$" -namedKey="automation" -outputFile=output.json
          workflowresultparser -workflowRunID ${{ github.run_id }} -githubToken ${{ github.token }} -githubRepo "${{ github.repository }}" -jobNameRegex "^keeper compatibility with (.*?)$" -namedKey="keeper" -outputFile=output.json
          workflowresultparser -workflowRunID ${{ github.run_id }} -githubToken ${{ github.token }} -githubRepo "${{ github.repository }}" -jobNameRegex "^log_poller compatibility with (.*?)$" -namedKey="log_poller" -outputFile=output.json
          workflowresultparser -workflowRunID ${{ github.run_id }} -githubToken ${{ github.token }} -githubRepo "${{ github.repository }}" -jobNameRegex "^ocr compatibility with (.*?)$" -namedKey="ocr" -outputFile=output.json
          workflowresultparser -workflowRunID ${{ github.run_id }} -githubToken ${{ github.token }} -githubRepo "${{ github.repository }}" -jobNameRegex "^ocr2 compatibility with (.*?)$" -namedKey="ocr2" -outputFile=output.json
          workflowresultparser -workflowRunID ${{ github.run_id }} -githubToken ${{ github.token }} -githubRepo "${{ github.repository }}" -jobNameRegex "^vrf compatibility with (.*?)$" -namedKey="vrf" -outputFile=output.json
          workflowresultparser -workflowRunID ${{ github.run_id }} -githubToken ${{ github.token }} -githubRepo "${{ github.repository }}" -jobNameRegex "^vrfv2 compatibility with (.*?)$" -namedKey="vrfv2" -outputFile=output.json
          workflowresultparser -workflowRunID ${{ github.run_id }} -githubToken ${{ github.token }} -githubRepo "${{ github.repository }}" -jobNameRegex "^vrfv2plus compatibility with (.*?)$" -namedKey="vrfv2plus" -outputFile=output.json
          workflowresultparser -workflowRunID ${{ github.run_id }} -githubToken ${{ github.token }} -githubRepo "${{ github.repository }}" -jobNameRegex "^flux compatibility with (.*?)$" -namedKey="flux" -outputFile=output.json
          workflowresultparser -workflowRunID ${{ github.run_id }} -githubToken ${{ github.token }} -githubRepo "${{ github.repository }}" -jobNameRegex "^runlog compatibility with (.*?)$" -namedKey="runlog" -outputFile=output.json
          workflowresultparser -workflowRunID ${{ github.run_id }} -githubToken ${{ github.token }} -githubRepo "${{ github.repository }}" -jobNameRegex "^cron compatibility with (.*?)$" -namedKey="cron" -outputFile=output.json

          echo "base64_parsed_results=$(base64 -w 0 output.json)" >> $GITHUB_OUTPUT

  display-test-results:
    name: Aggregated test results
    if: always() && needs.*.result != 'skipped' && needs.*.result != 'cancelled' && needs.should-run.outputs.should_run == 'true' && needs.parse-test-results.result == 'success'
    environment: integration
    permissions:
      checks: write
      pull-requests: write
      id-token: write
      contents: read
    runs-on: ubuntu-latest
    needs: [start-slack-thread, should-run, select-versions, parse-test-results]
    steps:
      # asciitable is a tool that prints results in a nice ASCII table
      - name: Set Up asciitable
        shell: bash
        run: |
          go install github.com/smartcontractkit/chainlink-testing-framework/tools/asciitable@v1.0.2
      - name: Print aggregated test results
        shell: bash
        run: |
          PATH=$PATH:$(go env GOPATH)/bin
          export PATH

          raw_results="$(echo ${{ needs.parse-test-results.outputs.base64_parsed_results }} | base64 -d)"
          echo $raw_results > input.json
          asciitable --firstColumn "EVM Implementation" --secondColumn Result --jsonfile input.json --outputFile output.txt --section "automation" --namedKey "automation"
          asciitable --firstColumn "EVM Implementation" --secondColumn Result --jsonfile input.json --outputFile output.txt --section "keeper" --namedKey "keeper"
          asciitable --firstColumn "EVM Implementation" --secondColumn Result --jsonfile input.json --outputFile output.txt --section "log_poller" --namedKey "log_poller"
          asciitable --firstColumn "EVM Implementation" --secondColumn Result --jsonfile input.json --outputFile output.txt --section "ocr" --namedKey "ocr"
          asciitable --firstColumn "EVM Implementation" --secondColumn Result --jsonfile input.json --outputFile output.txt --section "ocr2" --namedKey "ocr2"
          asciitable --firstColumn "EVM Implementation" --secondColumn Result --jsonfile input.json --outputFile output.txt --section "vrf" --namedKey "vrf"
          asciitable --firstColumn "EVM Implementation" --secondColumn Result --jsonfile input.json --outputFile output.txt --section "vrfv2" --namedKey "vrfv2"
          asciitable --firstColumn "EVM Implementation" --secondColumn Result --jsonfile input.json --outputFile output.txt --section "vrfv2plus" --namedKey "vrfv2plus"
          asciitable --firstColumn "EVM Implementation" --secondColumn Result --jsonfile input.json --outputFile output.txt --section "flux" --namedKey "flux"
          asciitable --firstColumn "EVM Implementation" --secondColumn Result --jsonfile input.json --outputFile output.txt --section "cron" --namedKey "cron"
          asciitable --firstColumn "EVM Implementation" --secondColumn Result --jsonfile input.json --outputFile output.txt --section "runlog" --namedKey "runlog"

          echo
          echo "AGGREGATED RESULTS"
          cat output.txt

          echo "## Aggregated EVM Implementations compatibility results summary" >> $GITHUB_STEP_SUMMARY
          echo '```' >> $GITHUB_STEP_SUMMARY
          cat output.txt >> $GITHUB_STEP_SUMMARY
          echo '```' >> $GITHUB_STEP_SUMMARY

  post-test-results-to-slack:
    name: Post Test Results for ${{matrix.product}}
    if: always() && needs.*.result != 'skipped' && needs.*.result != 'cancelled' && needs.should-run.outputs.should_run == 'true' && needs.parse-test-results.result == 'success'
    environment: integration
    permissions:
      checks: write
      pull-requests: write
      id-token: write
      contents: read
    runs-on: ubuntu-latest
    needs: [start-slack-thread, should-run, parse-test-results]
    strategy:
      fail-fast: false
      matrix:
        product:
          - automation
          - keeper
          - log_poller
          - ocr
          - ocr2
          - vrf
          - vrfv2
          - vrfv2plus
          - cron
          - flux
          - runlog
    steps:
      - name: Checkout the repo
        uses: actions/checkout@9bb56186c3b09b4f86b1c65136769dd318469633 # v4.1.2
        with:
          ref: ${{ needs.select-versions.outputs.chainlink_version }}
      - name: Get test results for ${{ matrix.product }}
        id: get-product-results
        shell: bash
        run: |
          raw_results="$(echo ${{ needs.parse-test-results.outputs.base64_parsed_results }} | base64 -d)"
          product_result=$(echo "$raw_results" | jq -c "select(has(\"${{ matrix.product }}\")) | .${{ matrix.product }}[]")
          if [ -n "$product_result" ]; then
            base64_result=$(echo $product_result | base64 -w 0)
            echo "base64_result=$base64_result" >> $GITHUB_OUTPUT
          else
            echo "No results found for ${{ matrix.product }}"
            echo "base64_result=" >> $GITHUB_OUTPUT
          fi
      - name: Post Test Results to Slack
        uses: ./.github/actions/notify-slack-jobs-result
        with:
          github_token: ${{ github.token }}
          github_repository: ${{ github.repository }}
          workflow_run_id: ${{ github.run_id }}
          github_job_name_regex: ^${{ matrix.product }} compatibility with (.*?)$
          message_title: ${{ matrix.product }}
          slack_channel_id: ${{ secrets.QA_SLACK_CHANNEL }}
          slack_bot_token: ${{ secrets.QA_SLACK_API_KEY }}
          slack_thread_ts: ${{ needs.start-slack-thread.outputs.thread_ts }}
          base64_parsed_results: ${{ steps.get-product-results.outputs.base64_result }}<|MERGE_RESOLUTION|>--- conflicted
+++ resolved
@@ -104,7 +104,7 @@
             echo "should_run=true" >> $GITHUB_OUTPUT
           elif [ "$GITHUB_EVENT_NAME" = "schedule" ]; then
             echo "## Build trigger" >> $GITHUB_STEP_SUMMARY
-            echo "schedule" >> $GITHUB_STEP_SUMMARY    
+            echo "schedule" >> $GITHUB_STEP_SUMMARY
             echo "Will run tests, because trigger event was $GITHUB_EVENT_NAME"
             echo "should_run=true" >> $GITHUB_OUTPUT
           elif [ "$GITHUB_EVENT_NAME" = "workflow_dispatch" ]; then
@@ -144,7 +144,7 @@
         id: select-implementations
         run: |
           PATH=$PATH:$(go env GOPATH)/bin
-          export PATH  
+          export PATH
 
           if [ "$GITHUB_EVENT_NAME" = "schedule" ]; then
             echo "Checking for new releases"
@@ -174,7 +174,7 @@
               echo "New reth release found: $new_reth"
               implementations_arr+=("reth")
             fi
-          
+
             IFS=','
             eth_implementations="${implementations_arr[*]}"
             if [ -n "$eth_implementations" ]; then
@@ -205,18 +205,13 @@
             implementations_arr=()
             # we use 100 days since we really want the latest one, and it's highly improbable there won't be a release in last 100 days
             chainlink_version=$(ghlatestreleasechecker "smartcontractkit/chainlink" 100)
-<<<<<<< HEAD
-            echo "chainlink_version=$chainlink_version" >> $GITHUB_OUTPUT
-            cl_ref_path="release"
-=======
             chainlink_image_version=$chainlink_version
             cl_ref_path="releases"
->>>>>>> 5ebb6326
           elif [ "$GITHUB_EVENT_NAME" = "workflow_dispatch" ]; then
             echo "Fetching Chainlink version from input"
             if [ -n "${{ github.event.inputs.chainlinkVersion }}" ]; then
               echo "Chainlink version provided in input"
-              chainlink_version="${{ github.event.inputs.chainlinkVersion }}"              
+              chainlink_version="${{ github.event.inputs.chainlinkVersion }}"
               if [[ "$chainlink_version" =~ ^[0-9a-f]{40}$ ]]; then
                 cl_ref_path="commit"
                 chainlink_image_version=$chainlink_version
@@ -425,12 +420,12 @@
             echo "ERIGON_IMAGES=$erigon_images" >> $GITHUB_ENV
             echo "Erigon latest images: $erigon_images"
           fi
-          
+
           if [[ "$ETH_IMPLEMENTATIONS" == *"reth"* ]]; then
             reth_images=$(ecrimagefetcher 'ghcr.io/paradigmxyz/reth' '^v[0-9]+\.[0-9]+\.[0-9]+$' ${{ env.LATEST_IMAGE_COUNT }})
             echo "RETH_IMAGES=$reth_images" >> $GITHUB_ENV
-            echo "Reth latest images: $reth_images" 
-          fi          
+            echo "Reth latest images: $reth_images"
+          fi
 
   # End Build Test Dependencies
 
@@ -559,7 +554,7 @@
           else
             echo "Will not test compatibility with nethermind"
           fi
-          
+
           if [[ "$ETH_IMPLEMENTATIONS" == *"reth"* ]]; then
             echo "Will test compatibility with reth"
             testlistgenerator -o compatibility_test_list.json -p cron -r TestCronBasic -f './smoke/cron_test.go' -e reth -d "${{ needs.get-latest-available-images.outputs.reth_images }}" -t "evm-implementation-compatibility-test" -n "ubuntu-latest"
@@ -575,8 +570,8 @@
             testlistgenerator -o compatibility_test_list.json -p vrfv2plus -r '^TestVRFv2Plus$/^Link_Billing$' -f './smoke/vrfv2plus_test.go' -e reth -d "${{ needs.get-latest-available-images.outputs.reth_images }}" -t "evm-implementation-compatibility-test" -n "ubuntu-latest"
           else
             echo "Will not test compatibility with reth"
-          fi          
-          
+          fi
+
           jq . compatibility_test_list.json
           JOB_MATRIX_JSON=$(jq -c . compatibility_test_list.json)
           echo "JOB_MATRIX_JSON=${JOB_MATRIX_JSON}" >> $GITHUB_ENV
@@ -657,7 +652,7 @@
           artifacts_name: ${{ env.TEST_LOG_NAME }}
           artifacts_location: |
             ./integration-tests/smoke/logs/
-            ./integration-tests/smoke/db_dumps/      
+            ./integration-tests/smoke/db_dumps/
             /tmp/gotest.log
           publish_check_name: ${{ matrix.evm_node.product }}-${{ matrix.evm_node.eth_implementation }}
           token: ${{ secrets.GITHUB_TOKEN }}
@@ -693,7 +688,7 @@
       - name: Show Grafana url in test summary
         if: always()
         uses: smartcontractkit/.github/actions/ctf-show-grafana-in-test-summary@b6e37806737eef87e8c9137ceeb23ef0bff8b1db # ctf-show-grafana-in-test-summary@0.1.0
-    
+
   start-slack-thread:
     name: Start Slack Thread
     if: always() && needs.*.result != 'skipped' && needs.*.result != 'cancelled' && needs.should-run.outputs.should_run == 'true' && (needs.select-versions.outputs.evm_implementations != '' || github.event.inputs.base64TestList != '')
