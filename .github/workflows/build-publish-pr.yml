name: "Build and Publish from PR"

##
# This workflow builds and publishes a Docker image for Chainlink from a PR.
# It has its own special IAM role, does not sign the image, and publishes to
# a special ECR repo.
##

on:
  pull_request:

jobs:
  build-publish-untrusted:
    if: ${{ ! startsWith(github.ref_name, 'release/') }}
    runs-on: ubuntu-20.04
    environment: sdlc
    permissions:
      id-token: write
      contents: read
    env:
      ECR_IMAGE_NAME: crib-ccip-untrusted
    steps:
      - name: Checkout repository
        uses: actions/checkout@b4ffde65f46336ab88eb53be808477a3936bae11 # v4.1.1

      - name: Git Short SHA
        shell: bash
        env:
          GIT_PR_HEAD_SHA: ${{ github.event.pull_request.head.sha }}
        run: |
          echo "GIT_SHORT_SHA=${GIT_PR_HEAD_SHA:0:7}" | tee -a "$GITHUB_ENV"

      - name: Check if image exists
        id: check-image
<<<<<<< HEAD
        uses: smartcontractkit/chainlink-github-actions/docker/image-exists@92e0f299a87522c2a37bfc4686c4d8a96dc9d28b # v2.3.5
=======
        uses: smartcontractkit/chainlink-github-actions/docker/image-exists@c67a09566412d153ff7640d99f96b43aa03abc04 # v2.3.6
>>>>>>> 2743b556
        with:
          repository: ${{ env.ECR_IMAGE_NAME}}
          tag: sha-${{ env.GIT_SHORT_SHA }}
          AWS_REGION: ${{ secrets.AWS_REGION }}
          AWS_ROLE_TO_ASSUME: ${{ secrets.AWS_OIDC_IAM_ROLE_PUBLISH_PR_ARN }}

      - name: Build and publish chainlink image
        if: steps.check-image.outputs.exists == 'false'
        uses: ./.github/actions/build-sign-publish-chainlink
        with:
          publish: true
          aws-role-to-assume: ${{ secrets.AWS_OIDC_IAM_ROLE_PUBLISH_PR_ARN }}
          aws-role-duration-seconds: ${{ secrets.AWS_ROLE_DURATION_SECONDS_DEFAULT }}
          aws-region: ${{ secrets.AWS_REGION }}
          sign-images: false
          ecr-hostname: ${{ secrets.AWS_SDLC_ECR_HOSTNAME }}
          ecr-image-name: ${{ env.ECR_IMAGE_NAME }}

      - name: Get PR labels
        id: pr-labels
        env:
          GH_TOKEN: ${{ github.token }}
          PR_NUMBER: ${{ github.event.number }}
        run: |
          RESPONSE=$(gh pr view ${PR_NUMBER} --json labels)
          # Check if the labels command was successful
          if [[ $? -ne 0 ]]; then
            echo "Error fetching labels"
            exit 1
          fi
          echo "RESPONSE=${RESPONSE}"
          LABELS=$(echo "$RESPONSE" | jq -r '.labels | map(.name) | join(", ")')
          # Check if any labels were found
          if [[ -z "${LABELS:-}" ]]; then
            echo "No labels found"
          else
            echo "labels=${LABELS}" | tee -a "${GITHUB_OUTPUT}"
          fi

      - name: Setup GAP
        if: contains(steps.pr-labels.outputs.labels, 'crib')
        uses: smartcontractkit/.github/actions/setup-gap@main
        with:
          aws-region: ${{ secrets.AWS_REGION }}
          aws-role-arn: ${{ secrets.AWS_OIDC_IAM_ROLE_PUBLISH_PR_ARN }}
          api-gateway-host: ${{ secrets.AWS_API_GW_HOST_ARGO_SAND }}
          use-argocd: "true"
          argocd-user: ${{ secrets.ARGOCD_USER_SAND }}
          argocd-pass: ${{ secrets.ARGOCD_PASS_SAND }}

      # Run an Argo CD sync after the image is built.
      - name: Argo CD App Sync
        if: contains(steps.pr-labels.outputs.labels, 'crib')
        shell: bash
        env:
          PR_NUMBER: ${{ github.event.number }}
        run: |
          argocd app sync \
            --plaintext \
            --grpc-web \
            --async \
            "crib-ccip-${PR_NUMBER}"

      - name: Collect Metrics
        if: always()
        id: collect-gha-metrics
        uses: smartcontractkit/push-gha-metrics-action@0281b09807758be1dcc41651e44e62b353808c47 # v2.1.0
        with:
          org-id: ${{ secrets.GRAFANA_INTERNAL_TENANT_ID }}
          basic-auth: ${{ secrets.GRAFANA_INTERNAL_BASIC_AUTH }}
          hostname: ${{ secrets.GRAFANA_INTERNAL_HOST }}
          this-job-name: build-publish-untrusted
        continue-on-error: true<|MERGE_RESOLUTION|>--- conflicted
+++ resolved
@@ -32,11 +32,7 @@
 
       - name: Check if image exists
         id: check-image
-<<<<<<< HEAD
-        uses: smartcontractkit/chainlink-github-actions/docker/image-exists@92e0f299a87522c2a37bfc4686c4d8a96dc9d28b # v2.3.5
-=======
         uses: smartcontractkit/chainlink-github-actions/docker/image-exists@c67a09566412d153ff7640d99f96b43aa03abc04 # v2.3.6
->>>>>>> 2743b556
         with:
           repository: ${{ env.ECR_IMAGE_NAME}}
           tag: sha-${{ env.GIT_SHORT_SHA }}
