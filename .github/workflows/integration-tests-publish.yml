--- conflicted
+++ resolved
@@ -5,11 +5,8 @@
   push:
     branches:
       - ccip-develop
-<<<<<<< HEAD
     tags: [ v* ]
-=======
   workflow_dispatch:
->>>>>>> 1f14684d
 
 env:
   ECR_TAG: ${{ secrets.QA_AWS_ACCOUNT_NUMBER }}.dkr.ecr.${{ secrets.QA_AWS_REGION }}.amazonaws.com/chainlink-ccip-tests:develop
