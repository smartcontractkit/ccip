--- conflicted
+++ resolved
@@ -4,10 +4,10 @@
 on:
   push:
     branches:
-      - ccip-develop
+      - develop
 
 env:
-  ECR_TAG: ${{ secrets.QA_AWS_ACCOUNT_NUMBER }}.dkr.ecr.${{ secrets.QA_AWS_REGION }}.amazonaws.com/chainlink-ccip-tests:develop
+  ECR_TAG: ${{ secrets.QA_AWS_ACCOUNT_NUMBER }}.dkr.ecr.${{ secrets.QA_AWS_REGION }}.amazonaws.com/chainlink-tests:develop
 
 jobs:
   publish-integration-test-image:
@@ -20,11 +20,7 @@
     steps:
       - name: Collect Metrics
         id: collect-gha-metrics
-<<<<<<< HEAD
-        uses: smartcontractkit/push-gha-metrics-action@2dcc6578752a8949bdabf8d7fb4f0c70b83703cd
-=======
         uses: smartcontractkit/push-gha-metrics-action@d2c2b7bdc9012651230b2608a1bcb0c48538b6ec
->>>>>>> d387b25d
         with:
           basic-auth: ${{ secrets.GRAFANA_CLOUD_BASIC_AUTH }}
           hostname: ${{ secrets.GRAFANA_CLOUD_HOST }}
