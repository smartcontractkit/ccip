name: Integration Tests Publish
# Publish the compiled integration tests
on:
  push:
    tags:
      - "v*"
    branches:
<<<<<<< HEAD
      - ccip-develop
  workflow_dispatch:

env:
  ECR_TAG: ${{ secrets.QA_AWS_ACCOUNT_NUMBER }}.dkr.ecr.${{ secrets.QA_AWS_REGION }}.amazonaws.com/chainlink-ccip-tests:develop
=======
      - develop
  workflow_dispatch:

env:
  ECR_TAG: ${{ secrets.QA_AWS_ACCOUNT_NUMBER }}.dkr.ecr.${{ secrets.QA_AWS_REGION }}.amazonaws.com/chainlink-tests:develop
  CHAINLINK_IMAGE: ${{ secrets.QA_AWS_ACCOUNT_NUMBER }}.dkr.ecr.${{ secrets.QA_AWS_REGION }}.amazonaws.com/chainlink
>>>>>>> 1d20c9b6

jobs:
  publish-integration-test-image:
    environment: integration
    permissions:
      id-token: write
      contents: read
    name: Publish Integration Test Image
    runs-on: ubuntu20.04-16cores-64GB
    steps:
      - name: Collect Metrics
        id: collect-gha-metrics
        uses: smartcontractkit/push-gha-metrics-action@d1618b772a97fd87e6505de97b872ee0b1f1729a # v2.0.2
        with:
          basic-auth: ${{ secrets.GRAFANA_CLOUD_BASIC_AUTH }}
          hostname: ${{ secrets.GRAFANA_CLOUD_HOST }}
          this-job-name: Publish Integration Test Image
        continue-on-error: true
      - name: Checkout the repo
        uses: actions/checkout@b4ffde65f46336ab88eb53be808477a3936bae11 # v4.1.1
        with:
<<<<<<< HEAD
          ref: ${{ github.event.pull_request.head.sha }}
      - name: Collect other tags
        if: startsWith(github.ref, 'refs/tags/v')
        id: collect_other_tags
        run: |
          echo 'release_tag="${{ format('{0}.dkr.ecr.{1}.amazonaws.com/chainlink-ccip-tests:{2}', secrets.QA_AWS_ACCOUNT_NUMBER, secrets.QA_AWS_REGION, github.ref_name) }}"' >> $GITHUB_OUTPUT
      - name: Build Image
        uses: ./.github/actions/build-test-image
        with:
          other_tags: ${{ env.ECR_TAG }},${{steps.collect_other_tags.outputs.release_tag}}
=======
          ref: ${{ github.event.pull_request.head.sha || github.sha }}
      - name: Setup Other Tags If Not Workflow Dispatch
        id: tags
        if: github.event_name != 'workflow_dispatch'
        run: |
          echo "other_tags=${ECR_TAG}" >> $GITHUB_OUTPUT
      - name: Build Image
        uses: ./.github/actions/build-test-image
        with:
          other_tags: ${{ steps.tags.outputs.other_tags }}
>>>>>>> 1d20c9b6
          QA_AWS_ROLE_TO_ASSUME: ${{ secrets.QA_AWS_ROLE_TO_ASSUME }}
          QA_AWS_REGION: ${{ secrets.QA_AWS_REGION }}
          QA_AWS_ACCOUNT_NUMBER: ${{ secrets.QA_AWS_ACCOUNT_NUMBER }}
      - name: Notify Slack
        # Only run this notification for merge to develop failures
        if: failure() && github.event_name != 'workflow_dispatch'
        uses: slackapi/slack-github-action@e28cf165c92ffef168d23c5c9000cffc8a25e117 # v1.24.0
        env:
          SLACK_BOT_TOKEN: ${{ secrets.QA_SLACK_API_KEY }}
        with:
          channel-id: "#team-test-tooling-internal"
          slack-message: ":x: :mild-panic-intensifies: Publish Integration Test Image failed: ${{ job.html_url }}\n${{ format('https://github.com/smartcontractkit/chainlink/actions/runs/{0}', github.run_id) }}"
  build-chainlink-image:
    environment: integration
    # Only run this build for workflow_dispatch
    if: github.event_name == 'workflow_dispatch'
    permissions:
      id-token: write
      contents: read
    strategy:
      matrix:
        image:
          - name: ""
            dockerfile: core/chainlink.Dockerfile
            tag-suffix: ""
          # uncomment in the future if we end up needing to soak test the plugins image
          # - name: (plugins)
          #   dockerfile: plugins/chainlink.Dockerfile
          #   tag-suffix: -plugins
    name: Build Chainlink Image ${{ matrix.image.name }}
    runs-on: ubuntu20.04-8cores-32GB
    steps:
      - name: Collect Metrics
        id: collect-gha-metrics
        uses: smartcontractkit/push-gha-metrics-action@d1618b772a97fd87e6505de97b872ee0b1f1729a # v2.0.2
        with:
          basic-auth: ${{ secrets.GRAFANA_CLOUD_BASIC_AUTH }}
          hostname: ${{ secrets.GRAFANA_CLOUD_HOST }}
          this-job-name: Build Chainlink Image ${{ matrix.image.name }}
        continue-on-error: true
      - name: Checkout the repo
        uses: actions/checkout@b4ffde65f46336ab88eb53be808477a3936bae11 # v4.1.1
        with:
          ref: ${{ github.sha }}
      - name: Build Chainlink Image
        uses: ./.github/actions/build-chainlink-image
        with:
          tag_suffix: ${{ matrix.image.tag-suffix }}
          dockerfile: ${{ matrix.image.dockerfile }}
          git_commit_sha: ${{ github.sha }}
          GRAFANA_CLOUD_BASIC_AUTH: ${{ secrets.GRAFANA_CLOUD_BASIC_AUTH }}
          GRAFANA_CLOUD_HOST: ${{ secrets.GRAFANA_CLOUD_HOST }}
          AWS_REGION: ${{ secrets.QA_AWS_REGION }}
          AWS_ROLE_TO_ASSUME: ${{ secrets.QA_AWS_ROLE_TO_ASSUME }}<|MERGE_RESOLUTION|>--- conflicted
+++ resolved
@@ -5,20 +5,12 @@
     tags:
       - "v*"
     branches:
-<<<<<<< HEAD
       - ccip-develop
   workflow_dispatch:
 
 env:
   ECR_TAG: ${{ secrets.QA_AWS_ACCOUNT_NUMBER }}.dkr.ecr.${{ secrets.QA_AWS_REGION }}.amazonaws.com/chainlink-ccip-tests:develop
-=======
-      - develop
-  workflow_dispatch:
-
-env:
-  ECR_TAG: ${{ secrets.QA_AWS_ACCOUNT_NUMBER }}.dkr.ecr.${{ secrets.QA_AWS_REGION }}.amazonaws.com/chainlink-tests:develop
   CHAINLINK_IMAGE: ${{ secrets.QA_AWS_ACCOUNT_NUMBER }}.dkr.ecr.${{ secrets.QA_AWS_REGION }}.amazonaws.com/chainlink
->>>>>>> 1d20c9b6
 
 jobs:
   publish-integration-test-image:
@@ -40,29 +32,17 @@
       - name: Checkout the repo
         uses: actions/checkout@b4ffde65f46336ab88eb53be808477a3936bae11 # v4.1.1
         with:
-<<<<<<< HEAD
-          ref: ${{ github.event.pull_request.head.sha }}
-      - name: Collect other tags
-        if: startsWith(github.ref, 'refs/tags/v')
-        id: collect_other_tags
-        run: |
-          echo 'release_tag="${{ format('{0}.dkr.ecr.{1}.amazonaws.com/chainlink-ccip-tests:{2}', secrets.QA_AWS_ACCOUNT_NUMBER, secrets.QA_AWS_REGION, github.ref_name) }}"' >> $GITHUB_OUTPUT
-      - name: Build Image
-        uses: ./.github/actions/build-test-image
-        with:
-          other_tags: ${{ env.ECR_TAG }},${{steps.collect_other_tags.outputs.release_tag}}
-=======
           ref: ${{ github.event.pull_request.head.sha || github.sha }}
       - name: Setup Other Tags If Not Workflow Dispatch
         id: tags
         if: github.event_name != 'workflow_dispatch'
         run: |
           echo "other_tags=${ECR_TAG}" >> $GITHUB_OUTPUT
+          echo 'release_tag="${{ format('{0}.dkr.ecr.{1}.amazonaws.com/chainlink-ccip-tests:{2}', secrets.QA_AWS_ACCOUNT_NUMBER, secrets.QA_AWS_REGION, github.ref_name) }}"' >> $GITHUB_OUTPUT
       - name: Build Image
         uses: ./.github/actions/build-test-image
         with:
-          other_tags: ${{ steps.tags.outputs.other_tags }}
->>>>>>> 1d20c9b6
+          other_tags: ${{ steps.tags.outputs.other_tags }},${{steps.tags.outputs.release_tag}}
           QA_AWS_ROLE_TO_ASSUME: ${{ secrets.QA_AWS_ROLE_TO_ASSUME }}
           QA_AWS_REGION: ${{ secrets.QA_AWS_REGION }}
           QA_AWS_ACCOUNT_NUMBER: ${{ secrets.QA_AWS_ACCOUNT_NUMBER }}
