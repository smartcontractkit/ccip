--- conflicted
+++ resolved
@@ -22,22 +22,18 @@
           GH_TOKEN: ${{ secrets.GITHUB_TOKEN }}
         run: ./operator_ui/check.sh
 
-#      - name: Open PR
-#        uses: peter-evans/create-pull-request@38e0b6e68b4c852a5500a94740f0e535e0d7ba54 # v4.2.4
-#        with:
-#          title: Update Operator UI from ${{ steps.update.outputs.current_tag }} to ${{ steps.update.outputs.latest_tag }}
-#          branch: chore/update-operator-ui
-#          commit-message: Update Operator UI from ${{ steps.update.outputs.current_tag }} to ${{ steps.update.outputs.latest_tag }}
-#          body: ${{ steps.update.outputs.body }}
+      - name: Open PR
+        uses: peter-evans/create-pull-request@38e0b6e68b4c852a5500a94740f0e535e0d7ba54 # v4.2.4
+        with:
+          title: Update Operator UI from ${{ steps.update.outputs.current_tag }} to ${{ steps.update.outputs.latest_tag }}
+          branch: chore/update-operator-ui
+          commit-message: Update Operator UI from ${{ steps.update.outputs.current_tag }} to ${{ steps.update.outputs.latest_tag }}
+          body: ${{ steps.update.outputs.body }}
 
       - name: Collect Metrics
         if: always()
         id: collect-gha-metrics
-<<<<<<< HEAD
-        uses: smartcontractkit/push-gha-metrics-action@2dcc6578752a8949bdabf8d7fb4f0c70b83703cd
-=======
         uses: smartcontractkit/push-gha-metrics-action@d2c2b7bdc9012651230b2608a1bcb0c48538b6ec
->>>>>>> d387b25d
         with:
           basic-auth: ${{ secrets.GRAFANA_CLOUD_BASIC_AUTH }}
           hostname: ${{ secrets.GRAFANA_CLOUD_HOST }}
