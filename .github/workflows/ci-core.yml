name: CI Core
run-name: CI Core ${{ inputs.distinct_run_name && inputs.distinct_run_name || '' }}

concurrency:
  group: ${{ github.workflow }}-${{ github.ref }}-${{ inputs.distinct_run_name }}
  cancel-in-progress: true

# Run on key branches to make sure integration is good, otherwise run on all PR's
on:
  push:
    branches:
      - develop
      - ccip-develop
      - "release/*"
      - "ccip-release/*"
  merge_group:
  pull_request:
  schedule:
    - cron: "0 0 * * *"
  workflow_dispatch:
    inputs:
      distinct_run_name:
        description: "A unique identifier for this run, used when running from other repos"
        required: false
        type: string
      evm-ref:
        description: The chainlink-evm reference to use when testing against a specific version for compatibliity
        required: false
        default: ""
        type: string

jobs:
  filter: # No need to run core tests if there are only changes to the integration-tests
    name: Detect Changes
    permissions:
      pull-requests: read
    outputs:
      changes: ${{ steps.ignore-filter.outputs.changes || steps.changes.outputs.changes }}
    runs-on: ubuntu-latest
    steps:
      - name: Checkout the repo
        uses: actions/checkout@9bb56186c3b09b4f86b1c65136769dd318469633 # v4.1.2
        with:
          repository: smartcontractkit/ccip
      - uses: dorny/paths-filter@de90cc6fb38fc0963ad72b210f1f284cd68cea36 # v3.0.2
        id: changes
        with:
          filters: |
            changes:
              - 'integration-tests/deployment/**'
              - '!integration-tests/**'
              - 'integration-tests/deployment/**'
      - name: Ignore Filter On Workflow Dispatch
        if: ${{ github.event_name == 'workflow_dispatch' }}
        id: ignore-filter
        run: echo "changes=true" >> $GITHUB_OUTPUT

  golangci:
    # We don't directly merge dependabot PRs, so let's not waste the resources
    if: ${{ (github.event_name == 'pull_request' ||  github.event_name == 'schedule') && github.actor != 'dependabot[bot]' }}
    name: lint
    permissions:
      # For golangci-lint-actions to annotate code in the PR.
      checks: write
      contents: read
      # For golangci-lint-action's `only-new-issues` option.
      pull-requests: read
    runs-on: ubuntu22.04-8cores-32GB
    needs: [filter]
    steps:
      - uses: actions/checkout@9bb56186c3b09b4f86b1c65136769dd318469633 # v4.1.2
      - name: Golang Lint
        uses: ./.github/actions/golangci-lint
        if: ${{ needs.filter.outputs.changes == 'true' }}
        with:
          id: core
          name: lint
          gc-basic-auth: ${{ secrets.GRAFANA_INTERNAL_BASIC_AUTH }}
          gc-host: ${{ secrets.GRAFANA_INTERNAL_HOST }}
          gc-org-id: ${{ secrets.GRAFANA_INTERNAL_TENANT_ID }}

      - name: Notify Slack
        if: ${{ failure() && github.event.schedule != '' }}
        uses: slackapi/slack-github-action@6c661ce58804a1a20f6dc5fbee7f0381b469e001 # v1.25.0
        env:
          SLACK_BOT_TOKEN: ${{ secrets.QA_SLACK_API_KEY }}
        with:
          channel-id: "#team-core"
          slack-message: "golangci-lint failed: \n${{ format('https://github.com/{0}/actions/runs/{1}', github.repository, github.run_id) }}"

  core:
    env:
      # We explicitly have this env var not be "CL_DATABASE_URL" to avoid having it be used by core related tests
      # when they should not be using it, while still allowing us to DRY up the setup
      DB_URL: postgresql://postgres:postgres@localhost:5432/chainlink_test?sslmode=disable
    strategy:
      fail-fast: false
      matrix:
        type:
          - cmd: go_core_tests
            id: core_unit
            os: ubuntu22.04-32cores-128GB
            printResults: true
<<<<<<< HEAD
=======
          - cmd: go_core_ccip_deployment_tests
            id: core_unit
            os: ubuntu22.04-32cores-128GB
            printResults: true
>>>>>>> 5ebb6326
          - cmd: go_core_race_tests
            id: core_race
            # use 64cores for overnight runs only due to massive number of runs from PRs
            os: ${{ github.event_name == 'schedule' && 'ubuntu-latest-64cores-256GB' || 'ubuntu-latest-32cores-128GB' }}
          - cmd: go_core_fuzz
            id: core_fuzz
            os: ubuntu22.04-8cores-32GB
    name: Core Tests (${{ matrix.type.cmd }})
    # We don't directly merge dependabot PRs, so let's not waste the resources
    if: github.actor != 'dependabot[bot]'
    needs: [filter]
    runs-on: ${{ matrix.type.os }}
    permissions:
      id-token: write
      contents: read
    steps:
      - name: Checkout the repo
        uses: actions/checkout@9bb56186c3b09b4f86b1c65136769dd318469633 # v4.1.2
      - name: Setup node
        if: ${{ needs.filter.outputs.changes == 'true' }}
        uses: actions/setup-node@60edb5dd545a775178f52524783378180af0d1f8 # v4.0.2
      - name: Setup NodeJS
        if: ${{ needs.filter.outputs.changes == 'true' }}
        uses: ./.github/actions/setup-nodejs
        with:
          prod: "true"
      - name: Setup Go
        if: ${{ needs.filter.outputs.changes == 'true' }}
        uses: ./.github/actions/setup-go
      - name: Replace chainlink-evm deps
        if: ${{ needs.filter.outputs.changes == 'true' && inputs.evm-ref != ''}}
        shell: bash
        run: go get github.com/smartcontractkit/chainlink-integrations/evm/relayer@${{ inputs.evm-ref }}
      - name: Setup Solana
        if: ${{ needs.filter.outputs.changes == 'true' }}
        uses: ./.github/actions/setup-solana
      - name: Setup wasmd
        if: ${{ needs.filter.outputs.changes == 'true' }}
        uses: ./.github/actions/setup-wasmd
      - name: Setup Postgres
        if: ${{ needs.filter.outputs.changes == 'true' }}
        uses: ./.github/actions/setup-postgres
      - name: Touching core/web/assets/index.html
        if: ${{ needs.filter.outputs.changes == 'true' }}
        run: mkdir -p core/web/assets && touch core/web/assets/index.html
      - name: Download Go vendor packages
        if: ${{ needs.filter.outputs.changes == 'true' }}
        run: go mod download
      - name: Build binary
        if: ${{ needs.filter.outputs.changes == 'true' }}
        run: go build -o chainlink.test .
      - name: Setup DB
        if: ${{ needs.filter.outputs.changes == 'true' }}
        run: ./chainlink.test local db preparetest
        env:
          CL_DATABASE_URL: ${{ env.DB_URL }}
      - name: Install LOOP Plugins
        if: ${{ needs.filter.outputs.changes == 'true' }}
        run: |
          pushd $(go list -m -f "{{.Dir}}" github.com/smartcontractkit/chainlink-feeds)
          go install ./cmd/chainlink-feeds
          popd
          pushd $(go list -m -f "{{.Dir}}" github.com/smartcontractkit/chainlink-data-streams)
          go install ./mercury/cmd/chainlink-mercury
          popd
          pushd $(go list -m -f "{{.Dir}}" github.com/smartcontractkit/chainlink-solana)
          go install ./pkg/solana/cmd/chainlink-solana
          popd
          pushd $(go list -m -f "{{.Dir}}" github.com/smartcontractkit/chainlink-starknet/relayer)
          go install ./pkg/chainlink/cmd/chainlink-starknet
          popd
      - name: Increase Race Timeout
        if: ${{ github.event.schedule != '' && needs.filter.outputs.changes == 'true' }}
        run: |
          echo "TIMEOUT=10m" >> $GITHUB_ENV
          echo "COUNT=50" >> $GITHUB_ENV
      - name: Install gotestloghelper
        if: ${{ needs.filter.outputs.changes == 'true' }}
        run: go install github.com/smartcontractkit/chainlink-testing-framework/tools/gotestloghelper@v1.1.1
      - name: Run tests
        if: ${{ needs.filter.outputs.changes == 'true' }}
        id: run-tests
        env:
          OUTPUT_FILE: ./output.txt
          USE_TEE: false
          CL_DATABASE_URL: ${{ env.DB_URL }}
        run: ./tools/bin/${{ matrix.type.cmd }} ./...
      - name: Print Filtered Test Results
        if: ${{ failure() && needs.filter.outputs.changes == 'true' && steps.run-tests.conclusion == 'failure' }}
        run: |
          if [[ "${{ matrix.type.printResults }}"  == "true" ]]; then
            cat output.txt | gotestloghelper -ci
          fi
      - name: Print Races
        id: print-races
        if: ${{ failure() && matrix.type.cmd == 'go_core_race_tests' && needs.filter.outputs.changes == 'true' }}
        run: |
          find race.* | xargs cat > race.txt
          if [[ -s race.txt ]]; then
            cat race.txt
            echo "post_to_slack=true" >> $GITHUB_OUTPUT
          else
            echo "post_to_slack=false" >> $GITHUB_OUTPUT
          fi
          echo "github.event_name: ${{ github.event_name }}"
          echo "github.ref: ${{ github.ref }}"
      - name: Print postgres logs
        if: ${{ always() &&  needs.filter.outputs.changes == 'true' }}
        run: docker compose logs postgres | tee ../../../postgres_logs.txt
        working-directory: ./.github/actions/setup-postgres
      - name: Store logs artifacts
        if: ${{ needs.filter.outputs.changes == 'true' && always() }}
        uses: actions/upload-artifact@5d5d22a31266ced268874388b861e4b58bb5c2f3 # v4.3.1
        with:
          name: ${{ matrix.type.cmd }}_logs
          path: |
            ./output.txt
            ./output-short.txt
            ./race.*
            ./coverage.txt
            ./postgres_logs.txt
      - name: Notify Slack
        if: ${{ failure() && steps.print-races.outputs.post_to_slack == 'true' && matrix.type.cmd == 'go_core_race_tests' && (github.event_name == 'merge_group' || github.event.branch == 'ccip-develop') &&  needs.filter.outputs.changes == 'true' }}
        uses: slackapi/slack-github-action@6c661ce58804a1a20f6dc5fbee7f0381b469e001 # v1.25.0
        env:
          SLACK_BOT_TOKEN: ${{ secrets.QA_SLACK_API_KEY }}
        with:
          channel-id: "#topic-data-races"
          slack-message: "Race tests failed: \n${{ format('https://github.com/{0}/actions/runs/{1}', github.repository, github.run_id) }}"
      - name: Collect Path Output
        id: collect-path-output
        env:
          MATRIX_ID: ${{ matrix.type.id }}
        run: |
          # only push the test result file for the unit tests
          if [[ "$MATRIX_ID" == "core_unit" ]]; then
            resultsFile='{"testType":"go","filePath":"./output.txt"}'
            echo "path_output=${resultsFile}" >> $GITHUB_OUTPUT
          fi
      - name: Collect Metrics
        if: ${{ needs.filter.outputs.changes == 'true' && always() }}
        id: collect-gha-metrics
        uses: smartcontractkit/push-gha-metrics-action@d9da21a2747016b3e13de58c7d4115a3d5c97935 # v3.0.1
        with:
          id: ${{ matrix.type.id }}
          org-id: ${{ secrets.GRAFANA_INTERNAL_TENANT_ID }}
          basic-auth: ${{ secrets.GRAFANA_INTERNAL_BASIC_AUTH }}
          hostname: ${{ secrets.GRAFANA_INTERNAL_HOST }}
          this-job-name: Core Tests (${{ matrix.type.cmd }})
          test-results-file: ${{ steps.collect-path-output.outputs.path_output }}
          test-results-batch-split-size: "524288" # 512KB
        continue-on-error: true

  detect-flakey-tests:
    needs: [filter, core]
    name: Flakey Test Detection
    runs-on: ubuntu-latest
    if: ${{ always() && github.actor != 'dependabot[bot]' }}
    env:
      CL_DATABASE_URL: postgresql://postgres:postgres@localhost:5432/chainlink_test?sslmode=disable
    permissions:
      id-token: write
      contents: read
    steps:
      - name: Checkout the repo
        uses: actions/checkout@9bb56186c3b09b4f86b1c65136769dd318469633 # v4.1.2
      - name: Setup node
        if: ${{ needs.filter.outputs.changes == 'true' }}
        uses: actions/setup-node@60edb5dd545a775178f52524783378180af0d1f8 # v4.0.2
      - name: Setup NodeJS
        if: ${{ needs.filter.outputs.changes == 'true' }}
        uses: ./.github/actions/setup-nodejs
        with:
          prod: "true"
      - name: Setup Go
        if: ${{ needs.filter.outputs.changes == 'true' }}
        uses: ./.github/actions/setup-go
      - name: Setup Postgres
        if: ${{ needs.filter.outputs.changes == 'true' }}
        uses: ./.github/actions/setup-postgres
      - name: Touching core/web/assets/index.html
        if: ${{ needs.filter.outputs.changes == 'true' }}
        run: mkdir -p core/web/assets && touch core/web/assets/index.html
      - name: Download Go vendor packages
        if: ${{ needs.filter.outputs.changes == 'true' }}
        run: go mod download
      - name: Replace chainlink-evm deps
        if: ${{ needs.filter.outputs.changes == 'true' && inputs.evm-ref != ''}}
        shell: bash
        run: go get github.com/smartcontractkit/chainlink-integrations/evm/relayer@${{ inputs.evm-ref }}
      - name: Build binary
        if: ${{ needs.filter.outputs.changes == 'true' }}
        run: go build -o chainlink.test .
      - name: Setup DB
        if: ${{ needs.filter.outputs.changes == 'true' }}
        run: ./chainlink.test local db preparetest
      - name: Load test outputs
        if: ${{ needs.filter.outputs.changes == 'true' }}
        uses: actions/download-artifact@c850b930e6ba138125429b7e5c93fc707a7f8427 # v4.1.4
        with:
          name: go_core_tests_logs
          path: ./artifacts
      - name: Delete go_core_tests_logs/coverage.txt
        if: ${{ needs.filter.outputs.changes == 'true' }}
        shell: bash
        run: |
          # Need to delete coverage.txt so the disk doesn't fill up
          rm -f ./artifacts/go_core_tests_logs/coverage.txt
      - name: Build flakey test runner
        if: ${{ needs.filter.outputs.changes == 'true' }}
        run: go build ./tools/flakeytests/cmd/runner
      - name: Re-run tests
        if: ${{ needs.filter.outputs.changes == 'true' }}
        env:
          GRAFANA_INTERNAL_BASIC_AUTH: ${{ secrets.GRAFANA_INTERNAL_BASIC_AUTH }}
          GRAFANA_INTERNAL_HOST: ${{ secrets.GRAFANA_INTERNAL_HOST }}
          GRAFANA_INTERNAL_TENANT_ID: ${{ secrets.GRAFANA_INTERNAL_TENANT_ID }}
          GITHUB_EVENT_PATH: ${{ github.event_path }}
          GITHUB_EVENT_NAME: ${{ github.event_name }}
          GITHUB_REPO: ${{ github.repository }}
          GITHUB_RUN_ID: ${{ github.run_id }}
        run: |
          ./runner \
            -grafana_auth=$GRAFANA_INTERNAL_BASIC_AUTH \
            -grafana_host=$GRAFANA_INTERNAL_HOST \
            -grafana_org_id=$GRAFANA_INTERNAL_TENANT_ID \
            -gh_sha=$GITHUB_SHA \
            -gh_event_path=$GITHUB_EVENT_PATH \
            -gh_event_name=$GITHUB_EVENT_NAME \
            -gh_run_id=$GITHUB_RUN_ID \
            -gh_repo=$GITHUB_REPO \
            -command=./tools/bin/go_core_tests \
            `ls -R ./artifacts/output.txt`
      - name: Store logs artifacts
        if: ${{ needs.filter.outputs.changes == 'true' && always() }}
        uses: actions/upload-artifact@5d5d22a31266ced268874388b861e4b58bb5c2f3 # v4.3.1
        with:
          name: flakey_test_runner_logs
          path: |
            ./output.txt

  scan:
    name: SonarQube Scan
    needs: [core]
    if: ${{ always() && github.actor != 'dependabot[bot]' }}
    runs-on: ubuntu-latest
    steps:
      - name: Checkout the repo
        uses: actions/checkout@9bb56186c3b09b4f86b1c65136769dd318469633 # v4.1.2
        with:
          fetch-depth: 0 # fetches all history for all tags and branches to provide more metadata for sonar reports
      - name: Download all workflow run artifacts
        uses: actions/download-artifact@c850b930e6ba138125429b7e5c93fc707a7f8427 # v4.1.4

      - name: Check and Set SonarQube Report Paths
        shell: bash
        run: |
          # Check and assign paths for coverage/test reports
          if [ -d "go_core_tests_logs" ]; then
            sonarqube_coverage_report_paths=$(find go_core_tests_logs -name coverage.txt | paste -sd "," -)
            sonarqube_tests_report_paths=$(find go_core_tests_logs -name output.txt | paste -sd "," -)
          else
            sonarqube_coverage_report_paths=""
            sonarqube_tests_report_paths=""
          fi

          # Check and assign paths for lint reports
          if [ -d "golangci-lint-report" ]; then
            sonarqube_lint_report_paths=$(find golangci-lint-report -name golangci-lint-report.xml | paste -sd "," -)
          else
            sonarqube_lint_report_paths=""
          fi

          ARGS=""
          if [[ -z "$sonarqube_tests_report_paths" ]]; then
            echo "::warning::No test report paths found, will not pass to sonarqube"
          else
            echo "Found test report paths: $sonarqube_tests_report_paths"
            ARGS="$ARGS -Dsonar.go.tests.reportPaths=$sonarqube_tests_report_paths"
          fi

          if [[ -z "$sonarqube_coverage_report_paths" ]]; then
            echo "::warning::No coverage report paths found, will not pass to sonarqube"
          else
            echo "Found coverage report paths: $sonarqube_coverage_report_paths"
            ARGS="$ARGS -Dsonar.go.coverage.reportPaths=$sonarqube_coverage_report_paths"
          fi

          if [[ -z "$sonarqube_lint_report_paths" ]]; then
            echo "::warning::No lint report paths found, will not pass to sonarqube"
          else
            echo "Found lint report paths: $sonarqube_lint_report_paths"
            ARGS="$ARGS -Dsonar.go.golangci-lint.reportPaths=$sonarqube_lint_report_paths"
          fi

          echo "Final SONARQUBE_ARGS: $ARGS"
          echo "SONARQUBE_ARGS=$ARGS" >> $GITHUB_ENV

      - name: SonarQube Scan
        if: ${{ env.SONARQUBE_ARGS != '' }}
        uses: sonarsource/sonarqube-scan-action@aecaf43ae57e412bd97d70ef9ce6076e672fe0a9 # v2.3.0
        with:
          args: ${{ env.SONARQUBE_ARGS }}
        env:
          SONAR_TOKEN: ${{ secrets.SONAR_TOKEN }}
          SONAR_HOST_URL: ${{ secrets.SONAR_HOST_URL }}
          SONAR_SCANNER_OPTS: "-Xms6g -Xmx8g"

      - name: Collect Metrics
        if: always()
        id: collect-gha-metrics
        uses: smartcontractkit/push-gha-metrics-action@d9da21a2747016b3e13de58c7d4115a3d5c97935 # v3.0.1
        with:
          id: ci-core-sonarqube
          org-id: ${{ secrets.GRAFANA_INTERNAL_TENANT_ID }}
          basic-auth: ${{ secrets.GRAFANA_INTERNAL_BASIC_AUTH }}
          hostname: ${{ secrets.GRAFANA_INTERNAL_HOST }}
          this-job-name: SonarQube Scan
        continue-on-error: true

  clean:
    name: Clean Go Tidy & Generate
    if: ${{ !contains(join(github.event.pull_request.labels.*.name, ' '), 'skip-smoke-tests') && github.actor != 'dependabot[bot]' }}
    runs-on: ubuntu22.04-8cores-32GB
    defaults:
      run:
        shell: bash
    steps:
      - name: Check for Skip Tests Label
        if: contains(join(github.event.pull_request.labels.*.name, ' '), 'skip-smoke-tests')
        run: |
          echo "## \`skip-smoke-tests\` label is active, skipping E2E smoke tests" >>$GITHUB_STEP_SUMMARY
          exit 0
      - uses: actions/checkout@9bb56186c3b09b4f86b1c65136769dd318469633 # v4.1.2
        with:
          fetch-depth: 0
      - name: Setup Go
        uses: ./.github/actions/setup-go
        with:
          only-modules: "true"
      - name: Install protoc-gen-go-wsrpc
        run: curl https://github.com/smartcontractkit/wsrpc/raw/main/cmd/protoc-gen-go-wsrpc/protoc-gen-go-wsrpc --output $HOME/go/bin/protoc-gen-go-wsrpc && chmod +x $HOME/go/bin/protoc-gen-go-wsrpc
      - name: Setup NodeJS
        uses: ./.github/actions/setup-nodejs
      - name: make generate
        run: |
          make rm-mocked
          make generate
      - name: Ensure clean after generate
        run: git diff --stat --exit-code
      - run: make gomodtidy
      - name: Ensure clean after tidy
        run: git diff --minimal --exit-code
      - name: Collect Metrics
        if: always()
        id: collect-gha-metrics
        uses: smartcontractkit/push-gha-metrics-action@d9da21a2747016b3e13de58c7d4115a3d5c97935 # v3.0.1
        with:
          id: ci-core-generate
          org-id: ${{ secrets.GRAFANA_INTERNAL_TENANT_ID }}
          basic-auth: ${{ secrets.GRAFANA_INTERNAL_BASIC_AUTH }}
          hostname: ${{ secrets.GRAFANA_INTERNAL_HOST }}
          this-job-name: Clean Go Tidy & Generate
        continue-on-error: true<|MERGE_RESOLUTION|>--- conflicted
+++ resolved
@@ -101,13 +101,10 @@
             id: core_unit
             os: ubuntu22.04-32cores-128GB
             printResults: true
-<<<<<<< HEAD
-=======
           - cmd: go_core_ccip_deployment_tests
             id: core_unit
             os: ubuntu22.04-32cores-128GB
             printResults: true
->>>>>>> 5ebb6326
           - cmd: go_core_race_tests
             id: core_race
             # use 64cores for overnight runs only due to massive number of runs from PRs
