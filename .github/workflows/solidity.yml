name: Solidity

on:
  merge_group:
  push:

defaults:
  run:
    shell: bash

jobs:
<<<<<<< HEAD
  initialize:
    name: Initialize
    runs-on: ubuntu-latest
    outputs:
      is-release: ${{ steps.release-tag-check.outputs.is-release }}
      is-pre-release: ${{ steps.release-tag-check.outputs.is-pre-release }}
    steps:
      - uses: actions/checkout@9bb56186c3b09b4f86b1c65136769dd318469633 # v4.1.2
      - name: Check release tag
        id: release-tag-check
        uses: smartcontractkit/chainlink-github-actions/release/release-tag-check@5dd916d08c03cb5f9a97304f4f174820421bb946 # v2.3.11
        env:
          # Match semver git tags with a "contracts-ccip/" prefix.
          RELEASE_REGEX: '^contracts-ccip/v[0-9]+\.[0-9]+\.[0-9]+$'
          PRE_RELEASE_REGEX: '^contracts-ccip/v[0-9]+\.[0-9]+\.[0-9]+-(.+)$'

=======
>>>>>>> 72a7d232
  readonly_changes:
    name: Detect readonly solidity file changes
    runs-on: ubuntu-latest
    outputs:
      changes: ${{ steps.ch.outputs.changes }}
    steps:
      - name: Checkout the repo
        uses: actions/checkout@9bb56186c3b09b4f86b1c65136769dd318469633 # v4.1.2
      - name: Detect readonly solidity file changes
        id: ch
        uses: ./.github/actions/detect-solidity-readonly-file-changes

  changes:
    name: Detect changes
    runs-on: ubuntu-latest
    outputs:
      changes: ${{ steps.ch.outputs.changes }}
    steps:
      - name: Checkout the repo
        uses: actions/checkout@9bb56186c3b09b4f86b1c65136769dd318469633 # v4.1.2
      - name: Detect changes
        id: ch
        uses: ./.github/actions/detect-solidity-file-changes

  tag-check:
    needs: [changes]
    name: Tag Check
    runs-on: ubuntu-latest
    outputs:
      is-release: ${{ steps.release-tag-check.outputs.is-release }}
      is-pre-release: ${{ steps.release-tag-check.outputs.is-pre-release }}
      release-version: ${{ steps.release-tag-check.outputs.release-version }}
      pre-release-version: ${{ steps.release-tag-check.outputs.pre-release-version }}
    steps:
      - uses: actions/checkout@9bb56186c3b09b4f86b1c65136769dd318469633 # v4.1.2
      - name: Check release tag
        id: release-tag-check
        uses: smartcontractkit/chainlink-github-actions/release/release-tag-check@5dd916d08c03cb5f9a97304f4f174820421bb946 # v2.3.11
        env:
<<<<<<< HEAD
          # Match semver git tags with a "contracts-ccip/" prefix.
          RELEASE_REGEX: '^contracts-ccip/v[0-9]+\.[0-9]+\.[0-9]+$'
          PRE_RELEASE_REGEX: '^contracts-ccip/v[0-9]+\.[0-9]+\.[0-9]+-(.+)$'
          # Get the version by stripping the "contracts-ccip/v" prefix.
          VERSION_PREFIX: 'contracts-ccip/v'
=======
          # Match semver git tags with a "contracts-" prefix.
          RELEASE_REGEX: '^contracts-v[0-9]+\.[0-9]+\.[0-9]+$'
          PRE_RELEASE_REGEX: '^contracts-v[0-9]+\.[0-9]+\.[0-9]+-(.+)$'
          # Get the version by stripping the "contracts-v" prefix.
          VERSION_PREFIX: 'contracts-v'
>>>>>>> 72a7d232

#  prepublish-test:
#    needs: [changes, tag-check]
#    if: needs.changes.outputs.changes == 'true' || needs.tag-check.outputs.is-pre-release == 'true'
#    name: Prepublish Test
#    runs-on: ubuntu-latest
#    steps:
#      - name: Checkout the repo
#        uses: actions/checkout@9bb56186c3b09b4f86b1c65136769dd318469633 # v4.1.2
#      - name: Setup NodeJS
#        uses: ./.github/actions/setup-nodejs
#      - name: Run Prepublish test
#        working-directory: contracts
#        run: pnpm prepublishOnly
#      - name: Collect Metrics
#        id: collect-gha-metrics
#        uses: smartcontractkit/push-gha-metrics-action@dea9b546553cb4ca936607c2267a09c004e4ab3f # v3.0.0
#        with:
#          id: solidity-prepublish-test
#          org-id: ${{ secrets.GRAFANA_INTERNAL_TENANT_ID }}
#          basic-auth: ${{ secrets.GRAFANA_INTERNAL_BASIC_AUTH }}
#          hostname: ${{ secrets.GRAFANA_INTERNAL_HOST }}
#          this-job-name: Prepublish Test
#        continue-on-error: true

  native-compile:
    needs: [changes, tag-check]
    if: needs.changes.outputs.changes == 'true' || needs.tag-check.outputs.is-release == 'true' || needs.tag-check.outputs.is-pre-release == 'true'
    name: Native Compilation
    runs-on: ubuntu-latest
    steps:
      - name: Checkout the repo
        uses: actions/checkout@9bb56186c3b09b4f86b1c65136769dd318469633 # v4.1.2
      - name: Checkout diff-so-fancy
        uses: actions/checkout@9bb56186c3b09b4f86b1c65136769dd318469633 # v4.1.2
        with:
          repository: so-fancy/diff-so-fancy
          ref: a673cb4d2707f64d92b86498a2f5f71c8e2643d5 # v1.4.3
          path: diff-so-fancy
      - name: Install diff-so-fancy
        run: echo "$GITHUB_WORKSPACE/diff-so-fancy" >> $GITHUB_PATH
      - name: Setup NodeJS
        uses: ./.github/actions/setup-nodejs
        with:
          prod: "true"
      - name: Setup Go
        uses: ./.github/actions/setup-go
      - name: Run native compile and generate wrappers
        run: make wrappers-all
        working-directory: ./contracts
      - name: Verify local solc binaries
        run: ./tools/ci/check_solc_hashes
      - name: Display git diff
        if: ${{ needs.changes.outputs.changes == 'true' }}
        run: git diff --minimal --color --exit-code | diff-so-fancy
      - name: Collect Metrics
        id: collect-gha-metrics
        uses: smartcontractkit/push-gha-metrics-action@d9da21a2747016b3e13de58c7d4115a3d5c97935 # v3.0.1
        with:
          id: solidity-native-compile
          org-id: ${{ secrets.GRAFANA_INTERNAL_TENANT_ID }}
          basic-auth: ${{ secrets.GRAFANA_INTERNAL_BASIC_AUTH }}
          hostname: ${{ secrets.GRAFANA_INTERNAL_HOST }}
          this-job-name: Native Compilation
        continue-on-error: true

  # The if statements for steps after checkout repo is a workaround for
  # passing required check for PRs that don't have filtered changes.
  lint:
    defaults:
      run:
        working-directory: contracts
    needs: [changes, tag-check]
    if: needs.changes.outputs.changes == 'true' || needs.tag-check.outputs.is-release == 'true' || needs.tag-check.outputs.is-pre-release == 'true'
    name: Solidity Lint
    runs-on: ubuntu-latest
    steps:
      - name: Checkout the repo
        uses: actions/checkout@9bb56186c3b09b4f86b1c65136769dd318469633 # v4.1.2
      - name: Setup NodeJS
        uses: ./.github/actions/setup-nodejs
      - name: Run pnpm lint
        run: pnpm lint
      - name: Run solhint
        run: pnpm solhint
      - name: Collect Metrics
        id: collect-gha-metrics
        uses: smartcontractkit/push-gha-metrics-action@d9da21a2747016b3e13de58c7d4115a3d5c97935 # v3.0.1
        with:
          id: solidity-lint
          org-id: ${{ secrets.GRAFANA_INTERNAL_TENANT_ID }}
          basic-auth: ${{ secrets.GRAFANA_INTERNAL_BASIC_AUTH }}
          hostname: ${{ secrets.GRAFANA_INTERNAL_HOST }}
          this-job-name: Solidity Lint
        continue-on-error: true

  prettier:
    defaults:
      run:
        working-directory: contracts
    needs: [changes, tag-check]
    if: needs.changes.outputs.changes == 'true' || needs.tag-check.outputs.is-release == 'true' || needs.tag-check.outputs.is-pre-release == 'true'
    name: Prettier Formatting
    runs-on: ubuntu-latest
    steps:
      - name: Checkout the repo
        uses: actions/checkout@9bb56186c3b09b4f86b1c65136769dd318469633 # v4.1.2
      - name: Setup NodeJS
        uses: ./.github/actions/setup-nodejs
      - name: Run prettier check
        run: pnpm prettier:check
      - name: Collect Metrics
        id: collect-gha-metrics
        uses: smartcontractkit/push-gha-metrics-action@d9da21a2747016b3e13de58c7d4115a3d5c97935 # v3.0.1
        with:
          id: solidity-prettier
          org-id: ${{ secrets.GRAFANA_INTERNAL_TENANT_ID }}
          basic-auth: ${{ secrets.GRAFANA_INTERNAL_BASIC_AUTH }}
          hostname: ${{ secrets.GRAFANA_INTERNAL_HOST }}
          this-job-name: Prettier Formatting
        continue-on-error: true

  publish-beta:
    name: Publish Beta NPM
    environment: publish-contracts
    needs: [tag-check, changes, lint, prettier, native-compile]
    if: needs.tag-check.outputs.is-pre-release == 'true'
    runs-on: ubuntu-latest
    steps:
      - name: Checkout the repo
        uses: actions/checkout@9bb56186c3b09b4f86b1c65136769dd318469633 # v4.1.2

      - name: Setup NodeJS
        uses: ./.github/actions/setup-nodejs

      - name: Version package.json
        working-directory: contracts
        run: |
          echo "Bumping version to ${{ needs.tag-check.outputs.pre-release-version }}"
          pnpm version ${{ needs.tag-check.outputs.pre-release-version }} --no-git-tag-version --no-commit-hooks --no-git-checks

      - name: Publish to NPM (beta)
        uses: smartcontractkit/.github/actions/ci-publish-npm@4b0ab756abcb1760cb82e1e87b94ff431905bffc # ci-publish-npm@0.4.0
        with:
          npm-token: ${{ secrets.NPM_TOKEN }}
          create-github-release: false
          publish-command: "pnpm publish-beta --no-git-checks"
          package-json-directory: contracts

      - name: Collect Metrics
        id: collect-gha-metrics
        uses: smartcontractkit/push-gha-metrics-action@d9da21a2747016b3e13de58c7d4115a3d5c97935 # v3.0.1
        with:
          id: ccip-solidity-publish-beta
          org-id: ${{ secrets.GRAFANA_INTERNAL_TENANT_ID }}
          basic-auth: ${{ secrets.GRAFANA_INTERNAL_BASIC_AUTH }}
          hostname: ${{ secrets.GRAFANA_INTERNAL_HOST }}
          this-job-name: Publish Beta NPM
        continue-on-error: true

  publish-prod:
    name: Publish Prod NPM
    environment: publish-contracts
    needs: [tag-check, changes, lint, prettier, native-compile]
    if: needs.tag-check.outputs.is-release == 'true'
    runs-on: ubuntu-latest
    permissions:
      contents: write
    steps:
      - name: Checkout the repo
        uses: actions/checkout@9bb56186c3b09b4f86b1c65136769dd318469633 # v4.1.2

      - name: Setup NodeJS
        uses: ./.github/actions/setup-nodejs

      - name: Validate version
        working-directory: contracts
        run: |
          PACKAGE_JSON_VERSION="$(cat package.json | jq -r '.version')"
          if [ "$PACKAGE_JSON_VERSION" != "${{ needs.tag-check.outputs.release-version }}" ]; then
            echo "::error version mismatch: package.json version ($PACKAGE_JSON_VERSION) does not match version computed from tag ${{ needs.tag-check.outputs.release-version }}"
            exit 1
          fi

      - name: Publish to NPM (latest)
        uses: smartcontractkit/.github/actions/ci-publish-npm@4b0ab756abcb1760cb82e1e87b94ff431905bffc # ci-publish-npm@0.4.0
        with:
          npm-token: ${{ secrets.NPM_TOKEN }}
          create-github-release: false
          publish-command: "pnpm publish-prod --no-git-checks"
          package-json-directory: contracts

      - name: Collect Metrics
        id: collect-gha-metrics
        uses: smartcontractkit/push-gha-metrics-action@d9da21a2747016b3e13de58c7d4115a3d5c97935 # v3.0.1
        with:
          id: ccip-solidity-publish-prod
          org-id: ${{ secrets.GRAFANA_INTERNAL_TENANT_ID }}
          basic-auth: ${{ secrets.GRAFANA_INTERNAL_BASIC_AUTH }}
          hostname: ${{ secrets.GRAFANA_INTERNAL_HOST }}
          this-job-name: Publish Prod NPM
        continue-on-error: true<|MERGE_RESOLUTION|>--- conflicted
+++ resolved
@@ -9,101 +9,74 @@
     shell: bash
 
 jobs:
-<<<<<<< HEAD
-  initialize:
-    name: Initialize
+  readonly_changes:
+    name: Detect readonly solidity file changes
+    runs-on: ubuntu-latest
+    outputs:
+      changes: ${{ steps.ch.outputs.changes }}
+    steps:
+      - name: Checkout the repo
+        uses: actions/checkout@9bb56186c3b09b4f86b1c65136769dd318469633 # v4.1.2
+      - name: Detect readonly solidity file changes
+        id: ch
+        uses: ./.github/actions/detect-solidity-readonly-file-changes
+
+  changes:
+    name: Detect changes
+    runs-on: ubuntu-latest
+    outputs:
+      changes: ${{ steps.ch.outputs.changes }}
+    steps:
+      - name: Checkout the repo
+        uses: actions/checkout@9bb56186c3b09b4f86b1c65136769dd318469633 # v4.1.2
+      - name: Detect changes
+        id: ch
+        uses: ./.github/actions/detect-solidity-file-changes
+
+  tag-check:
+    needs: [changes]
+    name: Tag Check
     runs-on: ubuntu-latest
     outputs:
       is-release: ${{ steps.release-tag-check.outputs.is-release }}
       is-pre-release: ${{ steps.release-tag-check.outputs.is-pre-release }}
+      release-version: ${{ steps.release-tag-check.outputs.release-version }}
+      pre-release-version: ${{ steps.release-tag-check.outputs.pre-release-version }}
     steps:
       - uses: actions/checkout@9bb56186c3b09b4f86b1c65136769dd318469633 # v4.1.2
       - name: Check release tag
         id: release-tag-check
         uses: smartcontractkit/chainlink-github-actions/release/release-tag-check@5dd916d08c03cb5f9a97304f4f174820421bb946 # v2.3.11
         env:
-          # Match semver git tags with a "contracts-ccip/" prefix.
-          RELEASE_REGEX: '^contracts-ccip/v[0-9]+\.[0-9]+\.[0-9]+$'
-          PRE_RELEASE_REGEX: '^contracts-ccip/v[0-9]+\.[0-9]+\.[0-9]+-(.+)$'
-
-=======
->>>>>>> 72a7d232
-  readonly_changes:
-    name: Detect readonly solidity file changes
-    runs-on: ubuntu-latest
-    outputs:
-      changes: ${{ steps.ch.outputs.changes }}
-    steps:
-      - name: Checkout the repo
-        uses: actions/checkout@9bb56186c3b09b4f86b1c65136769dd318469633 # v4.1.2
-      - name: Detect readonly solidity file changes
-        id: ch
-        uses: ./.github/actions/detect-solidity-readonly-file-changes
-
-  changes:
-    name: Detect changes
-    runs-on: ubuntu-latest
-    outputs:
-      changes: ${{ steps.ch.outputs.changes }}
-    steps:
-      - name: Checkout the repo
-        uses: actions/checkout@9bb56186c3b09b4f86b1c65136769dd318469633 # v4.1.2
-      - name: Detect changes
-        id: ch
-        uses: ./.github/actions/detect-solidity-file-changes
-
-  tag-check:
-    needs: [changes]
-    name: Tag Check
-    runs-on: ubuntu-latest
-    outputs:
-      is-release: ${{ steps.release-tag-check.outputs.is-release }}
-      is-pre-release: ${{ steps.release-tag-check.outputs.is-pre-release }}
-      release-version: ${{ steps.release-tag-check.outputs.release-version }}
-      pre-release-version: ${{ steps.release-tag-check.outputs.pre-release-version }}
-    steps:
-      - uses: actions/checkout@9bb56186c3b09b4f86b1c65136769dd318469633 # v4.1.2
-      - name: Check release tag
-        id: release-tag-check
-        uses: smartcontractkit/chainlink-github-actions/release/release-tag-check@5dd916d08c03cb5f9a97304f4f174820421bb946 # v2.3.11
-        env:
-<<<<<<< HEAD
-          # Match semver git tags with a "contracts-ccip/" prefix.
-          RELEASE_REGEX: '^contracts-ccip/v[0-9]+\.[0-9]+\.[0-9]+$'
-          PRE_RELEASE_REGEX: '^contracts-ccip/v[0-9]+\.[0-9]+\.[0-9]+-(.+)$'
-          # Get the version by stripping the "contracts-ccip/v" prefix.
-          VERSION_PREFIX: 'contracts-ccip/v'
-=======
           # Match semver git tags with a "contracts-" prefix.
           RELEASE_REGEX: '^contracts-v[0-9]+\.[0-9]+\.[0-9]+$'
           PRE_RELEASE_REGEX: '^contracts-v[0-9]+\.[0-9]+\.[0-9]+-(.+)$'
           # Get the version by stripping the "contracts-v" prefix.
           VERSION_PREFIX: 'contracts-v'
->>>>>>> 72a7d232
-
-#  prepublish-test:
-#    needs: [changes, tag-check]
-#    if: needs.changes.outputs.changes == 'true' || needs.tag-check.outputs.is-pre-release == 'true'
-#    name: Prepublish Test
-#    runs-on: ubuntu-latest
-#    steps:
-#      - name: Checkout the repo
-#        uses: actions/checkout@9bb56186c3b09b4f86b1c65136769dd318469633 # v4.1.2
-#      - name: Setup NodeJS
-#        uses: ./.github/actions/setup-nodejs
-#      - name: Run Prepublish test
-#        working-directory: contracts
-#        run: pnpm prepublishOnly
-#      - name: Collect Metrics
-#        id: collect-gha-metrics
-#        uses: smartcontractkit/push-gha-metrics-action@dea9b546553cb4ca936607c2267a09c004e4ab3f # v3.0.0
-#        with:
-#          id: solidity-prepublish-test
-#          org-id: ${{ secrets.GRAFANA_INTERNAL_TENANT_ID }}
-#          basic-auth: ${{ secrets.GRAFANA_INTERNAL_BASIC_AUTH }}
-#          hostname: ${{ secrets.GRAFANA_INTERNAL_HOST }}
-#          this-job-name: Prepublish Test
-#        continue-on-error: true
+
+  prepublish-test:
+    needs: [changes, tag-check]
+    if: needs.changes.outputs.changes == 'true' || needs.tag-check.outputs.is-pre-release == 'true'
+    name: Prepublish Test
+    runs-on: ubuntu-latest
+    steps:
+      - name: Checkout the repo
+        uses: actions/checkout@9bb56186c3b09b4f86b1c65136769dd318469633 # v4.1.2
+      - name: Setup NodeJS
+        uses: ./.github/actions/setup-nodejs
+      - name: Run Prepublish test
+        working-directory: contracts
+        run: pnpm prepublishOnly
+      - name: Collect Metrics
+        id: collect-gha-metrics
+        uses: smartcontractkit/push-gha-metrics-action@d9da21a2747016b3e13de58c7d4115a3d5c97935 # v3.0.1
+        with:
+          id: solidity-prepublish-test
+          org-id: ${{ secrets.GRAFANA_INTERNAL_TENANT_ID }}
+          basic-auth: ${{ secrets.GRAFANA_INTERNAL_BASIC_AUTH }}
+          hostname: ${{ secrets.GRAFANA_INTERNAL_HOST }}
+          this-job-name: Prepublish Test
+        continue-on-error: true
 
   native-compile:
     needs: [changes, tag-check]
@@ -132,7 +105,7 @@
         working-directory: ./contracts
       - name: Verify local solc binaries
         run: ./tools/ci/check_solc_hashes
-      - name: Display git diff
+      - name: Check if Go solidity wrappers are updated
         if: ${{ needs.changes.outputs.changes == 'true' }}
         run: git diff --minimal --color --exit-code | diff-so-fancy
       - name: Collect Metrics
@@ -152,8 +125,8 @@
     defaults:
       run:
         working-directory: contracts
-    needs: [changes, tag-check]
-    if: needs.changes.outputs.changes == 'true' || needs.tag-check.outputs.is-release == 'true' || needs.tag-check.outputs.is-pre-release == 'true'
+    needs: [changes]
+    if: needs.changes.outputs.changes == 'true'
     name: Solidity Lint
     runs-on: ubuntu-latest
     steps:
@@ -180,8 +153,8 @@
     defaults:
       run:
         working-directory: contracts
-    needs: [changes, tag-check]
-    if: needs.changes.outputs.changes == 'true' || needs.tag-check.outputs.is-release == 'true' || needs.tag-check.outputs.is-pre-release == 'true'
+    needs: [changes]
+    if: needs.changes.outputs.changes == 'true'
     name: Prettier Formatting
     runs-on: ubuntu-latest
     steps:
@@ -205,7 +178,7 @@
   publish-beta:
     name: Publish Beta NPM
     environment: publish-contracts
-    needs: [tag-check, changes, lint, prettier, native-compile]
+    needs: [tag-check, changes, lint, prettier, native-compile, prepublish-test]
     if: needs.tag-check.outputs.is-pre-release == 'true'
     runs-on: ubuntu-latest
     steps:
@@ -233,7 +206,7 @@
         id: collect-gha-metrics
         uses: smartcontractkit/push-gha-metrics-action@d9da21a2747016b3e13de58c7d4115a3d5c97935 # v3.0.1
         with:
-          id: ccip-solidity-publish-beta
+          id: solidity-publish-beta
           org-id: ${{ secrets.GRAFANA_INTERNAL_TENANT_ID }}
           basic-auth: ${{ secrets.GRAFANA_INTERNAL_BASIC_AUTH }}
           hostname: ${{ secrets.GRAFANA_INTERNAL_HOST }}
@@ -243,7 +216,7 @@
   publish-prod:
     name: Publish Prod NPM
     environment: publish-contracts
-    needs: [tag-check, changes, lint, prettier, native-compile]
+    needs: [tag-check, changes, lint, prettier, native-compile, prepublish-test]
     if: needs.tag-check.outputs.is-release == 'true'
     runs-on: ubuntu-latest
     permissions:
@@ -276,7 +249,7 @@
         id: collect-gha-metrics
         uses: smartcontractkit/push-gha-metrics-action@d9da21a2747016b3e13de58c7d4115a3d5c97935 # v3.0.1
         with:
-          id: ccip-solidity-publish-prod
+          id: solitidy-publish-prod
           org-id: ${{ secrets.GRAFANA_INTERNAL_TENANT_ID }}
           basic-auth: ${{ secrets.GRAFANA_INTERNAL_BASIC_AUTH }}
           hostname: ${{ secrets.GRAFANA_INTERNAL_HOST }}
