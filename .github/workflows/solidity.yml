--- conflicted
+++ resolved
@@ -228,13 +228,8 @@
           echo "Bumping version to ${{ needs.tag-check.outputs.pre-release-version }}"
           pnpm version ${{ needs.tag-check.outputs.pre-release-version }} --no-git-tag-version --no-commit-hooks --no-git-checks
 
-<<<<<<< HEAD
-      - name: Publish to NPM (Dry Run)
-        uses: smartcontractkit/.github/actions/ci-publish-npm@e1c9d45fc66369d6be5d3863c65af1750797a7f5 # ci-publish-npm@0.3.0
-=======
       - name: Publish to NPM (beta)
         uses: smartcontractkit/.github/actions/ci-publish-npm@4b0ab756abcb1760cb82e1e87b94ff431905bffc # ci-publish-npm@0.4.0
->>>>>>> dcdb2f0a
         with:
           npm-token: ${{ secrets.NPM_TOKEN }}
           create-github-release: false
@@ -276,13 +271,8 @@
             exit 1
           fi
 
-<<<<<<< HEAD
-      - name: Publish to NPM (Dry Run)
-        uses: smartcontractkit/.github/actions/ci-publish-npm@e1c9d45fc66369d6be5d3863c65af1750797a7f5 # ci-publish-npm@0.3.0
-=======
       - name: Publish to NPM (latest)
         uses: smartcontractkit/.github/actions/ci-publish-npm@4b0ab756abcb1760cb82e1e87b94ff431905bffc # ci-publish-npm@0.4.0
->>>>>>> dcdb2f0a
         with:
           npm-token: ${{ secrets.NPM_TOKEN }}
           create-github-release: false
