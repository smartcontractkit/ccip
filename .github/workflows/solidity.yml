--- conflicted
+++ resolved
@@ -40,8 +40,6 @@
             src:
               - 'contracts/**/*'
               - '.github/workflows/solidity.yml'
-
-<<<<<<< HEAD
 
 #  prepublish-test:
 #    needs: [changes]
@@ -58,35 +56,12 @@
 #        run: pnpm prepublishOnly
 #      - name: Collect Metrics
 #        id: collect-gha-metrics
-#        uses: smartcontractkit/push-gha-metrics-action@6f41029bc7f0d0db5827f6804a2322e2a89e3b32
+#        uses: smartcontractkit/push-gha-metrics-action@d2c2b7bdc9012651230b2608a1bcb0c48538b6ec
 #        with:
 #          basic-auth: ${{ secrets.GRAFANA_CLOUD_BASIC_AUTH }}
 #          hostname: ${{ secrets.GRAFANA_CLOUD_HOST }}
 #          this-job-name: Prepublish Test
 #        continue-on-error: true
-=======
-  prepublish-test:
-    needs: [changes]
-    if: needs.changes.outputs.changes == 'true'
-    name: Prepublish Test ${{ fromJSON('["(skipped)", ""]')[needs.changes.outputs.changes == 'true'] }}
-    runs-on: ubuntu-latest
-    steps:
-      - name: Checkout the repo
-        uses: actions/checkout@c85c95e3d7251135ab7dc9ce3241c5835cc595a9 # v3.5.3
-      - name: Setup NodeJS
-        uses: ./.github/actions/setup-nodejs
-      - name: Run Prepublish test
-        working-directory: contracts
-        run: pnpm prepublishOnly
-      - name: Collect Metrics
-        id: collect-gha-metrics
-        uses: smartcontractkit/push-gha-metrics-action@d2c2b7bdc9012651230b2608a1bcb0c48538b6ec
-        with:
-          basic-auth: ${{ secrets.GRAFANA_CLOUD_BASIC_AUTH }}
-          hostname: ${{ secrets.GRAFANA_CLOUD_HOST }}
-          this-job-name: Prepublish Test
-        continue-on-error: true
->>>>>>> d387b25d
 
   native-compile:
     needs: [changes]
@@ -125,11 +100,7 @@
         run: gh pr comment -b 'Go solidity wrappers are out-of-date, regenerate them via the `make wrappers-all` command'
       - name: Collect Metrics
         id: collect-gha-metrics
-<<<<<<< HEAD
-        uses: smartcontractkit/push-gha-metrics-action@2dcc6578752a8949bdabf8d7fb4f0c70b83703cd
-=======
         uses: smartcontractkit/push-gha-metrics-action@d2c2b7bdc9012651230b2608a1bcb0c48538b6ec
->>>>>>> d387b25d
         with:
           basic-auth: ${{ secrets.GRAFANA_CLOUD_BASIC_AUTH }}
           hostname: ${{ secrets.GRAFANA_CLOUD_HOST }}
@@ -153,11 +124,7 @@
         run: pnpm lint
       - name: Collect Metrics
         id: collect-gha-metrics
-<<<<<<< HEAD
-        uses: smartcontractkit/push-gha-metrics-action@2dcc6578752a8949bdabf8d7fb4f0c70b83703cd
-=======
         uses: smartcontractkit/push-gha-metrics-action@d2c2b7bdc9012651230b2608a1bcb0c48538b6ec
->>>>>>> d387b25d
         with:
           basic-auth: ${{ secrets.GRAFANA_CLOUD_BASIC_AUTH }}
           hostname: ${{ secrets.GRAFANA_CLOUD_HOST }}
@@ -181,11 +148,7 @@
         run: pnpm prettier:check
       - name: Collect Metrics
         id: collect-gha-metrics
-<<<<<<< HEAD
-        uses: smartcontractkit/push-gha-metrics-action@2dcc6578752a8949bdabf8d7fb4f0c70b83703cd
-=======
         uses: smartcontractkit/push-gha-metrics-action@d2c2b7bdc9012651230b2608a1bcb0c48538b6ec
->>>>>>> d387b25d
         with:
           basic-auth: ${{ secrets.GRAFANA_CLOUD_BASIC_AUTH }}
           hostname: ${{ secrets.GRAFANA_CLOUD_HOST }}
