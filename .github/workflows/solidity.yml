name: Solidity

on:
  merge_group:
  push:

env:
  NODE_OPTIONS: --max_old_space_size=7168

defaults:
  run:
    shell: bash

jobs:
  initialize:
    name: Initialize
    runs-on: ubuntu-latest
    outputs:
      is-release: ${{ steps.release-tag-check.outputs.is-release }}
      is-pre-release: ${{ steps.release-tag-check.outputs.is-pre-release }}
    steps:
      - uses: actions/checkout@93ea575cb5d8a053eaa0ac8fa3b40d7e05a33cc8 # v3.1.0
      - name: Check release tag
        id: release-tag-check
        uses: smartcontractkit/chainlink-github-actions/release/release-tag-check@main
        env:
          # Match semver git tags with a "contracts-ccip/" prefix.
          RELEASE_REGEX: '^contracts-ccip/v[0-9]+\.[0-9]+\.[0-9]+$'
          PRE_RELEASE_REGEX: '^contracts-ccip/v[0-9]+\.[0-9]+\.[0-9]+-(.+)$'

  changes:
    name: Detect changes
    runs-on: ubuntu-latest
    outputs:
      changes: ${{ steps.changes.outputs.src }}
    steps:
      - name: Checkout the repo
        uses: actions/checkout@c85c95e3d7251135ab7dc9ce3241c5835cc595a9 # v3.5.3
      - uses: dorny/paths-filter@4512585405083f25c027a35db413c2b3b9006d50 # v2.11.1
        id: changes
        with:
          filters: |
            src:
              - 'contracts/**/*'
              - '.github/workflows/solidity.yml'

<<<<<<< HEAD
#  split-tests:
#    name: Split Solidity Tests
#    runs-on: ubuntu-latest
#    outputs:
#      splits: ${{ steps.split.outputs.splits }}
#    steps:
#      - name: Checkout the repo
#        uses: actions/checkout@8e5e7e5ab8b370d6c329ec480221332ada57f0ab # v3.5.2
#      - name: Generate splits
#        id: split
#        uses: ./.github/actions/split-tests
#        with:
#          config: ./contracts/ci.json
#      - name: Collect Metrics
#        id: collect-gha-metrics
#        uses: smartcontractkit/push-gha-metrics-action@90fcbaac8ebf86da9c4d55dba24f6fe3029f0e0b
#        with:
#          basic-auth: ${{ secrets.GRAFANA_CLOUD_BASIC_AUTH }}
#          hostname: ${{ secrets.GRAFANA_CLOUD_HOST }}
#          this-job-name: Split Solidity Tests
#        continue-on-error: true
#
#  solidity-coverage-splits:
#    needs: [changes, split-tests]
#    name: Solidity Coverage ${{ matrix.split.id }} ${{ fromJSON('["(skipped)", ""]')[needs.changes.outputs.changes == 'true'] }}
#    strategy:
#      fail-fast: false
#      matrix:
#        split: ${{ fromJson(needs.split-tests.outputs.splits) }}
#    runs-on: ubuntu20.04-4cores-16GB
#    steps:
#      - name: Checkout the repo
#        uses: actions/checkout@8e5e7e5ab8b370d6c329ec480221332ada57f0ab # v3.5.2
#      - name: Setup NodeJS
#        if: ${{ needs.changes.outputs.changes == 'true' }}
#        uses: ./.github/actions/setup-nodejs
#      - name: Setup Hardhat
#        if: ${{ needs.changes.outputs.changes == 'true' }}
#        uses: ./.github/actions/setup-hardhat
#        with:
#          namespace: coverage
#      - name: Run coverage
#        if: ${{ needs.changes.outputs.changes == 'true' }}
#        env:
#          SPLIT: ${{ matrix.split.coverageTests }}
#        shell: bash
#        run: pnpm coverage --testfiles "$SPLIT"
#        working-directory: contracts
#      - name: Push coverage
#        if: ${{ needs.changes.outputs.changes == 'true' }}
#        run: ./tools/bin/codecov -f ./contracts/coverage.json
#      - name: Rename coverage
#        if: ${{ needs.changes.outputs.changes == 'true' }}
#        run: mv ./contracts/coverage.json ./contracts/coverage-${{ matrix.split.idx }}.json
#      - name: Upload coverage
#        if: ${{ needs.changes.outputs.changes == 'true' }}
#        uses: actions/upload-artifact@v3
#        with:
#          name: solidity-coverage-${{ matrix.split.idx }}
#          path: ./contracts/coverage-${{ matrix.split.idx }}.json
#      - name: Collect Metrics
#        if: ${{ needs.changes.outputs.changes == 'true' }}
#        id: collect-gha-metrics
#        uses: smartcontractkit/push-gha-metrics-action@90fcbaac8ebf86da9c4d55dba24f6fe3029f0e0b
#        with:
#          basic-auth: ${{ secrets.GRAFANA_CLOUD_BASIC_AUTH }}
#          hostname: ${{ secrets.GRAFANA_CLOUD_HOST }}
#          this-job-name: Solidity Coverage ${{ matrix.split.id }}
#        continue-on-error: true
#
#  solidity-coverage:
#    needs: [changes, solidity-coverage-splits]
#    name: Solidity Coverage ${{ fromJSON('["(skipped)", ""]')[needs.changes.outputs.changes == 'true'] }}
#    runs-on: ubuntu-latest
#    steps:
#      - name: Checkout the repo
#        uses: actions/checkout@8e5e7e5ab8b370d6c329ec480221332ada57f0ab # v3.5.2
#      - name: Setup NodeJS
#        if: ${{ needs.changes.outputs.changes == 'true' }}
#        uses: ./.github/actions/setup-nodejs
#      - name: Make coverage directory
#        if: ${{ needs.changes.outputs.changes == 'true' }}
#        run: mkdir ./contracts/coverage-reports
#      - name: Download coverage
#        if: ${{ needs.changes.outputs.changes == 'true' }}
#        uses: actions/download-artifact@v3
#        with:
#          path: ./contracts/coverage-reports
#      - name: Display structure of downloaded files
#        if: ${{ needs.changes.outputs.changes == 'true' }}
#        run: ls -R coverage-reports
#        working-directory: contracts
#      - name: Generate merged report
#        if: ${{ needs.changes.outputs.changes == 'true' }}
#        run: pnpm istanbul report text text-summary
#        working-directory: contracts
#
#  solidity-splits:
#    needs: [changes, split-tests]
#    name: Solidity ${{ matrix.split.id }} ${{ fromJSON('["(skipped)", ""]')[needs.changes.outputs.changes == 'true'] }}
#    strategy:
#      fail-fast: false
#      matrix:
#        split: ${{ fromJson(needs.split-tests.outputs.splits) }}
#    runs-on: ubuntu20.04-4cores-16GB
#    steps:
#      - name: Checkout the repo
#        uses: actions/checkout@8e5e7e5ab8b370d6c329ec480221332ada57f0ab # v3.5.2
#      - name: Setup NodeJS
#        if: ${{ needs.changes.outputs.changes == 'true' }}
#        uses: ./.github/actions/setup-nodejs
#      - name: Setup Hardhat
#        if: ${{ needs.changes.outputs.changes == 'true' }}
#        uses: ./.github/actions/setup-hardhat
#        with:
#          namespace: coverage
#      - name: Run tests
#        if: ${{ needs.changes.outputs.changes == 'true' }}
#        env:
#          SPLIT: ${{ matrix.split.tests }}
#        working-directory: contracts
#        run: pnpm test -- $SPLIT
#      - name: Collect Metrics
#        if: ${{ needs.changes.outputs.changes == 'true' }}
#        id: collect-gha-metrics
#        uses: smartcontractkit/push-gha-metrics-action@90fcbaac8ebf86da9c4d55dba24f6fe3029f0e0b
#        with:
#          basic-auth: ${{ secrets.GRAFANA_CLOUD_BASIC_AUTH }}
#          hostname: ${{ secrets.GRAFANA_CLOUD_HOST }}
#          this-job-name: Solidity ${{ matrix.split.id }}
#        continue-on-error: true
#
#  solidity:
#    needs: [changes, solidity-splits]
#    name: Solidity
#    runs-on: ubuntu-latest
#    if: always()
#    steps:
#      - run: echo 'Solidity tests finished!'
#      - name: Check test results
#        run: |
#          if [[ "${{ needs.changes.result }}" = "failure" || "${{ needs.solidity-splits.result }}" = "failure" ]]; then
#            echo "One or more changes / solidity-splits jobs failed"
#            exit 1
#          else
#            echo "All test jobs passed successfully"
#          fi
#      - name: Collect Metrics
#        if: always()
#        id: collect-gha-metrics
#        uses: smartcontractkit/push-gha-metrics-action@8163dcea2f01a0a8fec84b284406ff7af1d2e1c0
#        with:
#          basic-auth: ${{ secrets.GRAFANA_CLOUD_BASIC_AUTH }}
#          hostname: ${{ secrets.GRAFANA_CLOUD_HOST }}
#          this-job-name: Solidity
#        continue-on-error: true
#
#  prepublish-test:
#    needs: [changes]
#    name: Prepublish Test ${{ fromJSON('["(skipped)", ""]')[needs.changes.outputs.changes == 'true'] }}
#    runs-on: ubuntu-latest
#    steps:
#      - name: Checkout the repo
#        uses: actions/checkout@8e5e7e5ab8b370d6c329ec480221332ada57f0ab # v3.5.2
#      - name: Setup NodeJS
#        if: ${{ needs.changes.outputs.changes == 'true' }}
#        uses: ./.github/actions/setup-nodejs
#      - name: Run Prepublish test
#        if: ${{ needs.changes.outputs.changes == 'true' }}
#        working-directory: contracts
#        run: pnpm prepublishOnly
#      - name: Collect Metrics
#        if: ${{ needs.changes.outputs.changes == 'true' }}
#        id: collect-gha-metrics
#        uses: smartcontractkit/push-gha-metrics-action@90fcbaac8ebf86da9c4d55dba24f6fe3029f0e0b
#        with:
#          basic-auth: ${{ secrets.GRAFANA_CLOUD_BASIC_AUTH }}
#          hostname: ${{ secrets.GRAFANA_CLOUD_HOST }}
#          this-job-name: Prepublish Test
#        continue-on-error: true
=======
  split-tests:
    name: Split Solidity Tests
    runs-on: ubuntu-latest
    outputs:
      splits: ${{ steps.split.outputs.splits }}
    steps:
      - name: Checkout the repo
        uses: actions/checkout@c85c95e3d7251135ab7dc9ce3241c5835cc595a9 # v3.5.3
      - name: Generate splits
        id: split
        uses: ./.github/actions/split-tests
        with:
          config: ./contracts/ci.json
      - name: Collect Metrics
        id: collect-gha-metrics
        uses: smartcontractkit/push-gha-metrics-action@90fcbaac8ebf86da9c4d55dba24f6fe3029f0e0b
        with:
          basic-auth: ${{ secrets.GRAFANA_CLOUD_BASIC_AUTH }}
          hostname: ${{ secrets.GRAFANA_CLOUD_HOST }}
          this-job-name: Split Solidity Tests
        continue-on-error: true

  solidity-coverage-splits:
    needs: [changes, split-tests]
    name: Solidity Coverage ${{ matrix.split.id }} ${{ fromJSON('["(skipped)", ""]')[needs.changes.outputs.changes == 'true'] }}
    strategy:
      fail-fast: false
      matrix:
        split: ${{ fromJson(needs.split-tests.outputs.splits) }}
    runs-on: ubuntu20.04-4cores-16GB
    steps:
      - name: Checkout the repo
        uses: actions/checkout@c85c95e3d7251135ab7dc9ce3241c5835cc595a9 # v3.5.3
      - name: Setup NodeJS
        if: ${{ needs.changes.outputs.changes == 'true' }}
        uses: ./.github/actions/setup-nodejs
      - name: Setup Hardhat
        if: ${{ needs.changes.outputs.changes == 'true' }}
        uses: ./.github/actions/setup-hardhat
        with:
          namespace: coverage
      - name: Run coverage
        if: ${{ needs.changes.outputs.changes == 'true' }}
        env:
          SPLIT: ${{ matrix.split.coverageTests }}
        shell: bash
        run: pnpm coverage --testfiles "$SPLIT"
        working-directory: contracts
      - name: Push coverage
        if: ${{ needs.changes.outputs.changes == 'true' }}
        run: ./tools/bin/codecov -f ./contracts/coverage.json
      - name: Rename coverage
        if: ${{ needs.changes.outputs.changes == 'true' }}
        run: mv ./contracts/coverage.json ./contracts/coverage-${{ matrix.split.idx }}.json
      - name: Upload coverage
        if: ${{ needs.changes.outputs.changes == 'true' }}
        uses: actions/upload-artifact@v3
        with:
          name: solidity-coverage-${{ matrix.split.idx }}
          path: ./contracts/coverage-${{ matrix.split.idx }}.json
      - name: Collect Metrics
        if: ${{ needs.changes.outputs.changes == 'true' }}
        id: collect-gha-metrics
        uses: smartcontractkit/push-gha-metrics-action@90fcbaac8ebf86da9c4d55dba24f6fe3029f0e0b
        with:
          basic-auth: ${{ secrets.GRAFANA_CLOUD_BASIC_AUTH }}
          hostname: ${{ secrets.GRAFANA_CLOUD_HOST }}
          this-job-name: Solidity Coverage ${{ matrix.split.id }}
        continue-on-error: true

  solidity-coverage:
    needs: [changes, solidity-coverage-splits]
    name: Solidity Coverage ${{ fromJSON('["(skipped)", ""]')[needs.changes.outputs.changes == 'true'] }}
    runs-on: ubuntu-latest
    steps:
      - name: Checkout the repo
        uses: actions/checkout@c85c95e3d7251135ab7dc9ce3241c5835cc595a9 # v3.5.3
      - name: Setup NodeJS
        if: ${{ needs.changes.outputs.changes == 'true' }}
        uses: ./.github/actions/setup-nodejs
      - name: Make coverage directory
        if: ${{ needs.changes.outputs.changes == 'true' }}
        run: mkdir ./contracts/coverage-reports
      - name: Download coverage
        if: ${{ needs.changes.outputs.changes == 'true' }}
        uses: actions/download-artifact@v3
        with:
          path: ./contracts/coverage-reports
      - name: Display structure of downloaded files
        if: ${{ needs.changes.outputs.changes == 'true' }}
        run: ls -R coverage-reports
        working-directory: contracts
      - name: Generate merged report
        if: ${{ needs.changes.outputs.changes == 'true' }}
        run: pnpm istanbul report text text-summary
        working-directory: contracts

  solidity-splits:
    needs: [changes, split-tests]
    name: Solidity ${{ matrix.split.id }} ${{ fromJSON('["(skipped)", ""]')[needs.changes.outputs.changes == 'true'] }}
    strategy:
      fail-fast: false
      matrix:
        split: ${{ fromJson(needs.split-tests.outputs.splits) }}
    runs-on: ubuntu20.04-4cores-16GB
    steps:
      - name: Checkout the repo
        uses: actions/checkout@c85c95e3d7251135ab7dc9ce3241c5835cc595a9 # v3.5.3
      - name: Setup NodeJS
        if: ${{ needs.changes.outputs.changes == 'true' }}
        uses: ./.github/actions/setup-nodejs
      - name: Setup Hardhat
        if: ${{ needs.changes.outputs.changes == 'true' }}
        uses: ./.github/actions/setup-hardhat
        with:
          namespace: coverage
      - name: Run tests
        if: ${{ needs.changes.outputs.changes == 'true' }}
        env:
          SPLIT: ${{ matrix.split.tests }}
        working-directory: contracts
        run: pnpm test -- $SPLIT
      - name: Collect Metrics
        if: ${{ needs.changes.outputs.changes == 'true' }}
        id: collect-gha-metrics
        uses: smartcontractkit/push-gha-metrics-action@90fcbaac8ebf86da9c4d55dba24f6fe3029f0e0b
        with:
          basic-auth: ${{ secrets.GRAFANA_CLOUD_BASIC_AUTH }}
          hostname: ${{ secrets.GRAFANA_CLOUD_HOST }}
          this-job-name: Solidity ${{ matrix.split.id }}
        continue-on-error: true

  solidity:
    needs: [changes, solidity-splits]
    name: Solidity
    runs-on: ubuntu-latest
    if: always()
    steps:
      - run: echo 'Solidity tests finished!'
      - name: Check test results
        run: |
          if [[ "${{ needs.changes.result }}" = "failure" || "${{ needs.solidity-splits.result }}" = "failure" ]]; then
            echo "One or more changes / solidity-splits jobs failed"
            exit 1
          else
            echo "All test jobs passed successfully"
          fi
      - name: Collect Metrics
        if: always()
        id: collect-gha-metrics
        uses: smartcontractkit/push-gha-metrics-action@8163dcea2f01a0a8fec84b284406ff7af1d2e1c0
        with:
          basic-auth: ${{ secrets.GRAFANA_CLOUD_BASIC_AUTH }}
          hostname: ${{ secrets.GRAFANA_CLOUD_HOST }}
          this-job-name: Solidity
        continue-on-error: true

  prepublish-test:
    needs: [changes]
    name: Prepublish Test ${{ fromJSON('["(skipped)", ""]')[needs.changes.outputs.changes == 'true'] }}
    runs-on: ubuntu-latest
    steps:
      - name: Checkout the repo
        uses: actions/checkout@c85c95e3d7251135ab7dc9ce3241c5835cc595a9 # v3.5.3
      - name: Setup NodeJS
        if: ${{ needs.changes.outputs.changes == 'true' }}
        uses: ./.github/actions/setup-nodejs
      - name: Run Prepublish test
        if: ${{ needs.changes.outputs.changes == 'true' }}
        working-directory: contracts
        run: pnpm prepublishOnly
      - name: Collect Metrics
        if: ${{ needs.changes.outputs.changes == 'true' }}
        id: collect-gha-metrics
        uses: smartcontractkit/push-gha-metrics-action@90fcbaac8ebf86da9c4d55dba24f6fe3029f0e0b
        with:
          basic-auth: ${{ secrets.GRAFANA_CLOUD_BASIC_AUTH }}
          hostname: ${{ secrets.GRAFANA_CLOUD_HOST }}
          this-job-name: Prepublish Test
        continue-on-error: true
>>>>>>> 80625127

  native-compile:
    needs: [changes]
    name: Native Compilation ${{ fromJSON('["(skipped)", ""]')[needs.changes.outputs.changes == 'true'] }}
    runs-on: ubuntu-latest
    steps:
      - name: Checkout the repo
        uses: actions/checkout@c85c95e3d7251135ab7dc9ce3241c5835cc595a9 # v3.5.3
      - name: Checkout diff-so-fancy
        uses: actions/checkout@c85c95e3d7251135ab7dc9ce3241c5835cc595a9 # v3.5.3
        with:
          repository: so-fancy/diff-so-fancy
          ref: a673cb4d2707f64d92b86498a2f5f71c8e2643d5 # v1.4.3
          path: diff-so-fancy
      - name: Install diff-so-fancy
        run: echo "$GITHUB_WORKSPACE/diff-so-fancy" >> $GITHUB_PATH
      - name: Setup NodeJS
        if: ${{ needs.changes.outputs.changes == 'true' }}
        uses: ./.github/actions/setup-nodejs
        with:
          prod: "true"
      - name: Setup Go
        if: ${{ needs.changes.outputs.changes == 'true' }}
        uses: ./.github/actions/setup-go
      - name: Run native compile and generate wrappers
        if: ${{ needs.changes.outputs.changes == 'true' }}
        run: make go-solidity-wrappers
      - name: Verify local solc binaries
        if: ${{ needs.changes.outputs.changes == 'true' }}
        run: ./tools/ci/check_solc_hashes
      - name: Display git diff
        if: ${{ needs.changes.outputs.changes == 'true' }}
        run: git diff --minimal --color --exit-code | diff-so-fancy
      - name: Comment on fix instructions
        env:
          GITHUB_TOKEN: ${{ github.token }}
        if: ${{ failure() }}
        run: gh pr comment -b 'Go solidity wrappers are out-of-date, regenerate them via the `make go-solidity-wrappers` command'
      - name: Collect Metrics
        if: ${{ needs.changes.outputs.changes == 'true' }}
        id: collect-gha-metrics
        uses: smartcontractkit/push-gha-metrics-action@90fcbaac8ebf86da9c4d55dba24f6fe3029f0e0b
        with:
          basic-auth: ${{ secrets.GRAFANA_CLOUD_BASIC_AUTH }}
          hostname: ${{ secrets.GRAFANA_CLOUD_HOST }}
          this-job-name: Native Compilation
        continue-on-error: true

  lint:
    defaults:
      run:
        working-directory: contracts
    needs: [changes]
    name: Lint ${{ fromJSON('["(skipped)", ""]')[needs.changes.outputs.changes == 'true'] }}
    runs-on: ubuntu-latest
    steps:
      - name: Checkout the repo
        uses: actions/checkout@c85c95e3d7251135ab7dc9ce3241c5835cc595a9 # v3.5.3
      - name: Setup NodeJS
        if: ${{ needs.changes.outputs.changes == 'true' }}
        uses: ./.github/actions/setup-nodejs
      - name: Run pnpm lint
        if: ${{ needs.changes.outputs.changes == 'true' }}
        run: pnpm lint
      - name: Collect Metrics
        if: ${{ needs.changes.outputs.changes == 'true' }}
        id: collect-gha-metrics
        uses: smartcontractkit/push-gha-metrics-action@90fcbaac8ebf86da9c4d55dba24f6fe3029f0e0b
        with:
          basic-auth: ${{ secrets.GRAFANA_CLOUD_BASIC_AUTH }}
          hostname: ${{ secrets.GRAFANA_CLOUD_HOST }}
          this-job-name: Lint
        continue-on-error: true

  prettier:
    defaults:
      run:
        working-directory: contracts
    needs: [changes]
    name: Prettier Formatting
    runs-on: ubuntu-latest
    steps:
      - name: Checkout the repo
        uses: actions/checkout@c85c95e3d7251135ab7dc9ce3241c5835cc595a9 # v3.5.3
      - name: Setup NodeJS
        if: ${{ needs.changes.outputs.changes == 'true' }}
        uses: ./.github/actions/setup-nodejs
      - name: Run prettier check
        if: ${{ needs.changes.outputs.changes == 'true' }}
        run: pnpm prettier:check
      - name: Collect Metrics
        if: ${{ needs.changes.outputs.changes == 'true' }}
        id: collect-gha-metrics
        uses: smartcontractkit/push-gha-metrics-action@90fcbaac8ebf86da9c4d55dba24f6fe3029f0e0b
        with:
          basic-auth: ${{ secrets.GRAFANA_CLOUD_BASIC_AUTH }}
          hostname: ${{ secrets.GRAFANA_CLOUD_HOST }}
          this-job-name: Prettier Formatting
        continue-on-error: true

  publish-beta:
    needs: [initialize, changes, native-compile, lint, prettier]
    name: Publish Beta NPM
    runs-on: ubuntu-latest
    if: needs.initialize.outputs.is-pre-release == 'true' && needs.changes.outputs.changes == 'true'
    steps:
      - name: Checkout the repo
        uses: actions/checkout@8e5e7e5ab8b370d6c329ec480221332ada57f0ab # v3.5.2
      - name: Setup NodeJS
        uses: ./.github/actions/setup-nodejs
      - name: Publish Beta
        run: pnpm publish-beta --publish-branch "${GITHUB_REF_NAME}" --no-git-checks
        working-directory: contracts
        env:
          NODE_AUTH_TOKEN: ${{ secrets.NPM_TOKEN }}
      - name: Collect Metrics
        id: collect-gha-metrics
        uses: smartcontractkit/push-gha-metrics-action@90fcbaac8ebf86da9c4d55dba24f6fe3029f0e0b
        with:
          basic-auth: ${{ secrets.GRAFANA_CLOUD_BASIC_AUTH }}
          hostname: ${{ secrets.GRAFANA_CLOUD_HOST }}
          this-job-name: Publish-Beta
        continue-on-error: true

  publish-prod:
    needs: [initialize, changes, native-compile, lint, prettier]
    name: Publish Prod NPM
    runs-on: ubuntu-latest
    if: needs.initialize.outputs.is-release == 'true' && needs.changes.outputs.changes == 'true'
    steps:
      - name: Checkout the repo
        uses: actions/checkout@8e5e7e5ab8b370d6c329ec480221332ada57f0ab # v3.5.2
      - name: Setup NodeJS
        uses: ./.github/actions/setup-nodejs
      - name: Publish Prod
        run: pnpm publish-prod --publish-branch "${GITHUB_REF_NAME}" --no-git-checks
        working-directory: contracts
        env:
          NODE_AUTH_TOKEN: ${{ secrets.NPM_TOKEN }}
      - name: Collect Metrics
        id: collect-gha-metrics
        uses: smartcontractkit/push-gha-metrics-action@90fcbaac8ebf86da9c4d55dba24f6fe3029f0e0b
        with:
          basic-auth: ${{ secrets.GRAFANA_CLOUD_BASIC_AUTH }}
          hostname: ${{ secrets.GRAFANA_CLOUD_HOST }}
          this-job-name: Publish-Prod
        continue-on-error: true<|MERGE_RESOLUTION|>--- conflicted
+++ resolved
@@ -44,7 +44,6 @@
               - 'contracts/**/*'
               - '.github/workflows/solidity.yml'
 
-<<<<<<< HEAD
 #  split-tests:
 #    name: Split Solidity Tests
 #    runs-on: ubuntu-latest
@@ -52,7 +51,7 @@
 #      splits: ${{ steps.split.outputs.splits }}
 #    steps:
 #      - name: Checkout the repo
-#        uses: actions/checkout@8e5e7e5ab8b370d6c329ec480221332ada57f0ab # v3.5.2
+#        uses: actions/checkout@c85c95e3d7251135ab7dc9ce3241c5835cc595a9 # v3.5.3
 #      - name: Generate splits
 #        id: split
 #        uses: ./.github/actions/split-tests
@@ -77,7 +76,7 @@
 #    runs-on: ubuntu20.04-4cores-16GB
 #    steps:
 #      - name: Checkout the repo
-#        uses: actions/checkout@8e5e7e5ab8b370d6c329ec480221332ada57f0ab # v3.5.2
+#        uses: actions/checkout@c85c95e3d7251135ab7dc9ce3241c5835cc595a9 # v3.5.3
 #      - name: Setup NodeJS
 #        if: ${{ needs.changes.outputs.changes == 'true' }}
 #        uses: ./.github/actions/setup-nodejs
@@ -121,7 +120,7 @@
 #    runs-on: ubuntu-latest
 #    steps:
 #      - name: Checkout the repo
-#        uses: actions/checkout@8e5e7e5ab8b370d6c329ec480221332ada57f0ab # v3.5.2
+#        uses: actions/checkout@c85c95e3d7251135ab7dc9ce3241c5835cc595a9 # v3.5.3
 #      - name: Setup NodeJS
 #        if: ${{ needs.changes.outputs.changes == 'true' }}
 #        uses: ./.github/actions/setup-nodejs
@@ -152,7 +151,7 @@
 #    runs-on: ubuntu20.04-4cores-16GB
 #    steps:
 #      - name: Checkout the repo
-#        uses: actions/checkout@8e5e7e5ab8b370d6c329ec480221332ada57f0ab # v3.5.2
+#        uses: actions/checkout@c85c95e3d7251135ab7dc9ce3241c5835cc595a9 # v3.5.3
 #      - name: Setup NodeJS
 #        if: ${{ needs.changes.outputs.changes == 'true' }}
 #        uses: ./.github/actions/setup-nodejs
@@ -208,7 +207,7 @@
 #    runs-on: ubuntu-latest
 #    steps:
 #      - name: Checkout the repo
-#        uses: actions/checkout@8e5e7e5ab8b370d6c329ec480221332ada57f0ab # v3.5.2
+#        uses: actions/checkout@c85c95e3d7251135ab7dc9ce3241c5835cc595a9 # v3.5.3
 #      - name: Setup NodeJS
 #        if: ${{ needs.changes.outputs.changes == 'true' }}
 #        uses: ./.github/actions/setup-nodejs
@@ -225,188 +224,7 @@
 #          hostname: ${{ secrets.GRAFANA_CLOUD_HOST }}
 #          this-job-name: Prepublish Test
 #        continue-on-error: true
-=======
-  split-tests:
-    name: Split Solidity Tests
-    runs-on: ubuntu-latest
-    outputs:
-      splits: ${{ steps.split.outputs.splits }}
-    steps:
-      - name: Checkout the repo
-        uses: actions/checkout@c85c95e3d7251135ab7dc9ce3241c5835cc595a9 # v3.5.3
-      - name: Generate splits
-        id: split
-        uses: ./.github/actions/split-tests
-        with:
-          config: ./contracts/ci.json
-      - name: Collect Metrics
-        id: collect-gha-metrics
-        uses: smartcontractkit/push-gha-metrics-action@90fcbaac8ebf86da9c4d55dba24f6fe3029f0e0b
-        with:
-          basic-auth: ${{ secrets.GRAFANA_CLOUD_BASIC_AUTH }}
-          hostname: ${{ secrets.GRAFANA_CLOUD_HOST }}
-          this-job-name: Split Solidity Tests
-        continue-on-error: true
-
-  solidity-coverage-splits:
-    needs: [changes, split-tests]
-    name: Solidity Coverage ${{ matrix.split.id }} ${{ fromJSON('["(skipped)", ""]')[needs.changes.outputs.changes == 'true'] }}
-    strategy:
-      fail-fast: false
-      matrix:
-        split: ${{ fromJson(needs.split-tests.outputs.splits) }}
-    runs-on: ubuntu20.04-4cores-16GB
-    steps:
-      - name: Checkout the repo
-        uses: actions/checkout@c85c95e3d7251135ab7dc9ce3241c5835cc595a9 # v3.5.3
-      - name: Setup NodeJS
-        if: ${{ needs.changes.outputs.changes == 'true' }}
-        uses: ./.github/actions/setup-nodejs
-      - name: Setup Hardhat
-        if: ${{ needs.changes.outputs.changes == 'true' }}
-        uses: ./.github/actions/setup-hardhat
-        with:
-          namespace: coverage
-      - name: Run coverage
-        if: ${{ needs.changes.outputs.changes == 'true' }}
-        env:
-          SPLIT: ${{ matrix.split.coverageTests }}
-        shell: bash
-        run: pnpm coverage --testfiles "$SPLIT"
-        working-directory: contracts
-      - name: Push coverage
-        if: ${{ needs.changes.outputs.changes == 'true' }}
-        run: ./tools/bin/codecov -f ./contracts/coverage.json
-      - name: Rename coverage
-        if: ${{ needs.changes.outputs.changes == 'true' }}
-        run: mv ./contracts/coverage.json ./contracts/coverage-${{ matrix.split.idx }}.json
-      - name: Upload coverage
-        if: ${{ needs.changes.outputs.changes == 'true' }}
-        uses: actions/upload-artifact@v3
-        with:
-          name: solidity-coverage-${{ matrix.split.idx }}
-          path: ./contracts/coverage-${{ matrix.split.idx }}.json
-      - name: Collect Metrics
-        if: ${{ needs.changes.outputs.changes == 'true' }}
-        id: collect-gha-metrics
-        uses: smartcontractkit/push-gha-metrics-action@90fcbaac8ebf86da9c4d55dba24f6fe3029f0e0b
-        with:
-          basic-auth: ${{ secrets.GRAFANA_CLOUD_BASIC_AUTH }}
-          hostname: ${{ secrets.GRAFANA_CLOUD_HOST }}
-          this-job-name: Solidity Coverage ${{ matrix.split.id }}
-        continue-on-error: true
-
-  solidity-coverage:
-    needs: [changes, solidity-coverage-splits]
-    name: Solidity Coverage ${{ fromJSON('["(skipped)", ""]')[needs.changes.outputs.changes == 'true'] }}
-    runs-on: ubuntu-latest
-    steps:
-      - name: Checkout the repo
-        uses: actions/checkout@c85c95e3d7251135ab7dc9ce3241c5835cc595a9 # v3.5.3
-      - name: Setup NodeJS
-        if: ${{ needs.changes.outputs.changes == 'true' }}
-        uses: ./.github/actions/setup-nodejs
-      - name: Make coverage directory
-        if: ${{ needs.changes.outputs.changes == 'true' }}
-        run: mkdir ./contracts/coverage-reports
-      - name: Download coverage
-        if: ${{ needs.changes.outputs.changes == 'true' }}
-        uses: actions/download-artifact@v3
-        with:
-          path: ./contracts/coverage-reports
-      - name: Display structure of downloaded files
-        if: ${{ needs.changes.outputs.changes == 'true' }}
-        run: ls -R coverage-reports
-        working-directory: contracts
-      - name: Generate merged report
-        if: ${{ needs.changes.outputs.changes == 'true' }}
-        run: pnpm istanbul report text text-summary
-        working-directory: contracts
-
-  solidity-splits:
-    needs: [changes, split-tests]
-    name: Solidity ${{ matrix.split.id }} ${{ fromJSON('["(skipped)", ""]')[needs.changes.outputs.changes == 'true'] }}
-    strategy:
-      fail-fast: false
-      matrix:
-        split: ${{ fromJson(needs.split-tests.outputs.splits) }}
-    runs-on: ubuntu20.04-4cores-16GB
-    steps:
-      - name: Checkout the repo
-        uses: actions/checkout@c85c95e3d7251135ab7dc9ce3241c5835cc595a9 # v3.5.3
-      - name: Setup NodeJS
-        if: ${{ needs.changes.outputs.changes == 'true' }}
-        uses: ./.github/actions/setup-nodejs
-      - name: Setup Hardhat
-        if: ${{ needs.changes.outputs.changes == 'true' }}
-        uses: ./.github/actions/setup-hardhat
-        with:
-          namespace: coverage
-      - name: Run tests
-        if: ${{ needs.changes.outputs.changes == 'true' }}
-        env:
-          SPLIT: ${{ matrix.split.tests }}
-        working-directory: contracts
-        run: pnpm test -- $SPLIT
-      - name: Collect Metrics
-        if: ${{ needs.changes.outputs.changes == 'true' }}
-        id: collect-gha-metrics
-        uses: smartcontractkit/push-gha-metrics-action@90fcbaac8ebf86da9c4d55dba24f6fe3029f0e0b
-        with:
-          basic-auth: ${{ secrets.GRAFANA_CLOUD_BASIC_AUTH }}
-          hostname: ${{ secrets.GRAFANA_CLOUD_HOST }}
-          this-job-name: Solidity ${{ matrix.split.id }}
-        continue-on-error: true
-
-  solidity:
-    needs: [changes, solidity-splits]
-    name: Solidity
-    runs-on: ubuntu-latest
-    if: always()
-    steps:
-      - run: echo 'Solidity tests finished!'
-      - name: Check test results
-        run: |
-          if [[ "${{ needs.changes.result }}" = "failure" || "${{ needs.solidity-splits.result }}" = "failure" ]]; then
-            echo "One or more changes / solidity-splits jobs failed"
-            exit 1
-          else
-            echo "All test jobs passed successfully"
-          fi
-      - name: Collect Metrics
-        if: always()
-        id: collect-gha-metrics
-        uses: smartcontractkit/push-gha-metrics-action@8163dcea2f01a0a8fec84b284406ff7af1d2e1c0
-        with:
-          basic-auth: ${{ secrets.GRAFANA_CLOUD_BASIC_AUTH }}
-          hostname: ${{ secrets.GRAFANA_CLOUD_HOST }}
-          this-job-name: Solidity
-        continue-on-error: true
-
-  prepublish-test:
-    needs: [changes]
-    name: Prepublish Test ${{ fromJSON('["(skipped)", ""]')[needs.changes.outputs.changes == 'true'] }}
-    runs-on: ubuntu-latest
-    steps:
-      - name: Checkout the repo
-        uses: actions/checkout@c85c95e3d7251135ab7dc9ce3241c5835cc595a9 # v3.5.3
-      - name: Setup NodeJS
-        if: ${{ needs.changes.outputs.changes == 'true' }}
-        uses: ./.github/actions/setup-nodejs
-      - name: Run Prepublish test
-        if: ${{ needs.changes.outputs.changes == 'true' }}
-        working-directory: contracts
-        run: pnpm prepublishOnly
-      - name: Collect Metrics
-        if: ${{ needs.changes.outputs.changes == 'true' }}
-        id: collect-gha-metrics
-        uses: smartcontractkit/push-gha-metrics-action@90fcbaac8ebf86da9c4d55dba24f6fe3029f0e0b
-        with:
-          basic-auth: ${{ secrets.GRAFANA_CLOUD_BASIC_AUTH }}
-          hostname: ${{ secrets.GRAFANA_CLOUD_HOST }}
-          this-job-name: Prepublish Test
-        continue-on-error: true
->>>>>>> 80625127
+
 
   native-compile:
     needs: [changes]
