--- conflicted
+++ resolved
@@ -41,7 +41,7 @@
               - 'contracts/**/*'
               - '.github/workflows/solidity.yml'
 
-<<<<<<< HEAD
+
 #  prepublish-test:
 #    needs: [changes]
 #    if: needs.changes.outputs.changes == 'true'
@@ -63,29 +63,6 @@
 #          hostname: ${{ secrets.GRAFANA_CLOUD_HOST }}
 #          this-job-name: Prepublish Test
 #        continue-on-error: true
-=======
-  prepublish-test:
-    needs: [changes]
-    if: needs.changes.outputs.changes == 'true'
-    name: Prepublish Test ${{ fromJSON('["(skipped)", ""]')[needs.changes.outputs.changes == 'true'] }}
-    runs-on: ubuntu-latest
-    steps:
-      - name: Checkout the repo
-        uses: actions/checkout@c85c95e3d7251135ab7dc9ce3241c5835cc595a9 # v3.5.3
-      - name: Setup NodeJS
-        uses: ./.github/actions/setup-nodejs
-      - name: Run Prepublish test
-        working-directory: contracts
-        run: pnpm prepublishOnly
-      - name: Collect Metrics
-        id: collect-gha-metrics
-        uses: smartcontractkit/push-gha-metrics-action@6f41029bc7f0d0db5827f6804a2322e2a89e3b32
-        with:
-          basic-auth: ${{ secrets.GRAFANA_CLOUD_BASIC_AUTH }}
-          hostname: ${{ secrets.GRAFANA_CLOUD_HOST }}
-          this-job-name: Prepublish Test
-        continue-on-error: true
->>>>>>> 1abdb050
 
   native-compile:
     needs: [changes]
