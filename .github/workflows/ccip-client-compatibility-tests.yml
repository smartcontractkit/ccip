--- conflicted
+++ resolved
@@ -1,22 +1,11 @@
 name: CCIP Client Compatibility Tests
 on:
-<<<<<<< HEAD
-  merge_group:
-  pull_request:
-  push:
-    tags:
-      - "*"
-    branches:
-      - ccip-develop
-      - "release/**"
-=======
   push:
     tags:
       - '*'
   # TODO: Uncomment when CCIP-2255 is resolved
   # schedule:
   #   - cron: "30 5 * * *"
->>>>>>> 98591998
   workflow_dispatch:
 
 env:
@@ -59,75 +48,6 @@
           AWS_REGION: ${{ secrets.QA_AWS_REGION }}
           AWS_ROLE_TO_ASSUME: ${{ secrets.QA_AWS_ROLE_TO_ASSUME }}
 
-<<<<<<< HEAD
-  build-tests:
-    if: needs.changes.outputs.src == 'true' || github.event_name == 'workflow_dispatch'
-    needs: [changes]
-    environment: integration
-    permissions:
-      id-token: write
-      contents: read
-    name: Build Tests Binary
-    runs-on: ubuntu-latest
-    steps:
-      - name: Collect Metrics
-        id: collect-gha-metrics
-        uses: smartcontractkit/push-gha-metrics-action@dea9b546553cb4ca936607c2267a09c004e4ab3f # v3.0.0
-        with:
-          id: ccip-build-tests
-          org-id: ${{ secrets.GRAFANA_INTERNAL_TENANT_ID }}
-          basic-auth: ${{ secrets.GRAFANA_INTERNAL_BASIC_AUTH }}
-          hostname: ${{ secrets.GRAFANA_INTERNAL_HOST }}
-          this-job-name: Build Tests Binary
-        continue-on-error: true
-      - name: Checkout the repo
-        uses: actions/checkout@9bb56186c3b09b4f86b1c65136769dd318469633 # v4.1.2
-        with:
-          ref: ${{ github.event.pull_request.head.sha || github.event.merge_group.head_sha }}
-      - name: Build Tests
-        uses: smartcontractkit/chainlink-github-actions/chainlink-testing-framework/build-tests@b49a9d04744b0237908831730f8553f26d73a94b # v2.3.17
-        with:
-          test_download_vendor_packages_command: cd ./integration-tests && go mod download
-          token: ${{ secrets.GITHUB_TOKEN }}
-          go_mod_path: ./integration-tests/go.mod
-          go_tags: embed
-          cache_key_id: core-e2e-${{ env.MOD_CACHE_VERSION }}
-          cache_restore_only: "true"
-          binary_name: tests
-
-  check-ecr-images-exist:
-    environment: integration
-    permissions:
-      id-token: write
-      contents: read
-    name: Check images used as test dependencies exist in ECR
-    runs-on: ubuntu-latest
-    strategy:
-      fail-fast: false
-      matrix:
-        mirror:
-          - name: ethereum/client-go
-            expression: '^(alltools-v|v)[0-9]\.[0-9]+\.[0-9]+$'
-          - name: hyperledger/besu
-            expression: '^[0-9]+\.[0-9]+(\.[0-9]+)?$'
-            page_size: 300
-          - name: thorax/erigon
-            expression: '^v[0-9]+\.[0-9]+\.[0-9]+$'
-          - name: nethermind/nethermind
-            expression: '^[0-9]+\.[0-9]+\.[0-9]+$'
-    steps:
-      - name: Update internal ECR if the latest Ethereum client image does not exist
-        uses: smartcontractkit/chainlink-testing-framework/.github/actions/update-internal-mirrors@7eb04a030823b316d8dd5bb555f1e49593a503fc # v1.28.16
-        with:
-          aws_region: ${{ secrets.QA_AWS_REGION }}
-          role_to_assume: ${{ secrets.QA_AWS_ROLE_TO_ASSUME }}
-          aws_account_number: ${{ secrets.QA_AWS_ACCOUNT_NUMBER }}
-          image_name: ${{ matrix.mirror.name }}
-          expression: ${{ matrix.mirror.expression }}
-          page_size: ${{ matrix.mirror.page_size }}
-
-=======
->>>>>>> 98591998
   get-latest-available-images:
     environment: integration
     runs-on: ubuntu-latest
@@ -220,47 +140,23 @@
             client: geth
             pyroscope_env: ci-ccip-bidirectional-lane-geth
             chainConfig: "1337=ethereum/client-go:${{ needs.get-latest-available-images.outputs.geth_tag }},2337=ethereum/client-go:${{ needs.get-latest-available-images.outputs.geth_tag }}"
-<<<<<<< HEAD
-          # uncomment when nethermind flake reason is addressed
-#           - name: bidirectionallane-nethermind
-#             test: TestSmokeCCIPForBidirectionalLane
-#             client: nethermind
-#             timeout: 30m
-#             pyroscope_env: ci-ccip-bidirectionallane-nethermind
-#             chainConfig: "1337=nethermind/nethermind:${{ needs.get-latest-available-images.outputs.nethermind_tag }},2337=nethermind/nethermind:${{ needs.get-latest-available-images.outputs.nethermind_tag }}"
-          - name: bidirectionallane-besu
-            test: TestSmokeCCIPForBidirectionalLane
-            client: besu
-            timeout: 30m
-            pyroscope_env: ci-ccip-bidirectionallane-besu
-            chainConfig: "1337=hyperledger/besu:${{ needs.get-latest-available-images.outputs.besu_tag }},2337=hyperledger/besu:${{ needs.get-latest-available-images.outputs.besu_tag }}"
-            # uncomment when Erigon compatibility is fixed: https://smartcontract-it.atlassian.net/browse/BCF-3237
-#          - name: bidirectionallane-erigon
-#            test: TestSmokeCCIPForBidirectionalLane
-#            client: erigon
-#            timeout: 30m
-#            pyroscope_env: ci-ccip-bidirectionallane-erigon
-#            chainConfig: "1337=thorax/erigon:${{ needs.get-latest-available-images.outputs.erigon_tag }},2337=thorax/erigon:${{ needs.get-latest-available-images.outputs.erigon_tag }}"
-=======
           # TODO: uncomment when nethermind flake reason is addressed
           # - name: bidirectional-lane-nethermind
           #   test: TestSmokeCCIPForBidirectionalLane
           #   client: nethermind
           #   pyroscope_env: ci-ccip-bidirectional-lane-nethermind
           #   chainConfig: "1337=nethermind/nethermind:${{ needs.get-latest-available-images.outputs.nethermind_tag }},2337=nethermind/nethermind:${{ needs.get-latest-available-images.outputs.nethermind_tag }}"
-          # TODO: uncomment when 24.4.0  is released with our data/input fix
-          # - name: bidirectional-lane-besu
-          #   test: TestSmokeCCIPForBidirectionalLane
-          #   client: besu
-          #   pyroscope_env: ci-ccip-bidirectional-lane-besu
-          #   chainConfig: "1337=hyperledger/besu:${{ needs.get-latest-available-images.outputs.besu_tag }},2337=hyperledger/besu:${{ needs.get-latest-available-images.outputs.besu_tag }}"
-          # TODO: Waiting for CCIP-2255 to be resolved
+          - name: bidirectionallane-besu
+            test: TestSmokeCCIPForBidirectionalLane
+            client: besu
+            timeout: 30m
+            pyroscope_env: ci-ccip-bidirectionallane-besu
+            chainConfig: "1337=hyperledger/besu:${{ needs.get-latest-available-images.outputs.besu_tag }},2337=hyperledger/besu:${{ needs.get-latest-available-images.outputs.besu_tag }}"          # TODO: Waiting for CCIP-2255 to be resolved
           # - name: bidirectional-lane-erigon
           #   test: TestSmokeCCIPForBidirectionalLane
           #   client: erigon
           #   pyroscope_env: ci-ccip-bidirectional-lane-erigon
           #   chainConfig: "1337=thorax/erigon:${{ needs.get-latest-available-images.outputs.erigon_tag }},2337=thorax/erigon:${{ needs.get-latest-available-images.outputs.erigon_tag }}"
->>>>>>> 98591998
     runs-on: ubuntu-latest
     name: CCIP Latest EVM Node Compatibility Test with ${{ matrix.client }}
     steps:
