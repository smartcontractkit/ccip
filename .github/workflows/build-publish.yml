--- conflicted
+++ resolved
@@ -51,19 +51,9 @@
           aws-region: ${{ secrets.AWS_REGION }}
           ecr-hostname: ${{ env.ECR_HOSTNAME }}
           ecr-image-name: ${{ env.ECR_IMAGE_NAME }}
-<<<<<<< HEAD
-          sign-images: true
-          sign-method: "keypair"
-          cosign-private-key: ${{ secrets.COSIGN_PRIVATE_KEY }}
-          cosign-public-key: ${{ secrets.COSIGN_PUBLIC_KEY }}
-          cosign-password: ${{ secrets.COSIGN_PASSWORD }}
-          dockerhub_username: ${{ secrets.DOCKER_READONLY_USERNAME }}
-          dockerhub_password: ${{ secrets.DOCKER_READONLY_PASSWORD }}
-=======
           dockerhub_username: ${{ secrets.DOCKERHUB_READONLY_USERNAME }}
           dockerhub_password: ${{ secrets.DOCKERHUB_READONLY_PASSWORD }}
           sign-images: true
->>>>>>> 72a7d232
           verify-signature: true
 
       - name: Collect Metrics
