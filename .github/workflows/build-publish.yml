name: "Build, Sign and Publish Chainlink"

on:
  # Mimics old circleci behaviour
  push:
    tags:
      - "v*"
    branches:
      - "release/**"

env:
  ECR_HOSTNAME: public.ecr.aws
  ECR_IMAGE_NAME: chainlink/chainlink

jobs:
  checks:
    name: "Checks"
    runs-on: ubuntu-20.04
    steps:
      - name: Checkout repository
        uses: actions/checkout@9bb56186c3b09b4f86b1c65136769dd318469633 # v4.1.2
      - name: Check for VERSION file bump on tags
        # Avoids checking VERSION file bump on forks.
        if: ${{ github.repository == 'smartcontractkit/chainlink' && startsWith(github.ref, 'refs/tags/v') }}
        uses: ./.github/actions/version-file-bump
        with:
          github-token: ${{ secrets.GITHUB_TOKEN }}

  build-sign-publish-chainlink:
    needs: [checks]
    if: ${{ ! startsWith(github.ref_name, 'release/') }}
    runs-on: ubuntu-20.04
    environment: build-publish
    permissions:
      id-token: write
      contents: write
      attestations: write
    outputs:
      docker-image-tag: ${{ steps.build-sign-publish.outputs.docker-image-tag }}
      docker-image-digest: ${{ steps.build-sign-publish.outputs.docker-image-digest }}
    steps:
      - name: Checkout repository
        uses: actions/checkout@9bb56186c3b09b4f86b1c65136769dd318469633 # v4.1.2

      - name: Build, sign and publish chainlink image
        id: build-sign-publish
        uses: ./.github/actions/build-sign-publish-chainlink
        with:
          publish: true
          aws-role-to-assume: ${{ secrets.AWS_OIDC_IAM_ROLE_ARN }}
          aws-role-duration-seconds: ${{ secrets.AWS_ROLE_DURATION_SECONDS }}
          aws-region: ${{ secrets.AWS_REGION }}
          ecr-hostname: ${{ env.ECR_HOSTNAME }}
          ecr-image-name: ${{ env.ECR_IMAGE_NAME }}
<<<<<<< HEAD
          sign-images: true
          sign-method: "keypair"
          cosign-private-key: ${{ secrets.COSIGN_PRIVATE_KEY }}
          cosign-public-key: ${{ secrets.COSIGN_PUBLIC_KEY }}
          cosign-password: ${{ secrets.COSIGN_PASSWORD }}
          dockerhub_username: ${{ secrets.DOCKER_READONLY_USERNAME }}
          dockerhub_password: ${{ secrets.DOCKER_READONLY_PASSWORD }}
=======
          dockerhub_username: ${{ secrets.DOCKERHUB_READONLY_USERNAME }}
          dockerhub_password: ${{ secrets.DOCKERHUB_READONLY_PASSWORD }}
          sign-images: true
>>>>>>> 5ebb6326
          verify-signature: true

      - name: Attest Docker image
        uses: actions/attest-build-provenance@6149ea5740be74af77f260b9db67e633f6b0a9a1 # v1.4.2
        with:
          subject-digest: ${{ steps.build-sign-publish.outputs.docker-image-digest }}
          subject-name: ${{ env.ECR_HOSTNAME }}/${{ env.ECR_IMAGE_NAME }}
          push-to-registry: true

      - name: Collect Metrics
        if: always()
        id: collect-gha-metrics
        uses: smartcontractkit/push-gha-metrics-action@d9da21a2747016b3e13de58c7d4115a3d5c97935 # v3.0.1
        with:
          id: build-chainlink-publish
          org-id: ${{ secrets.GRAFANA_INTERNAL_TENANT_ID }}
          basic-auth: ${{ secrets.GRAFANA_INTERNAL_BASIC_AUTH }}
          hostname: ${{ secrets.GRAFANA_INTERNAL_HOST }}
          this-job-name: build-sign-publish-chainlink
        continue-on-error: true

  goreleaser-build-sign-publish-chainlink:
    needs: [checks]
    if: ${{ ! startsWith(github.ref_name, 'release/') }}
    runs-on: ubuntu-20.04
    environment: build-publish
    permissions:
      id-token: write
      contents: write
      attestations: write
    steps:
      - name: Checkout repository
        uses: actions/checkout@9bb56186c3b09b4f86b1c65136769dd318469633 # v4.1.2

      - name: Configure aws credentials
        uses: aws-actions/configure-aws-credentials@e3dd6a429d7300a6a4c196c26e071d42e0343502 # v4.0.2
        with:
          role-to-assume: ${{ secrets.AWS_OIDC_IAM_ROLE_ARN }}
          role-duration-seconds: ${{ secrets.AWS_ROLE_DURATION_SECONDS }}
          aws-region: ${{ secrets.AWS_REGION }}
          mask-aws-account-id: true
          role-session-name: goreleaser-build-sign-publish-chainlink

      - name: Set build configs
        shell: bash
        id: set-build-configs
        run: |
          if [[ ${{ github.ref_name }} =~ "-ccip" ]]; then
            echo "ECR_IMAGE_NAME=chainlink/ccip" | tee -a $GITHUB_OUTPUT
            echo "GORELEASER_CONFIG=.goreleaser.ccip.production.yaml" | tee -a $GITHUB_OUTPUT
          else
            echo "ECR_IMAGE_NAME=chainlink/chainlink" | tee -a $GITHUB_OUTPUT
            echo "GORELEASER_CONFIG=.goreleaser.production.yaml" | tee -a $GITHUB_OUTPUT
          fi

      - name: Build, sign, and publish image
        id: goreleaser-build-sign-publish
        uses: ./.github/actions/goreleaser-build-sign-publish
        with:
          docker-registry: ${{ env.ECR_HOSTNAME}}
          docker-image-name: ${{ steps.set-build-configs.outputs.ECR_IMAGE_NAME }}
          docker-image-tag: ${{ github.ref_name }}
          goreleaser-exec: ./tools/bin/goreleaser_wrapper
          goreleaser-config: ${{ steps.set-build-configs.outputs.GORELEASER_CONFIG }}
          goreleaser-key: ${{ secrets.GORELEASER_KEY }}
          zig-version: 0.11.0
          enable-cosign: true
          cosign-version: "v2.4.0"

      - name: Output image name and digest
        id: get-image-name-digest
        shell: bash
        run: |
          artifact_path="dist/artifacts.json"
          jq -r '.[] | select(.type == "Docker Image") | "\(.name)"' ${artifact_path} >> output.txt

          echo "### Docker Images" | tee -a "$GITHUB_STEP_SUMMARY"
          while read -r line; do
            echo "$line" | tee -a "$GITHUB_STEP_SUMMARY"
          done < output.txt

          core_amd64_name="${{ env.ECR_HOSTNAME }}/${{ steps.set-build-configs.outputs.ECR_IMAGE_NAME }}:${{ github.ref_name }}-amd64"
          plugins_amd64_name="${{ env.ECR_HOSTNAME }}/${{ steps.set-build-configs.outputs.ECR_IMAGE_NAME }}:${{ github.ref_name }}-plugins-amd64"
          core_arm64_name="${{ env.ECR_HOSTNAME }}/${{ steps.set-build-configs.outputs.ECR_IMAGE_NAME }}:${{ github.ref_name }}-arm64"
          plugins_arm64_name="${{ env.ECR_HOSTNAME }}/${{ steps.set-build-configs.outputs.ECR_IMAGE_NAME }}:${{ github.ref_name }}-plugins-arm64"

          echo "core_amd64_digest=$(jq -r --arg name "$core_amd64_name" '.[]|select(.type=="Published Docker Image" and .name==$name)|.extra.Digest' ${artifact_path})" | tee -a "$GITHUB_OUTPUT" "$GITHUB_STEP_SUMMARY"
          echo "plugins_amd64_digest=$(jq -r --arg name "$plugins_amd64_name" '.[]|select(.type=="Published Docker Image" and .name==$name)|.extra.Digest' ${artifact_path})" | tee -a "$GITHUB_OUTPUT" "$GITHUB_STEP_SUMMARY"
          echo "core_arm64_digest=$(jq -r --arg name "$core_amd64_name" '.[]|select(.type=="Published Docker Image" and .name==$name)|.extra.Digest' ${artifact_path})" | tee -a "$GITHUB_OUTPUT" "$GITHUB_STEP_SUMMARY"
          echo "plugins_arm64_digest=$(jq -r --arg name "$plugins_amd64_name" '.[]|select(.type=="Published Docker Image" and .name==$name)|.extra.Digest' ${artifact_path})" | tee -a "$GITHUB_OUTPUT" "$GITHUB_STEP_SUMMARY"

      - name: Attest tarballs
        uses: actions/attest-build-provenance@6149ea5740be74af77f260b9db67e633f6b0a9a1 # v1.4.2
        with:
          subject-path: "dist/*.tar.gz"

      - name: Attest Docker image (core-amd64)
        uses: actions/attest-build-provenance@6149ea5740be74af77f260b9db67e633f6b0a9a1 # v1.4.2
        with:
          subject-digest: ${{ steps.get-image-name-digest.outputs.core_amd64_digest }}
          subject-name: ${{ env.ECR_HOSTNAME }}/${{ steps.set-build-configs.outputs.ECR_IMAGE_NAME }}
          push-to-registry: true

      - name: Attest Docker image (plugins-amd64)
        uses: actions/attest-build-provenance@6149ea5740be74af77f260b9db67e633f6b0a9a1 # v1.4.2
        with:
          subject-digest: ${{ steps.get-image-name-digest.outputs.plugins_amd64_digest }}
          subject-name: ${{ env.ECR_HOSTNAME }}/${{ steps.set-build-configs.outputs.ECR_IMAGE_NAME }}
          push-to-registry: true

      - name: Attest Docker image (core-arm64)
        uses: actions/attest-build-provenance@6149ea5740be74af77f260b9db67e633f6b0a9a1 # v1.4.2
        with:
          subject-digest: ${{ steps.get-image-name-digest.outputs.core_arm64_digest }}
          subject-name: ${{ env.ECR_HOSTNAME }}/${{ steps.set-build-configs.outputs.ECR_IMAGE_NAME }}
          push-to-registry: true

      - name: Attest Docker image (plugins-arm64)
        uses: actions/attest-build-provenance@6149ea5740be74af77f260b9db67e633f6b0a9a1 # v1.4.2
        with:
          subject-digest: ${{ steps.get-image-name-digest.outputs.plugins_arm64_digest }}
          subject-name: ${{ env.ECR_HOSTNAME }}/${{ steps.set-build-configs.outputs.ECR_IMAGE_NAME }}
          push-to-registry: true

      - name: Upload SBOMs
        uses: actions/upload-artifact@0b2256b8c012f0828dc542b3febcab082c67f72b # v4.3.4
        with:
          name: goreleaser-sboms
          path: dist/*.sbom.json
      
      - name: Print SBOM artifact to job summary
        env:
          GH_TOKEN: ${{ secrets.GITHUB_TOKEN }}
        shell: bash
        run: |
          ARTIFACTS=$(gh api -X GET repos/${{ github.repository }}/actions/runs/${{ github.run_id }}/artifacts)
          ARTIFACT_ID=$(echo "$ARTIFACTS" | jq '.artifacts[] | select(.name=="goreleaser-sboms") | .id')
          echo "Artifact ID: $ARTIFACT_ID"
          echo "### SBOM Artifact" | tee -a "$GITHUB_STEP_SUMMARY"
          artifact_url="https://github.com/${{ github.repository }}/actions/runs/${{ github.run_id }}/artifacts/$ARTIFACT_ID"
          echo "[Artifact URL]($artifact_url)" | tee -a $GITHUB_STEP_SUMMARY

      - name: Collect Metrics
        if: always()
        id: collect-gha-metrics
        uses: smartcontractkit/push-gha-metrics-action@d9da21a2747016b3e13de58c7d4115a3d5c97935 # v3.0.1
        with:
          id: goreleaser-build-chainlink-publish
          org-id: ${{ secrets.GRAFANA_INTERNAL_TENANT_ID }}
          basic-auth: ${{ secrets.GRAFANA_INTERNAL_BASIC_AUTH }}
          hostname: ${{ secrets.GRAFANA_INTERNAL_HOST }}
          this-job-name: goreleaser-build-sign-publish-chainlink
        continue-on-error: true

  # Notify Slack channel for new git tags.
  slack-notify:
    if: github.ref_type == 'tag'
    needs: [build-sign-publish-chainlink]
    runs-on: ubuntu-24.04
    environment: build-publish
    steps:
      - name: Checkout repository
        uses: actions/checkout@9bb56186c3b09b4f86b1c65136769dd318469633 # v4.1.2
      - name: Notify Slack
        uses: smartcontractkit/.github/actions/slack-notify-git-ref@31e00facdd8f57a2bc7868b5e4c8591bf2aa3727 # slack-notify-git-ref@0.1.2
        with:
          slack-channel-id: ${{ secrets.SLACK_CHANNEL_RELEASE_NOTIFICATIONS }}
          slack-bot-token: ${{ secrets.SLACK_BOT_TOKEN_RELENG }} # Releng Bot
          git-ref: ${{ github.ref_name }}
          git-ref-type: ${{ github.ref_type }}
          changelog-url: >-
            ${{
              github.ref_type == 'tag' &&
              format(
                'https://github.com/{0}/blob/{1}/CHANGELOG.md',
                github.repository,
                github.ref_name
              ) || ''
            }}
          docker-image-name: >-
            ${{ 
              github.ref_type == 'tag' && 
              format(
                '{0}/{1}:{2}', 
                env.ECR_HOSTNAME, 
                env.ECR_IMAGE_NAME, 
                needs.build-sign-publish-chainlink.outputs.docker-image-tag
              ) || ''
            }}
          docker-image-digest: >-
            ${{ 
              github.ref_type == 'tag' && 
              needs.build-sign-publish-chainlink.outputs.docker-image-digest || ''
            }}<|MERGE_RESOLUTION|>--- conflicted
+++ resolved
@@ -52,19 +52,9 @@
           aws-region: ${{ secrets.AWS_REGION }}
           ecr-hostname: ${{ env.ECR_HOSTNAME }}
           ecr-image-name: ${{ env.ECR_IMAGE_NAME }}
-<<<<<<< HEAD
-          sign-images: true
-          sign-method: "keypair"
-          cosign-private-key: ${{ secrets.COSIGN_PRIVATE_KEY }}
-          cosign-public-key: ${{ secrets.COSIGN_PUBLIC_KEY }}
-          cosign-password: ${{ secrets.COSIGN_PASSWORD }}
-          dockerhub_username: ${{ secrets.DOCKER_READONLY_USERNAME }}
-          dockerhub_password: ${{ secrets.DOCKER_READONLY_PASSWORD }}
-=======
           dockerhub_username: ${{ secrets.DOCKERHUB_READONLY_USERNAME }}
           dockerhub_password: ${{ secrets.DOCKERHUB_READONLY_PASSWORD }}
           sign-images: true
->>>>>>> 5ebb6326
           verify-signature: true
 
       - name: Attest Docker image
@@ -194,7 +184,7 @@
         with:
           name: goreleaser-sboms
           path: dist/*.sbom.json
-      
+
       - name: Print SBOM artifact to job summary
         env:
           GH_TOKEN: ${{ secrets.GITHUB_TOKEN }}
@@ -245,17 +235,17 @@
               ) || ''
             }}
           docker-image-name: >-
-            ${{ 
-              github.ref_type == 'tag' && 
+            ${{
+              github.ref_type == 'tag' &&
               format(
-                '{0}/{1}:{2}', 
-                env.ECR_HOSTNAME, 
-                env.ECR_IMAGE_NAME, 
+                '{0}/{1}:{2}',
+                env.ECR_HOSTNAME,
+                env.ECR_IMAGE_NAME,
                 needs.build-sign-publish-chainlink.outputs.docker-image-tag
               ) || ''
             }}
           docker-image-digest: >-
-            ${{ 
-              github.ref_type == 'tag' && 
+            ${{
+              github.ref_type == 'tag' &&
               needs.build-sign-publish-chainlink.outputs.docker-image-digest || ''
             }}