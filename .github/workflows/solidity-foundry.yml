--- conflicted
+++ resolved
@@ -117,18 +117,6 @@
     runs-on: ubuntu-22.04
 
     steps:
-<<<<<<< HEAD
-      - name: Collect Metrics
-        id: collect-gha-metrics
-        uses: smartcontractkit/push-gha-metrics-action@v1
-        with:
-          basic-auth: ${{ secrets.GRAFANA_CLOUD_BASIC_AUTH }}
-          hostname: ${{ secrets.GRAFANA_CLOUD_HOST }}
-          this-job-name: Tests
-        continue-on-error: true
-
-=======
->>>>>>> 15d3f14c
       - name: Checkout the repo
         uses: actions/checkout@93ea575cb5d8a053eaa0ac8fa3b40d7e05a33cc8 # v3.1.0
         with:
@@ -168,7 +156,16 @@
           forge snapshot --match-test _gas --check
         id: snapshot
         working-directory: contracts
-<<<<<<< HEAD
+      - name: Collect Metrics
+        if: always()
+        id: collect-gha-metrics
+        uses: smartcontractkit/push-gha-metrics-action@808c183d1f5c26a4f3fd50b75d3cf7b58d9aa293
+        with:
+          basic-auth: ${{ secrets.GRAFANA_CLOUD_BASIC_AUTH }}
+          hostname: ${{ secrets.GRAFANA_CLOUD_HOST }}
+          this-job-name: Foundry Tests
+        continue-on-error: true
+
 
   abi:
     needs: [changes]
@@ -218,15 +215,4 @@
         run: |
           cd contracts
           make ccip-abi-check
-        id: abi-check
-=======
-      - name: Collect Metrics
-        if: always()
-        id: collect-gha-metrics
-        uses: smartcontractkit/push-gha-metrics-action@808c183d1f5c26a4f3fd50b75d3cf7b58d9aa293
-        with:
-          basic-auth: ${{ secrets.GRAFANA_CLOUD_BASIC_AUTH }}
-          hostname: ${{ secrets.GRAFANA_CLOUD_HOST }}
-          this-job-name: Foundry Tests
-        continue-on-error: true
->>>>>>> 15d3f14c
+        id: abi-check