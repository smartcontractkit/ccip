--- conflicted
+++ resolved
@@ -23,12 +23,16 @@
               - 'contracts/src/v0.8/**/*'
               - '.github/workflows/solidity-foundry.yml'
               - 'contacts/foundry.toml'
-<<<<<<< HEAD
 
-  solhint:
+  tests:
+    strategy:
+      matrix:
+        product: [ vrf, automation, llo-feeds, functions, automation-dev, shared,ccip ]
     needs: [changes]
-    name: Solhint
-    runs-on: ubuntu-latest
+    if: needs.changes.outputs.changes == 'true'
+    name: Tests
+    # See https://github.com/foundry-rs/foundry/issues/3827
+    runs-on: ubuntu-22.04
 
     steps:
       - name: Collect Metrics
@@ -69,71 +73,6 @@
         continue-on-error: true
 
       - uses: actions/checkout@24cb9080177205b6e8c946b17badbe402adc938f # v3.4.0
-        with:
-          submodules: recursive
-
-      # Only needed because we use the NPM versions of packages
-      # and not native Foundry. This is to make sure the dependencies
-      # stay in sync.
-      - name: Setup NodeJS
-        if: ${{ needs.changes.outputs.changes == 'true' }}
-        uses: ./.github/actions/setup-nodejs
-
-      - name: Install Foundry
-        if: ${{ needs.changes.outputs.changes == 'true' }}
-        uses: foundry-rs/foundry-toolchain@v1
-        with:
-          version: nightly
-
-      - name: Run Forge build
-        if: ${{ needs.changes.outputs.changes == 'true' }}
-        working-directory: contracts
-        run: |
-          forge --version
-          forge build
-        id: build
-
-      - name: Run coverage
-        if: ${{ needs.changes.outputs.changes == 'true' }}
-        working-directory: contracts
-        run: forge coverage --report lcov
-
-      - name: Prune report
-        if: ${{ needs.changes.outputs.changes == 'true' }}
-        run: |
-          sudo apt-get install lcov
-          ./tools/ci/ccip_lcov_prune ./contracts/lcov.info ./lcov.info.pruned
-
-      - name: Report code coverage
-        if: ${{ needs.changes.outputs.changes == 'true' }}
-        uses: zgosalvez/github-actions-report-lcov@v1
-        with:
-          update-comment: true
-          coverage-files: lcov.info.pruned
-          minimum-coverage: 98
-          artifact-name: code-coverage-report
-          working-directory: ./contracts
-          github-token: ${{ secrets.GITHUB_TOKEN }}
-=======
->>>>>>> 1abdb050
-
-  tests:
-    strategy:
-      matrix:
-<<<<<<< HEAD
-        product: [ vrf, automation, llo-feeds, functions, automation-dev, shared, ccip ]
-=======
-        product: [ vrf, automation, llo-feeds, functions, automation-dev, shared ]
->>>>>>> 1abdb050
-    needs: [changes]
-    if: needs.changes.outputs.changes == 'true'
-    name: Tests
-    # See https://github.com/foundry-rs/foundry/issues/3827
-    runs-on: ubuntu-22.04
-
-    steps:
-      - name: Checkout the repo
-        uses: actions/checkout@c85c95e3d7251135ab7dc9ce3241c5835cc595a9 # v3.5.3
         with:
           submodules: recursive
 
