--- conflicted
+++ resolved
@@ -3,8 +3,6 @@
 
 env:
   FOUNDRY_PROFILE: ci
-  # Has to match the `make foundry` version in `contracts/GNUmakefile`
-  FOUNDRY_VERSION: nightly-2cb875799419c907cc3709e586ece2559e6b340e
 
 jobs:
   changes:
@@ -123,12 +121,8 @@
         if: needs.changes.outputs.changes == 'true'
         uses: foundry-rs/foundry-toolchain@8f1998e9878d786675189ef566a2e4bf24869773 # v1.2.0
         with:
-<<<<<<< HEAD
-          version: ${{ env.FOUNDRY_VERSION }}
-=======
           # Has to match the `make foundry` version.
           version: nightly-de33b6af53005037b463318d2628b5cfcaf39916
->>>>>>> 05fdbbf0
 
       - name: Run Forge build
         if: needs.changes.outputs.changes == 'true'
