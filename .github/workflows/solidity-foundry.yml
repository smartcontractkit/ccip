name: Solidity Foundry
on: [pull_request]

env:
  FOUNDRY_PROFILE: ci
  # Has to match the `make foundry` version in `contracts/GNUmakefile`
  FOUNDRY_VERSION: nightly-de33b6af53005037b463318d2628b5cfcaf39916

# Making changes:
# * use the top-level matrix to decide, which checks should run for each product.
# * when enabling code coverage, remember to adjust the minimum code coverage as it's set to 98.5% by default.

# This pipeline will run product tests only if product-specific contracts were modified or if broad-impact changes were made (e.g. changes to this pipeline, Foundry configuration, etc.)
# For modified contracts we use a LLM to extract new issues introduced by the changes. For new contracts full report is delivered.
# Slither has a default configuration, but also supports per-product configuration. If a product-specific configuration is not found, the default one is used.
# Changes to test files do not trigger static analysis or formatting checks.

jobs:
  define-matrix:
    name: Define test matrix
    runs-on: ubuntu-latest
    outputs:
      matrix: ${{ steps.define-matrix.outputs.matrix }}
      foundry-version: ${{ steps.extract-foundry-version.outputs.foundry-version }}
    steps:
      - name: Define test matrix
        id: define-matrix
        shell: bash
        run: |
          cat <<EOF > matrix.json
          [
            { "name": "automation", "setup": { "run-coverage": false, "min-coverage": 98.5, "run-gas-snapshot": false, "run-forge-fmt": false }},
            { "name": "ccip", "setup": { "run-coverage": true, "min-coverage": 98.5, "run-gas-snapshot": true, "run-forge-fmt": true }},
            { "name": "functions", "setup": { "run-coverage": false, "min-coverage": 98.5, "run-gas-snapshot": true, "run-forge-fmt": false }},
            { "name": "keystone", "setup": { "run-coverage": true, "min-coverage": 74.1, "run-gas-snapshot": false, "run-forge-fmt": false }},
            { "name": "l2ep", "setup": { "run-coverage": true, "min-coverage": 65.6, "run-gas-snapshot": true, "run-forge-fmt": false }},
            { "name": "liquiditymanager", "setup": { "run-coverage": true, "min-coverage": 46.3, "run-gas-snapshot": true, "run-forge-fmt": false }},
            { "name": "llo-feeds", "setup": { "run-coverage": true, "min-coverage": 49.3, "run-gas-snapshot": true, "run-forge-fmt": false }},
            { "name": "operatorforwarder", "setup": { "run-coverage": true, "min-coverage": 55.7, "run-gas-snapshot": true, "run-forge-fmt": false }},
            { "name": "shared", "setup": { "run-coverage": true, "min-coverage": 32.6, "run-gas-snapshot": true, "run-forge-fmt": false }},
            { "name": "transmission", "setup": { "run-coverage": true, "min-coverage": 65.6, "run-gas-snapshot": true, "run-forge-fmt": false }},
            { "name": "vrf", "setup": { "run-coverage": false, "min-coverage": 98.5, "run-gas-snapshot": false, "run-forge-fmt": false }}
          ]
          EOF
          
          matrix=$(cat matrix.json | jq -c .)
          echo "matrix=$matrix" >> $GITHUB_OUTPUT

      - name: Checkout the repo
        uses: actions/checkout@9bb56186c3b09b4f86b1c65136769dd318469633 # v4.1.2

      - name: Extract Foundry version
        id: extract-foundry-version
        uses: ./.github/actions/detect-solidity-foundry-version
        with:
          working-directory: contracts

  changes:
    name: Detect changes
    runs-on: ubuntu-latest
    outputs:
      non_src_changes: ${{ steps.changes.outputs.non_src }}
      sol_modified_added: ${{ steps.changes.outputs.sol }}
      sol_modified_added_files: ${{ steps.changes.outputs.sol_files }}
      sol_mod_only: ${{ steps.changes.outputs.sol_mod_only }}
      sol_mod_only_files: ${{ steps.changes.outputs.sol_mod_only_files }}
      not_test_sol_modified: ${{ steps.changes.outputs.not_test_sol }}
      not_test_sol_modified_files: ${{ steps.changes.outputs.not_test_sol_files }}
      all_changes: ${{ steps.changes.outputs.changes }}
    steps:
      - name: Checkout the repo
        uses: actions/checkout@9bb56186c3b09b4f86b1c65136769dd318469633 # v4.1.2
      - uses: dorny/paths-filter@de90cc6fb38fc0963ad72b210f1f284cd68cea36 # v3.0.2
        id: changes
        with:
          list-files: 'shell'
          filters: |
            non_src:
              - '.github/workflows/solidity-foundry.yml'            
              - 'contracts/foundry.toml'
              - 'contracts/gas-snapshots/*.gas-snapshot'
              - 'contracts/package.json'
            sol:
              - modified|added: 'contracts/src/v0.8/**/*.sol'
            sol_mod_only:
              - modified: 'contracts/src/v0.8/**/!(tests|mocks)/!(*.t).sol'
            not_test_sol:
              - modified|added: 'contracts/src/v0.8/**/!(tests|mocks)/!(*.t).sol'
            automation:
              - 'contracts/src/v0.8/automation/**/*.sol'
            ccip:
              - 'contracts/src/v0.8/ccip/**/*.sol'
            functions:
              - 'contracts/src/v0.8/functions/**/*.sol'
            keystone:
              - 'contracts/src/v0.8/keystone/**/*.sol'
            l2ep:
              - 'contracts/src/v0.8/l2ep/**/*.sol'
            liquiditymanager:
              - 'contracts/src/v0.8/liquiditymanager/**/*.sol'
            llo-feeds:
              - 'contracts/src/v0.8/llo-feeds/**/*.sol'
            operatorforwarder:
              - 'contracts/src/v0.8/operatorforwarder/**/*.sol'
            vrf:
              - 'contracts/src/v0.8/vrf/**/*.sol'
            shared:
              - 'contracts/src/v0.8/shared/**/*.sol'
              - 'contracts/src/v0.8/*.sol'
              - 'contracts/src/v0.8/mocks/**/*.sol'
              - 'contracts/src/v0.8/tests/**/*.sol'
              - 'contracts/src/v0.8/vendor/**/*.sol'
            transmission:
              - 'contracts/src/v0.8/transmission/**/*.sol'

  tests:
    if: ${{ needs.changes.outputs.non_src_changes == 'true' || needs.changes.outputs.sol_modified_added == 'true' }}
    strategy:
      fail-fast: false
      matrix:
<<<<<<< HEAD
        product: [automation, functions, keystone, l2ep, llo-feeds, operatorforwarder, shared, vrf, ccip, liquiditymanager]
    needs: [changes]
    name: Foundry Tests ${{ matrix.product }}
    # See https://github.com/foundry-rs/foundry/issues/3827
=======
        product: ${{fromJson(needs.define-matrix.outputs.matrix)}}
    needs: [define-matrix, changes]
    name: Foundry Tests ${{ matrix.product.name }}
>>>>>>> 7b2dd3b2
    runs-on: ubuntu-22.04

    # The if statements for steps after checkout repo is workaround for
    # passing required check for PRs that don't have filtered changes.
    steps:
      - name: Checkout the repo
        if: ${{ contains(fromJson(needs.changes.outputs.all_changes), matrix.product.name)
          || contains(fromJson(needs.changes.outputs.all_changes), 'shared')
          || needs.changes.outputs.non_src_changes == 'true' }}
        uses: actions/checkout@9bb56186c3b09b4f86b1c65136769dd318469633 # v4.1.2
        with:
          submodules: recursive

      # Only needed because we use the NPM versions of packages
      # and not native Foundry. This is to make sure the dependencies
      # stay in sync.
      - name: Setup NodeJS
        if: ${{ contains(fromJson(needs.changes.outputs.all_changes), matrix.product.name)
          || contains(fromJson(needs.changes.outputs.all_changes), 'shared')
          || needs.changes.outputs.non_src_changes == 'true' }}
        uses: ./.github/actions/setup-nodejs

      - name: Install Foundry
        if: ${{ contains(fromJson(needs.changes.outputs.all_changes), matrix.product.name)
          || contains(fromJson(needs.changes.outputs.all_changes), 'shared')
          || needs.changes.outputs.non_src_changes == 'true' }}
        uses: foundry-rs/foundry-toolchain@8f1998e9878d786675189ef566a2e4bf24869773 # v1.2.0
        with:
<<<<<<< HEAD
          version: ${{ env.FOUNDRY_VERSION }}
=======
          version: ${{ needs.define-matrix.outputs.foundry-version }}
>>>>>>> 7b2dd3b2

      - name: Run Forge build
        if: ${{ contains(fromJson(needs.changes.outputs.all_changes), matrix.product.name)
          || contains(fromJson(needs.changes.outputs.all_changes), 'shared')
          || needs.changes.outputs.non_src_changes == 'true' }}
        run: |
          forge --version
          forge build
        id: build
        working-directory: contracts
        env:
          FOUNDRY_PROFILE: ${{ matrix.product.name }}

      - name: Run Forge tests
        if: ${{ contains(fromJson(needs.changes.outputs.all_changes), matrix.product.name)
          || contains(fromJson(needs.changes.outputs.all_changes), 'shared')
          || needs.changes.outputs.non_src_changes == 'true' }}
        run: |
          forge test -vvv
        id: test
        working-directory: contracts
        env:
          FOUNDRY_PROFILE: ${{ matrix.product.name }}

      - name: Run Forge snapshot
        if: ${{ (contains(fromJson(needs.changes.outputs.all_changes), matrix.product.name)
          || contains(fromJson(needs.changes.outputs.all_changes), 'shared')
          || needs.changes.outputs.non_src_changes == 'true')
          && matrix.product.setup.run-gas-snapshot }}
        run: |
<<<<<<< HEAD
          forge snapshot --nmt "test_?Fuzz_\w{1,}?" --check gas-snapshots/${{ matrix.product }}.gas-snapshot
=======
          forge snapshot --nmt "test_?Fuzz_\w{1,}?" --check gas-snapshots/${{ matrix.product.name }}.gas-snapshot
>>>>>>> 7b2dd3b2
        id: snapshot
        working-directory: contracts
        env:
          FOUNDRY_PROFILE: ${{ matrix.product.name }}

      # required for code coverage report generation
      - name: Setup LCOV
        if: ${{ (contains(fromJson(needs.changes.outputs.all_changes), matrix.product.name)
          || contains(fromJson(needs.changes.outputs.all_changes), 'shared')
          || needs.changes.outputs.non_src_changes == 'true')
          && matrix.product.setup.run-coverage }}
        uses: hrishikesh-kadam/setup-lcov@f5da1b26b0dcf5d893077a3c4f29cf78079c841d # v1.0.0

      - name: Run coverage for ${{ matrix.product.name }}
        if: ${{ (contains(fromJson(needs.changes.outputs.all_changes), matrix.product.name)
          || contains(fromJson(needs.changes.outputs.all_changes), 'shared')
          || needs.changes.outputs.non_src_changes == 'true')
          && matrix.product.setup.run-coverage }}
        working-directory: contracts
        run: forge coverage --report lcov
        env:
          FOUNDRY_PROFILE: ${{ matrix.product.name }}

      - name: Prune lcov report
        if: ${{ (contains(fromJson(needs.changes.outputs.all_changes), matrix.product.name)
          || contains(fromJson(needs.changes.outputs.all_changes), 'shared')
          || needs.changes.outputs.non_src_changes == 'true')
          && matrix.product.setup.run-coverage }}
        run: |
          ./contracts/scripts/lcov_prune ${{ matrix.product.name }} ./contracts/lcov.info ./contracts/lcov.info.pruned

      - name: Report code coverage for ${{ matrix.product.name }}
        if: ${{ (contains(fromJson(needs.changes.outputs.all_changes), matrix.product.name)
          || contains(fromJson(needs.changes.outputs.all_changes), 'shared')
          || needs.changes.outputs.non_src_changes == 'true')
          && matrix.product.setup.run-coverage }}
        uses: zgosalvez/github-actions-report-lcov@a546f89a65a0cdcd82a92ae8d65e74d450ff3fbc # v4.1.4
        with:
          update-comment: false
          coverage-files: ./contracts/lcov.info.pruned
          minimum-coverage: ${{ matrix.product.min-coverage }}
          artifact-name: code-coverage-report-${{ matrix.product.name }}
          working-directory: ./contracts

      - name: Collect Metrics
        if: ${{ contains(fromJson(needs.changes.outputs.all_changes), matrix.product.name)
          || contains(fromJson(needs.changes.outputs.all_changes), 'shared')
          || needs.changes.outputs.non_src_changes == 'true' }}
        id: collect-gha-metrics
        uses: smartcontractkit/push-gha-metrics-action@d9da21a2747016b3e13de58c7d4115a3d5c97935 # v3.0.1
        with:
          id: ${{ matrix.product.name }}-solidity-foundry
          org-id: ${{ secrets.GRAFANA_INTERNAL_TENANT_ID }}
          basic-auth: ${{ secrets.GRAFANA_INTERNAL_BASIC_AUTH }}
          hostname: ${{ secrets.GRAFANA_INTERNAL_HOST }}
          this-job-name: Foundry Tests ${{ matrix.product.name }}
        continue-on-error: true

  # runs only if non-test contracts were modified; scoped only to modified or added contracts
  analyze:
    needs: [ changes, define-matrix ]
    name: Run static analysis
    if: needs.changes.outputs.not_test_sol_modified == 'true'
    runs-on: ubuntu-22.04
    steps:
      - name: Checkout the repo
        uses: actions/checkout@9bb56186c3b09b4f86b1c65136769dd318469633 # v4.1.2
        with:
          submodules: recursive

      - name: Setup NodeJS
        uses: ./.github/actions/setup-nodejs

      - name: Install Foundry
        uses: foundry-rs/foundry-toolchain@8f1998e9878d786675189ef566a2e4bf24869773 # v1.2.0
        with:
          version: ${{ needs.define-matrix.outputs.foundry-version }}

      - name: Set up Python
        uses: actions/setup-python@39cd14951b08e74b54015e9e001cdefcf80e669f #v5.1.1
        with:
          python-version: '3.8'

      - name: Install solc-select and solc
        uses: ./.github/actions/setup-solc-select
        with:
          to_install: '0.8.19'
          to_use: '0.8.19'

      - name: Install Slither
        uses: ./.github/actions/setup-slither

      - name: Run Slither
        shell: bash
        run: |          
          # modify remappings so that solc can find dependencies
          ./contracts/scripts/ci/modify_remappings.sh contracts contracts/remappings.txt
          mv remappings_modified.txt remappings.txt
          
          # without it Slither sometimes fails to use remappings correctly
          cp contracts/foundry.toml foundry.toml              

          FILES="${{ needs.changes.outputs.not_test_sol_modified_files }}"            
          
          for FILE in $FILES; do
            PRODUCT=$(echo "$FILE" | awk -F'src/[^/]*/' '{print $2}' | cut -d'/' -f1)
            echo "::debug::Running Slither for $FILE in $PRODUCT"
            SLITHER_CONFIG="contracts/configs/slither/.slither.config-$PRODUCT-pr.json"
            if [[ ! -f $SLITHER_CONFIG ]]; then
              echo "::debug::No Slither config found for $PRODUCT, using default"
              SLITHER_CONFIG="contracts/configs/slither/.slither.config-default-pr.json"
            fi
            ./contracts/scripts/ci/generate_slither_report.sh "${{ github.server_url }}/${{ github.repository }}/blob/${{ github.sha }}/" "$SLITHER_CONFIG" "." "$FILE" "contracts/slither-reports-current" "--solc-remaps @=contracts/node_modules/@"
          done

      # all the actions below, up to printing results, run only if any existing contracts were modified
      # in that case we extract new issues introduced by the changes by using an LLM model
      - name: Upload Slither results for current branch
        if: needs.changes.outputs.sol_mod_only == 'true'
        uses: actions/upload-artifact@0b2256b8c012f0828dc542b3febcab082c67f72b # v4.3.4
        timeout-minutes: 2
        continue-on-error: true
        with:
          name: slither-reports-current-${{ github.sha }}
          path: contracts/slither-reports-current
          retention-days: 7

      # we need to upload scripts and configuration in case base_ref doesn't have the scripts, or they are in different version
      - name: Upload Slither scripts
        if: needs.changes.outputs.sol_mod_only == 'true'
        uses: actions/upload-artifact@0b2256b8c012f0828dc542b3febcab082c67f72b # v4.3.4
        timeout-minutes: 2
        continue-on-error: true
        with:
          name: tmp-slither-scripts-${{ github.sha }}
          path: contracts/scripts/ci
          retention-days: 7

      - name: Upload configs
        if: needs.changes.outputs.sol_mod_only == 'true'
        uses: actions/upload-artifact@0b2256b8c012f0828dc542b3febcab082c67f72b # v4.3.4
        timeout-minutes: 2
        continue-on-error: true
        with:
          name: tmp-configs-${{ github.sha }}
          path: contracts/configs
          retention-days: 7

      - name: Checkout the repo
        if: needs.changes.outputs.sol_mod_only == 'true'
        uses: actions/checkout@9bb56186c3b09b4f86b1c65136769dd318469633 # v4.1.2
        with:
          ref: ${{ github.base_ref }}

      - name: Download Slither scripts
        if: needs.changes.outputs.sol_mod_only == 'true'
        uses: actions/download-artifact@65a9edc5881444af0b9093a5e628f2fe47ea3b2e # v4.1.7
        with:
          name: tmp-slither-scripts-${{ github.sha }}
          path: contracts/scripts/ci

      - name: Download configs
        if: needs.changes.outputs.sol_mod_only == 'true'
        uses: actions/download-artifact@65a9edc5881444af0b9093a5e628f2fe47ea3b2e # v4.1.7
        with:
          name: tmp-configs-${{ github.sha }}
          path: contracts/configs

      # since we have just checked out the repository again, we lose NPM dependencies installs previously, we need to install them again to compile contracts
      - name: Setup NodeJS
        if: needs.changes.outputs.sol_mod_only == 'true'
        uses: ./.github/actions/setup-nodejs

      - name: Run Slither for base reference
        if: needs.changes.outputs.sol_mod_only == 'true'
        shell: bash
        run: |
          # we need to set file permission again since they are lost during download
          for file in contracts/scripts/ci/*.sh; do
            chmod +x "$file"
          done
          
          # modify remappings so that solc can find dependencies
          ./contracts/scripts/ci/modify_remappings.sh contracts contracts/remappings.txt
          mv remappings_modified.txt remappings.txt
          
          # without it Slither sometimes fails to use remappings correctly
          cp contracts/foundry.toml foundry.toml
          
          FILES="${{ needs.changes.outputs.sol_mod_only_files }}"
          
          for FILE in $FILES; do
            PRODUCT=$(echo "$FILE" | awk -F'src/[^/]*/' '{print $2}' | cut -d'/' -f1)
            echo "::debug::Running Slither for $FILE in $PRODUCT"
            SLITHER_CONFIG="contracts/configs/slither/.slither.config-$PRODUCT-pr.json"
            if [[ ! -f $SLITHER_CONFIG ]]; then
              echo "::debug::No Slither config found for $PRODUCT, using default"
              SLITHER_CONFIG="contracts/configs/slither/.slither.config-default-pr.json"
            fi
            ./contracts/scripts/ci/generate_slither_report.sh "${{ github.server_url }}/${{ github.repository }}/blob/${{ github.sha }}/" "$SLITHER_CONFIG" "." "$FILE" "contracts/slither-reports-base-ref" "--solc-remaps @=contracts/node_modules/@"
          done          

      - name: Upload Slither report
        if: needs.changes.outputs.sol_mod_only == 'true'
        uses: actions/upload-artifact@0b2256b8c012f0828dc542b3febcab082c67f72b # v4.3.4
        timeout-minutes: 10
        continue-on-error: true
        with:
          name: slither-reports-base-${{ github.sha }}
          path: |
            contracts/slither-reports-base-ref
          retention-days: 7

      - name: Download Slither results for current branch
        if: needs.changes.outputs.sol_mod_only == 'true'
        uses: actions/download-artifact@65a9edc5881444af0b9093a5e628f2fe47ea3b2e # v4.1.7
        with:
          name: slither-reports-current-${{ github.sha }}
          path: contracts/slither-reports-current

      - name: Generate diff of Slither reports for modified files
        if: needs.changes.outputs.sol_mod_only == 'true'
        env:
          OPEN_API_KEY: ${{ secrets.OPEN_AI_SLITHER_API_KEY }}
        shell: bash
        run: |
          set -euo pipefail
          for base_report in contracts/slither-reports-base-ref/*.md; do
            filename=$(basename "$base_report")
            current_report="contracts/slither-reports-current/$filename"
            new_issues_report="contracts/slither-reports-current/${filename%.md}_new_issues.md"
            if [ -f "$current_report" ]; then
              if ./contracts/scripts/ci/find_slither_report_diff.sh "$base_report" "$current_report" "$new_issues_report" "contracts/scripts/ci/prompt-difference.md" "contracts/scripts/ci/prompt-validation.md"; then          
                if [[ -s $new_issues_report ]]; then    
                  awk 'NR==2{print "*This new issues report has been automatically generated by LLM model using two Slither reports. One based on `${{ github.base_ref}}` and another on `${{ github.sha }}` commits.*"}1' $new_issues_report > tmp.md && mv tmp.md $new_issues_report                                  
                  echo "Replacing full Slither report with diff for $current_report"            
                  rm $current_report && mv $new_issues_report $current_report
                else 
                  echo "No difference detected between $base_report and $current_report reports. Won't include any of them."
                  rm $current_report
                fi
              else
                echo "::warning::Failed to generate a diff report with new issues for $base_report using an LLM model, will use full report."
              fi
          
            else
              echo "::warning::Failed to find current commit's equivalent of $base_report (file $current_report doesn't exist, but should have been generated). Please check Slither logs."
            fi
          done

      # actions that execute only if any existing contracts were modified end here
      - name: Print Slither summary
        shell: bash
        run: |
          echo "# Static analysis results " >> $GITHUB_STEP_SUMMARY
          for file in "contracts/slither-reports-current"/*.md; do
            if [ -e "$file" ]; then
              cat "$file" >> $GITHUB_STEP_SUMMARY
            fi
          done

      - name: Validate if all Slither run for all contracts
        uses: ./.github/actions/validate-solidity-artifacts
        with:
          validate_slither_reports: 'true'
          slither_reports_path: 'contracts/slither-reports-current'
          sol_files: ${{ needs.changes.outputs.not_test_sol_modified_files }}

      - name: Upload Slither reports
        uses: actions/upload-artifact@0b2256b8c012f0828dc542b3febcab082c67f72b # v4.3.4
        timeout-minutes: 10
        continue-on-error: true
        with:
          name: slither-reports-${{ github.sha }}
          path: |
            contracts/slither-reports-current
          retention-days: 7

      - name: Find Slither comment in the PR
        uses: peter-evans/find-comment@3eae4d37986fb5a8592848f6a574fdf654e61f9e # v3.0.0
        id: find-comment
        with:
          issue-number: ${{ github.event.pull_request.number }}
          comment-author: 'github-actions[bot]'
          body-includes: 'Static analysis results'

      - name: Extract job summary URL
        id: job-summary-url
        uses: pl-strflt/job-summary-url-action@df2d22c5351f73e0a187d20879854b8d98e6e001 # v1.0.0
        with:
          job: 'Run static analysis'

      - name: Build Slither reports artifacts URL
        id: build-slither-artifact-url
        env:
          GH_TOKEN: ${{ secrets.GITHUB_TOKEN }}
        run: |
          ARTIFACTS=$(gh api -X GET repos/${{ github.repository }}/actions/runs/${{ github.run_id }}/artifacts)
          ARTIFACT_ID=$(echo "$ARTIFACTS" | jq '.artifacts[] | select(.name=="slither-reports-${{ github.sha }}") | .id')
          echo "Artifact ID: $ARTIFACT_ID"
          
          slither_artifact_url="https://github.com/${{ github.repository }}/actions/runs/${{ github.run_id }}/artifacts/$ARTIFACT_ID"
          echo "slither_artifact_url=$slither_artifact_url" >> $GITHUB_OUTPUT     

      - name: Create or update Slither comment in the PR
        uses: peter-evans/create-or-update-comment@71345be0265236311c031f5c7866368bd1eff043 # v4.0.0
        with:
          comment-id: ${{ steps.find-comment.outputs.comment-id }}
          issue-number: ${{ github.event.pull_request.number }}
          body: |
            ## Static analysis results are available
            Hey @${{ github.event.push && github.event.push.pusher && github.event.push.pusher.username || github.actor }}, you can view Slither reports in the job summary [here](${{ steps.job-summary-url.outputs.job_summary_url }}) or download them as artifact [here](${{ steps.build-slither-artifact-url.outputs.slither_artifact_url }}).
            
            Please check them before merging and make sure you have addressed all issues.
          edit-mode: replace

      - name: Remove temp artifacts
        uses: geekyeggo/delete-artifact@24928e75e6e6590170563b8ddae9fac674508aa1 # v5.0
        with:
          name: tmp-*

      - name: Collect Metrics
        id: collect-gha-metrics
        uses: smartcontractkit/push-gha-metrics-action@dea9b546553cb4ca936607c2267a09c004e4ab3f # v3.0.0
        with:
          id: solidity-foundry-slither
          org-id: ${{ secrets.GRAFANA_INTERNAL_TENANT_ID }}
          basic-auth: ${{ secrets.GRAFANA_INTERNAL_BASIC_AUTH }}
          hostname: ${{ secrets.GRAFANA_INTERNAL_HOST }}
          this-job-name: Run static analysis
        continue-on-error: true

  solidity-forge-fmt:
    name: Forge fmt ${{ matrix.product.name }}
    if: ${{ needs.changes.outputs.non_src_changes == 'true' || needs.changes.outputs.not_test_sol_modified == 'true' }}
    needs: [define-matrix, changes]
    strategy:
      fail-fast: false
      matrix:
        product: ${{fromJson(needs.define-matrix.outputs.matrix)}}
    runs-on: ubuntu-22.04
    steps:
      - name: Checkout the repo
        if: ${{ contains(fromJson(needs.changes.outputs.all_changes), matrix.product.name) && matrix.product.setup.run-forge-fmt }}
        uses: actions/checkout@9bb56186c3b09b4f86b1c65136769dd318469633 # v4.1.2
        with:
          submodules: recursive

      - name: Setup NodeJS
        if: ${{ contains(fromJson(needs.changes.outputs.all_changes), matrix.product.name) && matrix.product.setup.run-forge-fmt }}
        uses: ./.github/actions/setup-nodejs

      - name: Install Foundry
        if: ${{ contains(fromJson(needs.changes.outputs.all_changes), matrix.product.name) && matrix.product.setup.run-forge-fmt }}
        uses: foundry-rs/foundry-toolchain@8f1998e9878d786675189ef566a2e4bf24869773 # v1.2.0
        with:
          version: ${{ needs.define-matrix.outputs.foundry-version }}

      - name: Run Forge fmt
        if: ${{ contains(fromJson(needs.changes.outputs.all_changes), matrix.product.name) && matrix.product.setup.run-forge-fmt }}
        run: forge fmt --check
        id: fmt
        working-directory: contracts
        env:
          FOUNDRY_PROFILE: ${{ matrix.product.name }}

      - name: Collect Metrics
        if: ${{ contains(fromJson(needs.changes.outputs.all_changes), matrix.product.name) && matrix.product.setup.run-forge-fmt }}
        id: collect-gha-metrics
        uses: smartcontractkit/push-gha-metrics-action@dea9b546553cb4ca936607c2267a09c004e4ab3f # v3.0.0
        with:
          id: solidity-forge-fmt-${{ matrix.product.name }}
          org-id: ${{ secrets.GRAFANA_INTERNAL_TENANT_ID }}
          basic-auth: ${{ secrets.GRAFANA_INTERNAL_BASIC_AUTH }}
          hostname: ${{ secrets.GRAFANA_INTERNAL_HOST }}
<<<<<<< HEAD
          this-job-name: Foundry Tests ${{ matrix.product }}
        continue-on-error: true

  coverage:
    needs: [changes]
    name: Coverage
    runs-on: ubuntu-latest
    env:
      FOUNDRY_PROFILE: ccip

    steps:
      - name: Collect Metrics
        if: ${{ needs.changes.outputs.changes == 'true' }}
        id: collect-gha-metrics
        uses: smartcontractkit/push-gha-metrics-action@dea9b546553cb4ca936607c2267a09c004e4ab3f # v3.0.0
        with:
          id: ccip-solidity-foundry-coverage
          org-id: ${{ secrets.GRAFANA_INTERNAL_TENANT_ID }}
          basic-auth: ${{ secrets.GRAFANA_INTERNAL_BASIC_AUTH }}
          hostname: ${{ secrets.GRAFANA_INTERNAL_HOST }}
          this-job-name: Coverage
        continue-on-error: true

      - uses: actions/checkout@9bb56186c3b09b4f86b1c65136769dd318469633 # v4.1.2
        with:
          submodules: recursive

      # Only needed because we use the NPM versions of packages
      # and not native Foundry. This is to make sure the dependencies
      # stay in sync.
      - name: Setup NodeJS
        uses: ./.github/actions/setup-nodejs

      - name: Install Foundry
        if: needs.changes.outputs.changes == 'true'
        uses: foundry-rs/foundry-toolchain@8f1998e9878d786675189ef566a2e4bf24869773 # v1.2.0
        with:
          version: ${{ env.FOUNDRY_VERSION }}

      - name: Run Forge build
        if: ${{ needs.changes.outputs.changes == 'true' }}
        working-directory: contracts
        run: |
          forge --version
          forge build
        id: build

      - name: Run coverage
        if: ${{ needs.changes.outputs.changes == 'true' }}
        working-directory: contracts
        run: forge coverage --report lcov

      - name: Prune report
        if: ${{ needs.changes.outputs.changes == 'true' }}
        run: |
          sudo apt-get install lcov
          ./tools/ci/ccip_lcov_prune ./contracts/lcov.info ./lcov.info.pruned

      - name: Report code coverage
        if: ${{ needs.changes.outputs.changes == 'true' }}
        uses: zgosalvez/github-actions-report-lcov@a546f89a65a0cdcd82a92ae8d65e74d450ff3fbc # v4.1.4
        with:
          update-comment: true
          coverage-files: lcov.info.pruned
          minimum-coverage: 98.5
          artifact-name: code-coverage-report
          working-directory: ./contracts
          github-token: ${{ secrets.GITHUB_TOKEN }}

  fmt:
    strategy:
      fail-fast: false
      matrix:
        product: [ ccip ]
    needs: [ changes ]
    name: Forge fmt ${{ matrix.product }}
    # See https://github.com/foundry-rs/foundry/issues/3827
    runs-on: ubuntu-22.04

    # The if statements for steps after checkout repo is workaround for
    # passing required check for PRs that don't have filtered changes.
    steps:
      - name: Checkout the repo
        uses: actions/checkout@9bb56186c3b09b4f86b1c65136769dd318469633 # v4.1.2
        with:
          submodules: recursive

      # Only needed because we use the NPM versions of packages
      # and not native Foundry. This is to make sure the dependencies
      # stay in sync.
      - name: Setup NodeJS
        if: needs.changes.outputs.changes == 'true'
        uses: ./.github/actions/setup-nodejs

      - name: Install Foundry
        if: needs.changes.outputs.changes == 'true'
        uses: foundry-rs/foundry-toolchain@8f1998e9878d786675189ef566a2e4bf24869773 # v1.2.0
        with:
          version: ${{ env.FOUNDRY_VERSION }}

      - name: Run Forge fmt
        if: needs.changes.outputs.changes == 'true'
        run: |
          forge fmt --check
        id: fmt
        working-directory: contracts
        env:
          FOUNDRY_PROFILE: ${{ matrix.product }}

      - name: Collect Metrics
        if: needs.changes.outputs.changes == 'true'
        id: collect-gha-metrics
        uses: smartcontractkit/push-gha-metrics-action@dea9b546553cb4ca936607c2267a09c004e4ab3f # v3.0.0
        with:
          id: ccip-solidity-foundry-fmt
          org-id: ${{ secrets.GRAFANA_INTERNAL_TENANT_ID }}
          basic-auth: ${{ secrets.GRAFANA_INTERNAL_BASIC_AUTH }}
          hostname: ${{ secrets.GRAFANA_INTERNAL_HOST }}
          this-job-name: Foundry Tests ${{ matrix.product }}
=======
          this-job-name: Forge fmt ${{ matrix.product.name }}
>>>>>>> 7b2dd3b2
        continue-on-error: true<|MERGE_RESOLUTION|>--- conflicted
+++ resolved
@@ -42,7 +42,7 @@
             { "name": "vrf", "setup": { "run-coverage": false, "min-coverage": 98.5, "run-gas-snapshot": false, "run-forge-fmt": false }}
           ]
           EOF
-          
+
           matrix=$(cat matrix.json | jq -c .)
           echo "matrix=$matrix" >> $GITHUB_OUTPUT
 
@@ -76,7 +76,7 @@
           list-files: 'shell'
           filters: |
             non_src:
-              - '.github/workflows/solidity-foundry.yml'            
+              - '.github/workflows/solidity-foundry.yml'
               - 'contracts/foundry.toml'
               - 'contracts/gas-snapshots/*.gas-snapshot'
               - 'contracts/package.json'
@@ -118,16 +118,9 @@
     strategy:
       fail-fast: false
       matrix:
-<<<<<<< HEAD
-        product: [automation, functions, keystone, l2ep, llo-feeds, operatorforwarder, shared, vrf, ccip, liquiditymanager]
-    needs: [changes]
-    name: Foundry Tests ${{ matrix.product }}
-    # See https://github.com/foundry-rs/foundry/issues/3827
-=======
         product: ${{fromJson(needs.define-matrix.outputs.matrix)}}
     needs: [define-matrix, changes]
     name: Foundry Tests ${{ matrix.product.name }}
->>>>>>> 7b2dd3b2
     runs-on: ubuntu-22.04
 
     # The if statements for steps after checkout repo is workaround for
@@ -156,11 +149,7 @@
           || needs.changes.outputs.non_src_changes == 'true' }}
         uses: foundry-rs/foundry-toolchain@8f1998e9878d786675189ef566a2e4bf24869773 # v1.2.0
         with:
-<<<<<<< HEAD
-          version: ${{ env.FOUNDRY_VERSION }}
-=======
           version: ${{ needs.define-matrix.outputs.foundry-version }}
->>>>>>> 7b2dd3b2
 
       - name: Run Forge build
         if: ${{ contains(fromJson(needs.changes.outputs.all_changes), matrix.product.name)
@@ -191,11 +180,7 @@
           || needs.changes.outputs.non_src_changes == 'true')
           && matrix.product.setup.run-gas-snapshot }}
         run: |
-<<<<<<< HEAD
-          forge snapshot --nmt "test_?Fuzz_\w{1,}?" --check gas-snapshots/${{ matrix.product }}.gas-snapshot
-=======
           forge snapshot --nmt "test_?Fuzz_\w{1,}?" --check gas-snapshots/${{ matrix.product.name }}.gas-snapshot
->>>>>>> 7b2dd3b2
         id: snapshot
         working-directory: contracts
         env:
@@ -290,16 +275,16 @@
 
       - name: Run Slither
         shell: bash
-        run: |          
+        run: |
           # modify remappings so that solc can find dependencies
           ./contracts/scripts/ci/modify_remappings.sh contracts contracts/remappings.txt
           mv remappings_modified.txt remappings.txt
-          
+
           # without it Slither sometimes fails to use remappings correctly
-          cp contracts/foundry.toml foundry.toml              
-
-          FILES="${{ needs.changes.outputs.not_test_sol_modified_files }}"            
-          
+          cp contracts/foundry.toml foundry.toml
+
+          FILES="${{ needs.changes.outputs.not_test_sol_modified_files }}"
+
           for FILE in $FILES; do
             PRODUCT=$(echo "$FILE" | awk -F'src/[^/]*/' '{print $2}' | cut -d'/' -f1)
             echo "::debug::Running Slither for $FILE in $PRODUCT"
@@ -377,16 +362,16 @@
           for file in contracts/scripts/ci/*.sh; do
             chmod +x "$file"
           done
-          
+
           # modify remappings so that solc can find dependencies
           ./contracts/scripts/ci/modify_remappings.sh contracts contracts/remappings.txt
           mv remappings_modified.txt remappings.txt
-          
+
           # without it Slither sometimes fails to use remappings correctly
           cp contracts/foundry.toml foundry.toml
-          
+
           FILES="${{ needs.changes.outputs.sol_mod_only_files }}"
-          
+
           for FILE in $FILES; do
             PRODUCT=$(echo "$FILE" | awk -F'src/[^/]*/' '{print $2}' | cut -d'/' -f1)
             echo "::debug::Running Slither for $FILE in $PRODUCT"
@@ -396,7 +381,7 @@
               SLITHER_CONFIG="contracts/configs/slither/.slither.config-default-pr.json"
             fi
             ./contracts/scripts/ci/generate_slither_report.sh "${{ github.server_url }}/${{ github.repository }}/blob/${{ github.sha }}/" "$SLITHER_CONFIG" "." "$FILE" "contracts/slither-reports-base-ref" "--solc-remaps @=contracts/node_modules/@"
-          done          
+          done
 
       - name: Upload Slither report
         if: needs.changes.outputs.sol_mod_only == 'true'
@@ -428,19 +413,19 @@
             current_report="contracts/slither-reports-current/$filename"
             new_issues_report="contracts/slither-reports-current/${filename%.md}_new_issues.md"
             if [ -f "$current_report" ]; then
-              if ./contracts/scripts/ci/find_slither_report_diff.sh "$base_report" "$current_report" "$new_issues_report" "contracts/scripts/ci/prompt-difference.md" "contracts/scripts/ci/prompt-validation.md"; then          
-                if [[ -s $new_issues_report ]]; then    
-                  awk 'NR==2{print "*This new issues report has been automatically generated by LLM model using two Slither reports. One based on `${{ github.base_ref}}` and another on `${{ github.sha }}` commits.*"}1' $new_issues_report > tmp.md && mv tmp.md $new_issues_report                                  
-                  echo "Replacing full Slither report with diff for $current_report"            
+              if ./contracts/scripts/ci/find_slither_report_diff.sh "$base_report" "$current_report" "$new_issues_report" "contracts/scripts/ci/prompt-difference.md" "contracts/scripts/ci/prompt-validation.md"; then
+                if [[ -s $new_issues_report ]]; then
+                  awk 'NR==2{print "*This new issues report has been automatically generated by LLM model using two Slither reports. One based on `${{ github.base_ref}}` and another on `${{ github.sha }}` commits.*"}1' $new_issues_report > tmp.md && mv tmp.md $new_issues_report
+                  echo "Replacing full Slither report with diff for $current_report"
                   rm $current_report && mv $new_issues_report $current_report
-                else 
+                else
                   echo "No difference detected between $base_report and $current_report reports. Won't include any of them."
                   rm $current_report
                 fi
               else
                 echo "::warning::Failed to generate a diff report with new issues for $base_report using an LLM model, will use full report."
               fi
-          
+
             else
               echo "::warning::Failed to find current commit's equivalent of $base_report (file $current_report doesn't exist, but should have been generated). Please check Slither logs."
             fi
@@ -496,9 +481,9 @@
           ARTIFACTS=$(gh api -X GET repos/${{ github.repository }}/actions/runs/${{ github.run_id }}/artifacts)
           ARTIFACT_ID=$(echo "$ARTIFACTS" | jq '.artifacts[] | select(.name=="slither-reports-${{ github.sha }}") | .id')
           echo "Artifact ID: $ARTIFACT_ID"
-          
+
           slither_artifact_url="https://github.com/${{ github.repository }}/actions/runs/${{ github.run_id }}/artifacts/$ARTIFACT_ID"
-          echo "slither_artifact_url=$slither_artifact_url" >> $GITHUB_OUTPUT     
+          echo "slither_artifact_url=$slither_artifact_url" >> $GITHUB_OUTPUT
 
       - name: Create or update Slither comment in the PR
         uses: peter-evans/create-or-update-comment@71345be0265236311c031f5c7866368bd1eff043 # v4.0.0
@@ -508,7 +493,7 @@
           body: |
             ## Static analysis results are available
             Hey @${{ github.event.push && github.event.push.pusher && github.event.push.pusher.username || github.actor }}, you can view Slither reports in the job summary [here](${{ steps.job-summary-url.outputs.job_summary_url }}) or download them as artifact [here](${{ steps.build-slither-artifact-url.outputs.slither_artifact_url }}).
-            
+
             Please check them before merging and make sure you have addressed all issues.
           edit-mode: replace
 
@@ -571,8 +556,7 @@
           org-id: ${{ secrets.GRAFANA_INTERNAL_TENANT_ID }}
           basic-auth: ${{ secrets.GRAFANA_INTERNAL_BASIC_AUTH }}
           hostname: ${{ secrets.GRAFANA_INTERNAL_HOST }}
-<<<<<<< HEAD
-          this-job-name: Foundry Tests ${{ matrix.product }}
+          this-job-name: Forge fmt ${{ matrix.product.name }}
         continue-on-error: true
 
   coverage:
@@ -691,7 +675,4 @@
           basic-auth: ${{ secrets.GRAFANA_INTERNAL_BASIC_AUTH }}
           hostname: ${{ secrets.GRAFANA_INTERNAL_HOST }}
           this-job-name: Foundry Tests ${{ matrix.product }}
-=======
-          this-job-name: Forge fmt ${{ matrix.product.name }}
->>>>>>> 7b2dd3b2
         continue-on-error: true