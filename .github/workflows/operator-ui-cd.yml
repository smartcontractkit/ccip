--- conflicted
+++ resolved
@@ -24,9 +24,8 @@
           GH_TOKEN: ${{ secrets.GITHUB_TOKEN }}
         run: ./operator_ui/check.sh
 
-<<<<<<< HEAD
 #      - name: Assume role capable of dispatching action
-#        uses: aws-actions/configure-aws-credentials@5fd3084fc36e372ff1fff382a39b10d03659f355 # v2.2.0
+#        uses: aws-actions/configure-aws-credentials@010d0da01d0b5a38af31e9c3470dbfdabdecca3a # v4.0.1
 #        with:
 #          role-to-assume: ${{ secrets.AWS_OIDC_CHAINLINK_CI_AUTO_PR_TOKEN_ISSUER_ROLE_ARN }}
 #          role-duration-seconds: ${{ secrets.aws-role-duration-seconds }}
@@ -40,37 +39,13 @@
 #          url: ${{ secrets.AWS_INFRA_RELENG_TOKEN_ISSUER_LAMBDA_URL }}
 #
 #      - name: Open PR
-#        uses: peter-evans/create-pull-request@38e0b6e68b4c852a5500a94740f0e535e0d7ba54 # v4.2.4
+#        uses: peter-evans/create-pull-request@153407881ec5c347639a548ade7d8ad1d6740e38 # v5.0.2
 #        with:
 #          title: Update Operator UI from ${{ steps.update.outputs.current_tag }} to ${{ steps.update.outputs.latest_tag }}
 #          token: ${{ steps.get-gh-token.outputs.access-token }}
 #          branch: chore/update-operator-ui
 #          commit-message: Update Operator UI from ${{ steps.update.outputs.current_tag }} to ${{ steps.update.outputs.latest_tag }}
 #          body: ${{ steps.update.outputs.body }}
-=======
-      - name: Assume role capable of dispatching action
-        uses: aws-actions/configure-aws-credentials@010d0da01d0b5a38af31e9c3470dbfdabdecca3a # v4.0.1
-        with:
-          role-to-assume: ${{ secrets.AWS_OIDC_CHAINLINK_CI_AUTO_PR_TOKEN_ISSUER_ROLE_ARN }}
-          role-duration-seconds: ${{ secrets.aws-role-duration-seconds }}
-          role-session-name: operator-ui-cd.update-version
-          aws-region: ${{ secrets.AWS_REGION }}
-
-      - name: Get Github Token
-        id: get-gh-token
-        uses: smartcontractkit/chainlink-github-actions/github-app-token-issuer@chore/update-github-app-token-issuer
-        with:
-          url: ${{ secrets.AWS_INFRA_RELENG_TOKEN_ISSUER_LAMBDA_URL }}
-
-      - name: Open PR
-        uses: peter-evans/create-pull-request@153407881ec5c347639a548ade7d8ad1d6740e38 # v5.0.2
-        with:
-          title: Update Operator UI from ${{ steps.update.outputs.current_tag }} to ${{ steps.update.outputs.latest_tag }}
-          token: ${{ steps.get-gh-token.outputs.access-token }}
-          branch: chore/update-operator-ui
-          commit-message: Update Operator UI from ${{ steps.update.outputs.current_tag }} to ${{ steps.update.outputs.latest_tag }}
-          body: ${{ steps.update.outputs.body }}
->>>>>>> 1d20c9b6
 
       - name: Collect Metrics
         if: always()
