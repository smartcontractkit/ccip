--- conflicted
+++ resolved
@@ -246,11 +246,6 @@
         with:
           repository: smartcontractkit/ccip
           ref: ${{ inputs.cl_ref || github.event.pull_request.head.sha || github.event.merge_group.head_sha }}
-<<<<<<< HEAD
-      - name: Build Test Image
-        if: needs.changes.outputs.src == 'true' || github.event_name == 'workflow_dispatch'
-        uses: ./.github/actions/build-test-image
-=======
       - name: Build Go Test Command
         id: build-go-test-command
         run: |
@@ -292,11 +287,8 @@
       - name: Run Tests
         if: needs.changes.outputs.src == 'true' || github.event_name == 'workflow_dispatch'
         uses: smartcontractkit/chainlink-github-actions/chainlink-testing-framework/run-tests@af92c5fae8dcf1659201e907db82d221fc304b94 # v2.3.21
->>>>>>> f38886ce
         with:
           QA_AWS_ROLE_TO_ASSUME: ${{ secrets.QA_AWS_ROLE_TO_ASSUME }}
-<<<<<<< HEAD
-=======
           QA_KUBECONFIG: ""
           should_tidy: "false"
           go_coverage_src_dir: /var/tmp/go-coverage
@@ -409,7 +401,6 @@
           go_mod_path: ./integration-tests/go.mod
           cache_key_id: core-e2e-${{ env.MOD_CACHE_VERSION }}
           cache_restore_only: "true"
->>>>>>> f38886ce
           QA_AWS_REGION: ${{ secrets.QA_AWS_REGION }}
           QA_AWS_ACCOUNT_NUMBER: ${{ secrets.QA_AWS_ACCOUNT_NUMBER }}
 
@@ -512,8 +503,6 @@
             nodes: 2
             os: ubuntu-latest
             file: ocr
-<<<<<<< HEAD
-=======
             pyroscope_env: ci-smoke-ocr-evm-simulated
           - name: reorg_above_finality
             id: reorg_above_finality
@@ -521,7 +510,6 @@
             os: ubuntu-latest
             file: reorg_above_finality
             pyroscope_env: ci-smoke-reorg-above-finality-evm-simulated
->>>>>>> f38886ce
           - name: ocr2
             id: ocr2
             nodes: 6
@@ -700,14 +688,10 @@
       ## Run this step when changes that require tests to be run are made
       - name: Run Tests
         if: needs.changes.outputs.src == 'true' || github.event_name == 'workflow_dispatch'
-<<<<<<< HEAD
-        uses: smartcontractkit/chainlink-github-actions/chainlink-testing-framework/run-tests@fc3e0df622521019f50d772726d6bf8dc919dd38 # v2.3.17
+        uses: smartcontractkit/chainlink-github-actions/chainlink-testing-framework/run-tests@af92c5fae8dcf1659201e907db82d221fc304b94 # v2.3.21
         env:
           BASE64_CCIP_CONFIG_OVERRIDE: ${{ steps.set_override_config.outputs.base_64_override }}
           TEST_BASE64_CCIP_CONFIG_OVERRIDE: ${{ steps.set_override_config.outputs.base_64_override }}
-=======
-        uses: smartcontractkit/chainlink-github-actions/chainlink-testing-framework/run-tests@af92c5fae8dcf1659201e907db82d221fc304b94 # v2.3.21
->>>>>>> f38886ce
         with:
           test_command_to_run: cd ./integration-tests && go test -timeout 30m -count=1 -json -test.parallel=${{ matrix.product.nodes }} ${{ steps.build-go-test-command.outputs.run_command }} 2>&1 | tee /tmp/gotest.log | gotestloghelper -ci -singlepackage -hidepassingtests=false -hidepassinglogs
           test_download_vendor_packages_command: cd ./integration-tests && go mod download
@@ -984,9 +968,6 @@
           SLACK_BOT_TOKEN: ${{ secrets.QA_SLACK_API_KEY }}
         with:
           channel-id: "#team-test-tooling-internal"
-<<<<<<< HEAD
-          slack-message: ":x: :mild-panic-intensifies: Node Migration Tests Failed: \n${{ format('https://github.com/{0}/actions/runs/{1}', github.repository, github.run_id) }}"
-=======
           slack-message: ":x: :mild-panic-intensifies: Node Migration Tests Failed: \n${{ format('https://github.com/{0}/actions/runs/{1}', github.repository, github.run_id) }}"
 
   ## Solana Section
@@ -1289,5 +1270,4 @@
         with:
           name: cl-node-coverage-data-solana-tests
           path: .covdata
-          retention-days: 1
->>>>>>> f38886ce
+          retention-days: 1