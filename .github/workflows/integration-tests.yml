--- conflicted
+++ resolved
@@ -57,11 +57,7 @@
           ref: ${{ github.event.pull_request.head.sha }}
       - name: Build Image
         if: needs.changes.outputs.src == 'true'
-<<<<<<< HEAD
         uses: smartcontractkit/chainlink-github-actions/chainlink-testing-framework/build-image@1533bff48f8a642089705dcc2dbebb0934ff7d9d # v2.0.26
-=======
-        uses: smartcontractkit/chainlink-github-actions/chainlink-testing-framework/build-image@5ca2b0a07d534f216fb97ab54e69d3fdcf03de11 # v2.0.25
->>>>>>> 846f7b4a
         with:
           cl_repo: smartcontractkit/chainlink-ccip
           cl_ref: ${{ github.sha }}
@@ -85,20 +81,16 @@
       CHAINLINK_ENV_USER: ${{ github.actor }}
       TEST_TRIGGERED_BY: core-CI-eth
       TEST_LOG_LEVEL: debug
-<<<<<<< HEAD
       KEEP_ENVIRONMENTS: ONFAIL
       DATABASE_URL: postgresql://postgres:node@localhost:5432/chainlink_test?sslmode=disable
-=======
->>>>>>> 846f7b4a
     strategy:
       fail-fast: false
       matrix:
         product:
-<<<<<<< HEAD
           - name: ccip
-=======
+            nodes: 1
+            os: ubuntu-latest
           - name: auto_ocr
->>>>>>> 846f7b4a
             nodes: 1
             os: ubuntu-latest
           - name: cron
@@ -142,11 +134,7 @@
       ## Run this step when changes that require tests to be run are made
       - name: Run Tests
         if: needs.changes.outputs.src == 'true'
-<<<<<<< HEAD
         uses: smartcontractkit/chainlink-github-actions/chainlink-testing-framework/run-tests@1533bff48f8a642089705dcc2dbebb0934ff7d9d # v2.0.26
-=======
-        uses: smartcontractkit/chainlink-github-actions/chainlink-testing-framework/run-tests@5ca2b0a07d534f216fb97ab54e69d3fdcf03de11 # v2.0.25
->>>>>>> 846f7b4a
         with:
           test_command_to_run: make test_smoke_simulated args="-nodes=${{ matrix.product.nodes }} --focus-file ${{ matrix.product.name }}_test.go"
           test_download_vendor_packages_command: make gomod
@@ -164,11 +152,7 @@
       ## Run this step when changes that do not need the test to run are made
       - name: Run Setup
         if: needs.changes.outputs.src == 'false'
-<<<<<<< HEAD
         uses: smartcontractkit/chainlink-github-actions/chainlink-testing-framework/setup-run-tests-environment@1533bff48f8a642089705dcc2dbebb0934ff7d9d # v2.0.26
-=======
-        uses: smartcontractkit/chainlink-github-actions/chainlink-testing-framework/setup-run-tests-environment@5ca2b0a07d534f216fb97ab54e69d3fdcf03de11 # v2.0.25
->>>>>>> 846f7b4a
         with:
           test_download_vendor_packages_command: make gomod
           test_download_ginkgo_command: make test_install_ginkgo
@@ -180,11 +164,7 @@
       ## Run Cleanup if the job succeeds
       - name: cleanup
         if: always()
-<<<<<<< HEAD
         uses: smartcontractkit/chainlink-github-actions/chainlink-testing-framework/cleanup@1533bff48f8a642089705dcc2dbebb0934ff7d9d # v2.0.26
-=======
-        uses: smartcontractkit/chainlink-github-actions/chainlink-testing-framework/cleanup@5ca2b0a07d534f216fb97ab54e69d3fdcf03de11 # v2.0.25
->>>>>>> 846f7b4a
         with:
           triggered_by: ${{ env.TEST_TRIGGERED_BY }}-${{ matrix.product.name }}
   ### Used to check the required checks box when the matrix completes
@@ -281,11 +261,7 @@
           ref: ${{ env.solana_sha }}
       - name: Run Tests
         if: needs.changes.outputs.src == 'true'
-<<<<<<< HEAD
         uses: smartcontractkit/chainlink-github-actions/chainlink-testing-framework/run-tests@1533bff48f8a642089705dcc2dbebb0934ff7d9d # v2.0.26
-=======
-        uses: smartcontractkit/chainlink-github-actions/chainlink-testing-framework/run-tests@5ca2b0a07d534f216fb97ab54e69d3fdcf03de11 # v2.0.25
->>>>>>> 846f7b4a
         with:
           test_command_to_run: make test_smoke
           cl_repo: ${{ secrets.QA_AWS_ACCOUNT_NUMBER }}.dkr.ecr.${{ secrets.QA_AWS_REGION }}.amazonaws.com/chainlink
@@ -300,11 +276,7 @@
           QA_KUBECONFIG: ${{ secrets.QA_KUBECONFIG }}
       - name: cleanup
         if: always()
-<<<<<<< HEAD
         uses: smartcontractkit/chainlink-github-actions/chainlink-testing-framework/cleanup@1533bff48f8a642089705dcc2dbebb0934ff7d9d # v2.0.26
-=======
-        uses: smartcontractkit/chainlink-github-actions/chainlink-testing-framework/cleanup@5ca2b0a07d534f216fb97ab54e69d3fdcf03de11 # v2.0.25
->>>>>>> 846f7b4a
         with:
           triggered_by: ${{ env.TEST_TRIGGERED_BY }}
 
