name: Integration Tests
run-name: Integration Tests ${{ inputs.distinct_run_name && inputs.distinct_run_name || '' }}
on:
  merge_group:
  pull_request:
  push:
    tags:
      - "*"
  workflow_dispatch:
    inputs:
      cl_ref:
        description: 'The ref to checkout, defaults to the calling branch'
        required: false
        type: string
      evm-ref:
        description: 'The sha of the chainlink-evm commit to use if wanted'
        required: false
        type: string
      run_solana:
        description: 'Run solana tests'
        required: false
        type: string
        default: 'false'
      distinct_run_name:
        description: 'A unique identifier for this run, only use from other repos'
        required: false
        type: string

# Only run 1 of this workflow at a time per PR
concurrency:
  group: ${{ github.ref }}-${{ github.repository }}-${{ github.event_name }}--e2e-tests-${{ inputs.distinct_run_name }}
  cancel-in-progress: true

env:
  # for run-test variables and environment
  ENV_JOB_IMAGE: ${{ secrets.QA_AWS_ACCOUNT_NUMBER }}.dkr.ecr.${{ secrets.QA_AWS_REGION }}.amazonaws.com/chainlink-ccip-tests:${{ inputs.evm-ref || github.sha }}
  CHAINLINK_IMAGE: ${{ secrets.QA_AWS_ACCOUNT_NUMBER }}.dkr.ecr.${{ secrets.QA_AWS_REGION }}.amazonaws.com/chainlink
  TEST_SUITE: smoke
  TEST_ARGS: -test.timeout 12m
  INTERNAL_DOCKER_REPO: ${{ secrets.QA_AWS_ACCOUNT_NUMBER }}.dkr.ecr.${{ secrets.QA_AWS_REGION }}.amazonaws.com
  MOD_CACHE_VERSION: 2
  COLLECTION_ID: chainlink-e2e-tests

jobs:
  enforce-ctf-version:
    name: Enforce CTF Version
    runs-on: ubuntu-latest
    # We don't directly merge dependabot PRs, so let's not waste the resources
    if: github.actor != 'dependabot[bot]'
    steps:
      - run: echo "${{github.event_name}}"
      - name: Checkout the repo
        uses: actions/checkout@9bb56186c3b09b4f86b1c65136769dd318469633 # v4.1.2
        with:
          repository: smartcontractkit/ccip
          ref: ${{ inputs.cl_ref }}
      - name: Check Merge Group Condition
        id: condition-check
        run: |
          echo "Checking event condition..."
          SHOULD_ENFORCE="false"
          if [[ "$GITHUB_EVENT_NAME" == "merge_group" ]]; then
              echo "We are in a merge_group event, now check if we are on the develop branch"
              target_branch=$(cat $GITHUB_EVENT_PATH | jq -r .merge_group.base_ref)
              if [[ "$target_branch" == "refs/heads/develop" ]]; then
                  echo "We are on the develop branch, we should enforce ctf version"
                  SHOULD_ENFORCE="true"
              fi
          fi
          echo "should we enforce ctf version = $SHOULD_ENFORCE"
          echo "should-enforce=$SHOULD_ENFORCE" >> $GITHUB_OUTPUT
      - name: Enforce CTF Version
        if: steps.condition-check.outputs.should-enforce == 'true'
        uses: smartcontractkit/chainlink-github-actions/chainlink-testing-framework/mod-version@fc3e0df622521019f50d772726d6bf8dc919dd38 # v2.3.19
        with:
          go-project-path: ./integration-tests
          module-name: github.com/smartcontractkit/chainlink-testing-framework
          enforce-semantic-tag: "true"

  changes:
    environment: integration
    name: Check Paths That Require Tests To Run
    runs-on: ubuntu-latest
    # We don't directly merge dependabot PRs, so let's not waste the resources
    if: github.actor != 'dependabot[bot]'
    steps:
      - name: Checkout the repo
        uses: actions/checkout@9bb56186c3b09b4f86b1c65136769dd318469633 # v4.1.2
        with:
          repository: smartcontractkit/ccip
          ref: ${{ inputs.cl_ref }}
      - uses: dorny/paths-filter@de90cc6fb38fc0963ad72b210f1f284cd68cea36 # v3.0.2
        id: changes
        with:
          filters: |
            changes:
              - '**/*.go'
              - '**/*go.sum'
              - '**/*go.mod'
              - '.github/workflows/integration-tests.yml'
              - '**/*Dockerfile'
              - 'core/**/migrations/*.sql'
              - 'core/**/config/**/*.toml'
              - 'integration-tests/**/*.toml'
      - name: Ignore Filter On Workflow Dispatch
        if: ${{ github.event_name == 'workflow_dispatch' }}
        id: ignore-filter
        run: echo "changes=true" >> $GITHUB_OUTPUT
      - name: Collect Metrics
        if: always()
        id: collect-gha-metrics
        uses: smartcontractkit/push-gha-metrics-action@d9da21a2747016b3e13de58c7d4115a3d5c97935 # v3.0.1
        with:
          id: ${{ env.COLLECTION_ID }}-check-paths
          org-id: ${{ secrets.GRAFANA_INTERNAL_TENANT_ID }}
          basic-auth: ${{ secrets.GRAFANA_INTERNAL_BASIC_AUTH }}
          hostname: ${{ secrets.GRAFANA_INTERNAL_HOST }}
          this-job-name: Check Paths That Require Tests To Run
        continue-on-error: true
    outputs:
      src: ${{ steps.ignore-filter.outputs.changes || steps.changes.outputs.changes }}

  build-lint-integration-tests:
    name: Build and Lint ${{ matrix.project.name }}
    runs-on: ubuntu22.04-8cores-32GB
    # We don't directly merge dependabot PRs, so let's not waste the resources
    if: github.actor != 'dependabot[bot]'
    strategy:
      matrix:
        project:
          - name: integration-tests
            id: e2e
            path: ./integration-tests
            cache-id: e2e
          - name: load
            id: load
            path: ./integration-tests/load
            cache-id: load
    steps:
      - name: Collect Metrics
        id: collect-gha-metrics
        uses: smartcontractkit/push-gha-metrics-action@d9da21a2747016b3e13de58c7d4115a3d5c97935 # v3.0.1
        with:
          id: ${{ env.COLLECTION_ID }}-build-lint-${{ matrix.project.id }}
          org-id: ${{ secrets.GRAFANA_INTERNAL_TENANT_ID }}
          basic-auth: ${{ secrets.GRAFANA_INTERNAL_BASIC_AUTH }}
          hostname: ${{ secrets.GRAFANA_INTERNAL_HOST }}
          this-job-name: Build and Lint ${{ matrix.project.name }}
        continue-on-error: true
      - name: Checkout the repo
        uses: actions/checkout@9bb56186c3b09b4f86b1c65136769dd318469633 # v4.1.2
        with:
          repository: smartcontractkit/ccip
          ref: ${{ inputs.cl_ref }}
      - name: Setup Go
        uses: smartcontractkit/chainlink-github-actions/chainlink-testing-framework/setup-go@75a9005952a9e905649cfb5a6971fd9429436acd # v2.3.25
        with:
          test_download_vendor_packages_command: cd ${{ matrix.project.path }} && go mod download
          go_mod_path: ${{ matrix.project.path }}/go.mod
          cache_key_id: core-${{ matrix.project.cache-id }}-${{ env.MOD_CACHE_VERSION }}
          cache_restore_only: "true"
      - name: Build Go
        run: |
          cd ${{ matrix.project.path }}
          go build ./...
          go test -run=^# ./...
      - name: Lint Go
        uses: golangci/golangci-lint-action@3cfe3a4abbb849e10058ce4af15d205b6da42804 # v4.0.0
        with:
          version: v1.59.1
          # We already cache these directories in setup-go
          skip-pkg-cache: true
          skip-build-cache: true
          # only-new-issues is only applicable to PRs, otherwise it is always set to false
          only-new-issues: false # disabled for PRs due to unreliability
          args: --out-format colored-line-number,checkstyle:golangci-lint-report.xml
          working-directory: ${{ matrix.project.path }}

  build-chainlink:
    environment: integration
    permissions:
      id-token: write
      contents: read
    strategy:
      matrix:
        image:
          - name: ""
            dockerfile: core/chainlink.Dockerfile
            tag-suffix: ""
          - name: (plugins)
            dockerfile: plugins/chainlink.Dockerfile
            tag-suffix: -plugins
    name: Build Chainlink Image ${{ matrix.image.name }}
    runs-on: ubuntu22.04-8cores-32GB
    needs: [changes, enforce-ctf-version]
    steps:
      - name: Collect Metrics
        if: needs.changes.outputs.src == 'true' || github.event_name == 'workflow_dispatch'
        id: collect-gha-metrics
        uses: smartcontractkit/push-gha-metrics-action@d9da21a2747016b3e13de58c7d4115a3d5c97935 # v3.0.1
        with:
          id: ${{ env.COLLECTION_ID }}-build-chainlink
          org-id: ${{ secrets.GRAFANA_INTERNAL_TENANT_ID }}
          basic-auth: ${{ secrets.GRAFANA_INTERNAL_BASIC_AUTH }}
          hostname: ${{ secrets.GRAFANA_INTERNAL_HOST }}
          this-job-name: Build Chainlink Image ${{ matrix.image.name }}
        continue-on-error: true
      - name: Checkout the repo
        uses: actions/checkout@9bb56186c3b09b4f86b1c65136769dd318469633 # v4.1.2
        with:
          repository: smartcontractkit/ccip
          ref: ${{ inputs.cl_ref || github.event.pull_request.head.sha || github.event.merge_group.head_sha }}
      - name: Setup Github Token
        if: ${{ inputs.evm-ref }}
        id: get-gh-token
        uses: smartcontractkit/.github/actions/setup-github-token@ef78fa97bf3c77de6563db1175422703e9e6674f # setup-github-token@0.2.1
        with:
          aws-role-arn: ${{ secrets.AWS_OIDC_GLOBAL_READ_ONLY_TOKEN_ISSUER_ROLE_ARN }}
          aws-lambda-url: ${{ secrets.AWS_INFRA_RELENG_TOKEN_ISSUER_LAMBDA_URL }}
          aws-region: ${{ secrets.AWS_REGION }}
          set-git-config: "true"
      - name: Build Chainlink Image
        if: needs.changes.outputs.src == 'true' || github.event_name == 'workflow_dispatch'
        uses: ./.github/actions/build-chainlink-image
        with:
          tag_suffix: ${{ matrix.image.tag-suffix }}
          dockerfile: ${{ matrix.image.dockerfile }}
          git_commit_sha: ${{ inputs.evm-ref || github.sha }}
          AWS_REGION: ${{ secrets.QA_AWS_REGION }}
          AWS_ROLE_TO_ASSUME: ${{ secrets.QA_AWS_ROLE_TO_ASSUME }}
          dep_evm_sha: ${{ inputs.evm-ref }}

  build-test-image:
    if: startsWith(github.ref, 'refs/tags/') || github.event_name == 'schedule' || contains(join(github.event.pull_request.labels.*.name, ' '), 'build-test-image')
    environment: integration
    permissions:
      id-token: write
      contents: read
    name: Build Test Image
    runs-on: ubuntu22.04-16cores-64GB
    needs: [changes]
    steps:
      - name: Collect Metrics
        if: needs.changes.outputs.src == 'true' || github.event_name == 'workflow_dispatch'
        id: collect-gha-metrics
        uses: smartcontractkit/push-gha-metrics-action@d9da21a2747016b3e13de58c7d4115a3d5c97935 # v3.0.1
        with:
<<<<<<< HEAD
          id: ${{ env.COLLECTION_ID }}-build-test-image
=======
          id: ${{ env.COLLECTION_ID }}-matrix-${{ matrix.product.name }}
          basic-auth: ${{ secrets.GRAFANA_INTERNAL_BASIC_AUTH }}
          hostname: ${{ secrets.GRAFANA_INTERNAL_HOST }}
          org-id: ${{ secrets.GRAFANA_INTERNAL_TENANT_ID }}
          this-job-name: ETH Smoke Tests ${{ matrix.product.name }}
          test-results-file: '{"testType":"go","filePath":"/tmp/gotest.log"}'
        continue-on-error: true
      - name: Checkout the repo
        uses: actions/checkout@9bb56186c3b09b4f86b1c65136769dd318469633 # v4.1.2
        with:
          repository: smartcontractkit/chainlink
          ref: ${{ inputs.cl_ref || github.event.pull_request.head.sha || github.event.merge_group.head_sha }}
      - name: Build Go Test Command
        id: build-go-test-command
        run: |
          # if the matrix.product.run is set, use it for a different command
          if [ "${{ matrix.product.run }}" != "" ]; then
            echo "run_command=${{ matrix.product.run }} ./smoke/${{ matrix.product.file }}_test.go" >> "$GITHUB_OUTPUT"
          else
            echo "run_command=./smoke/${{ matrix.product.name }}_test.go" >> "$GITHUB_OUTPUT"
          fi
      - name: Setup GAP for Grafana
        uses: smartcontractkit/.github/actions/setup-gap@d316f66b2990ea4daa479daa3de6fc92b00f863e # setup-gap@0.3.2
        id: setup-gap
        with:
          # aws inputs
          aws-region: ${{ secrets.AWS_REGION }}
          aws-role-arn: ${{ secrets.AWS_OIDC_IAM_ROLE_VALIDATION_PROD_ARN }}
          api-gateway-host: ${{ secrets.AWS_API_GW_HOST_GRAFANA }}
          # other inputs
          duplicate-authorization-header: "true"
      - name: Prepare Base64 TOML override
        uses: ./.github/actions/setup-create-base64-config
        with:
          runId: ${{ github.run_id }}
          testLogCollect: ${{ vars.TEST_LOG_COLLECT }}
          selectedNetworks: ${{ env.SELECTED_NETWORKS }}
          chainlinkVersion: ${{ inputs.evm-ref || github.sha }}
          logstreamLogTargets: ${{ vars.LOGSTREAM_LOG_TARGETS }}

      ## Run this step when changes that require tests to be run are made
      - name: Run Tests
        if: needs.changes.outputs.src == 'true' || github.event_name == 'workflow_dispatch'
        uses: smartcontractkit/chainlink-github-actions/chainlink-testing-framework/run-tests@75a9005952a9e905649cfb5a6971fd9429436acd # v2.3.25
        with:
          test_command_to_run: cd ./integration-tests && go test -timeout 30m -count=1 -json -test.parallel=${{ matrix.product.nodes }} ${{ steps.build-go-test-command.outputs.run_command }} 2>&1 | tee /tmp/gotest.log | gotestloghelper -ci -singlepackage -hidepassingtests=false -hidepassinglogs
          test_download_vendor_packages_command: cd ./integration-tests && go mod download
          test_config_override_base64: ${{ env.BASE64_CONFIG_OVERRIDE }}
          cl_repo: ${{ env.CHAINLINK_IMAGE }}
          cl_image_tag: ${{ inputs.evm-ref || github.sha }}
          aws_registries: ${{ secrets.QA_AWS_ACCOUNT_NUMBER }}
          artifacts_name: ${{ matrix.product.name }}-test-logs
          artifacts_location: |
            ./integration-tests/smoke/logs/
            /tmp/gotest.log
          publish_check_name: ${{ matrix.product.name }}
          token: ${{ secrets.GITHUB_TOKEN }}
          go_mod_path: ./integration-tests/go.mod
          cache_key_id: core-e2e-${{ env.MOD_CACHE_VERSION }}
          cache_restore_only: "true"
          QA_AWS_REGION: ${{ secrets.QA_AWS_REGION }}
          QA_AWS_ROLE_TO_ASSUME: ${{ secrets.QA_AWS_ROLE_TO_ASSUME }}
          QA_KUBECONFIG: ""
          should_tidy: "false"
          go_coverage_src_dir: /var/tmp/go-coverage
          go_coverage_dest_dir: ${{ github.workspace }}/.covdata
          DEFAULT_CHAINLINK_IMAGE: ${{ env.CHAINLINK_IMAGE }}
          DEFAULT_LOKI_TENANT_ID: ${{ secrets.GRAFANA_INTERNAL_TENANT_ID }}
          DEFAULT_LOKI_ENDPOINT: https://${{ secrets.GRAFANA_INTERNAL_HOST }}/loki/api/v1/push
          DEFAULT_LOKI_BASIC_AUTH: ${{ secrets.GRAFANA_INTERNAL_BASIC_AUTH }}
          DEFAULT_GRAFANA_BASE_URL: "http://localhost:8080/primary"
          DEFAULT_GRAFANA_DASHBOARD_URL: "/d/ddf75041-1e39-42af-aa46-361fe4c36e9e/ci-e2e-tests-logs"
          DEFAULT_GRAFANA_BEARER_TOKEN: ${{ secrets.GRAFANA_INTERNAL_URL_SHORTENER_TOKEN }}
          DEFAULT_PYROSCOPE_SERVER_URL: ${{ matrix.product.pyroscope_env == '' && '' || !startsWith(github.ref, 'refs/tags/') && '' || secrets.QA_PYROSCOPE_INSTANCE }} # Avoid sending blank envs https://github.com/orgs/community/discussions/25725
          DEFAULT_PYROSCOPE_KEY: ${{ secrets.QA_PYROSCOPE_KEY }}
          DEFAULT_PYROSCOPE_ENVIRONMENT: ${{ matrix.product.pyroscope_env }}
          DEFAULT_PYROSCOPE_ENABLED: ${{ matrix.product.pyroscope_env == '' || !startsWith(github.ref, 'refs/tags/') && 'false' || 'true' }}

      - name: Upload Coverage Data
        uses: actions/upload-artifact@65462800fd760344b1a7b4382951275a0abb4808 # v4.3.3
        timeout-minutes: 2
        continue-on-error: true
        with:
          name: cl-node-coverage-data-${{ matrix.product.name }}
          path: .covdata
          retention-days: 1

      - name: Print failed test summary
        if: always()
        uses: smartcontractkit/chainlink-github-actions/chainlink-testing-framework/show-test-summary@75a9005952a9e905649cfb5a6971fd9429436acd # v2.3.25

  eth-smoke-tests-matrix-log-poller:
    if: ${{ !(contains(join(github.event.pull_request.labels.*.name, ' '), 'skip-smoke-tests') || github.event_name == 'workflow_dispatch') || inputs.distinct_run_name != '' }}
    environment: integration
    permissions:
      checks: write
      pull-requests: write
      id-token: write
      contents: read
    needs:
      [build-chainlink, changes, compare-tests, build-lint-integration-tests]
    env:
      SELECTED_NETWORKS: SIMULATED,SIMULATED_1,SIMULATED_2
      CHAINLINK_COMMIT_SHA: ${{ inputs.evm-ref || github.sha }}
      CHAINLINK_ENV_USER: ${{ github.actor }}
      TEST_LOG_LEVEL: debug
    strategy:
      fail-fast: false
      matrix:
        product: ${{fromJson(needs.compare-tests.outputs.lp-matrix)}}
    runs-on: ${{ matrix.product.os }}
    name: ETH Smoke Tests ${{ matrix.product.name }}
    steps:
      - name: Collect Metrics
        if: needs.changes.outputs.src == 'true'
        id: collect-gha-metrics
        uses: smartcontractkit/push-gha-metrics-action@d9da21a2747016b3e13de58c7d4115a3d5c97935 # v3.0.1
        with:
          id: ${{ env.COLLECTION_ID }}-matrix-${{ matrix.product.name }}
>>>>>>> ce7d99af
          org-id: ${{ secrets.GRAFANA_INTERNAL_TENANT_ID }}
          basic-auth: ${{ secrets.GRAFANA_INTERNAL_BASIC_AUTH }}
          hostname: ${{ secrets.GRAFANA_INTERNAL_HOST }}
          this-job-name: Build Test Image
        continue-on-error: true
      - name: Checkout the repo
        uses: actions/checkout@9bb56186c3b09b4f86b1c65136769dd318469633 # v4.1.2
        with:
          repository: smartcontractkit/ccip
          ref: ${{ inputs.cl_ref || github.event.pull_request.head.sha || github.event.merge_group.head_sha }}
      - name: Build Go Test Command
        id: build-go-test-command
        run: |
          # if the matrix.product.run is set, use it for a different command
          if [ "${{ matrix.product.run }}" != "" ]; then
            echo "run_command=${{ matrix.product.run }} ./smoke/${{ matrix.product.file }}_test.go" >> "$GITHUB_OUTPUT"
          else
            echo "run_command=./smoke/${{ matrix.product.name }}_test.go" >> "$GITHUB_OUTPUT"
          fi
      - name: Setup GAP for Grafana
        uses: smartcontractkit/.github/actions/setup-gap@d316f66b2990ea4daa479daa3de6fc92b00f863e # setup-gap@0.3.2
        id: setup-gap
        with:
          # aws inputs
          aws-region: ${{ secrets.AWS_REGION }}
          aws-role-arn: ${{ secrets.AWS_OIDC_IAM_ROLE_VALIDATION_PROD_ARN }}
          api-gateway-host: ${{ secrets.AWS_API_GW_HOST_GRAFANA }}
          # other inputs
          duplicate-authorization-header: "true"
      - name: Prepare Base64 TOML override
        uses: ./.github/actions/setup-create-base64-config
        with:
          runId: ${{ github.run_id }}
          testLogCollect: ${{ vars.TEST_LOG_COLLECT }}
          selectedNetworks: ${{ env.SELECTED_NETWORKS }}
          chainlinkVersion: ${{ inputs.evm-ref || github.sha }}
          logstreamLogTargets: ${{ vars.LOGSTREAM_LOG_TARGETS }}
<<<<<<< HEAD
          grafanaUrl: "http://localhost:8080/primary" # This is GAP's address
          grafanaDashboardUrl: "/d/ddf75041-1e39-42af-aa46-361fe4c36e9e/ci-e2e-tests-logs"
          grafanaBearerToken: ${{ secrets.GRAFANA_INTERNAL_URL_SHORTENER_TOKEN }}
=======

      ## Run this step when changes that require tests to be run are made
      - name: Run Tests
        if: needs.changes.outputs.src == 'true'
        uses: smartcontractkit/chainlink-github-actions/chainlink-testing-framework/run-tests@75a9005952a9e905649cfb5a6971fd9429436acd # v2.3.25
        with:
          test_command_to_run: cd ./integration-tests && go test -timeout 30m -count=1 -json -test.parallel=${{ matrix.product.nodes }} ${{ steps.build-go-test-command.outputs.run_command }} 2>&1 | tee /tmp/gotest.log | gotestloghelper -ci -singlepackage -hidepassingtests=false -hidepassinglogs
          test_download_vendor_packages_command: cd ./integration-tests && go mod download
          test_config_override_base64: ${{ env.BASE64_CONFIG_OVERRIDE }}
          cl_repo: ${{ env.CHAINLINK_IMAGE }}
          cl_image_tag: ${{ inputs.evm-ref || github.sha }}
          aws_registries: ${{ secrets.QA_AWS_ACCOUNT_NUMBER }}
          artifacts_name: ${{ matrix.product.name }}-test-logs
          artifacts_location: |
            ./integration-tests/smoke/logs/
            /tmp/gotest.log
          publish_check_name: ${{ matrix.product.name }}
          token: ${{ secrets.GITHUB_TOKEN }}
          go_mod_path: ./integration-tests/go.mod
          cache_key_id: core-e2e-${{ env.MOD_CACHE_VERSION }}
          cache_restore_only: "true"
          QA_AWS_REGION: ${{ secrets.QA_AWS_REGION }}
          QA_AWS_ROLE_TO_ASSUME: ${{ secrets.QA_AWS_ROLE_TO_ASSUME }}
          QA_KUBECONFIG: ""
          should_tidy: "false"
          go_coverage_src_dir: /var/tmp/go-coverage
          go_coverage_dest_dir: ${{ github.workspace }}/.covdata
          DEFAULT_CHAINLINK_IMAGE: ${{ env.CHAINLINK_IMAGE }}
          DEFAULT_LOKI_TENANT_ID: ${{ secrets.GRAFANA_INTERNAL_TENANT_ID }}
          DEFAULT_LOKI_ENDPOINT: https://${{ secrets.GRAFANA_INTERNAL_HOST }}/loki/api/v1/push
          DEFAULT_LOKI_BASIC_AUTH: ${{ secrets.GRAFANA_INTERNAL_BASIC_AUTH }}
          DEFAULT_GRAFANA_BASE_URL: "http://localhost:8080/primary"
          DEFAULT_GRAFANA_DASHBOARD_URL: "/d/ddf75041-1e39-42af-aa46-361fe4c36e9e/ci-e2e-tests-logs"
          DEFAULT_GRAFANA_BEARER_TOKEN: ${{ secrets.GRAFANA_INTERNAL_URL_SHORTENER_TOKEN }}
          DEFAULT_PYROSCOPE_SERVER_URL: ${{ matrix.product.pyroscope_env == '' && '' || !startsWith(github.ref, 'refs/tags/') && '' || secrets.QA_PYROSCOPE_INSTANCE }} # Avoid sending blank envs https://github.com/orgs/community/discussions/25725
          DEFAULT_PYROSCOPE_KEY: ${{ secrets.QA_PYROSCOPE_KEY }}
          DEFAULT_PYROSCOPE_ENVIRONMENT: ${{ matrix.product.pyroscope_env }}
          DEFAULT_PYROSCOPE_ENABLED: ${{ matrix.product.pyroscope_env == '' || !startsWith(github.ref, 'refs/tags/') && 'false' || 'true' }}

      - name: Upload Coverage Data
        uses: actions/upload-artifact@65462800fd760344b1a7b4382951275a0abb4808 # v4.3.3
        timeout-minutes: 2
        continue-on-error: true
        with:
          name: cl-node-coverage-data-${{ matrix.product.name }}
          path: .covdata
          retention-days: 1

      - name: Print failed test summary
        if: always()
        uses: smartcontractkit/chainlink-github-actions/chainlink-testing-framework/show-test-summary@75a9005952a9e905649cfb5a6971fd9429436acd # v2.3.25

>>>>>>> ce7d99af

  eth-smoke-tests-matrix:
    if: ${{ !contains(join(github.event.pull_request.labels.*.name, ' '), 'skip-smoke-tests') }}
    environment: integration
    permissions:
      actions: read
      checks: write
      pull-requests: write
      id-token: write
      contents: read
    needs: [build-chainlink, changes, build-lint-integration-tests]
    env:
      SELECTED_NETWORKS: SIMULATED
      CHAINLINK_COMMIT_SHA: ${{ inputs.evm-ref || github.sha }}
      CHAINLINK_ENV_USER: ${{ github.actor }}
      TEST_LOG_LEVEL: debug
    strategy:
      fail-fast: false
      matrix:
        product:
# LM Smoke Test is disabled since project is paused
#          - name: ccip-lm-smoke
#            nodes: 1
#            os: ubuntu-latest
#            file: lm
#            dir: ccip-tests/smoke
#            run: -run ^TestLmBasic$
          - name: ccip-smoke
            nodes: 1
            os: ubuntu-latest
            file: ccip
            dir: ccip-tests/smoke
            run: -run ^TestSmokeCCIPForBidirectionalLane$
          - name: ccip-smoke-1.4-pools
            nodes: 1
            os: ubuntu-latest
            file: ccip
            dir: ccip-tests/smoke
            run: -run ^TestSmokeCCIPForBidirectionalLane$
            config_path: ./integration-tests/ccip-tests/testconfig/tomls/contract-version1.4.toml
          - name: ccip-smoke-usdc
            nodes: 1
            os: ubuntu-latest
            file: ccip
            dir: ccip-tests/smoke
            run: -run ^TestSmokeCCIPForBidirectionalLane$
            config_path: ./integration-tests/ccip-tests/testconfig/tomls/usdc_mock_deployment.toml
          - name: ccip-smoke-db-compatibility
            nodes: 1
            os: ubuntu-latest
            file: ccip
            dir: ccip-tests/smoke
            run: -run ^TestSmokeCCIPForBidirectionalLane$
            config_path: ./integration-tests/ccip-tests/testconfig/tomls/db-compatibility.toml
          - name: ccip-smoke-rate-limit
            nodes: 1
            dir: ccip-tests/smoke
            os: ubuntu-latest
            file: ccip
            run: -run ^TestSmokeCCIPRateLimit$
          - name: ccip-smoke-rate-limit
            nodes: 1
            dir: ccip-tests/smoke
            os: ubuntu-latest
            file: ccip
            run: -run ^TestSmokeCCIPTokenPoolRateLimits$
          - name: ccip-smoke-multicall
            nodes: 1
            dir: ccip-tests/smoke
            os: ubuntu-latest
            file: ccip
            run: -run ^TestSmokeCCIPMulticall$
          - name: ccip-smoke-manual-exec
            nodes: 1
            dir: ccip-tests/smoke
            os: ubuntu-latest
            file: ccip
            run: -run ^TestSmokeCCIPManuallyExecuteAfterExecutionFailingDueToInsufficientGas$
          - name: ccip-smoke-on-ramp-limits
            nodes: 1
            dir: ccip-tests/smoke
            os: ubuntu-latest
            file: ccip
            run: -run ^TestSmokeCCIPOnRampLimits$
          - name: ccip-smoke-off-ramp-capacity
            nodes: 1
            dir: ccip-tests/smoke
            os: ubuntu-latest
            file: ccip
            run: -run ^TestSmokeCCIPOffRampCapacityLimit$
          - name: ccip-smoke-off-ramp-agg-rate-limit
            nodes: 1
            dir: ccip-tests/smoke
            os: ubuntu-latest
            file: ccip
            run: -run ^TestSmokeCCIPOffRampAggRateLimit$
          - name: runlog
            id: runlog
            nodes: 2
            os: ubuntu-latest
          - name: cron
            id: cron
            nodes: 2
            os: ubuntu-latest
          - name: flux
            id: flux
            nodes: 1
            os: ubuntu-latest
          - name: ocr
            id: ocr
            nodes: 2
            os: ubuntu-latest
            file: ocr
            pyroscope_env: ci-smoke-ocr-evm-simulated
          - name: reorg_above_finality
            id: reorg_above_finality
            nodes: 1
            os: ubuntu-latest
            file: reorg_above_finality
            pyroscope_env: ci-smoke-reorg-above-finality-evm-simulated
          - name: ocr2
            id: ocr2
            nodes: 6
            os: ubuntu22.04-16cores-64GB
            file: ocr2
          - name: ocr2
            id: ocr2-plugins
            nodes: 6
            os: ubuntu22.04-16cores-64GB
            tag_suffix: "-plugins"
          - name: vrf
            id: vrf
            nodes: 2
            os: ubuntu-latest
          - name: vrfv2
            id: vrfv2
            nodes: 6
            os: ubuntu-latest
          - name: vrfv2plus
            id: vrfv2plus
            nodes: 9
            os: ubuntu-latest
          - name: forwarder_ocr
            id: forwarder_ocr
            nodes: 2
            os: ubuntu-latest
          - name: forwarders_ocr2
            id: forwarders_ocr2
            nodes: 2
            os: ubuntu-latest
    runs-on: ${{ matrix.product.os }}
    name: ETH Smoke Tests ${{ matrix.product.name }}${{ matrix.product.tag_suffix }}
    steps:
      # Handy for debugging resource usage
      # - name: Collect Workflow Telemetry
      #   uses: catchpoint/workflow-telemetry-action@94c3c3d9567a0205de6da68a76c428ce4e769af1 # v2.0.0
      - name: Collect Metrics
        if: needs.changes.outputs.src == 'true' || github.event_name == 'workflow_dispatch'
        id: collect-gha-metrics
        uses: smartcontractkit/push-gha-metrics-action@d9da21a2747016b3e13de58c7d4115a3d5c97935 # v3.0.1
        with:
          id: ${{ env.COLLECTION_ID }}-matrix-${{ matrix.product.id }}
          org-id: ${{ secrets.GRAFANA_INTERNAL_TENANT_ID }}
          basic-auth: ${{ secrets.GRAFANA_INTERNAL_BASIC_AUTH }}
          hostname: ${{ secrets.GRAFANA_INTERNAL_HOST }}
          this-job-name: ETH Smoke Tests ${{ matrix.product.name }}${{ matrix.product.tag_suffix }}
          test-results-file: '{"testType":"go","filePath":"/tmp/gotest.log"}'
        continue-on-error: true
      - name: Checkout the repo
        uses: actions/checkout@9bb56186c3b09b4f86b1c65136769dd318469633 # v4.1.2
        with:
          repository: smartcontractkit/ccip
          ref: ${{ inputs.cl_ref || github.event.pull_request.head.sha || github.event.merge_group.head_sha }}
      - name: Build Go Test Command
        id: build-go-test-command
        run: |
          # if dir is provided use it, otherwise use the smoke dir
          if [ "${{ matrix.product.dir }}" != "" ]; then
            dir=${{ matrix.product.dir }}
          else
            dir=smoke
          fi
          # if the matrix.product.run is set, use it for a different command
          if [ "${{ matrix.product.run }}" != "" ]; then
            echo "run_command=${{ matrix.product.run }} ./${dir}/${{ matrix.product.file }}_test.go" >> "$GITHUB_OUTPUT"
          else
            echo "run_command=./${dir}/${{ matrix.product.name }}_test.go" >> "$GITHUB_OUTPUT"
          fi
      - name: Check for "enable tracing" label
        id: check-label
        run: |
          label=$(jq -r '.pull_request.labels[]?.name // empty' "$GITHUB_EVENT_PATH")

          if [[ -n "$label" ]]; then
            if [[ "$label" == "enable tracing" ]]; then
              echo "Enable tracing label found."
              echo "trace=true" >> $GITHUB_OUTPUT
            else
              echo "Enable tracing label not found."
              echo "trace=false" >> $GITHUB_OUTPUT
            fi
          else
            echo "No labels present or labels are null."
            echo "trace=false" >> $GITHUB_OUTPUT
          fi

      - name: Setup Grafana and OpenTelemetry
        id: docker-setup
        if: steps.check-label.outputs.trace == 'true' && matrix.product.name == 'ocr2' && matrix.product.tag_suffix == '-plugins'
        run: |
          # Create network
          docker network create --driver bridge tracing

          # Make trace directory
          cd integration-tests/smoke/
          mkdir ./traces
          chmod -R 777 ./traces

          # Switch directory
          cd ../../.github/tracing

          # Create a Docker volume for traces
          # docker volume create otel-traces

          # Start OpenTelemetry Collector
          # Note the user must be set to the same user as the runner for the trace data to be accessible
          docker run -d --network=tracing --name=otel-collector \
            -v $PWD/otel-collector-ci.yaml:/etc/otel-collector.yaml \
            -v $PWD/../../integration-tests/smoke/traces:/tracing \
            --user "$(id -u):$(id -g)" \
            -p 4317:4317 otel/opentelemetry-collector:0.88.0 --config=/etc/otel-collector.yaml

      - name: Locate Docker Volume
        id: locate-volume
        if: false
        run: |
          echo "VOLUME_PATH=$(docker volume inspect --format '{{ .Mountpoint }}' otel-traces)" >> $GITHUB_OUTPUT

      - name: Show Otel-Collector Logs
        if: steps.check-label.outputs.trace == 'true' && matrix.product.name == 'ocr2' && matrix.product.tag_suffix == '-plugins'
        run: |
          docker logs otel-collector
      - name: Set Override Config
        id: set_override_config
        run: |
          # if the matrix.product.config_path is set, use it as the override config
          if [ "${{ matrix.product.config_path }}" != "" ]; then
            echo "base_64_override=$(base64 -w 0 -i ${{ matrix.product.config_path }})" >> "$GITHUB_OUTPUT"
          fi
      - name: Setup GAP for Grafana
        uses: smartcontractkit/.github/actions/setup-gap@d316f66b2990ea4daa479daa3de6fc92b00f863e # setup-gap@0.3.2
        id: setup-gap
        with:
          # aws inputs
          aws-region: ${{ secrets.AWS_REGION }}
          aws-role-arn: ${{ secrets.AWS_OIDC_IAM_ROLE_VALIDATION_PROD_ARN }}
          api-gateway-host: ${{ secrets.AWS_API_GW_HOST_GRAFANA }}
          # other inputs
          duplicate-authorization-header: "true"
          # metrics inputs
          metrics-job-name: "grafana"
          gc-host: ${{ secrets.GRAFANA_INTERNAL_HOST }}
          gc-basic-auth: ${{ secrets.GRAFANA_INTERNAL_URL_SHORTENER_TOKEN }}
          gc-org-id: ${{ secrets.GRAFANA_INTERNAL_TENANT_ID }}
      - name: Prepare Base64 TOML override
        uses: ./.github/actions/setup-create-base64-config
        with:
          runId: ${{ github.run_id }}
          testLogCollect: ${{ vars.TEST_LOG_COLLECT }}
          selectedNetworks: ${{ env.SELECTED_NETWORKS }}
<<<<<<< HEAD
          chainlinkImage: ${{ env.CHAINLINK_IMAGE }}
          chainlinkVersion: ${{ inputs.evm-ref || github.sha }}
          pyroscopeServer: ${{ matrix.product.pyroscope_env == '' && '' || !startsWith(github.ref, 'refs/tags/') && '' || secrets.QA_PYROSCOPE_INSTANCE }} # Avoid sending blank envs https://github.com/orgs/community/discussions/25725
          pyroscopeEnvironment: ${{ matrix.product.pyroscope_env }}
          pyroscopeKey: ${{ secrets.QA_PYROSCOPE_KEY }}
          lokiEndpoint: ${{ secrets.LOKI_URL_CI }}
          lokiTenantId: ${{ vars.LOKI_TENANT_ID }}
          lokiBasicAuth: ${{ secrets.LOKI_BASIC_AUTH }}
          logstreamLogTargets: ${{ vars.LOGSTREAM_LOG_TARGETS }}
          grafanaUrl: "http://localhost:8080/primary" # this is GAP url, it will know where to forward the requests so that they reach the correct Grafana instance
          grafanaDashboardUrl: "/d/ddf75041-1e39-42af-aa46-361fe4c36e9e/ci-e2e-tests-logs"
          grafanaBearerToken: ${{ secrets.GRAFANA_INTERNAL_URL_SHORTENER_TOKEN }}
      - name: Prepare Base64 TOML override for CCIP secrets
        uses: ./.github/actions/setup-create-base64-config-ccip
        with:
          runId: ${{ github.run_id }}
          testLogCollect: ${{ vars.TEST_LOG_COLLECT }}
          selectedNetworks: SIMULATED_1,SIMULATED_2
          chainlinkImage: ${{ env.CHAINLINK_IMAGE }}
          chainlinkVersion: ${{ github.sha }}
          lokiEndpoint: ${{ secrets.LOKI_URL_CI }}
          lokiTenantId: ${{ vars.LOKI_TENANT_ID }}
          lokiBasicAuth: ${{ secrets.LOKI_BASIC_AUTH }}
=======
          chainlinkVersion: ${{ inputs.evm-ref || github.sha }}          
>>>>>>> ce7d99af
          logstreamLogTargets: ${{ vars.LOGSTREAM_LOG_TARGETS }}

      ## Run this step when changes that require tests to be run are made
      - name: Run Tests
        if: needs.changes.outputs.src == 'true' || github.event_name == 'workflow_dispatch'
<<<<<<< HEAD
        uses: smartcontractkit/chainlink-github-actions/chainlink-testing-framework/run-tests@af92c5fae8dcf1659201e907db82d221fc304b94 # v2.3.21
        env:
          BASE64_CCIP_CONFIG_OVERRIDE: ${{ steps.set_override_config.outputs.base_64_override }}
          TEST_BASE64_CCIP_CONFIG_OVERRIDE: ${{ steps.set_override_config.outputs.base_64_override }}
          DEBUG_RESTY: false
=======
        uses: smartcontractkit/chainlink-github-actions/chainlink-testing-framework/run-tests@75a9005952a9e905649cfb5a6971fd9429436acd # v2.3.25
>>>>>>> ce7d99af
        with:
          test_command_to_run: cd ./integration-tests && go test -timeout 30m -count=1 -json -test.parallel=${{ matrix.product.nodes }} ${{ steps.build-go-test-command.outputs.run_command }} 2>&1 | tee /tmp/gotest.log | gotestloghelper -ci -singlepackage -hidepassingtests=false -hidepassinglogs
          test_download_vendor_packages_command: cd ./integration-tests && go mod download
          test_config_override_base64: ${{ env.BASE64_CONFIG_OVERRIDE }}
          cl_repo: ${{ env.CHAINLINK_IMAGE }}
          cl_image_tag: ${{ inputs.evm-ref || github.sha }}${{ matrix.product.tag_suffix }}
          aws_registries: ${{ secrets.QA_AWS_ACCOUNT_NUMBER }}
          artifacts_name: ${{ matrix.product.name }}${{ matrix.product.tag_suffix }}-test-logs
          artifacts_location: |
            ./integration-tests/smoke/logs/
            ./integration-tests/ccip-tests/smoke/logs/*
            /tmp/gotest.log
          publish_check_name: ${{ matrix.product.name }}
          token: ${{ secrets.GITHUB_TOKEN }}
          go_mod_path: ./integration-tests/go.mod
          cache_key_id: core-e2e-${{ env.MOD_CACHE_VERSION }}
          cache_restore_only: "true"
          QA_AWS_REGION: ${{ secrets.QA_AWS_REGION }}
          QA_AWS_ROLE_TO_ASSUME: ${{ secrets.QA_AWS_ROLE_TO_ASSUME }}
          QA_KUBECONFIG: ""
          should_tidy: "false"
          go_coverage_src_dir: /var/tmp/go-coverage
          go_coverage_dest_dir: ${{ github.workspace }}/.covdata
          DEFAULT_CHAINLINK_IMAGE: ${{ env.CHAINLINK_IMAGE }}
          DEFAULT_LOKI_TENANT_ID: ${{ secrets.GRAFANA_INTERNAL_TENANT_ID }}
          DEFAULT_LOKI_ENDPOINT: https://${{ secrets.GRAFANA_INTERNAL_HOST }}/loki/api/v1/push
          DEFAULT_LOKI_BASIC_AUTH: ${{ secrets.GRAFANA_INTERNAL_BASIC_AUTH }}
          DEFAULT_GRAFANA_BASE_URL: "http://localhost:8080/primary"
          DEFAULT_GRAFANA_DASHBOARD_URL: "/d/ddf75041-1e39-42af-aa46-361fe4c36e9e/ci-e2e-tests-logs"
          DEFAULT_GRAFANA_BEARER_TOKEN: ${{ secrets.GRAFANA_INTERNAL_URL_SHORTENER_TOKEN }}
          DEFAULT_PYROSCOPE_SERVER_URL: ${{ matrix.product.pyroscope_env == '' && '' || !startsWith(github.ref, 'refs/tags/') && '' || secrets.QA_PYROSCOPE_INSTANCE }} # Avoid sending blank envs https://github.com/orgs/community/discussions/25725
          DEFAULT_PYROSCOPE_KEY: ${{ secrets.QA_PYROSCOPE_KEY }}
          DEFAULT_PYROSCOPE_ENVIRONMENT: ${{ matrix.product.pyroscope_env }}
          DEFAULT_PYROSCOPE_ENABLED: ${{ matrix.product.pyroscope_env == '' || !startsWith(github.ref, 'refs/tags/') && 'false' || 'true' }}

      - name: Upload Coverage Data
        uses: actions/upload-artifact@65462800fd760344b1a7b4382951275a0abb4808 # v4.3.3
        timeout-minutes: 2
        continue-on-error: true
        with:
          name: cl-node-coverage-data-${{ matrix.product.name }}-${{ matrix.product.tag_suffix }}
          path: .covdata
          retention-days: 1

      # Run this step when changes that do not need the test to run are made
      - name: Run Setup
        if: needs.changes.outputs.src == 'false'
        uses: smartcontractkit/chainlink-github-actions/chainlink-testing-framework/setup-run-tests-environment@75a9005952a9e905649cfb5a6971fd9429436acd # v2.3.25
        with:
          test_download_vendor_packages_command: cd ./integration-tests && go mod download
          go_mod_path: ./integration-tests/go.mod
          cache_key_id: core-e2e-${{ env.MOD_CACHE_VERSION }}
          cache_restore_only: "true"
          QA_AWS_REGION: ${{ secrets.QA_AWS_REGION }}
          QA_AWS_ROLE_TO_ASSUME: ${{ secrets.QA_AWS_ROLE_TO_ASSUME }}
          QA_KUBECONFIG: ""
          should_tidy: "false"

      - name: Show Otel-Collector Logs
        if: steps.check-label.outputs.trace == 'true' && matrix.product.name == 'ocr2' && matrix.product.tag_suffix == '-plugins'
        run: |
          docker logs otel-collector

      - name: Permissions on traces
        if: steps.check-label.outputs.trace == 'true' && matrix.product.name == 'ocr2' && matrix.product.tag_suffix == '-plugins'
        run: |
          ls -l ./integration-tests/smoke/traces

      - name: Upload Trace Data
        if: steps.check-label.outputs.trace == 'true' && matrix.product.name == 'ocr2' && matrix.product.tag_suffix == '-plugins'
        uses: actions/upload-artifact@5d5d22a31266ced268874388b861e4b58bb5c2f3 # v4.3.1
        with:
          name: trace-data
          path: ./integration-tests/smoke/traces/trace-data.json

      - name: Print failed test summary
        if: always()
        uses: smartcontractkit/chainlink-github-actions/chainlink-testing-framework/show-test-summary@75a9005952a9e905649cfb5a6971fd9429436acd # v2.3.25
        with:
          test_directories: ./integration-tests/smoke/,./integration-tests/ccip-tests/smoke/

  ### Used to check the required checks box when the matrix completes
  eth-smoke-tests:
    if: always()
    runs-on: ubuntu-latest
    name: ETH Smoke Tests
    needs: [eth-smoke-tests-matrix]
    steps:
      - name: Check smoke test matrix status
        if: needs.eth-smoke-tests-matrix.result != 'success'
        run: |
          echo "${{ needs.eth-smoke-tests-matrix.result }}"
          exit 1
      - name: Collect Metrics
        if: always()
        id: collect-gha-metrics
        uses: smartcontractkit/push-gha-metrics-action@d9da21a2747016b3e13de58c7d4115a3d5c97935 # v3.0.1
        with:
          id: ${{ env.COLLECTION_ID }}-matrix-results
          org-id: ${{ secrets.GRAFANA_INTERNAL_TENANT_ID }}
          basic-auth: ${{ secrets.GRAFANA_INTERNAL_BASIC_AUTH }}
          hostname: ${{ secrets.GRAFANA_INTERNAL_HOST }}
          this-job-name: ETH Smoke Tests
          matrix-aggregator-status: ${{ needs.eth-smoke-tests-matrix.result }}
        continue-on-error: true

  cleanup:
    name: Clean up integration environment deployments
    if: always()
    needs: [eth-smoke-tests]
    runs-on: ubuntu-latest
    steps:
      - name: Checkout repo
        if: ${{ github.event_name == 'pull_request' }}
        uses: actions/checkout@9bb56186c3b09b4f86b1c65136769dd318469633 # v4.1.2
        with:
          repository: smartcontractkit/ccip
          ref: ${{ inputs.cl_ref }}

      - name: 🧼 Clean up Environment
        if: ${{ github.event_name == 'pull_request' }}
        uses: ./.github/actions/delete-deployments
        with:
          environment: integration
          ref: ${{ github.head_ref }} # See https://github.com/github/docs/issues/15319#issuecomment-1476705663

      - name: Collect Metrics
        if: ${{ github.event_name == 'pull_request' }}
        id: collect-gha-metrics
        uses: smartcontractkit/push-gha-metrics-action@d9da21a2747016b3e13de58c7d4115a3d5c97935 # v3.0.1
        with:
          id: ${{ env.COLLECTION_ID }}-env-cleanup
          org-id: ${{ secrets.GRAFANA_INTERNAL_TENANT_ID }}
          basic-auth: ${{ secrets.GRAFANA_INTERNAL_BASIC_AUTH }}
          hostname: ${{ secrets.GRAFANA_INTERNAL_HOST }}
          this-job-name: Clean up integration environment deployments
        continue-on-error: true

  show-coverage:
    name: Show Chainlink Node Go Coverage
    if: always()
    needs: [cleanup]
    runs-on: ubuntu-latest
    steps:
      - name: Checkout the repo
        uses: actions/checkout@9bb56186c3b09b4f86b1c65136769dd318469633 # v4.1.2
        with:
          repository: smartcontractkit/ccip
          ref: ${{ inputs.cl_ref || github.event.pull_request.head.sha || github.event.merge_group.head_sha }}
      - name: Download All Artifacts
        uses: actions/download-artifact@9c19ed7fe5d278cd354c7dfd5d3b88589c7e2395 # v4.1.6
        with:
          path: cl-node-coverage-data
          pattern: cl-node-coverage-data-*
          merge-multiple: true
      - name: Show Coverage
        run: go run ./integration-tests/scripts/show_coverage.go "${{ github.workspace }}/cl-node-coverage-data/*/merged"

  # Run the setup if the matrix finishes but this time save the cache if we have a cache hit miss
  # this will also only run if both of the matrix jobs pass
  eth-smoke-go-mod-cache:
    environment: integration
    needs: [eth-smoke-tests]
    runs-on: ubuntu-latest
    name: ETH Smoke Tests Go Mod Cache
    continue-on-error: true
    steps:
      - name: Checkout the repo
        uses: actions/checkout@9bb56186c3b09b4f86b1c65136769dd318469633 # v4.1.2
        with:
          repository: smartcontractkit/ccip
          ref: ${{ inputs.cl_ref || github.event.pull_request.head.sha || github.event.merge_group.head_sha }}
      - name: Run Setup
        uses: smartcontractkit/chainlink-github-actions/chainlink-testing-framework/setup-go@75a9005952a9e905649cfb5a6971fd9429436acd # v2.3.25
        with:
          test_download_vendor_packages_command: |
            cd ./integration-tests
            go mod download
            # force download of test dependencies
            go test -run=NonExistentTest ./smoke/... || echo "ignore expected test failure"
          go_mod_path: ./integration-tests/go.mod
          cache_key_id: core-e2e-${{ env.MOD_CACHE_VERSION }}
          cache_restore_only: "false"

  ### Migration tests
  node-migration-tests:
    name: Version Migration Tests
    environment: integration
    permissions:
      checks: write
      pull-requests: write
      id-token: write
      contents: read
    runs-on: ubuntu-latest
    needs: [build-chainlink, changes]
    # Only run migration tests on new tags
    if: startsWith(github.ref, 'refs/tags/')
    env:
      SELECTED_NETWORKS: SIMULATED,SIMULATED_1,SIMULATED_2
      CHAINLINK_COMMIT_SHA: ${{ inputs.evm-ref || github.sha }}
      CHAINLINK_ENV_USER: ${{ github.actor }}
      CHAINLINK_IMAGE: public.ecr.aws/w0i8p0z9/chainlink-ccip
      UPGRADE_VERSION: ${{ inputs.evm-ref || github.sha }}
      UPGRADE_IMAGE: ${{ secrets.QA_AWS_ACCOUNT_NUMBER }}.dkr.ecr.${{ secrets.QA_AWS_REGION }}.amazonaws.com/chainlink
      TEST_LOG_LEVEL: debug
      TEST_SUITE: migration
    steps:
      - name: Collect Metrics
        id: collect-gha-metrics
        uses: smartcontractkit/push-gha-metrics-action@d9da21a2747016b3e13de58c7d4115a3d5c97935 # v3.0.1
        with:
          id: ${{ env.COLLECTION_ID }}-migration-tests
          org-id: ${{ secrets.GRAFANA_INTERNAL_TENANT_ID }}
          basic-auth: ${{ secrets.GRAFANA_INTERNAL_BASIC_AUTH }}
          hostname: ${{ secrets.GRAFANA_INTERNAL_HOST }}
          this-job-name: Version Migration Tests
          test-results-file: '{"testType":"go","filePath":"/tmp/gotest.log"}'
        continue-on-error: true
      - name: Checkout the repo
        uses: actions/checkout@9bb56186c3b09b4f86b1c65136769dd318469633 # v4.1.2
        with:
          repository: smartcontractkit/ccip
          ref: ${{ inputs.cl_ref || github.event.pull_request.head.sha || github.event.merge_group.head_sha }}
      - name: Get Latest Version
        id: get_latest_version
        run: |
          untrimmed_ver=$(curl --header "Authorization: token ${{ secrets.GITHUB_TOKEN }}" --request GET https://api.github.com/repos/${{ github.repository }}/releases/latest | jq -r .name)
          latest_version="${untrimmed_ver:1}"
          # Check if latest_version is empty
          if [ -z "$latest_version" ]; then
              echo "Error: The latest_version is empty. The migration tests need a verison to run."
              exit 1
          fi
          echo "latest_version=${latest_version}" >> "$GITHUB_OUTPUT"
      - name: Name Versions
        run: |
          echo "Running migration tests from version '${{ steps.get_latest_version.outputs.latest_version }}' to: '${{ inputs.evm-ref || github.sha }}'"
      - name: Prepare Base64 TOML override
        uses: ./.github/actions/setup-create-base64-upgrade-config
        with:
          selectedNetworks: ${{ env.SELECTED_NETWORKS }}
          chainlinkImage: ${{ env.CHAINLINK_IMAGE }}
          chainlinkVersion: ${{ steps.get_latest_version.outputs.latest_version }}
          upgradeImage: ${{ env.UPGRADE_IMAGE }}
          upgradeVersion: ${{ env.UPGRADE_VERSION }}
          runId: ${{ github.run_id }}
          testLogCollect: ${{ vars.TEST_LOG_COLLECT }}
          lokiEndpoint: https://${{ secrets.GRAFANA_INTERNAL_HOST }}/loki/api/v1/push
          lokiTenantId: ${{ secrets.GRAFANA_INTERNAL_TENANT_ID }}
          lokiBasicAuth: ${{ secrets.GRAFANA_INTERNAL_BASIC_AUTH }}
          logstreamLogTargets: ${{ vars.LOGSTREAM_LOG_TARGETS }}
          grafanaUrl: ${{ vars.GRAFANA_URL }}
          grafanaDashboardUrl: "/d/ddf75041-1e39-42af-aa46-361fe4c36e9e/ci-e2e-tests-logs"
      - name: Run Migration Tests
        uses: smartcontractkit/chainlink-github-actions/chainlink-testing-framework/run-tests@75a9005952a9e905649cfb5a6971fd9429436acd # v2.3.25
        with:
          test_command_to_run: cd ./integration-tests && go test -timeout 20m -count=1 -json ./migration 2>&1 | tee /tmp/gotest.log | gotestloghelper -ci -singlepackage -hidepassingtests=false -hidepassinglogs
          test_download_vendor_packages_command: cd ./integration-tests && go mod download
          test_config_override_base64: ${{ env.BASE64_CONFIG_OVERRIDE }}
          cl_repo: ${{ env.CHAINLINK_IMAGE }}
          cl_image_tag: ${{ steps.get_latest_version.outputs.latest_version }}
          aws_registries: ${{ secrets.QA_AWS_ACCOUNT_NUMBER }}
          artifacts_name: node-migration-test-logs
          artifacts_location: |
            ./integration-tests/migration/logs
            /tmp/gotest.log
          publish_check_name: Node Migration Test Results
          token: ${{ secrets.GITHUB_TOKEN }}
          go_mod_path: ./integration-tests/go.mod
          cache_key_id: core-e2e-${{ env.MOD_CACHE_VERSION }}
          cache_restore_only: "true"
          QA_AWS_REGION: ${{ secrets.QA_AWS_REGION }}
          QA_AWS_ROLE_TO_ASSUME: ${{ secrets.QA_AWS_ROLE_TO_ASSUME }}
          QA_KUBECONFIG: ""
          go_coverage_src_dir: /var/tmp/go-coverage
          go_coverage_dest_dir: ${{ github.workspace }}/.covdata
          should_tidy: "false"
          DEFAULT_CHAINLINK_IMAGE: ${{ env.CHAINLINK_IMAGE }}
          DEFAULT_LOKI_TENANT_ID: ${{ secrets.GRAFANA_INTERNAL_TENANT_ID }}
          DEFAULT_LOKI_ENDPOINT: https://${{ secrets.GRAFANA_INTERNAL_HOST }}/loki/api/v1/push
          DEFAULT_LOKI_BASIC_AUTH: ${{ secrets.GRAFANA_INTERNAL_BASIC_AUTH }}
          DEFAULT_GRAFANA_BASE_URL: "http://localhost:8080/primary"
          DEFAULT_GRAFANA_DASHBOARD_URL: "/d/ddf75041-1e39-42af-aa46-361fe4c36e9e/ci-e2e-tests-logs"
          DEFAULT_GRAFANA_BEARER_TOKEN: ${{ secrets.GRAFANA_INTERNAL_URL_SHORTENER_TOKEN }}
          DEFAULT_PYROSCOPE_SERVER_URL: ${{ matrix.product.pyroscope_env == '' && '' || !startsWith(github.ref, 'refs/tags/') && '' || secrets.QA_PYROSCOPE_INSTANCE }} # Avoid sending blank envs https://github.com/orgs/community/discussions/25725
          DEFAULT_PYROSCOPE_KEY: ${{ secrets.QA_PYROSCOPE_KEY }}
          DEFAULT_PYROSCOPE_ENVIRONMENT: ${{ matrix.product.pyroscope_env }}
          DEFAULT_PYROSCOPE_ENABLED: ${{ matrix.product.pyroscope_env == '' || !startsWith(github.ref, 'refs/tags/') && 'false' || 'true' }}
          
      - name: Upload Coverage Data
        uses: actions/upload-artifact@65462800fd760344b1a7b4382951275a0abb4808 # v4.3.3
        timeout-minutes: 2
        continue-on-error: true
        with:
          name: cl-node-coverage-data-migration-tests
          path: .covdata
          retention-days: 1
      - name: Notify Slack
        if: failure() && github.event_name != 'workflow_dispatch'
        uses: slackapi/slack-github-action@6c661ce58804a1a20f6dc5fbee7f0381b469e001 # v1.25.0
        env:
          SLACK_BOT_TOKEN: ${{ secrets.QA_SLACK_API_KEY }}
        with:
          channel-id: "#team-test-tooling-internal"
<<<<<<< HEAD
          slack-message: ":x: :mild-panic-intensifies: Node Migration Tests Failed: \n${{ format('https://github.com/{0}/actions/runs/{1}', github.repository, github.run_id) }}"
=======
          slack-message: ":x: :mild-panic-intensifies: Node Migration Tests Failed: \n${{ format('https://github.com/{0}/actions/runs/{1}', github.repository, github.run_id) }}"

  ## Solana Section
  get_solana_sha:
    # We don't directly merge dependabot PRs, so let's not waste the resources
    if: ${{ github.actor != 'dependabot[bot]' && inputs.run_solana != 'false' }}
    name: Get Solana Sha From Go Mod
    environment: Integration
    runs-on: ubuntu-latest
    outputs:
      sha: ${{ steps.getsha.outputs.sha }}
    steps:
      - name: Checkout the repo
        uses: actions/checkout@9bb56186c3b09b4f86b1c65136769dd318469633 # v4.1.2
        with:
          repository: smartcontractkit/chainlink
          ref: ${{ inputs.cl_ref || github.event.pull_request.head.sha || github.event.merge_group.head_sha }}
      - name: Setup Go
        uses: ./.github/actions/setup-go
        with:
          only-modules: "true"
      - name: Get the sha from go mod
        id: getshortsha
        run: |
          sol_ver=$(go list -m -json github.com/smartcontractkit/chainlink-solana  | jq -r .Version)
          if [ -z "${sol_ver}" ]; then
              echo "Error: could not get the solana version from the go.mod file, look above for error(s)"
              exit 1
          fi
          short_sha="${sol_ver##*-}"
          echo "short sha is: ${short_sha}"
          echo "short_sha=${short_sha}" >> "$GITHUB_OUTPUT"
      - name: Checkout solana
        uses: actions/checkout@9bb56186c3b09b4f86b1c65136769dd318469633 # v4.1.2
        with:
          repository: smartcontractkit/chainlink-solana
          ref: develop
          fetch-depth: 0
          path: solanapath
      - name: Get long sha
        id: getsha
        run: |
          cd solanapath
          full_sha=$(git rev-parse ${{steps.getshortsha.outputs.short_sha}})
          if [ -z "${full_sha}" ]; then
              echo "Error: could not get the full sha from the short sha using git, look above for error(s)"
              exit 1
          fi
          echo "sha is: ${full_sha}"
          echo "sha=${full_sha}" >> "$GITHUB_OUTPUT"

  get_projectserum_version:
    name: Get ProjectSerum Version
    environment: integration
    runs-on: ubuntu-latest
    needs: [get_solana_sha]
    outputs:
      projectserum_version: ${{ steps.psversion.outputs.projectserum_version }}
    steps:
      - name: Checkout the solana repo
        uses: actions/checkout@9bb56186c3b09b4f86b1c65136769dd318469633 # v4.1.2
        with:
          repository: smartcontractkit/chainlink-solana
          ref: ${{ needs.get_solana_sha.outputs.sha }}
      - name: Get ProjectSerum Version
        id: psversion
        uses: smartcontractkit/chainlink-solana/.github/actions/projectserum_version@4b971869e26b79c7ce3fb7c98005cc2e3f350915 # stable action on Oct 12 2022

  solana-test-image-exists:
    environment: integration
    permissions:
      checks: write
      pull-requests: write
      id-token: write
      contents: read
    name: Check If Solana Test Image Exists
    runs-on: ubuntu-latest
    needs: [get_solana_sha]
    outputs:
      exists: ${{ steps.check-image.outputs.exists }}
    steps:
      - name: Check if image exists
        id: check-image
        uses: smartcontractkit/chainlink-github-actions/docker/image-exists@75a9005952a9e905649cfb5a6971fd9429436acd # v2.3.25
        with:
          repository: chainlink-solana-tests
          tag: ${{ needs.get_solana_sha.outputs.sha }}
          AWS_REGION: ${{ secrets.QA_AWS_REGION }}
          AWS_ROLE_TO_ASSUME: ${{ secrets.QA_AWS_ROLE_TO_ASSUME }}

  solana-build-contracts:
    environment: integration
    permissions:
      checks: write
      pull-requests: write
      id-token: write
      contents: read
    name: Solana Build Artifacts
    runs-on: ubuntu22.04-8cores-32GB
    needs:
      [
        changes,
        get_projectserum_version,
        solana-test-image-exists,
        get_solana_sha,
      ]
    steps:
      - name: Collect Metrics
        if: needs.changes.outputs.src == 'true' || github.event_name == 'workflow_dispatch'
        id: collect-gha-metrics
        uses: smartcontractkit/push-gha-metrics-action@d9da21a2747016b3e13de58c7d4115a3d5c97935 # v3.0.1
        with:
          id: ${{ env.COLLECTION_ID }}-solana-build-contracts
          org-id: ${{ secrets.GRAFANA_INTERNAL_TENANT_ID }}
          basic-auth: ${{ secrets.GRAFANA_INTERNAL_BASIC_AUTH }}
          hostname: ${{ secrets.GRAFANA_INTERNAL_HOST }}
          this-job-name: Solana Build Artifacts
        continue-on-error: true
      - name: Checkout the solana repo
        uses: actions/checkout@0ad4b8fadaa221de15dcec353f45205ec38ea70b # v4.1.4
        with:
          repository: smartcontractkit/chainlink-solana
          ref: ${{ needs.get_solana_sha.outputs.sha }}
      - name: Build contracts
        if: (needs.changes.outputs.src == 'true' || github.event_name == 'workflow_dispatch') && needs.solana-test-image-exists.outputs.exists == 'false'
        uses: smartcontractkit/chainlink-solana/.github/actions/build_contract_artifacts@46b1311a5a83f33d08ffa8e1e0ab04f9ad51665d # node20 update on may 10, 2024
        with:
          ref: ${{ needs.get_solana_sha.outputs.sha }}
          image: projectserum/build
          image-version: ${{ needs.get_projectserum_version.outputs.projectserum_version }}

  solana-build-test-image:
    environment: integration
    permissions:
      checks: write
      pull-requests: write
      id-token: write
      contents: read
    name: Solana Build Test Image
    runs-on: ubuntu22.04-8cores-32GB
    needs:
      [
        solana-build-contracts,
        solana-test-image-exists,
        changes,
        get_solana_sha,
      ]
    env:
      CONTRACT_ARTIFACTS_PATH: contracts/target/deploy
    steps:
      - name: Collect Metrics
        if: (needs.changes.outputs.src == 'true' || github.event_name == 'workflow_dispatch') && needs.solana-test-image-exists.outputs.exists == 'false'
        id: collect-gha-metrics
        uses: smartcontractkit/push-gha-metrics-action@d9da21a2747016b3e13de58c7d4115a3d5c97935 # v3.0.1
        with:
          id: ${{ env.COLLECTION_ID }}-solana-build-test-image
          org-id: ${{ secrets.GRAFANA_INTERNAL_TENANT_ID }}
          basic-auth: ${{ secrets.GRAFANA_INTERNAL_BASIC_AUTH }}
          hostname: ${{ secrets.GRAFANA_INTERNAL_HOST }}
          this-job-name: Solana Build Test Image
        continue-on-error: true
      - name: Checkout the repo
        if: (needs.changes.outputs.src == 'true' || github.event_name == 'workflow_dispatch') && needs.solana-test-image-exists.outputs.exists == 'false'
        uses: actions/checkout@9bb56186c3b09b4f86b1c65136769dd318469633 # v4.1.2
        with:
          repository: smartcontractkit/chainlink-solana
          ref: ${{ needs.get_solana_sha.outputs.sha }}
      - name: Build Test Image
        if: (needs.changes.outputs.src == 'true' || github.event_name == 'workflow_dispatch') && needs.solana-test-image-exists.outputs.exists == 'false'
        uses: ./.github/actions/build-test-image
        with:
          tag: ${{ needs.get_solana_sha.outputs.sha }}
          artifacts_path: ${{ env.CONTRACT_ARTIFACTS_PATH }}
          QA_AWS_ROLE_TO_ASSUME: ${{ secrets.QA_AWS_ROLE_TO_ASSUME }}
          QA_AWS_REGION: ${{ secrets.QA_AWS_REGION }}
          QA_AWS_ACCOUNT_NUMBER: ${{ secrets.QA_AWS_ACCOUNT_NUMBER }}
      - run: echo "this exists so we don't have to run anything else if the build is skipped"
        if: needs.changes.outputs.src == 'false' || needs.solana-test-image-exists.outputs.exists == 'true'

  solana-smoke-tests:
    if: ${{ !contains(join(github.event.pull_request.labels.*.name, ' '), 'skip-smoke-tests') }}
    environment: integration
    permissions:
      checks: write
      pull-requests: write
      id-token: write
      contents: read
    name: Solana Smoke Tests
    runs-on: ubuntu22.04-8cores-32GB
    needs:
      [
        build-chainlink,
        solana-build-contracts,
        solana-build-test-image,
        changes,
        get_solana_sha,
      ]
    env:
      CHAINLINK_COMMIT_SHA: ${{ inputs.evm-ref || github.sha }}
      CHAINLINK_ENV_USER: ${{ github.actor }}
      TEST_LOG_LEVEL: debug
      CONTRACT_ARTIFACTS_PATH: contracts/target/deploy
    steps:
      - name: Collect Metrics
        if: needs.changes.outputs.src == 'true' || github.event_name == 'workflow_dispatch'
        id: collect-gha-metrics
        uses: smartcontractkit/push-gha-metrics-action@d9da21a2747016b3e13de58c7d4115a3d5c97935 # v3.0.1
        with:
          id: ${{ env.COLLECTION_ID }}-solana-e2e-tests
          org-id: ${{ secrets.GRAFANA_INTERNAL_TENANT_ID }}
          basic-auth: ${{ secrets.GRAFANA_INTERNAL_BASIC_AUTH }}
          hostname: ${{ secrets.GRAFANA_INTERNAL_HOST }}
          this-job-name: Solana Smoke Tests
          test-results-file: '{"testType":"go","filePath":"/tmp/gotest.log"}'
        continue-on-error: true
      - name: Checkout the repo
        uses: actions/checkout@9bb56186c3b09b4f86b1c65136769dd318469633 # v4.1.2
        with:
          repository: smartcontractkit/chainlink-solana
          ref: ${{ needs.get_solana_sha.outputs.sha }}
      - name: Run Setup
        if: needs.changes.outputs.src == 'true' || github.event_name == 'workflow_dispatch'
        uses: smartcontractkit/chainlink-github-actions/chainlink-testing-framework/setup-run-tests-environment@75a9005952a9e905649cfb5a6971fd9429436acd # v2.3.25
        with:
          go_mod_path: ./integration-tests/go.mod
          cache_restore_only: true
          cache_key_id: core-solana-e2e-${{ env.MOD_CACHE_VERSION }}
          aws_registries: ${{ secrets.QA_AWS_ACCOUNT_NUMBER }}
          dockerhub_username: ${{ secrets.DOCKERHUB_READONLY_USERNAME }}
          dockerhub_password: ${{ secrets.DOCKERHUB_READONLY_PASSWORD }}
          QA_AWS_REGION: ${{ secrets.QA_AWS_REGION }}
          QA_AWS_ROLE_TO_ASSUME: ${{ secrets.QA_AWS_ROLE_TO_ASSUME }}
          QA_KUBECONFIG: ${{ secrets.QA_KUBECONFIG }}
      - name: Pull Artifacts
        if: needs.changes.outputs.src == 'true' || github.event_name == 'workflow_dispatch'
        run: |
          IMAGE_NAME=${{ secrets.QA_AWS_ACCOUNT_NUMBER }}.dkr.ecr.${{ secrets.QA_AWS_REGION }}.amazonaws.com/chainlink-solana-tests:${{ needs.get_solana_sha.outputs.sha }}
          # Pull the Docker image
          docker pull "$IMAGE_NAME"

          # Create a container without starting it
          CONTAINER_ID=$(docker create "$IMAGE_NAME")

          # Copy the artifacts from the container
          mkdir -p ./${{env.CONTRACT_ARTIFACTS_PATH}}/
          docker cp "$CONTAINER_ID:/go/testdir/${{env.CONTRACT_ARTIFACTS_PATH}}/" "./${{env.CONTRACT_ARTIFACTS_PATH}}/../"

          # Remove the created container
          docker rm "$CONTAINER_ID"
      - name: Install Solana CLI # required for ensuring the local test validator is configured correctly
        run: ./scripts/install-solana-ci.sh

      - name: Install gauntlet
        run: |
          yarn --cwd ./gauntlet install --frozen-lockfile
          yarn --cwd ./gauntlet build
          yarn --cwd ./gauntlet gauntlet
      - name: Generate config overrides
        run: | # https://github.com/smartcontractkit/chainlink-testing-framework/blob/main/config/README.md
          cat << EOF > config.toml
          [ChainlinkImage]
          image="${{ env.CHAINLINK_IMAGE }}"
          version="${{ inputs.evm-ref || github.sha }}"
          [Common]
          user="${{ github.actor }}"
          internal_docker_repo = "${{ secrets.QA_AWS_ACCOUNT_NUMBER }}.dkr.ecr.${{ secrets.QA_AWS_REGION }}.amazonaws.com"
          EOF
          # shellcheck disable=SC2002
          BASE64_CONFIG_OVERRIDE=$(cat config.toml | base64 -w 0)
          # shellcheck disable=SC2086
          echo ::add-mask::$BASE64_CONFIG_OVERRIDE
          # shellcheck disable=SC2086
          echo "BASE64_CONFIG_OVERRIDE=$BASE64_CONFIG_OVERRIDE" >> $GITHUB_ENV
      - name: Run Tests
        if: needs.changes.outputs.src == 'true' || github.event_name == 'workflow_dispatch'
        uses: smartcontractkit/chainlink-github-actions/chainlink-testing-framework/run-tests@75a9005952a9e905649cfb5a6971fd9429436acd # v2.3.25
        with:
          test_command_to_run: export ENV_JOB_IMAGE=${{ secrets.QA_AWS_ACCOUNT_NUMBER }}.dkr.ecr.${{ secrets.QA_AWS_REGION }}.amazonaws.com/chainlink-solana-tests:${{ needs.get_solana_sha.outputs.sha }} && make test_smoke
          cl_repo: ${{ env.CHAINLINK_IMAGE }}
          cl_image_tag: ${{ inputs.evm-ref || github.sha }}
          publish_check_name: Solana Smoke Test Results
          go_mod_path: ./integration-tests/go.mod
          cache_key_id: core-solana-e2e-${{ env.MOD_CACHE_VERSION }}
          token: ${{ secrets.GITHUB_TOKEN }}
          aws_registries: ${{ secrets.QA_AWS_ACCOUNT_NUMBER }}
          artifacts_name: solana-test-logs
          artifacts_location: |
            ./integration-tests/smoke/logs
            /tmp/gotest.log
          QA_AWS_REGION: ${{ secrets.QA_AWS_REGION }}
          QA_AWS_ROLE_TO_ASSUME: ${{ secrets.QA_AWS_ROLE_TO_ASSUME }}
          QA_KUBECONFIG: ""
          run_setup: false
          go_coverage_src_dir: /var/tmp/go-coverage
          go_coverage_dest_dir: ${{ github.workspace }}/.covdata

      - name: Upload Coverage Data
        uses: actions/upload-artifact@65462800fd760344b1a7b4382951275a0abb4808 # v4.3.3
        timeout-minutes: 2
        continue-on-error: true
        with:
          name: cl-node-coverage-data-solana-tests
          path: .covdata
          retention-days: 1
>>>>>>> ce7d99af
<|MERGE_RESOLUTION|>--- conflicted
+++ resolved
@@ -245,20 +245,16 @@
         id: collect-gha-metrics
         uses: smartcontractkit/push-gha-metrics-action@d9da21a2747016b3e13de58c7d4115a3d5c97935 # v3.0.1
         with:
-<<<<<<< HEAD
           id: ${{ env.COLLECTION_ID }}-build-test-image
-=======
-          id: ${{ env.COLLECTION_ID }}-matrix-${{ matrix.product.name }}
+          org-id: ${{ secrets.GRAFANA_INTERNAL_TENANT_ID }}
           basic-auth: ${{ secrets.GRAFANA_INTERNAL_BASIC_AUTH }}
           hostname: ${{ secrets.GRAFANA_INTERNAL_HOST }}
-          org-id: ${{ secrets.GRAFANA_INTERNAL_TENANT_ID }}
-          this-job-name: ETH Smoke Tests ${{ matrix.product.name }}
-          test-results-file: '{"testType":"go","filePath":"/tmp/gotest.log"}'
+          this-job-name: Build Test Image
         continue-on-error: true
       - name: Checkout the repo
         uses: actions/checkout@9bb56186c3b09b4f86b1c65136769dd318469633 # v4.1.2
         with:
-          repository: smartcontractkit/chainlink
+          repository: smartcontractkit/ccip
           ref: ${{ inputs.cl_ref || github.event.pull_request.head.sha || github.event.merge_group.head_sha }}
       - name: Build Go Test Command
         id: build-go-test-command
@@ -367,16 +363,16 @@
         uses: smartcontractkit/push-gha-metrics-action@d9da21a2747016b3e13de58c7d4115a3d5c97935 # v3.0.1
         with:
           id: ${{ env.COLLECTION_ID }}-matrix-${{ matrix.product.name }}
->>>>>>> ce7d99af
           org-id: ${{ secrets.GRAFANA_INTERNAL_TENANT_ID }}
           basic-auth: ${{ secrets.GRAFANA_INTERNAL_BASIC_AUTH }}
           hostname: ${{ secrets.GRAFANA_INTERNAL_HOST }}
-          this-job-name: Build Test Image
+          this-job-name: ETH Smoke Tests ${{ matrix.product.name }}
+          test-results-file: '{"testType":"go","filePath":"/tmp/gotest.log"}'
         continue-on-error: true
       - name: Checkout the repo
         uses: actions/checkout@9bb56186c3b09b4f86b1c65136769dd318469633 # v4.1.2
         with:
-          repository: smartcontractkit/ccip
+          repository: smartcontractkit/chainlink
           ref: ${{ inputs.cl_ref || github.event.pull_request.head.sha || github.event.merge_group.head_sha }}
       - name: Build Go Test Command
         id: build-go-test-command
@@ -405,11 +401,6 @@
           selectedNetworks: ${{ env.SELECTED_NETWORKS }}
           chainlinkVersion: ${{ inputs.evm-ref || github.sha }}
           logstreamLogTargets: ${{ vars.LOGSTREAM_LOG_TARGETS }}
-<<<<<<< HEAD
-          grafanaUrl: "http://localhost:8080/primary" # This is GAP's address
-          grafanaDashboardUrl: "/d/ddf75041-1e39-42af-aa46-361fe4c36e9e/ci-e2e-tests-logs"
-          grafanaBearerToken: ${{ secrets.GRAFANA_INTERNAL_URL_SHORTENER_TOKEN }}
-=======
 
       ## Run this step when changes that require tests to be run are made
       - name: Run Tests
@@ -462,7 +453,6 @@
         if: always()
         uses: smartcontractkit/chainlink-github-actions/chainlink-testing-framework/show-test-summary@75a9005952a9e905649cfb5a6971fd9429436acd # v2.3.25
 
->>>>>>> ce7d99af
 
   eth-smoke-tests-matrix:
     if: ${{ !contains(join(github.event.pull_request.labels.*.name, ' '), 'skip-smoke-tests') }}
@@ -733,47 +723,13 @@
           runId: ${{ github.run_id }}
           testLogCollect: ${{ vars.TEST_LOG_COLLECT }}
           selectedNetworks: ${{ env.SELECTED_NETWORKS }}
-<<<<<<< HEAD
-          chainlinkImage: ${{ env.CHAINLINK_IMAGE }}
-          chainlinkVersion: ${{ inputs.evm-ref || github.sha }}
-          pyroscopeServer: ${{ matrix.product.pyroscope_env == '' && '' || !startsWith(github.ref, 'refs/tags/') && '' || secrets.QA_PYROSCOPE_INSTANCE }} # Avoid sending blank envs https://github.com/orgs/community/discussions/25725
-          pyroscopeEnvironment: ${{ matrix.product.pyroscope_env }}
-          pyroscopeKey: ${{ secrets.QA_PYROSCOPE_KEY }}
-          lokiEndpoint: ${{ secrets.LOKI_URL_CI }}
-          lokiTenantId: ${{ vars.LOKI_TENANT_ID }}
-          lokiBasicAuth: ${{ secrets.LOKI_BASIC_AUTH }}
-          logstreamLogTargets: ${{ vars.LOGSTREAM_LOG_TARGETS }}
-          grafanaUrl: "http://localhost:8080/primary" # this is GAP url, it will know where to forward the requests so that they reach the correct Grafana instance
-          grafanaDashboardUrl: "/d/ddf75041-1e39-42af-aa46-361fe4c36e9e/ci-e2e-tests-logs"
-          grafanaBearerToken: ${{ secrets.GRAFANA_INTERNAL_URL_SHORTENER_TOKEN }}
-      - name: Prepare Base64 TOML override for CCIP secrets
-        uses: ./.github/actions/setup-create-base64-config-ccip
-        with:
-          runId: ${{ github.run_id }}
-          testLogCollect: ${{ vars.TEST_LOG_COLLECT }}
-          selectedNetworks: SIMULATED_1,SIMULATED_2
-          chainlinkImage: ${{ env.CHAINLINK_IMAGE }}
-          chainlinkVersion: ${{ github.sha }}
-          lokiEndpoint: ${{ secrets.LOKI_URL_CI }}
-          lokiTenantId: ${{ vars.LOKI_TENANT_ID }}
-          lokiBasicAuth: ${{ secrets.LOKI_BASIC_AUTH }}
-=======
           chainlinkVersion: ${{ inputs.evm-ref || github.sha }}          
->>>>>>> ce7d99af
           logstreamLogTargets: ${{ vars.LOGSTREAM_LOG_TARGETS }}
 
       ## Run this step when changes that require tests to be run are made
       - name: Run Tests
         if: needs.changes.outputs.src == 'true' || github.event_name == 'workflow_dispatch'
-<<<<<<< HEAD
-        uses: smartcontractkit/chainlink-github-actions/chainlink-testing-framework/run-tests@af92c5fae8dcf1659201e907db82d221fc304b94 # v2.3.21
-        env:
-          BASE64_CCIP_CONFIG_OVERRIDE: ${{ steps.set_override_config.outputs.base_64_override }}
-          TEST_BASE64_CCIP_CONFIG_OVERRIDE: ${{ steps.set_override_config.outputs.base_64_override }}
-          DEBUG_RESTY: false
-=======
         uses: smartcontractkit/chainlink-github-actions/chainlink-testing-framework/run-tests@75a9005952a9e905649cfb5a6971fd9429436acd # v2.3.25
->>>>>>> ce7d99af
         with:
           test_command_to_run: cd ./integration-tests && go test -timeout 30m -count=1 -json -test.parallel=${{ matrix.product.nodes }} ${{ steps.build-go-test-command.outputs.run_command }} 2>&1 | tee /tmp/gotest.log | gotestloghelper -ci -singlepackage -hidepassingtests=false -hidepassinglogs
           test_download_vendor_packages_command: cd ./integration-tests && go mod download
@@ -1078,9 +1034,6 @@
           SLACK_BOT_TOKEN: ${{ secrets.QA_SLACK_API_KEY }}
         with:
           channel-id: "#team-test-tooling-internal"
-<<<<<<< HEAD
-          slack-message: ":x: :mild-panic-intensifies: Node Migration Tests Failed: \n${{ format('https://github.com/{0}/actions/runs/{1}', github.repository, github.run_id) }}"
-=======
           slack-message: ":x: :mild-panic-intensifies: Node Migration Tests Failed: \n${{ format('https://github.com/{0}/actions/runs/{1}', github.repository, github.run_id) }}"
 
   ## Solana Section
@@ -1385,4 +1338,3 @@
           name: cl-node-coverage-data-solana-tests
           path: .covdata
           retention-days: 1
->>>>>>> ce7d99af
