--- conflicted
+++ resolved
@@ -358,8 +358,7 @@
             os: ubuntu-latest
             file: ocr
             pyroscope_env: ci-smoke-ocr-evm-simulated
-<<<<<<< HEAD
-          - name: ocr-geth
+          - name: ocr2
             nodes: 1
             os: ubuntu-latest
             run: -run TestOCRBasic
@@ -388,14 +387,12 @@
             file: ocr
             client: erigon
             pyroscope_env: ci-smoke-ocr-evm-simulated
-=======
->>>>>>> 29140a20
           - name: ocr2
             nodes: 1
-            os: ubuntu-latest
+            os: ubuntu20.04-8cores-32GB
+            run: -run TestOCRv2JobReplacement
             file: ocr2
             pyroscope_env: ci-smoke-ocr2-evm-simulated
-<<<<<<< HEAD
           - name: ocr2-geth
             nodes: 1
             os: ubuntu20.04-8cores-32GB
@@ -425,8 +422,6 @@
             file: ocr2
             client: erigon
             pyroscope_env: ci-smoke-ocr2-evm-simulated
-=======
->>>>>>> 29140a20
           - name: ocr2
             nodes: 1
             os: ubuntu-latest
