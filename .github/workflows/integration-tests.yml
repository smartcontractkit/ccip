name: Integration Tests
on:
  pull_request:
    # keep these paths identical to the integration-tests-ignored.yml
    paths:
      - "**/*.go"
      - "**/*go.sum"
      - "**/*go.mod"
      - ".github/workflows/integration-tests.yml"
env:
  solana_ref: develop # Note: this may not make sense to be develop and may need to be a more stable branch
jobs:
<<<<<<< HEAD
  changes:
    runs-on: ubuntu-latest
    outputs:
      src: ${{ steps.changes.outputs.src }}
    steps:
      - uses: dorny/paths-filter@v2
        id: changes
        with:
          filters: |
            src:
              - '**/*.go'
              - '**/*go.sum'
              - '**/*go.mod'
              - '.github/workflows/integration-tests.yml'
  smoke:
=======
  build-chainlink:
    environment: integration
    permissions:
      id-token: write
      contents: read
    name: Build Chainlink Image
    runs-on: ubuntu-latest
    steps:
      - name: Checkout the repo
        uses: actions/checkout@f25a3a9f25bd5f4c5d77189cab02ff357b5aedeb # v2.4.1
      - name: Build Image
        uses: smartcontractkit/chainlink-github-actions/chainlink-testing-framework/build-image@010068ddc7dd55cd4439159a485390aa651fdd39 # v2.0.3
        with:
          cl_repo: smartcontractkit/chainlink
          cl_ref: ${{ github.sha }}
          dep_solana_sha: ${{ env.solana_sha }}
          push_tag: ${{ secrets.QA_AWS_ACCOUNT_NUMBER }}.dkr.ecr.${{ secrets.QA_AWS_REGION }}.amazonaws.com/chainlink:latest.${{ github.sha }}
          QA_AWS_REGION: ${{ secrets.QA_AWS_REGION }}
          QA_AWS_ROLE_TO_ASSUME: ${{ secrets.QA_AWS_ROLE_TO_ASSUME }}

  eth-smoke-tests:
>>>>>>> 9d22a903
    environment: integration
    permissions:
      checks: write
      pull-requests: write
      id-token: write
      contents: read
    name: ETH Smoke Tests
    runs-on: ubuntu-latest
    needs: [build-chainlink]
    steps:
      - name: Checkout the repo
        uses: actions/checkout@f25a3a9f25bd5f4c5d77189cab02ff357b5aedeb # v2.4.1
      - name: Run Tests
        uses: smartcontractkit/chainlink-github-actions/chainlink-testing-framework/run-tests@7d405e28e1419c0a48198793e6647005c409f4cf # v2.0.4
        env:
          CHAINLINK_COMMIT_SHA: ${{ github.sha }}
          CHAINLINK_ENV_USER: ${{ github.actor }}
          TEST_TRIGGERED_BY: core-CI
          TEST_LOG_LEVEL: debug
        with:
          test_command_to_run: make test_smoke_simulated args="-nodes=30"
          test_download_vendor_packages_command: make gomod
          test_download_ginkgo_command: make test_install_ginkgo
          cl_repo: ${{ secrets.QA_AWS_ACCOUNT_NUMBER }}.dkr.ecr.${{ secrets.QA_AWS_REGION }}.amazonaws.com/chainlink
          cl_image_tag: latest.${{ github.sha }}
          artifacts_location: ./integration-tests/smoke/logs
          publish_check_name: EVM Smoke Test Results
          QA_AWS_REGION: ${{ secrets.QA_AWS_REGION }}
          QA_AWS_ROLE_TO_ASSUME: ${{ secrets.QA_AWS_ROLE_TO_ASSUME }}
          QA_KUBECONFIG: ${{ secrets.QA_KUBECONFIG }}

  ### Solana Section

  solana-build-contracts:
    environment: integration
    permissions:
      checks: write
      pull-requests: write
      id-token: write
      contents: read
    name: Solana Build Artifacts
    runs-on: ubuntu-latest
    container:
      image: projectserum/build:v0.24.2
      env:
        RUSTUP_HOME: "/root/.rustup"
        FORCE_COLOR: 1
    steps:
      - name: Checkout the solana repo
        uses: actions/checkout@f25a3a9f25bd5f4c5d77189cab02ff357b5aedeb # v2.4.1
        with:
          repository: smartcontractkit/chainlink-solana
          ref: ${{ env.solana_sha }}
      - name: Build contracts
        uses: smartcontractkit/chainlink-solana/.github/actions/build_contract_artifacts@691e86b1e3b27e6b90830661499a5c372224fea1 # stable action on 18/07/2022
        with:
          ref: ${{ env.solana_sha }}

  solana-smoke-tests:
    environment: integration
    permissions:
      checks: write
      pull-requests: write
      id-token: write
      contents: read
    name: Solana Smoke Tests
    runs-on: ubuntu-latest
    needs: [build-chainlink, solana-build-contracts]
    steps:
      - name: Checkout the repo
        uses: actions/checkout@f25a3a9f25bd5f4c5d77189cab02ff357b5aedeb # v2.4.1
        with:
          repository: smartcontractkit/chainlink-solana
          ref: ${{ env.solana_sha }}
      - name: Run Tests
        uses: smartcontractkit/chainlink-github-actions/chainlink-testing-framework/run-tests@7d405e28e1419c0a48198793e6647005c409f4cf # v2.0.4
        with:
          test_command_to_run: make test_smoke
          cl_repo: ${{ secrets.QA_AWS_ACCOUNT_NUMBER }}.dkr.ecr.${{ secrets.QA_AWS_REGION }}.amazonaws.com/chainlink
          cl_image_tag: latest.${{ github.sha }}
          download_contract_artifacts_path: contracts/target/deploy
          artifacts_location: /home/runner/work/chainlink-solana/chainlink-solana/tests/e2e/logs
          publish_check_name: Solana Smoke Test Results
          QA_AWS_REGION: ${{ secrets.QA_AWS_REGION }}
          QA_AWS_ROLE_TO_ASSUME: ${{ secrets.QA_AWS_ROLE_TO_ASSUME }}
          QA_KUBECONFIG: ${{ secrets.QA_KUBECONFIG }}

  ### End Solana Section<|MERGE_RESOLUTION|>--- conflicted
+++ resolved
@@ -10,23 +10,6 @@
 env:
   solana_ref: develop # Note: this may not make sense to be develop and may need to be a more stable branch
 jobs:
-<<<<<<< HEAD
-  changes:
-    runs-on: ubuntu-latest
-    outputs:
-      src: ${{ steps.changes.outputs.src }}
-    steps:
-      - uses: dorny/paths-filter@v2
-        id: changes
-        with:
-          filters: |
-            src:
-              - '**/*.go'
-              - '**/*go.sum'
-              - '**/*go.mod'
-              - '.github/workflows/integration-tests.yml'
-  smoke:
-=======
   build-chainlink:
     environment: integration
     permissions:
@@ -48,7 +31,6 @@
           QA_AWS_ROLE_TO_ASSUME: ${{ secrets.QA_AWS_ROLE_TO_ASSUME }}
 
   eth-smoke-tests:
->>>>>>> 9d22a903
     environment: integration
     permissions:
       checks: write
