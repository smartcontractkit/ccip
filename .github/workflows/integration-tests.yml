--- conflicted
+++ resolved
@@ -15,41 +15,6 @@
               - '**/*.go'
               - '**/*go.sum'
               - '**/*go.mod'
-<<<<<<< HEAD
-=======
-  build-chainlink:
-    environment: integration
-    permissions:
-      id-token: write
-      contents: read
-    name: Build Chainlink Image
-    runs-on: ubuntu-latest
-    needs: changes
-    if: ${{ needs.changes.outputs.src == 'true' }}
-    steps:
-      - name: Checkout the repo
-        uses: actions/checkout@v2
-      - name: Configure AWS Credentials
-        uses: aws-actions/configure-aws-credentials@v1
-        with:
-          aws-region: ${{ secrets.QA_AWS_REGION }}
-          role-to-assume: ${{ secrets.QA_AWS_ROLE_TO_ASSUME }}
-          role-duration-seconds: 3600
-      - name: Login to Amazon ECR
-        id: login-ecr
-        uses: aws-actions/amazon-ecr-login@v1
-      - name: Set up Docker Buildx
-        uses: docker/setup-buildx-action@v1
-      - name: Build and Push
-        uses: docker/build-push-action@v2
-        with:
-          context: .
-          file: core/chainlink.Dockerfile
-          # comma separated like: KEY1=VAL1,KEY2=VAL2,...
-          build-args: COMMIT_SHA=${{ github.sha }}
-          tags: 795953128386.dkr.ecr.${{ secrets.QA_AWS_REGION }}.amazonaws.com/chainlink:latest.${{ github.sha }}
-          push: true
->>>>>>> 544a378c
   smoke:
     environment: integration
     permissions:
