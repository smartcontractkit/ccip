name: Integration Tests
on:
  pull_request:
  push:
    tags:
      - "*"

# Only run 1 of this workflow at a time per PR
concurrency:
  group: integration-tests-chainlink-${{ github.ref }}
  cancel-in-progress: true

env:
  # for test image builds
  SOLANA_TEST_ECR: ${{ secrets.QA_AWS_ACCOUNT_NUMBER }}.dkr.ecr.${{ secrets.QA_AWS_REGION }}.amazonaws.com/chainlink-solana-tests
  TEST_BASE_ECR: ${{ secrets.QA_AWS_ACCOUNT_NUMBER }}.dkr.ecr.${{ secrets.QA_AWS_REGION }}.amazonaws.com/test-base-image
  TEST_BASE_VERSION: v0.3.24

  # for run-test variables and environment
  ENV_JOB_IMAGE: ${{ secrets.QA_AWS_ACCOUNT_NUMBER }}.dkr.ecr.${{ secrets.QA_AWS_REGION }}.amazonaws.com/chainlink-ccip-tests:ci.${{ github.sha }}
  CHAINLINK_IMAGE: ${{ secrets.QA_AWS_ACCOUNT_NUMBER }}.dkr.ecr.${{ secrets.QA_AWS_REGION }}.amazonaws.com/chainlink
  CHAINLINK_VERSION: ci.${{ github.sha }}
  TEST_SUITE: smoke
  TEST_ARGS: -test.timeout 30m

jobs:
  changes:
    environment: integration
    name: Check Paths That Require Tests To Run
    runs-on: ubuntu-latest
    steps:
      - name: Checkout the repo
        uses: actions/checkout@8f4b7f84864484a7bf31766abe9204da3cbe65b3 # v3.5.0
      - uses: dorny/paths-filter@4512585405083f25c027a35db413c2b3b9006d50 # v2.11.1
        id: changes
        with:
          filters: |
            src:
              - '**/*.go'
              - '**/*go.sum'
              - '**/*go.mod'
              - '.github/workflows/integration-tests.yml'
              - '**/*Dockerfile'
      - name: Collect Metrics
        if: always()
        id: collect-gha-metrics
        uses: smartcontractkit/push-gha-metrics-action@808c183d1f5c26a4f3fd50b75d3cf7b58d9aa293
        with:
          basic-auth: ${{ secrets.GRAFANA_CLOUD_BASIC_AUTH }}
          hostname: ${{ secrets.GRAFANA_CLOUD_HOST }}
          this-job-name: Check Paths That Require Tests To Run
        continue-on-error: true
    outputs:
      src: ${{ steps.changes.outputs.src }}

  build-chainlink:
    environment: integration
    permissions:
      id-token: write
      contents: read
    name: Build Chainlink Image
    runs-on: ubuntu20.04-16cores-64GB
    needs: [changes]
    steps:
      - name: Checkout the repo
        uses: actions/checkout@8f4b7f84864484a7bf31766abe9204da3cbe65b3 # v3.5.0
        with:
          ref: ${{ github.event.pull_request.head.sha }}
      - name: Build Image
        if: needs.changes.outputs.src == 'true'
        uses: smartcontractkit/chainlink-github-actions/chainlink-testing-framework/build-image@ab595504ae9cf10c60eb8d2c5ce025284e58b210 # v2.1.5
        with:
          cl_repo: smartcontractkit/chainlink-ccip
          cl_ref: ${{ github.sha }}
          push_tag: ${{ env.CHAINLINK_IMAGE }}:${{ env.CHAINLINK_VERSION }}
          QA_AWS_REGION: ${{ secrets.QA_AWS_REGION }}
          QA_AWS_ROLE_TO_ASSUME: ${{ secrets.QA_AWS_ROLE_TO_ASSUME }}
      - name: Print Chainlink Image Built
        run: |
          echo "### chainlink image tag used for this test run :link:" >>$GITHUB_STEP_SUMMARY
          echo "\`${{ env.CHAINLINK_VERSION }}\`" >>$GITHUB_STEP_SUMMARY
      - name: Collect Metrics
        if: always()
        id: collect-gha-metrics
        uses: smartcontractkit/push-gha-metrics-action@808c183d1f5c26a4f3fd50b75d3cf7b58d9aa293
        with:
          basic-auth: ${{ secrets.GRAFANA_CLOUD_BASIC_AUTH }}
          hostname: ${{ secrets.GRAFANA_CLOUD_HOST }}
          this-job-name: Build Chainlink Image
        continue-on-error: true

  build-test-image:
    environment: integration
    permissions:
      id-token: write
      contents: read
    name: Build Test Image
    runs-on: ubuntu20.04-16cores-64GB
    needs: [changes]
    steps:
      - name: Collect Metrics
        id: collect-gha-metrics
        uses: smartcontractkit/push-gha-metrics-action@v1
        with:
          basic-auth: ${{ secrets.GRAFANA_CLOUD_BASIC_AUTH }}
          hostname: ${{ secrets.GRAFANA_CLOUD_HOST }}
          this-job-name: Build Test Image
        continue-on-error: true
      - name: Checkout the repo
        uses: actions/checkout@8f4b7f84864484a7bf31766abe9204da3cbe65b3 # v3.5.0
        with:
          ref: ${{ github.event.pull_request.head.sha }}
      - name: Check if image exists
        id: check-image
        uses: smartcontractkit/chainlink-github-actions/docker/image-exists@ab595504ae9cf10c60eb8d2c5ce025284e58b210 #v2.1.5
        with:
          repository: chainlink-ccip-tests
          tag: ${{ env.CHAINLINK_VERSION }}
          AWS_REGION: ${{ secrets.QA_AWS_REGION }}
          AWS_ROLE_TO_ASSUME: ${{ secrets.QA_AWS_ROLE_TO_ASSUME }}
      - name: build test runner
        if: steps.check-image.outputs.exists == 'false'
        uses: smartcontractkit/chainlink-github-actions/docker/build-push@ab595504ae9cf10c60eb8d2c5ce025284e58b210 #v2.1.5
        with:
          tags: ${{ env.ENV_JOB_IMAGE }}
          file: ./integration-tests/test.Dockerfile
          build-args: |
            BASE_IMAGE=${{ env.TEST_BASE_ECR }}
            IMAGE_VERSION=${{ env.TEST_BASE_VERSION }}
            SUITES="smoke soak chaos benchmark migration performance load"
          AWS_REGION: ${{ secrets.QA_AWS_REGION }}
          AWS_ROLE_TO_ASSUME: ${{ secrets.QA_AWS_ROLE_TO_ASSUME }}
      - name: Print Image Built
        run: |
          echo "### chainlink-tests image tag for this test run :ship:" >>$GITHUB_STEP_SUMMARY
          echo "\`${{ env.CHAINLINK_VERSION }}\`" >>$GITHUB_STEP_SUMMARY

  eth-smoke-tests-matrix:
    environment: integration
    permissions:
      issues: read
      checks: write
      pull-requests: write
      id-token: write
      contents: read
    needs: [build-chainlink, changes, build-test-image]
    env:
      SELECTED_NETWORKS: SIMULATED,SIMULATED_1,SIMULATED_2
      CHAINLINK_COMMIT_SHA: ${{ github.sha }}
      CHAINLINK_ENV_USER: ${{ github.actor }}
      TEST_LOG_LEVEL: debug
      KEEP_ENVIRONMENTS: ONFAIL
      DATABASE_URL: postgresql://postgres:node@localhost:5432/chainlink_test?sslmode=disable
    strategy:
      fail-fast: false
      matrix:
        product:
          - name: ccip
            nodes: 1
            os: ubuntu-latest
          - name: automation
            nodes: 9
            os: ubuntu-latest
            pyroscope_env: ci-smoke-automation-evm-simulated
          - name: cron
            nodes: 1
            os: ubuntu-latest
            pyroscope_env: ""
          - name: flux
            nodes: 1
            os: ubuntu-latest
            pyroscope_env: ""
          - name: keeper
            nodes: 30
            os: ubuntu20.04-4cores-16GB
            pyroscope_env: ci-smoke-keeper-evm-simulated
          - name: forwarder_ocr
            nodes: 1
            os: ubuntu-latest
            pyroscope_env: ci-smoke-forwarder-ocr-evm-simulated
          - name: ocr
            nodes: 1
            os: ubuntu-latest
            pyroscope_env: ci-smoke-ocr-evm-simulated
          - name: runlog
            nodes: 1
            os: ubuntu-latest
            pyroscope_env: ""
          - name: vrf
            nodes: 1
            os: ubuntu-latest
            pyroscope_env: ci-smoke-vrf-evm-simulated
          - name: vrfv2
            nodes: 1
            os: ubuntu-latest
            pyroscope_env: ci-smoke-vrf2-evm-simulated
          - name: ocr2vrf
            nodes: 2
            os: ubuntu-latest
            pyroscope_env: ci-smoke-ocr2vrf-evm-simulated
    runs-on: ${{ matrix.product.os }}
    name: ETH Smoke Tests ${{ matrix.product.name }}
    steps:
      - name: Checkout the repo
        uses: actions/checkout@8f4b7f84864484a7bf31766abe9204da3cbe65b3 # v3.5.0
        with:
          ref: ${{ github.event.pull_request.head.sha }}
      ## Run this step when changes that require tests to be run are made
      - name: Run Tests
        if: needs.changes.outputs.src == 'true'
        uses: smartcontractkit/chainlink-github-actions/chainlink-testing-framework/run-tests@ab595504ae9cf10c60eb8d2c5ce025284e58b210 #v2.1.5
        env:
          PYROSCOPE_SERVER: ${{ matrix.product.pyroscope_env == '' && '' || !startsWith(github.ref, 'refs/tags/') && '' || secrets.QA_PYROSCOPE_INSTANCE }} # Avoid sending blank envs https://github.com/orgs/community/discussions/25725
          PYROSCOPE_ENVIRONMENT: ${{ matrix.product.pyroscope_env }}
          PYROSCOPE_KEY: ${{ secrets.QA_PYROSCOPE_KEY }}
        with:
          test_command_to_run: make test_need_operator_assets && cd ./integration-tests && go test -timeout 30m -count=1 -json -test.parallel=${{ matrix.product.nodes }} ./smoke/${{ matrix.product.name }}_test.go 2>&1 | tee /tmp/gotest.log | gotestfmt
          test_download_vendor_packages_command: cd ./integration-tests && go mod download
          cl_repo: ${{ env.CHAINLINK_IMAGE }}
          cl_image_tag: ${{ env.CHAINLINK_VERSION }}
          artifacts_location: ./integration-tests/smoke/logs
          publish_check_name: EVM Smoke Test Results ${{ matrix.product.name }}
          token: ${{ secrets.GITHUB_TOKEN }}
          go_mod_path: ./integration-tests/go.mod
          QA_AWS_REGION: ${{ secrets.QA_AWS_REGION }}
          QA_AWS_ROLE_TO_ASSUME: ${{ secrets.QA_AWS_ROLE_TO_ASSUME }}
          QA_KUBECONFIG: ${{ secrets.QA_KUBECONFIG }}

      ## Run this step when changes that do not need the test to run are made
      - name: Run Setup
        if: needs.changes.outputs.src == 'false'
        uses: smartcontractkit/chainlink-github-actions/chainlink-testing-framework/setup-run-tests-environment@ab595504ae9cf10c60eb8d2c5ce025284e58b210 #v2.1.5
        with:
          test_download_vendor_packages_command: cd ./integration-tests && go mod download
          go_mod_path: ./integration-tests/go.mod
          QA_AWS_REGION: ${{ secrets.QA_AWS_REGION }}
          QA_AWS_ROLE_TO_ASSUME: ${{ secrets.QA_AWS_ROLE_TO_ASSUME }}
          QA_KUBECONFIG: ${{ secrets.QA_KUBECONFIG }}

      - name: Upload test log
        uses: actions/upload-artifact@0b7f8abb1508181956e8e162db84b466c27e18ce # v3.1.2
        if: failure()
        with:
          name: test-log-${{ matrix.product.name }}
          path: /tmp/gotest.log
          retention-days: 7
      - name: Collect Metrics
        if: always()
        id: collect-gha-metrics
        uses: smartcontractkit/push-gha-metrics-action@808c183d1f5c26a4f3fd50b75d3cf7b58d9aa293
        with:
          basic-auth: ${{ secrets.GRAFANA_CLOUD_BASIC_AUTH }}
          hostname: ${{ secrets.GRAFANA_CLOUD_HOST }}
          this-job-name: ETH Smoke Tests ${{ matrix.product.name }}
        continue-on-error: true
  ### Used to check the required checks box when the matrix completes
  eth-smoke-tests:
    if: always()
    runs-on: ubuntu-latest
    name: ETH Smoke Tests
    needs: eth-smoke-tests-matrix
    steps:
      - name: Check smoke test matrix status
        if: needs.eth-smoke-tests-matrix.result != 'success'
        run: exit 1

  ### Solana Section
  get_solana_sha:
    name: Get Solana Sha From Go Mod
    environment: Integration
    runs-on: ubuntu-latest
    outputs:
      sha: ${{ steps.getsha.outputs.sha }}
    steps:
      - name: Checkout the repo
        uses: actions/checkout@8f4b7f84864484a7bf31766abe9204da3cbe65b3 # v3.5.0
        with:
          ref: ${{ github.event.pull_request.head.sha }}
      - name: Get the sha from go mod
        id: getshortsha
        run: |
          sol_ver=$(go list -m -json github.com/smartcontractkit/chainlink-solana  | jq -r .Version)
          short_sha="${sol_ver##*-}"
          echo "short sha is: ${short_sha}"
          echo "short_sha=${short_sha}" >> "$GITHUB_OUTPUT"
      - name: Checkout solana
        uses: actions/checkout@8f4b7f84864484a7bf31766abe9204da3cbe65b3 # v3.5.0
        with:
          repository: smartcontractkit/chainlink-solana
          ref: develop
          fetch-depth: 0
          path: solanapath
      - name: Get long sha
        id: getsha
        run: |
          cd solanapath
          full_sha=$(git rev-parse ${{steps.getshortsha.outputs.short_sha}})
          echo "sha is: ${full_sha}"
          echo "sha=${full_sha}" >> "$GITHUB_OUTPUT"

  get_projectserum_version:
    name: Get ProjectSerum Version
    environment: integration
    runs-on: ubuntu-latest
    needs: [get_solana_sha]
    outputs:
      projectserum_version: ${{ steps.psversion.outputs.projectserum_version }}
    steps:
      - name: Checkout the solana repo
        uses: actions/checkout@8f4b7f84864484a7bf31766abe9204da3cbe65b3 # v3.5.0
        with:
          repository: smartcontractkit/chainlink-solana
          ref: ${{ needs.get_solana_sha.outputs.sha }}
      - name: Get ProjectSerum Version
        id: psversion
        uses: smartcontractkit/chainlink-solana/.github/actions/projectserum_version@4b971869e26b79c7ce3fb7c98005cc2e3f350915 # stable action on Oct 12 2022

  solana-test-image-exists:
    environment: integration
    permissions:
      checks: write
      pull-requests: write
      id-token: write
      contents: read
    name: Check If Solana Test Image Exists
    runs-on: ubuntu-latest
    needs: [get_solana_sha]
    outputs:
      exists: ${{ steps.check-image.outputs.exists }}
    steps:
      - name: Check if image exists
        id: check-image
        uses: smartcontractkit/chainlink-github-actions/docker/image-exists@ab595504ae9cf10c60eb8d2c5ce025284e58b210 #v2.1.5
        with:
          repository: chainlink-solana-tests
          tag: ci.${{ needs.get_solana_sha.outputs.sha }}
          AWS_REGION: ${{ secrets.QA_AWS_REGION }}
          AWS_ROLE_TO_ASSUME: ${{ secrets.QA_AWS_ROLE_TO_ASSUME }}

  solana-build-contracts:
    environment: integration
    permissions:
      checks: write
      pull-requests: write
      id-token: write
      contents: read
    name: Solana Build Artifacts
    runs-on: ubuntu20.04-16cores-64GB
    needs: [changes, get_projectserum_version, solana-test-image-exists, get_solana_sha]
    container:
      image: projectserum/build:${{ needs.get_projectserum_version.outputs.projectserum_version }}
      env:
        RUSTUP_HOME: "/root/.rustup"
        FORCE_COLOR: 1
    steps:
      - name: Checkout the solana repo
        uses: actions/checkout@8f4b7f84864484a7bf31766abe9204da3cbe65b3 # v3.5.0
        with:
          repository: smartcontractkit/chainlink-solana
          ref: ${{ needs.get_solana_sha.outputs.sha }}
      - name: Build contracts
        if: needs.changes.outputs.src == 'true' && needs.solana-test-image-exists.outputs.exists == 'false'
        uses: smartcontractkit/chainlink-solana/.github/actions/build_contract_artifacts@4b971869e26b79c7ce3fb7c98005cc2e3f350915 # stable action on Oct 12 2022
        with:
          ref: ${{ needs.get_solana_sha.outputs.sha }}
      - name: Collect Metrics
        if: always()
        id: collect-gha-metrics
        uses: smartcontractkit/push-gha-metrics-action@808c183d1f5c26a4f3fd50b75d3cf7b58d9aa293
        with:
          basic-auth: ${{ secrets.GRAFANA_CLOUD_BASIC_AUTH }}
          hostname: ${{ secrets.GRAFANA_CLOUD_HOST }}
          this-job-name: Solana Build Artifacts
        continue-on-error: true

  solana-smoke-tests:
    environment: integration
    permissions:
      issues: read
      checks: write
      pull-requests: write
      id-token: write
      contents: read
    name: Solana Smoke Tests
    runs-on: ubuntu-latest
    needs: [build-chainlink, solana-build-contracts, solana-test-image-exists, changes, get_solana_sha]
    env:
      CHAINLINK_COMMIT_SHA: ${{ github.sha }}
      CHAINLINK_ENV_USER: ${{ github.actor }}
      TEST_LOG_LEVEL: debug
      CONTRACT_ARTIFACTS_PATH: contracts/target/deploy
    steps:
      - name: Checkout the repo
        uses: actions/checkout@8f4b7f84864484a7bf31766abe9204da3cbe65b3 # v3.5.0
        with:
          repository: smartcontractkit/chainlink-solana
          ref: ${{ needs.get_solana_sha.outputs.sha }}
      - name: Download Artifacts
        if: needs.changes.outputs.src == 'true' && needs.solana-test-image-exists.outputs.exists == 'false'
        uses: actions/download-artifact@v3
        with:
          name: artifacts
          path: ${{ env.CONTRACT_ARTIFACTS_PATH }}
      - name: Build Test Runner
        if: needs.changes.outputs.src == 'true' && needs.solana-test-image-exists.outputs.exists == 'false'
        uses: smartcontractkit/chainlink-github-actions/docker/build-push@ab595504ae9cf10c60eb8d2c5ce025284e58b210 #v2.1.5
        with:
          tags: ${{ env.SOLANA_TEST_ECR }}:ci.${{ needs.get_solana_sha.outputs.sha }}
          file: ./integration-tests/test.Dockerfile
          build-args: |
            BASE_IMAGE=${{ env.TEST_BASE_ECR }}
            IMAGE_VERSION=${{ env.TEST_BASE_VERSION }}
            SUITES="smoke"
          AWS_REGION: ${{ secrets.QA_AWS_REGION }}
          AWS_ROLE_TO_ASSUME: ${{ secrets.QA_AWS_ROLE_TO_ASSUME }}
      - name: Print Solana Tests Image
        run: |
          echo "### chainlink-solana-tests image tag for this test run :ship:" >>$GITHUB_STEP_SUMMARY
          echo "\`ci.${{ needs.get_solana_sha.outputs.sha }}\`" >>$GITHUB_STEP_SUMMARY
      - name: Run Tests
        if: needs.changes.outputs.src == 'true'
        uses: smartcontractkit/chainlink-github-actions/chainlink-testing-framework/run-tests@ab595504ae9cf10c60eb8d2c5ce025284e58b210 #v2.1.5
        with:
          test_command_to_run: export ENV_JOB_IMAGE=${{ env.SOLANA_TEST_ECR }}:ci.${{ needs.get_solana_sha.outputs.sha }} && make test_smoke
          cl_repo: ${{ env.CHAINLINK_IMAGE }}
          cl_image_tag: ${{ env.CHAINLINK_VERSION }}
          artifacts_location: /home/runner/work/chainlink-solana/chainlink-solana/integration-tests/logs
          publish_check_name: Solana Smoke Test Results
          go_mod_path: ./integration-tests/go.mod
          token: ${{ secrets.GITHUB_TOKEN }}
          QA_AWS_REGION: ${{ secrets.QA_AWS_REGION }}
          QA_AWS_ROLE_TO_ASSUME: ${{ secrets.QA_AWS_ROLE_TO_ASSUME }}
          QA_KUBECONFIG: ${{ secrets.QA_KUBECONFIG }}
      - name: Collect Metrics
        if: always()
        id: collect-gha-metrics
        uses: smartcontractkit/push-gha-metrics-action@808c183d1f5c26a4f3fd50b75d3cf7b58d9aa293
        with:
          basic-auth: ${{ secrets.GRAFANA_CLOUD_BASIC_AUTH }}
          hostname: ${{ secrets.GRAFANA_CLOUD_HOST }}
          this-job-name: Live Testnet Smoke Tests Matrix (${{ matrix.testnet }})
        continue-on-error: true
  ### End Solana Section

<<<<<<< HEAD
#  ### Start Live Testnet Section
#
#  testnet-smoke-tests-matrix:
#    if: startsWith(github.ref, 'refs/tags/') ## Only run live tests on new tags
#    environment: integration
#    permissions:
#      checks: write
#      pull-requests: write
#      id-token: write
#      contents: read
#    needs: [build-chainlink, build-test-image]
#    env:
#      SELECTED_NETWORKS: ${{ matrix.testnet }}
#      CHAINLINK_COMMIT_SHA: ${{ github.sha }}
#      CHAINLINK_ENV_USER: ${{ github.actor }}
#      TEST_LOG_LEVEL: debug
#      EVM_KEYS: ${{ secrets.QA_EVM_KEYS }}
#      TEST_EVM_KEYS: ${{ secrets.QA_EVM_KEYS }}
#      GOERLI_URLS: ${{ secrets.QA_GOERLI_URLS }}
#      TEST_GOERLI_URLS: ${{ secrets.QA_GOERLI_URLS }}
#      GOERLI_HTTP_URLS: ${{ secrets.QA_GOERLI_HTTP_URLS }}
#      TEST_GOERLI_HTTP_URLS: ${{ secrets.QA_GOERLI_HTTP_URLS }}
#      OPTIMISM_GOERLI_URLS: ${{ secrets.QA_OPTIMISM_GOERLI_URLS }}
#      TEST_OPTIMISM_GOERLI_URLS: ${{ secrets.QA_OPTIMISM_GOERLI_URLS }}
#      OPTIMISM_GOERLI_HTTP_URLS: ${{ secrets.QA_OPTIMISM_GOERLI_HTTP_URLS }}
#      TEST_OPTIMISM_GOERLI_HTTP_URLS: ${{ secrets.QA_OPTIMISM_GOERLI_HTTP_URLS }}
#      ARBITRUM_GOERLI_URLS: ${{ secrets.QA_ARBITRUM_GOERLI_URLS }}
#      TEST_ARBITRUM_GOERLI_URLS: ${{ secrets.QA_ARBITRUM_GOERLI_URLS }}
#      ARBITRUM_GOERLI_HTTP_URLS: ${{ secrets.QA_ARBITRUM_GOERLI_HTTP_URLS }}
#      TEST_ARBITRUM_GOERLI_HTTP_URLS: ${{ secrets.QA_ARBITRUM_GOERLI_HTTP_URLS }}
#    strategy:
#      fail-fast: false
#      matrix:
#        testnet: [GOERLI, OPTIMISM_GOERLI, ARBITRUM_GOERLI]
#    name: Live Testnet Smoke Tests ${{ matrix.testnet }}
#    runs-on: ubuntu-latest
#    steps:
#      - name: Checkout the repo
#        uses: actions/checkout@24cb9080177205b6e8c946b17badbe402adc938f # v3.4.0
#        with:
#          ref: ${{ github.event.pull_request.head.sha }}
#      ## Only run OCR smoke test for now
#      - name: Run Tests
#        uses: smartcontractkit/chainlink-github-actions/chainlink-testing-framework/run-tests@ab595504ae9cf10c60eb8d2c5ce025284e58b210 #v2.1.5
#        env:
#          PYROSCOPE_SERVER: ${{ secrets.QA_PYROSCOPE_INSTANCE }}
#          PYROSCOPE_ENVIRONMENT: ci-smoke-ocr-evm-${{ matrix.testnet }} # TODO: Only for OCR for now
#          PYROSCOPE_KEY: ${{ secrets.QA_PYROSCOPE_KEY }}
#        with:
#          test_command_to_run: make test_need_operator_assets && cd ./integration-tests && go test -timeout 30m -count=1 -json -test.parallel=1 ./smoke/ocr_test.go 2>&1 | tee /tmp/gotest.log | gotestfmt
#          test_download_vendor_packages_command: make gomod
#          cl_repo: ${{ env.CHAINLINK_IMAGE }}
#          cl_image_tag: ${{ env.CHAINLINK_VERSION }}
#          artifacts_location: ./integration-tests/smoke/logs
#          publish_check_name: ${{ matrix.testnet }} OCR Smoke Test Results
#          token: ${{ secrets.GITHUB_TOKEN }}
#          go_mod_path: ./integration-tests/go.mod
#          QA_AWS_REGION: ${{ secrets.QA_AWS_REGION }}
#          QA_AWS_ROLE_TO_ASSUME: ${{ secrets.QA_AWS_ROLE_TO_ASSUME }}
#          QA_KUBECONFIG: ${{ secrets.QA_KUBECONFIG }}
#      - name: Notify Slack
#        ## TODO: This is currently noisy and needs to be more compact.
#        if: false
#        id: slack
#        uses: slackapi/slack-github-action@007b2c3c751a190b6f0f040e47ed024deaa72844 # v1.23.0
#        with:
#          channel-id: ${{ secrets.QA_RELEASE_SLACK_CHANNEL }}
#          payload: |
#            {
#              "text": "",
#              "blocks": [
#                {
#                  "type": "header",
#                  "text": {
#                    "type": "plain_text",
#                    "text": "Live Smoke Test Results for ${{ matrix.testnet }} ${{ job.status == 'success' && ':white_check_mark:' || ':x:'}}",
#                    "emoji": true
#                  }
#                },
#                {
#                  "type": "divider"
#                },
#                {
#                  "type": "section",
#                  "text": {
#                    "type": "mrkdwn",
#                    "text": "Tag: <${{ github.server_url }}/${{ github.repository }}/releases/tag/${{ github.ref_name }}|${{ github.ref_name }}>\nCommit: <${{ github.server_url }}/${{ github.repository }}/commit/${{ github.sha }}|${{ github.sha }}>\n<${{ github.server_url }}/${{ github.repository }}/actions/runs/${{ github.run_id }}|Run>"
#                  }
#                },
#                {
#                  "type": "divider"
#                },
#                {
#                  "type": "section",
#                  "text": {
#                    "type": "mrkdwn",
#                    "text": "OCR ${{ job.status == 'success' && ':white_check_mark:' || ':x:'}}"
#                  }
#                }
#              ]
#            }
#        env:
#          SLACK_BOT_TOKEN: ${{ secrets.QA_SLACK_API_KEY }}
#
#      - name: Collect Metrics
#        if: always()
#        id: collect-gha-metrics
#        uses: smartcontractkit/push-gha-metrics-action@808c183d1f5c26a4f3fd50b75d3cf7b58d9aa293
#        with:
#          basic-auth: ${{ secrets.GRAFANA_CLOUD_BASIC_AUTH }}
#          hostname: ${{ secrets.GRAFANA_CLOUD_HOST }}
#          this-job-name: Live Testnet Smoke Tests ${{ matrix.testnet }}
#        continue-on-error: true
#
#  ### End Live Testnet Section
#
=======
  ### Start Live Testnet Section

  testnet-smoke-tests-matrix:
    if: startsWith(github.ref, 'refs/tags/') ## Only run live tests on new tags
    environment: integration
    permissions:
      checks: write
      pull-requests: write
      id-token: write
      contents: read
    needs: [build-chainlink, build-test-image]
    env:
      SELECTED_NETWORKS: ${{ matrix.testnet }}
      CHAINLINK_COMMIT_SHA: ${{ github.sha }}
      CHAINLINK_ENV_USER: ${{ github.actor }}
      TEST_LOG_LEVEL: debug
      EVM_KEYS: ${{ secrets.QA_EVM_KEYS }}
      TEST_EVM_KEYS: ${{ secrets.QA_EVM_KEYS }}
      GOERLI_URLS: ${{ secrets.QA_GOERLI_URLS }}
      TEST_GOERLI_URLS: ${{ secrets.QA_GOERLI_URLS }}
      GOERLI_HTTP_URLS: ${{ secrets.QA_GOERLI_HTTP_URLS }}
      TEST_GOERLI_HTTP_URLS: ${{ secrets.QA_GOERLI_HTTP_URLS }}
      OPTIMISM_GOERLI_URLS: ${{ secrets.QA_OPTIMISM_GOERLI_URLS }}
      TEST_OPTIMISM_GOERLI_URLS: ${{ secrets.QA_OPTIMISM_GOERLI_URLS }}
      OPTIMISM_GOERLI_HTTP_URLS: ${{ secrets.QA_OPTIMISM_GOERLI_HTTP_URLS }}
      TEST_OPTIMISM_GOERLI_HTTP_URLS: ${{ secrets.QA_OPTIMISM_GOERLI_HTTP_URLS }}
      ARBITRUM_GOERLI_URLS: ${{ secrets.QA_ARBITRUM_GOERLI_URLS }}
      TEST_ARBITRUM_GOERLI_URLS: ${{ secrets.QA_ARBITRUM_GOERLI_URLS }}
      ARBITRUM_GOERLI_HTTP_URLS: ${{ secrets.QA_ARBITRUM_GOERLI_HTTP_URLS }}
      TEST_ARBITRUM_GOERLI_HTTP_URLS: ${{ secrets.QA_ARBITRUM_GOERLI_HTTP_URLS }}
    strategy:
      fail-fast: false
      matrix:
        testnet: [GOERLI, OPTIMISM_GOERLI, ARBITRUM_GOERLI]
    name: Live Testnet Smoke Tests ${{ matrix.testnet }}
    runs-on: ubuntu-latest
    steps:
      - name: Checkout the repo
        uses: actions/checkout@8f4b7f84864484a7bf31766abe9204da3cbe65b3 # v3.5.0
        with:
          ref: ${{ github.event.pull_request.head.sha }}
      ## Only run OCR smoke test for now
      - name: Run Tests
        uses: smartcontractkit/chainlink-github-actions/chainlink-testing-framework/run-tests@ab595504ae9cf10c60eb8d2c5ce025284e58b210 #v2.1.5
        env:
          PYROSCOPE_SERVER: ${{ secrets.QA_PYROSCOPE_INSTANCE }}
          PYROSCOPE_ENVIRONMENT: ci-smoke-ocr-evm-${{ matrix.testnet }} # TODO: Only for OCR for now
          PYROSCOPE_KEY: ${{ secrets.QA_PYROSCOPE_KEY }}
        with:
          test_command_to_run: make test_need_operator_assets && cd ./integration-tests && go test -timeout 30m -count=1 -json -test.parallel=1 ./smoke/ocr_test.go 2>&1 | tee /tmp/gotest.log | gotestfmt
          test_download_vendor_packages_command: make gomod
          cl_repo: ${{ env.CHAINLINK_IMAGE }}
          cl_image_tag: ${{ env.CHAINLINK_VERSION }}
          artifacts_location: ./integration-tests/smoke/logs
          publish_check_name: ${{ matrix.testnet }} OCR Smoke Test Results
          token: ${{ secrets.GITHUB_TOKEN }}
          go_mod_path: ./integration-tests/go.mod
          QA_AWS_REGION: ${{ secrets.QA_AWS_REGION }}
          QA_AWS_ROLE_TO_ASSUME: ${{ secrets.QA_AWS_ROLE_TO_ASSUME }}
          QA_KUBECONFIG: ${{ secrets.QA_KUBECONFIG }}
      - name: Notify Slack
        if: false ## TODO: This is currently noisy and needs to be more compact.
        id: slack
        uses: slackapi/slack-github-action@007b2c3c751a190b6f0f040e47ed024deaa72844 # v1.23.0
        with:
          channel-id: ${{ secrets.QA_RELEASE_SLACK_CHANNEL }}
          payload: |
            {
              "text": "",
              "blocks": [
                {
                  "type": "header",
                  "text": {
                    "type": "plain_text",
                    "text": "Live Smoke Test Results for ${{ matrix.testnet }} ${{ job.status == 'success' && ':white_check_mark:' || ':x:'}}",
                    "emoji": true
                  }
                },
                {
                  "type": "divider"
                },
                {
                  "type": "section",
                  "text": {
                    "type": "mrkdwn",
                    "text": "Tag: <${{ github.server_url }}/${{ github.repository }}/releases/tag/${{ github.ref_name }}|${{ github.ref_name }}>\nCommit: <${{ github.server_url }}/${{ github.repository }}/commit/${{ github.sha }}|${{ github.sha }}>\n<${{ github.server_url }}/${{ github.repository }}/actions/runs/${{ github.run_id }}|Run>"
                  }
                },
                {
                  "type": "divider"
                },
                {
                  "type": "section",
                  "text": {
                    "type": "mrkdwn",
                    "text": "OCR ${{ job.status == 'success' && ':white_check_mark:' || ':x:'}}"
                  }
                }
              ]
            }
        env:
          SLACK_BOT_TOKEN: ${{ secrets.QA_SLACK_API_KEY }}

      - name: Collect Metrics
        if: always()
        id: collect-gha-metrics
        uses: smartcontractkit/push-gha-metrics-action@808c183d1f5c26a4f3fd50b75d3cf7b58d9aa293
        with:
          basic-auth: ${{ secrets.GRAFANA_CLOUD_BASIC_AUTH }}
          hostname: ${{ secrets.GRAFANA_CLOUD_HOST }}
          this-job-name: Live Testnet Smoke Tests ${{ matrix.testnet }}
        continue-on-error: true

  ### End Live Testnet Section
>>>>>>> c41330b6
<|MERGE_RESOLUTION|>--- conflicted
+++ resolved
@@ -442,7 +442,6 @@
         continue-on-error: true
   ### End Solana Section
 
-<<<<<<< HEAD
 #  ### Start Live Testnet Section
 #
 #  testnet-smoke-tests-matrix:
@@ -481,7 +480,7 @@
 #    runs-on: ubuntu-latest
 #    steps:
 #      - name: Checkout the repo
-#        uses: actions/checkout@24cb9080177205b6e8c946b17badbe402adc938f # v3.4.0
+#        uses: actions/checkout@8f4b7f84864484a7bf31766abe9204da3cbe65b3 # v3.5.0
 #        with:
 #          ref: ${{ github.event.pull_request.head.sha }}
 #      ## Only run OCR smoke test for now
@@ -504,8 +503,7 @@
 #          QA_AWS_ROLE_TO_ASSUME: ${{ secrets.QA_AWS_ROLE_TO_ASSUME }}
 #          QA_KUBECONFIG: ${{ secrets.QA_KUBECONFIG }}
 #      - name: Notify Slack
-#        ## TODO: This is currently noisy and needs to be more compact.
-#        if: false
+#        if: false ## TODO: This is currently noisy and needs to be more compact.
 #        id: slack
 #        uses: slackapi/slack-github-action@007b2c3c751a190b6f0f040e47ed024deaa72844 # v1.23.0
 #        with:
@@ -557,121 +555,4 @@
 #          this-job-name: Live Testnet Smoke Tests ${{ matrix.testnet }}
 #        continue-on-error: true
 #
-#  ### End Live Testnet Section
-#
-=======
-  ### Start Live Testnet Section
-
-  testnet-smoke-tests-matrix:
-    if: startsWith(github.ref, 'refs/tags/') ## Only run live tests on new tags
-    environment: integration
-    permissions:
-      checks: write
-      pull-requests: write
-      id-token: write
-      contents: read
-    needs: [build-chainlink, build-test-image]
-    env:
-      SELECTED_NETWORKS: ${{ matrix.testnet }}
-      CHAINLINK_COMMIT_SHA: ${{ github.sha }}
-      CHAINLINK_ENV_USER: ${{ github.actor }}
-      TEST_LOG_LEVEL: debug
-      EVM_KEYS: ${{ secrets.QA_EVM_KEYS }}
-      TEST_EVM_KEYS: ${{ secrets.QA_EVM_KEYS }}
-      GOERLI_URLS: ${{ secrets.QA_GOERLI_URLS }}
-      TEST_GOERLI_URLS: ${{ secrets.QA_GOERLI_URLS }}
-      GOERLI_HTTP_URLS: ${{ secrets.QA_GOERLI_HTTP_URLS }}
-      TEST_GOERLI_HTTP_URLS: ${{ secrets.QA_GOERLI_HTTP_URLS }}
-      OPTIMISM_GOERLI_URLS: ${{ secrets.QA_OPTIMISM_GOERLI_URLS }}
-      TEST_OPTIMISM_GOERLI_URLS: ${{ secrets.QA_OPTIMISM_GOERLI_URLS }}
-      OPTIMISM_GOERLI_HTTP_URLS: ${{ secrets.QA_OPTIMISM_GOERLI_HTTP_URLS }}
-      TEST_OPTIMISM_GOERLI_HTTP_URLS: ${{ secrets.QA_OPTIMISM_GOERLI_HTTP_URLS }}
-      ARBITRUM_GOERLI_URLS: ${{ secrets.QA_ARBITRUM_GOERLI_URLS }}
-      TEST_ARBITRUM_GOERLI_URLS: ${{ secrets.QA_ARBITRUM_GOERLI_URLS }}
-      ARBITRUM_GOERLI_HTTP_URLS: ${{ secrets.QA_ARBITRUM_GOERLI_HTTP_URLS }}
-      TEST_ARBITRUM_GOERLI_HTTP_URLS: ${{ secrets.QA_ARBITRUM_GOERLI_HTTP_URLS }}
-    strategy:
-      fail-fast: false
-      matrix:
-        testnet: [GOERLI, OPTIMISM_GOERLI, ARBITRUM_GOERLI]
-    name: Live Testnet Smoke Tests ${{ matrix.testnet }}
-    runs-on: ubuntu-latest
-    steps:
-      - name: Checkout the repo
-        uses: actions/checkout@8f4b7f84864484a7bf31766abe9204da3cbe65b3 # v3.5.0
-        with:
-          ref: ${{ github.event.pull_request.head.sha }}
-      ## Only run OCR smoke test for now
-      - name: Run Tests
-        uses: smartcontractkit/chainlink-github-actions/chainlink-testing-framework/run-tests@ab595504ae9cf10c60eb8d2c5ce025284e58b210 #v2.1.5
-        env:
-          PYROSCOPE_SERVER: ${{ secrets.QA_PYROSCOPE_INSTANCE }}
-          PYROSCOPE_ENVIRONMENT: ci-smoke-ocr-evm-${{ matrix.testnet }} # TODO: Only for OCR for now
-          PYROSCOPE_KEY: ${{ secrets.QA_PYROSCOPE_KEY }}
-        with:
-          test_command_to_run: make test_need_operator_assets && cd ./integration-tests && go test -timeout 30m -count=1 -json -test.parallel=1 ./smoke/ocr_test.go 2>&1 | tee /tmp/gotest.log | gotestfmt
-          test_download_vendor_packages_command: make gomod
-          cl_repo: ${{ env.CHAINLINK_IMAGE }}
-          cl_image_tag: ${{ env.CHAINLINK_VERSION }}
-          artifacts_location: ./integration-tests/smoke/logs
-          publish_check_name: ${{ matrix.testnet }} OCR Smoke Test Results
-          token: ${{ secrets.GITHUB_TOKEN }}
-          go_mod_path: ./integration-tests/go.mod
-          QA_AWS_REGION: ${{ secrets.QA_AWS_REGION }}
-          QA_AWS_ROLE_TO_ASSUME: ${{ secrets.QA_AWS_ROLE_TO_ASSUME }}
-          QA_KUBECONFIG: ${{ secrets.QA_KUBECONFIG }}
-      - name: Notify Slack
-        if: false ## TODO: This is currently noisy and needs to be more compact.
-        id: slack
-        uses: slackapi/slack-github-action@007b2c3c751a190b6f0f040e47ed024deaa72844 # v1.23.0
-        with:
-          channel-id: ${{ secrets.QA_RELEASE_SLACK_CHANNEL }}
-          payload: |
-            {
-              "text": "",
-              "blocks": [
-                {
-                  "type": "header",
-                  "text": {
-                    "type": "plain_text",
-                    "text": "Live Smoke Test Results for ${{ matrix.testnet }} ${{ job.status == 'success' && ':white_check_mark:' || ':x:'}}",
-                    "emoji": true
-                  }
-                },
-                {
-                  "type": "divider"
-                },
-                {
-                  "type": "section",
-                  "text": {
-                    "type": "mrkdwn",
-                    "text": "Tag: <${{ github.server_url }}/${{ github.repository }}/releases/tag/${{ github.ref_name }}|${{ github.ref_name }}>\nCommit: <${{ github.server_url }}/${{ github.repository }}/commit/${{ github.sha }}|${{ github.sha }}>\n<${{ github.server_url }}/${{ github.repository }}/actions/runs/${{ github.run_id }}|Run>"
-                  }
-                },
-                {
-                  "type": "divider"
-                },
-                {
-                  "type": "section",
-                  "text": {
-                    "type": "mrkdwn",
-                    "text": "OCR ${{ job.status == 'success' && ':white_check_mark:' || ':x:'}}"
-                  }
-                }
-              ]
-            }
-        env:
-          SLACK_BOT_TOKEN: ${{ secrets.QA_SLACK_API_KEY }}
-
-      - name: Collect Metrics
-        if: always()
-        id: collect-gha-metrics
-        uses: smartcontractkit/push-gha-metrics-action@808c183d1f5c26a4f3fd50b75d3cf7b58d9aa293
-        with:
-          basic-auth: ${{ secrets.GRAFANA_CLOUD_BASIC_AUTH }}
-          hostname: ${{ secrets.GRAFANA_CLOUD_HOST }}
-          this-job-name: Live Testnet Smoke Tests ${{ matrix.testnet }}
-        continue-on-error: true
-
-  ### End Live Testnet Section
->>>>>>> c41330b6
+#  ### End Live Testnet Section