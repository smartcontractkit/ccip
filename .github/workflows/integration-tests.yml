--- conflicted
+++ resolved
@@ -270,26 +270,6 @@
           api-gateway-host: ${{ secrets.AWS_API_GW_HOST_GRAFANA }}
           # other inputs
           duplicate-authorization-header: "true"
-<<<<<<< HEAD
-      - name: Prepare Base64 TOML override
-        uses: ./.github/actions/setup-create-base64-config
-        with:
-          runId: ${{ github.run_id }}
-          testLogCollect: ${{ vars.TEST_LOG_COLLECT }}
-          selectedNetworks: ${{ env.SELECTED_NETWORKS }}
-          chainlinkVersion: ${{ inputs.evm-ref || github.sha }}
-          pyroscopeServer: ${{ matrix.product.pyroscope_env == '' && '' || !startsWith(github.ref, 'refs/tags/') && '' || secrets.QA_PYROSCOPE_INSTANCE }} # Avoid sending blank envs https://github.com/orgs/community/discussions/25725
-          pyroscopeEnvironment: ${{ matrix.product.pyroscope_env }}
-          pyroscopeKey: ${{ secrets.QA_PYROSCOPE_KEY }}
-          lokiEndpoint: https://${{ secrets.GRAFANA_INTERNAL_HOST }}/loki/api/v1/push
-          lokiTenantId: ${{ secrets.GRAFANA_INTERNAL_TENANT_ID }}
-          lokiBasicAuth: ${{ secrets.GRAFANA_INTERNAL_BASIC_AUTH }}
-          logstreamLogTargets: ${{ vars.LOGSTREAM_LOG_TARGETS }}
-          grafanaUrl: "http://localhost:8080/primary" # This is GAP's address
-          grafanaDashboardUrl: "/d/ddf75041-1e39-42af-aa46-361fe4c36e9e/ci-e2e-tests-logs"
-          grafanaBearerToken: ${{ secrets.GRAFANA_INTERNAL_URL_SHORTENER_TOKEN }}
-=======
->>>>>>> 5611576b
 
   eth-smoke-tests-matrix:
     if: ${{ !contains(join(github.event.pull_request.labels.*.name, ' '), 'skip-smoke-tests') }}
@@ -571,21 +551,14 @@
           gc-host: ${{ secrets.GRAFANA_INTERNAL_HOST }}
           gc-basic-auth: ${{ secrets.GRAFANA_INTERNAL_URL_SHORTENER_TOKEN }}
           gc-org-id: ${{ secrets.GRAFANA_INTERNAL_TENANT_ID }}
-<<<<<<< HEAD
-      - name: Prepare Base64 TOML override for CCIP secrets
+      - name: Prepare Base64 CCIP TOML secrets
         uses: ./.github/actions/setup-create-base64-config-ccip
         id: setup_create_base64_config_ccip
-        with:
-          runId: ${{ github.run_id }}
-=======
-      - name: Prepare Base64 CCIP TOML secrets
-        uses: ./.github/actions/setup-create-base64-config-ccip
         with:
           runId: ${{ github.run_id }}
           pyroscopeServer: ${{ matrix.product.pyroscope_env == '' && '' || !startsWith(github.ref, 'refs/tags/') && '' || secrets.QA_PYROSCOPE_INSTANCE }} # Avoid sending blank envs https://github.com/orgs/community/discussions/25725
           pyroscopeEnvironment: ${{ matrix.product.pyroscope_env }}
           pyroscopeKey: ${{ secrets.QA_PYROSCOPE_KEY }}
->>>>>>> 5611576b
           testLogCollect: ${{ vars.TEST_LOG_COLLECT }}
           selectedNetworks: SIMULATED_1,SIMULATED_2
           chainlinkVersion: ${{ inputs.evm-ref || github.sha }}
@@ -594,11 +567,7 @@
       ## Run this step when changes that require tests to be run are made
       - name: Run Tests
         if: needs.changes.outputs.src == 'true' || github.event_name == 'workflow_dispatch'
-<<<<<<< HEAD
-        uses: smartcontractkit/chainlink-github-actions/chainlink-testing-framework/run-tests@d38226be720c5ccc1ff4d3cee40608ebf264cd59 # v2.3.26
-=======
         uses: smartcontractkit/chainlink-github-actions/chainlink-testing-framework/run-tests@aa8eea635029ab8d95abd3c206f56dae1e22e623 # v2.3.28
->>>>>>> 5611576b
         env:
           BASE64_CCIP_CONFIG_OVERRIDE: ${{ steps.set_override_config.outputs.base_64_override }},${{ steps.setup_create_base64_config_ccip.outputs.base64_config }}
           TEST_BASE64_CCIP_CONFIG_OVERRIDE: ${{ steps.set_override_config.outputs.base_64_override }},${{ steps.setup_create_base64_config_ccip.outputs.base64_config }}
@@ -631,16 +600,9 @@
           go_coverage_src_dir: /var/tmp/go-coverage
           go_coverage_dest_dir: ${{ github.workspace }}/.covdata
           DEFAULT_CHAINLINK_IMAGE: ${{ env.CHAINLINK_IMAGE }}
-<<<<<<< HEAD
-          # DEFAULT_CHAINLINK_UPGRADE_IMAGE: ${{ env.CHAINLINK_IMAGE }}
-          DEFAULT_LOKI_TENANT_ID: ${{ vars.LOKI_TENANT_ID }}
-          DEFAULT_LOKI_ENDPOINT: ${{ secrets.LOKI_URL_CI }}
-          DEFAULT_LOKI_BASIC_AUTH: ${{ secrets.LOKI_BASIC_AUTH }}
-=======
           DEFAULT_LOKI_TENANT_ID: ${{ secrets.GRAFANA_INTERNAL_TENANT_ID }}
           DEFAULT_LOKI_ENDPOINT: https://${{ secrets.GRAFANA_INTERNAL_HOST }}/loki/api/v1/push
           DEFAULT_LOKI_BASIC_AUTH: ${{ secrets.GRAFANA_INTERNAL_BASIC_AUTH }}
->>>>>>> 5611576b
           DEFAULT_GRAFANA_BASE_URL: "http://localhost:8080/primary"
           DEFAULT_GRAFANA_DASHBOARD_URL: "/d/ddf75041-1e39-42af-aa46-361fe4c36e9e/ci-e2e-tests-logs"
           DEFAULT_GRAFANA_BEARER_TOKEN: ${{ secrets.GRAFANA_INTERNAL_URL_SHORTENER_TOKEN }}
