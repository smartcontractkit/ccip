name: Integration Tests
on:
  pull_request:

# Only run 1 of this workflow at a time per PR
concurrency:
  group: integration-tests-chainlink-${{ github.ref }}
  cancel-in-progress: true

jobs:
  changes:
    environment: integration
    name: Check Paths That Require Tests To Run
    runs-on: ubuntu-latest
    steps:
      - name: Collect Metrics
        id: collect-gha-metrics
        uses: smartcontractkit/push-gha-metrics-action@v1
        with:
          basic-auth: ${{ secrets.GRAFANA_CLOUD_BASIC_AUTH }}
          hostname: ${{ secrets.GRAFANA_CLOUD_HOST }}
          this-job-name: Check Paths That Require Tests To Run
        continue-on-error: true
      - name: Checkout the repo
        uses: actions/checkout@93ea575cb5d8a053eaa0ac8fa3b40d7e05a33cc8 # v3.1.0
      - uses: dorny/paths-filter@4512585405083f25c027a35db413c2b3b9006d50 # v2.11.1
        id: changes
        with:
          filters: |
            src:
              - '**/*.go'
              - '**/*go.sum'
              - '**/*go.mod'
              - '.github/workflows/integration-tests.yml'
    outputs:
      src: ${{ steps.changes.outputs.src }}
  build-chainlink:
    environment: integration
    permissions:
      id-token: write
      contents: read
    name: Build Chainlink Image
    runs-on: ubuntu20.04-16cores-64GB
    needs: [changes]
    steps:
      - name: Collect Metrics
        id: collect-gha-metrics
        uses: smartcontractkit/push-gha-metrics-action@v1
        with:
          basic-auth: ${{ secrets.GRAFANA_CLOUD_BASIC_AUTH }}
          hostname: ${{ secrets.GRAFANA_CLOUD_HOST }}
          this-job-name: Build Chainlink Image
        continue-on-error: true
      - name: Checkout the repo
        uses: actions/checkout@93ea575cb5d8a053eaa0ac8fa3b40d7e05a33cc8 # v3.1.0
        with:
          ref: ${{ github.event.pull_request.head.sha }}
      - name: Build Image
        if: needs.changes.outputs.src == 'true'
        uses: smartcontractkit/chainlink-github-actions/chainlink-testing-framework/build-image@1533bff48f8a642089705dcc2dbebb0934ff7d9d # v2.0.26
        with:
          cl_repo: smartcontractkit/chainlink-ccip
          cl_ref: ${{ github.sha }}
          push_tag: ${{ secrets.QA_AWS_ACCOUNT_NUMBER }}.dkr.ecr.${{ secrets.QA_AWS_REGION }}.amazonaws.com/chainlink:latest.${{ github.sha }}
          QA_AWS_REGION: ${{ secrets.QA_AWS_REGION }}
          QA_AWS_ROLE_TO_ASSUME: ${{ secrets.QA_AWS_ROLE_TO_ASSUME }}

  eth-smoke-tests-matrix:
    environment: integration
    permissions:
      issues: read
      checks: write
      pull-requests: write
      id-token: write
      contents: read
    name: ETH Smoke Tests Matrix
    needs: [build-chainlink, changes]
    env:
      SELECTED_NETWORKS: SIMULATED
      CHAINLINK_COMMIT_SHA: ${{ github.sha }}
      CHAINLINK_ENV_USER: ${{ github.actor }}
      TEST_TRIGGERED_BY: core-CI-eth
      TEST_LOG_LEVEL: debug
      KEEP_ENVIRONMENTS: ONFAIL
      DATABASE_URL: postgresql://postgres:node@localhost:5432/chainlink_test?sslmode=disable
    strategy:
      fail-fast: false
      matrix:
        product:
<<<<<<< HEAD
          - name: ccip
            nodes: 1
            os: ubuntu-latest
          - name: auto_ocr
            nodes: 1
            os: ubuntu-latest
=======
>>>>>>> 2cc1b9e7
          - name: cron
            nodes: 1
            os: ubuntu-latest
          - name: flux
            nodes: 1
            os: ubuntu-latest
          - name: keeper
            nodes: 27
            os: ubuntu20.04-32cores-128GB
          - name: ocr
            nodes: 3
            os: ubuntu-latest
          - name: runlog
            nodes: 1
            os: ubuntu-latest
          - name: vrf
            nodes: 1
            os: ubuntu-latest
          - name: vrfv2
            nodes: 1
            os: ubuntu-latest
    runs-on: ${{ matrix.product.os }}
    steps:
      - name: Collect Metrics
        id: collect-gha-metrics
        uses: smartcontractkit/push-gha-metrics-action@v1
        with:
          basic-auth: ${{ secrets.GRAFANA_CLOUD_BASIC_AUTH }}
          hostname: ${{ secrets.GRAFANA_CLOUD_HOST }}
          this-job-name: ETH Smoke Tests Matrix (${{ matrix.product.name }}, ${{ matrix.product.nodes }}, ${{ matrix.product.os }})
        continue-on-error: true
      - name: Checkout the repo
        uses: actions/checkout@93ea575cb5d8a053eaa0ac8fa3b40d7e05a33cc8 # v3.1.0
        with:
          ref: ${{ github.event.pull_request.head.sha }}
      ## Run this step when changes that require tests to be run are made
      - name: Run Tests
        if: needs.changes.outputs.src == 'true'
        uses: smartcontractkit/chainlink-github-actions/chainlink-testing-framework/run-tests@1533bff48f8a642089705dcc2dbebb0934ff7d9d # v2.0.26
        with:
          test_command_to_run: make test_smoke_simulated args="-nodes=${{ matrix.product.nodes }} --focus-file ${{ matrix.product.name }}_test.go"
          test_download_vendor_packages_command: make gomod
          test_download_ginkgo_command: make test_install_ginkgo
          cl_repo: ${{ secrets.QA_AWS_ACCOUNT_NUMBER }}.dkr.ecr.${{ secrets.QA_AWS_REGION }}.amazonaws.com/chainlink
          cl_image_tag: latest.${{ github.sha }}
          artifacts_location: ./integration-tests/smoke/logs
          publish_check_name: EVM Smoke Test Results ${{ matrix.product.name }}
          triggered_by: ${{ env.TEST_TRIGGERED_BY }}-${{ matrix.product.name }}
          go_mod_path: ./integration-tests/go.mod
          QA_AWS_REGION: ${{ secrets.QA_AWS_REGION }}
          QA_AWS_ROLE_TO_ASSUME: ${{ secrets.QA_AWS_ROLE_TO_ASSUME }}
          QA_KUBECONFIG: ${{ secrets.QA_KUBECONFIG }}

      ## Run this step when changes that do not need the test to run are made
      - name: Run Setup
        if: needs.changes.outputs.src == 'false'
        uses: smartcontractkit/chainlink-github-actions/chainlink-testing-framework/setup-run-tests-environment@1533bff48f8a642089705dcc2dbebb0934ff7d9d # v2.0.26
        with:
          test_download_vendor_packages_command: make gomod
          test_download_ginkgo_command: make test_install_ginkgo
          go_mod_path: ./integration-tests/go.mod
          QA_AWS_REGION: ${{ secrets.QA_AWS_REGION }}
          QA_AWS_ROLE_TO_ASSUME: ${{ secrets.QA_AWS_ROLE_TO_ASSUME }}
          QA_KUBECONFIG: ${{ secrets.QA_KUBECONFIG }}

      ## Run Cleanup if the job succeeds
      - name: cleanup
        if: always()
        uses: smartcontractkit/chainlink-github-actions/chainlink-testing-framework/cleanup@1533bff48f8a642089705dcc2dbebb0934ff7d9d # v2.0.26
        with:
          triggered_by: ${{ env.TEST_TRIGGERED_BY }}-${{ matrix.product.name }}
  ### Used to check the required checks box when the matrix completes
  eth-smoke-tests:
    if: ${{ always() }}
    runs-on: ubuntu-latest
    name: ETH Smoke Tests
    needs: eth-smoke-tests-matrix
    steps:
      - name: Check smoke test matrix status
        if: ${{ needs.eth-smoke-tests-matrix.result != 'success' }}
        run: exit 1

  ### Solana Section
  get_projectserum_version:
    name: Get ProjectSerum Version
    environment: integration
    runs-on: ubuntu-latest
    outputs:
      projectserum_version: ${{ steps.psversion.outputs.projectserum_version }}
    steps:
      - name: Checkout the solana repo
        uses: actions/checkout@93ea575cb5d8a053eaa0ac8fa3b40d7e05a33cc8 # v3.1.0
        with:
          repository: smartcontractkit/chainlink-solana
          ref: ${{ env.solana_sha }}
      - name: Get ProjectSerum Version
        id: psversion
        uses: smartcontractkit/chainlink-solana/.github/actions/projectserum_version@4b971869e26b79c7ce3fb7c98005cc2e3f350915 # stable action on Oct 12 2022
  solana-build-contracts:
    environment: integration
    permissions:
      checks: write
      pull-requests: write
      id-token: write
      contents: read
    name: Solana Build Artifacts
    runs-on: ubuntu20.04-16cores-64GB
    needs: [changes, get_projectserum_version]
    container:
      image: projectserum/build:${{ needs.get_projectserum_version.outputs.projectserum_version }}
      env:
        RUSTUP_HOME: "/root/.rustup"
        FORCE_COLOR: 1
    steps:
      - name: Collect Metrics
        id: collect-gha-metrics
        uses: smartcontractkit/push-gha-metrics-action@v1
        with:
          basic-auth: ${{ secrets.GRAFANA_CLOUD_BASIC_AUTH }}
          hostname: ${{ secrets.GRAFANA_CLOUD_HOST }}
          this-job-name: Solana Build Artifacts
        continue-on-error: true
      - name: Checkout the solana repo
        uses: actions/checkout@93ea575cb5d8a053eaa0ac8fa3b40d7e05a33cc8 # v3.1.0
        with:
          repository: smartcontractkit/chainlink-solana
          ref: ${{ env.solana_sha }}
      - name: Build contracts
        if: needs.changes.outputs.src == 'true'
        uses: smartcontractkit/chainlink-solana/.github/actions/build_contract_artifacts@4b971869e26b79c7ce3fb7c98005cc2e3f350915 # stable action on Oct 12 2022
        with:
          ref: ${{ env.solana_sha }}

  solana-smoke-tests:
    environment: integration
    permissions:
      issues: read
      checks: write
      pull-requests: write
      id-token: write
      contents: read
    name: Solana Smoke Tests
    runs-on: ubuntu20.04-8cores-32GB
    needs: [build-chainlink, solana-build-contracts, changes]
    env:
      CHAINLINK_COMMIT_SHA: ${{ github.sha }}
      CHAINLINK_ENV_USER: ${{ github.actor }}
      TEST_TRIGGERED_BY: core-CI-solana
      TEST_LOG_LEVEL: debug
    steps:
      - name: Collect Metrics
        id: collect-gha-metrics
        uses: smartcontractkit/push-gha-metrics-action@v1
        with:
          basic-auth: ${{ secrets.GRAFANA_CLOUD_BASIC_AUTH }}
          hostname: ${{ secrets.GRAFANA_CLOUD_HOST }}
          this-job-name: Solana Smoke Tests
        continue-on-error: true
      - name: Checkout the repo
        uses: actions/checkout@93ea575cb5d8a053eaa0ac8fa3b40d7e05a33cc8 # v3.1.0
        with:
          repository: smartcontractkit/chainlink-solana
          ref: ${{ env.solana_sha }}
      - name: Run Tests
        if: needs.changes.outputs.src == 'true'
        uses: smartcontractkit/chainlink-github-actions/chainlink-testing-framework/run-tests@1533bff48f8a642089705dcc2dbebb0934ff7d9d # v2.0.26
        with:
          test_command_to_run: make test_smoke
          cl_repo: ${{ secrets.QA_AWS_ACCOUNT_NUMBER }}.dkr.ecr.${{ secrets.QA_AWS_REGION }}.amazonaws.com/chainlink
          cl_image_tag: latest.${{ github.sha }}
          download_contract_artifacts_path: contracts/target/deploy
          artifacts_location: /home/runner/work/chainlink/chainlink/tests/e2e/smoke/logs
          publish_check_name: Solana Smoke Test Results
          triggered_by: ${{ env.TEST_TRIGGERED_BY }}
          go_mod_path: ./tests/go.mod
          QA_AWS_REGION: ${{ secrets.QA_AWS_REGION }}
          QA_AWS_ROLE_TO_ASSUME: ${{ secrets.QA_AWS_ROLE_TO_ASSUME }}
          QA_KUBECONFIG: ${{ secrets.QA_KUBECONFIG }}
      - name: cleanup
        if: always()
        uses: smartcontractkit/chainlink-github-actions/chainlink-testing-framework/cleanup@1533bff48f8a642089705dcc2dbebb0934ff7d9d # v2.0.26
        with:
          triggered_by: ${{ env.TEST_TRIGGERED_BY }}

  ### End Solana Section<|MERGE_RESOLUTION|>--- conflicted
+++ resolved
@@ -87,15 +87,9 @@
       fail-fast: false
       matrix:
         product:
-<<<<<<< HEAD
           - name: ccip
             nodes: 1
             os: ubuntu-latest
-          - name: auto_ocr
-            nodes: 1
-            os: ubuntu-latest
-=======
->>>>>>> 2cc1b9e7
           - name: cron
             nodes: 1
             os: ubuntu-latest
