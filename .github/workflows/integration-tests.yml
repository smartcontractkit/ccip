--- conflicted
+++ resolved
@@ -184,7 +184,6 @@
           QA_AWS_REGION: ${{ secrets.QA_AWS_REGION }}
           QA_AWS_ACCOUNT_NUMBER: ${{ secrets.QA_AWS_ACCOUNT_NUMBER }}
 
-<<<<<<< HEAD
 #  compare-tests:
 #    needs: [changes]
 #    runs-on: ubuntu-latest
@@ -208,8 +207,8 @@
 #        id: build-test-matrix-list
 #        run: |
 #          cd ./integration-tests
-#          MATRIX_JSON_AUTOMATION=$(./scripts/buildTestMatrixList.sh ./smoke/automation_test.go automation ubuntu20.04-8cores-32GB 1)
-#          MATRIX_JSON_KEEPER=$(./scripts/buildTestMatrixList.sh ./smoke/keeper_test.go keeper ubuntu20.04-8cores-32GB 1)
+#          MATRIX_JSON_AUTOMATION=$(./scripts/buildTestMatrixList.sh ./smoke/automation_test.go automation ubuntu-latest 1)
+#          MATRIX_JSON_KEEPER=$(./scripts/buildTestMatrixList.sh ./smoke/keeper_test.go keeper ubuntu-latest 1)
 #          COMBINED_ARRAY=$(jq -c -n "$MATRIX_JSON_AUTOMATION + $MATRIX_JSON_KEEPER")
 #
 #          # if we running a PR against the develop branch we should only run the automation tests unless we are in the merge group event
@@ -227,7 +226,7 @@
 #              echo "MATRIX_JSON=${COMBINED_ARRAY}" >> $GITHUB_ENV
 #            fi
 #          fi
-#
+
 #  eth-smoke-tests-matrix-automation:
 #    if: ${{ !(contains(join(github.event.pull_request.labels.*.name, ' '), 'skip-smoke-tests') || github.event_name == 'workflow_dispatch') }}
 #    environment: integration
@@ -250,6 +249,16 @@
 #    runs-on: ${{ matrix.product.os }}
 #    name: ETH Smoke Tests ${{ matrix.product.name }}
 #    steps:
+#      - name: Collect Metrics
+#        if: needs.changes.outputs.src == 'true'
+#        id: collect-gha-metrics
+#        uses: smartcontractkit/push-gha-metrics-action@d1618b772a97fd87e6505de97b872ee0b1f1729a # v2.0.2
+#        with:
+#          basic-auth: ${{ secrets.GRAFANA_CLOUD_BASIC_AUTH }}
+#          hostname: ${{ secrets.GRAFANA_CLOUD_HOST }}
+#          this-job-name: ETH Smoke Tests ${{ matrix.product.name }}
+#          test-results-file: '{"testType":"go","filePath":"/tmp/gotest.log"}'
+#        continue-on-error: true
 #      - name: Checkout the repo
 #        uses: actions/checkout@b4ffde65f46336ab88eb53be808477a3936bae11 # v4.1.1
 #        with:
@@ -286,129 +295,6 @@
 #          QA_AWS_REGION: ${{ secrets.QA_AWS_REGION }}
 #          QA_AWS_ROLE_TO_ASSUME: ${{ secrets.QA_AWS_ROLE_TO_ASSUME }}
 #          QA_KUBECONFIG: ""
-#      - name: Collect Metrics
-#        if: always()
-#        id: collect-gha-metrics
-#        uses: smartcontractkit/push-gha-metrics-action@d1618b772a97fd87e6505de97b872ee0b1f1729a # v2.0.2
-#        with:
-#          basic-auth: ${{ secrets.GRAFANA_CLOUD_BASIC_AUTH }}
-#          hostname: ${{ secrets.GRAFANA_CLOUD_HOST }}
-#          this-job-name: ETH Smoke Tests ${{ matrix.product.name }}
-#          test-results-file: '{"testType":"go","filePath":"/tmp/gotest.log"}'
-#        continue-on-error: true
-=======
-  compare-tests:
-    needs: [changes]
-    runs-on: ubuntu-latest
-    name: Compare/Build Automation Test List
-    outputs:
-      matrix: ${{ env.MATRIX_JSON }}
-    steps:
-      - name: Check for Skip Tests Label
-        if: contains(join(github.event.pull_request.labels.*.name, ' '), 'skip-smoke-tests')
-        run: |
-          echo "## \`skip-smoke-tests\` label is active, skipping E2E smoke tests" >>$GITHUB_STEP_SUMMARY
-          exit 0
-      - name: Checkout the repo
-        uses: actions/checkout@b4ffde65f46336ab88eb53be808477a3936bae11 # v4.1.1
-      - name: Compare Test Lists
-        run: |
-          cd ./integration-tests
-          ./scripts/compareTestList.sh ./smoke/automation_test.go
-          ./scripts/compareTestList.sh ./smoke/keeper_test.go
-      - name: Build Test Matrix Lists
-        id: build-test-matrix-list
-        run: |
-          cd ./integration-tests
-          MATRIX_JSON_AUTOMATION=$(./scripts/buildTestMatrixList.sh ./smoke/automation_test.go automation ubuntu-latest 1)
-          MATRIX_JSON_KEEPER=$(./scripts/buildTestMatrixList.sh ./smoke/keeper_test.go keeper ubuntu-latest 1)
-          COMBINED_ARRAY=$(jq -c -n "$MATRIX_JSON_AUTOMATION + $MATRIX_JSON_KEEPER")
-
-          # if we running a PR against the develop branch we should only run the automation tests unless we are in the merge group event
-          if [[ "$GITHUB_EVENT_NAME" == "merge_group" ]]; then
-            echo "We are in a merge_group event, run both automation and keepers tests"
-            echo "MATRIX_JSON=${COMBINED_ARRAY}" >> $GITHUB_ENV
-          else
-            echo "we are not in a merge_group event, if this is a PR to develop run only automation tests, otherwise run everything because we could be running against a release branch"
-            target_branch=$(cat $GITHUB_EVENT_PATH | jq -r .pull_request.base.ref)
-            if [[ "$target_branch" == "develop" ]]; then
-              echo "only run automation tests"
-              echo "MATRIX_JSON=${MATRIX_JSON_AUTOMATION}" >> $GITHUB_ENV
-            else
-              echo "run both automation and keepers tests"
-              echo "MATRIX_JSON=${COMBINED_ARRAY}" >> $GITHUB_ENV
-            fi
-          fi
-
-  eth-smoke-tests-matrix-automation:
-    if: ${{ !(contains(join(github.event.pull_request.labels.*.name, ' '), 'skip-smoke-tests') || github.event_name == 'workflow_dispatch') }}
-    environment: integration
-    permissions:
-      checks: write
-      pull-requests: write
-      id-token: write
-      contents: read
-    needs:
-      [build-chainlink, changes, compare-tests, build-lint-integration-tests]
-    env:
-      SELECTED_NETWORKS: SIMULATED,SIMULATED_1,SIMULATED_2
-      CHAINLINK_COMMIT_SHA: ${{ github.sha }}
-      CHAINLINK_ENV_USER: ${{ github.actor }}
-      TEST_LOG_LEVEL: debug
-    strategy:
-      fail-fast: false
-      matrix:
-        product: ${{fromJson(needs.compare-tests.outputs.matrix)}}
-    runs-on: ${{ matrix.product.os }}
-    name: ETH Smoke Tests ${{ matrix.product.name }}
-    steps:
-      - name: Collect Metrics
-        if: needs.changes.outputs.src == 'true'
-        id: collect-gha-metrics
-        uses: smartcontractkit/push-gha-metrics-action@d1618b772a97fd87e6505de97b872ee0b1f1729a # v2.0.2
-        with:
-          basic-auth: ${{ secrets.GRAFANA_CLOUD_BASIC_AUTH }}
-          hostname: ${{ secrets.GRAFANA_CLOUD_HOST }}
-          this-job-name: ETH Smoke Tests ${{ matrix.product.name }}
-          test-results-file: '{"testType":"go","filePath":"/tmp/gotest.log"}'
-        continue-on-error: true
-      - name: Checkout the repo
-        uses: actions/checkout@b4ffde65f46336ab88eb53be808477a3936bae11 # v4.1.1
-        with:
-          ref: ${{ github.event.pull_request.head.sha || github.event.merge_group.head_sha }}
-      - name: Build Go Test Command
-        id: build-go-test-command
-        run: |
-          # if the matrix.product.run is set, use it for a different command
-          if [ "${{ matrix.product.run }}" != "" ]; then
-            echo "run_command=${{ matrix.product.run }} ./smoke/${{ matrix.product.file }}_test.go" >> "$GITHUB_OUTPUT"
-          else
-            echo "run_command=./smoke/${{ matrix.product.name }}_test.go" >> "$GITHUB_OUTPUT"
-          fi
-      ## Run this step when changes that require tests to be run are made
-      - name: Run Tests
-        if: needs.changes.outputs.src == 'true'
-        uses: smartcontractkit/chainlink-github-actions/chainlink-testing-framework/run-tests@e865e376b8c2d594028c8d645dd6c47169b72974 # v2.2.16
-        env:
-          PYROSCOPE_SERVER: ${{ matrix.product.pyroscope_env == '' && '' || !startsWith(github.ref, 'refs/tags/') && '' || secrets.QA_PYROSCOPE_INSTANCE }} # Avoid sending blank envs https://github.com/orgs/community/discussions/25725
-          PYROSCOPE_ENVIRONMENT: ${{ matrix.product.pyroscope_env }}
-          PYROSCOPE_KEY: ${{ secrets.QA_PYROSCOPE_KEY }}
-        with:
-          test_command_to_run: cd ./integration-tests && go test -timeout 30m -count=1 -json -test.parallel=${{ matrix.product.nodes }} ${{ steps.build-go-test-command.outputs.run_command }} 2>&1 | tee /tmp/gotest.log | gotestfmt
-          test_download_vendor_packages_command: cd ./integration-tests && go mod download
-          cl_repo: ${{ env.CHAINLINK_IMAGE }}
-          cl_image_tag: ${{ github.sha }}
-          aws_registries: ${{ secrets.QA_AWS_ACCOUNT_NUMBER }}
-          artifacts_location: ./integration-tests/smoke/logs/
-          publish_check_name: ${{ matrix.product.name }}
-          token: ${{ secrets.GITHUB_TOKEN }}
-          go_mod_path: ./integration-tests/go.mod
-          cache_key_id: core-e2e-${{ env.MOD_CACHE_VERSION }}
-          cache_restore_only: "true"
-          QA_AWS_REGION: ${{ secrets.QA_AWS_REGION }}
-          QA_AWS_ROLE_TO_ASSUME: ${{ secrets.QA_AWS_ROLE_TO_ASSUME }}
-          QA_KUBECONFIG: ""
->>>>>>> 31565b63
 
   eth-smoke-tests-matrix:
     if: ${{ !(contains(join(github.event.pull_request.labels.*.name, ' '), 'skip-smoke-tests') || github.event_name == 'workflow_dispatch') }}
