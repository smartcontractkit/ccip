--- conflicted
+++ resolved
@@ -1,4 +1,3 @@
-<<<<<<< HEAD
 #name: Integration Chaos Test
 #on:
 #  schedule:
@@ -7,8 +6,6 @@
 #    tags:
 #      - "*"
 #  workflow_dispatch:
-#
-#
 #
 #env:
 #  CHAINLINK_IMAGE: ${{ secrets.QA_AWS_ACCOUNT_NUMBER }}.dkr.ecr.${{ secrets.QA_AWS_REGION }}.amazonaws.com/chainlink
@@ -33,7 +30,7 @@
 #        uses: actions/checkout@c85c95e3d7251135ab7dc9ce3241c5835cc595a9 # v3.5.3
 #      - name: Check if image exists
 #        id: check-image
-#        uses: smartcontractkit/chainlink-github-actions/docker/image-exists@260e9b8a4c78d8c1fa6693a0e7144b40e41c7a35 # v2.2.9
+#        uses: smartcontractkit/chainlink-github-actions/docker/image-exists@00c6214deb10a3f374c6d3430c32c5202015d463 # v2.2.12
 #        with:
 #          repository: chainlink
 #          tag: ${{ github.sha }}
@@ -41,7 +38,7 @@
 #          AWS_ROLE_TO_ASSUME: ${{ secrets.QA_AWS_ROLE_TO_ASSUME }}
 #      - name: Build Image
 #        if: steps.check-image.outputs.exists == 'false'
-#        uses: smartcontractkit/chainlink-github-actions/chainlink-testing-framework/build-image@260e9b8a4c78d8c1fa6693a0e7144b40e41c7a35 # v2.2.9
+#        uses: smartcontractkit/chainlink-github-actions/chainlink-testing-framework/build-image@00c6214deb10a3f374c6d3430c32c5202015d463 # v2.2.12
 #        with:
 #          cl_repo: smartcontractkit/chainlink
 #          cl_ref: ${{ github.sha }}
@@ -112,7 +109,7 @@
 #      - name: Checkout the repo
 #        uses: actions/checkout@c85c95e3d7251135ab7dc9ce3241c5835cc595a9 # v3.5.3
 #      - name: Run Tests
-#        uses: smartcontractkit/chainlink-github-actions/chainlink-testing-framework/run-tests@260e9b8a4c78d8c1fa6693a0e7144b40e41c7a35 # v2.2.9
+#        uses: smartcontractkit/chainlink-github-actions/chainlink-testing-framework/run-tests@00c6214deb10a3f374c6d3430c32c5202015d463 # v2.2.12
 #        with:
 #          test_command_to_run: make test_need_operator_assets && cd integration-tests && go test -timeout 1h -count=1 -json -test.parallel 11 ./chaos 2>&1 | tee /tmp/gotest.log | gotestfmt
 #          test_download_vendor_packages_command: cd ./integration-tests && go mod download
@@ -131,138 +128,4 @@
 #        with:
 #          name: Test Results Log
 #          path: /tmp/gotest.log
-#          retention-days: 7
-#
-=======
-name: Integration Chaos Test
-on:
-  schedule:
-    - cron: "0 0 * * *"
-  push:
-    tags:
-      - "*"
-  workflow_dispatch:
-
-env:
-  CHAINLINK_IMAGE: ${{ secrets.QA_AWS_ACCOUNT_NUMBER }}.dkr.ecr.${{ secrets.QA_AWS_REGION }}.amazonaws.com/chainlink
-  ENV_JOB_IMAGE: ${{ secrets.QA_AWS_ACCOUNT_NUMBER }}.dkr.ecr.${{ secrets.QA_AWS_REGION }}.amazonaws.com/chainlink-tests:${{ github.sha }}
-  TEST_SUITE: chaos
-  TEST_ARGS: -test.timeout 1h
-  SELECTED_NETWORKS: SIMULATED
-  CHAINLINK_COMMIT_SHA: ${{ github.sha }}
-  CHAINLINK_ENV_USER: ${{ github.actor }}
-  TEST_LOG_LEVEL: debug
-
-jobs:
-  build-chainlink:
-    environment: integration
-    permissions:
-      id-token: write
-      contents: read
-    name: Build Chainlink Image
-    runs-on: ubuntu-latest
-    steps:
-      - name: Checkout the repo
-        uses: actions/checkout@c85c95e3d7251135ab7dc9ce3241c5835cc595a9 # v3.5.3
-      - name: Check if image exists
-        id: check-image
-        uses: smartcontractkit/chainlink-github-actions/docker/image-exists@00c6214deb10a3f374c6d3430c32c5202015d463 # v2.2.12
-        with:
-          repository: chainlink
-          tag: ${{ github.sha }}
-          AWS_REGION: ${{ secrets.QA_AWS_REGION }}
-          AWS_ROLE_TO_ASSUME: ${{ secrets.QA_AWS_ROLE_TO_ASSUME }}
-      - name: Build Image
-        if: steps.check-image.outputs.exists == 'false'
-        uses: smartcontractkit/chainlink-github-actions/chainlink-testing-framework/build-image@00c6214deb10a3f374c6d3430c32c5202015d463 # v2.2.12
-        with:
-          cl_repo: smartcontractkit/chainlink
-          cl_ref: ${{ github.sha }}
-          push_tag: ${{ secrets.QA_AWS_ACCOUNT_NUMBER }}.dkr.ecr.${{ secrets.QA_AWS_REGION }}.amazonaws.com/chainlink:${{ github.sha }}
-          QA_AWS_REGION: ${{ secrets.QA_AWS_REGION }}
-          QA_AWS_ROLE_TO_ASSUME: ${{ secrets.QA_AWS_ROLE_TO_ASSUME }}
-      - name: Print Chainlink Image Built
-        id: push
-        run: |
-          echo "### chainlink node image tag used for this test run :link:" >>$GITHUB_STEP_SUMMARY
-          echo "\`${GITHUB_SHA}\`" >>$GITHUB_STEP_SUMMARY
-      - name: Collect Metrics
-        if: always()
-        id: collect-gha-metrics
-        uses: smartcontractkit/push-gha-metrics-action@d2c2b7bdc9012651230b2608a1bcb0c48538b6ec
-        with:
-          basic-auth: ${{ secrets.GRAFANA_CLOUD_BASIC_AUTH }}
-          hostname: ${{ secrets.GRAFANA_CLOUD_HOST }}
-          this-job-name: Build Chainlink Image
-        continue-on-error: true
-
-  build-test-runner:
-    environment: integration
-    permissions:
-      id-token: write
-      contents: read
-    name: Build Test Runner Image
-    runs-on: ubuntu-latest
-    steps:
-      - name: Checkout the repo
-        uses: actions/checkout@c85c95e3d7251135ab7dc9ce3241c5835cc595a9 # v3.5.3
-      - name: Build Test Image
-        uses: ./.github/actions/build-test-image
-        with:
-          QA_AWS_ROLE_TO_ASSUME: ${{ secrets.QA_AWS_ROLE_TO_ASSUME }}
-          QA_AWS_REGION: ${{ secrets.QA_AWS_REGION }}
-          QA_AWS_ACCOUNT_NUMBER: ${{ secrets.QA_AWS_ACCOUNT_NUMBER }}
-      - name: Collect Metrics
-        if: always()
-        id: collect-gha-metrics
-        uses: smartcontractkit/push-gha-metrics-action@d2c2b7bdc9012651230b2608a1bcb0c48538b6ec
-        with:
-          basic-auth: ${{ secrets.GRAFANA_CLOUD_BASIC_AUTH }}
-          hostname: ${{ secrets.GRAFANA_CLOUD_HOST }}
-          this-job-name: Build Test Runner Image
-        continue-on-error: true
-
-  chaos-tests:
-    environment: integration
-    permissions:
-      checks: write
-      pull-requests: write
-      id-token: write
-      contents: read
-    name: EVM Pods Chaos Tests
-    runs-on: ubuntu-latest
-    needs: [build-test-runner, build-chainlink]
-    steps:
-      - name: Collect Metrics
-        id: collect-gha-metrics
-        uses: smartcontractkit/push-gha-metrics-action@d2c2b7bdc9012651230b2608a1bcb0c48538b6ec
-        with:
-          basic-auth: ${{ secrets.GRAFANA_CLOUD_BASIC_AUTH }}
-          hostname: ${{ secrets.GRAFANA_CLOUD_HOST }}
-          this-job-name: EVM Pods Chaos Tests
-          test-results-file: '{"testType":"go","filePath":"/tmp/gotest.log"}'
-        continue-on-error: true
-      - name: Checkout the repo
-        uses: actions/checkout@c85c95e3d7251135ab7dc9ce3241c5835cc595a9 # v3.5.3
-      - name: Run Tests
-        uses: smartcontractkit/chainlink-github-actions/chainlink-testing-framework/run-tests@00c6214deb10a3f374c6d3430c32c5202015d463 # v2.2.12
-        with:
-          test_command_to_run: make test_need_operator_assets && cd integration-tests && go test -timeout 1h -count=1 -json -test.parallel 11 ./chaos 2>&1 | tee /tmp/gotest.log | gotestfmt
-          test_download_vendor_packages_command: cd ./integration-tests && go mod download
-          cl_repo: ${{ env.CHAINLINK_IMAGE }}
-          cl_image_tag: ${{ github.sha }}
-          artifacts_location: ./integration-tests/chaos/logs
-          publish_check_name: EVM Pods Chaos Test Results
-          token: ${{ secrets.GITHUB_TOKEN }}
-          go_mod_path: ./integration-tests/go.mod
-          QA_AWS_REGION: ${{ secrets.QA_AWS_REGION }}
-          QA_AWS_ROLE_TO_ASSUME: ${{ secrets.QA_AWS_ROLE_TO_ASSUME }}
-          QA_KUBECONFIG: ${{ secrets.QA_KUBECONFIG }}
-      - name: Upload test log
-        uses: actions/upload-artifact@0b7f8abb1508181956e8e162db84b466c27e18ce # v3.1.2
-        if: failure()
-        with:
-          name: Test Results Log
-          path: /tmp/gotest.log
-          retention-days: 7
->>>>>>> 81394781
+#          retention-days: 7