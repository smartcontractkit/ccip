<<<<<<< HEAD
#name: Integration Chaos Test
#on:
#  schedule:
#    - cron: "0 0 * * *"
#  push:
#    tags:
#      - "*"
#
#env:
#  CHAINLINK_IMAGE: ${{ secrets.QA_AWS_ACCOUNT_NUMBER }}.dkr.ecr.${{ secrets.QA_AWS_REGION }}.amazonaws.com/chainlink
#  ENV_JOB_IMAGE: ${{ secrets.QA_AWS_ACCOUNT_NUMBER }}.dkr.ecr.${{ secrets.QA_AWS_REGION }}.amazonaws.com/chainlink-tests:${{ github.sha }}
#  TEST_SUITE: chaos
#  TEST_ARGS: -test.timeout 1h
#  SELECTED_NETWORKS: SIMULATED
#  CHAINLINK_COMMIT_SHA: ${{ github.sha }}
#  CHAINLINK_ENV_USER: ${{ github.actor }}
#  TEST_LOG_LEVEL: debug
#
#jobs:
#  build-chainlink:
#    environment: integration
#    permissions:
#      id-token: write
#      contents: read
#    name: Build Chainlink Image
#    runs-on: ubuntu-latest
#    steps:
#      - name: Checkout the repo
#        uses: actions/checkout@8e5e7e5ab8b370d6c329ec480221332ada57f0ab # v3.5.2
#      - name: Check if image exists
#        id: check-image
#        uses: smartcontractkit/chainlink-github-actions/docker/image-exists@ab595504ae9cf10c60eb8d2c5ce025284e58b210 #v2.1.5
#        with:
#          repository: chainlink
#          tag: ${{ github.sha }}
#          AWS_REGION: ${{ secrets.QA_AWS_REGION }}
#          AWS_ROLE_TO_ASSUME: ${{ secrets.QA_AWS_ROLE_TO_ASSUME }}
#      - name: Build Image
#        if: steps.check-image.outputs.exists == 'false'
#        uses: smartcontractkit/chainlink-github-actions/chainlink-testing-framework/build-image@ab595504ae9cf10c60eb8d2c5ce025284e58b210 # v2.1.5
#        with:
#          cl_repo: smartcontractkit/chainlink
#          cl_ref: ${{ github.sha }}
#          push_tag: ${{ secrets.QA_AWS_ACCOUNT_NUMBER }}.dkr.ecr.${{ secrets.QA_AWS_REGION }}.amazonaws.com/chainlink:${{ github.sha }}
#          QA_AWS_REGION: ${{ secrets.QA_AWS_REGION }}
#          QA_AWS_ROLE_TO_ASSUME: ${{ secrets.QA_AWS_ROLE_TO_ASSUME }}
#      - name: Print Chainlink Image Built
#        id: push
#        run: |
#          echo "### chainlink node image tag used for this test run :link:" >>$GITHUB_STEP_SUMMARY
#          echo "\`${GITHUB_SHA}\`" >>$GITHUB_STEP_SUMMARY
#      - name: Collect Metrics
#        if: always()
#        id: collect-gha-metrics
#        uses: smartcontractkit/push-gha-metrics-action@808c183d1f5c26a4f3fd50b75d3cf7b58d9aa293
#        with:
#          basic-auth: ${{ secrets.GRAFANA_CLOUD_BASIC_AUTH }}
#          hostname: ${{ secrets.GRAFANA_CLOUD_HOST }}
#          this-job-name: Build Chainlink Image
#        continue-on-error: true
#
#  build-test-runner:
#    environment: integration
#    permissions:
#      id-token: write
#      contents: read
#    name: Build Test Runner Image
#    runs-on: ubuntu-latest
#    steps:
#      - name: Checkout the repo
#        uses: actions/checkout@8e5e7e5ab8b370d6c329ec480221332ada57f0ab # v3.5.2
#      - name: Build Test Image
#        uses: ./.github/actions/build-test-image
#        with:
#          QA_AWS_ROLE_TO_ASSUME: ${{ secrets.QA_AWS_ROLE_TO_ASSUME }}
#          QA_AWS_REGION: ${{ secrets.QA_AWS_REGION }}
#          QA_AWS_ACCOUNT_NUMBER: ${{ secrets.QA_AWS_ACCOUNT_NUMBER }}
#      - name: Collect Metrics
#        if: always()
#        id: collect-gha-metrics
#        uses: smartcontractkit/push-gha-metrics-action@808c183d1f5c26a4f3fd50b75d3cf7b58d9aa293
#        with:
#          basic-auth: ${{ secrets.GRAFANA_CLOUD_BASIC_AUTH }}
#          hostname: ${{ secrets.GRAFANA_CLOUD_HOST }}
#          this-job-name: Build Test Runner Image
#        continue-on-error: true
#
#  chaos-tests:
#    environment: integration
#    permissions:
#      checks: write
#      pull-requests: write
#      id-token: write
#      contents: read
#    name: EVM Pods Chaos Tests
#    runs-on: ubuntu-latest
#    needs: [build-test-runner, build-chainlink]
#    steps:
#      - name: Collect Metrics
#        id: collect-gha-metrics
#        uses: smartcontractkit/push-gha-metrics-action@808c183d1f5c26a4f3fd50b75d3cf7b58d9aa293
#        with:
#          basic-auth: ${{ secrets.GRAFANA_CLOUD_BASIC_AUTH }}
#          hostname: ${{ secrets.GRAFANA_CLOUD_HOST }}
#          this-job-name: EVM Pods Chaos Tests
#        continue-on-error: true
#      - name: Checkout the repo
#        uses: actions/checkout@8e5e7e5ab8b370d6c329ec480221332ada57f0ab # v3.5.2
#      - name: Run Tests
#        uses: smartcontractkit/chainlink-github-actions/chainlink-testing-framework/run-tests@ab595504ae9cf10c60eb8d2c5ce025284e58b210 # v2.1.5
#        with:
#          test_command_to_run: make test_need_operator_assets && cd integration-tests && go test -timeout 1h -count=1 -json -test.parallel 11 ./chaos 2>&1 | tee /tmp/gotest.log | gotestfmt
#          test_download_vendor_packages_command: cd ./integration-tests && go mod download
#          cl_repo: ${{ env.CHAINLINK_IMAGE }}
#          cl_image_tag: ${{ github.sha }}
#          artifacts_location: ./integration-tests/chaos/logs
#          publish_check_name: EVM Pods Chaos Test Results
#          token: ${{ secrets.GITHUB_TOKEN }}
#          go_mod_path: ./integration-tests/go.mod
#          QA_AWS_REGION: ${{ secrets.QA_AWS_REGION }}
#          QA_AWS_ROLE_TO_ASSUME: ${{ secrets.QA_AWS_ROLE_TO_ASSUME }}
#          QA_KUBECONFIG: ${{ secrets.QA_KUBECONFIG }}
#      - name: Upload test log
#        uses: actions/upload-artifact@0b7f8abb1508181956e8e162db84b466c27e18ce # v3.1.2
#        if: failure()
#        with:
#          name: Test Results Log
#          path: /tmp/gotest.log
#          retention-days: 7
=======
name: Integration Chaos Test
on:
  schedule:
    - cron: "0 0 * * *"
  push:
    tags:
      - "*"

env:
  CHAINLINK_IMAGE: ${{ secrets.QA_AWS_ACCOUNT_NUMBER }}.dkr.ecr.${{ secrets.QA_AWS_REGION }}.amazonaws.com/chainlink
  ENV_JOB_IMAGE: ${{ secrets.QA_AWS_ACCOUNT_NUMBER }}.dkr.ecr.${{ secrets.QA_AWS_REGION }}.amazonaws.com/chainlink-tests:${{ github.sha }}
  TEST_SUITE: chaos
  TEST_ARGS: -test.timeout 1h
  SELECTED_NETWORKS: SIMULATED
  CHAINLINK_COMMIT_SHA: ${{ github.sha }}
  CHAINLINK_ENV_USER: ${{ github.actor }}
  TEST_LOG_LEVEL: debug

jobs:
  build-chainlink:
    environment: integration
    permissions:
      id-token: write
      contents: read
    name: Build Chainlink Image
    runs-on: ubuntu-latest
    steps:
      - name: Checkout the repo
        uses: actions/checkout@8e5e7e5ab8b370d6c329ec480221332ada57f0ab # v3.5.2
      - name: Check if image exists
        id: check-image
        uses: smartcontractkit/chainlink-github-actions/docker/image-exists@ab7c0b6189783e8ee29ca4cefbec896b30819831 #v2.1.7
        with:
          repository: chainlink
          tag: ${{ github.sha }}
          AWS_REGION: ${{ secrets.QA_AWS_REGION }}
          AWS_ROLE_TO_ASSUME: ${{ secrets.QA_AWS_ROLE_TO_ASSUME }}
      - name: Build Image
        if: steps.check-image.outputs.exists == 'false'
        uses: smartcontractkit/chainlink-github-actions/chainlink-testing-framework/build-image@ab7c0b6189783e8ee29ca4cefbec896b30819831 # v2.1.7
        with:
          cl_repo: smartcontractkit/chainlink
          cl_ref: ${{ github.sha }}
          push_tag: ${{ secrets.QA_AWS_ACCOUNT_NUMBER }}.dkr.ecr.${{ secrets.QA_AWS_REGION }}.amazonaws.com/chainlink:${{ github.sha }}
          QA_AWS_REGION: ${{ secrets.QA_AWS_REGION }}
          QA_AWS_ROLE_TO_ASSUME: ${{ secrets.QA_AWS_ROLE_TO_ASSUME }}
      - name: Print Chainlink Image Built
        id: push
        run: |
          echo "### chainlink node image tag used for this test run :link:" >>$GITHUB_STEP_SUMMARY
          echo "\`${GITHUB_SHA}\`" >>$GITHUB_STEP_SUMMARY
      - name: Collect Metrics
        if: always()
        id: collect-gha-metrics
        uses: smartcontractkit/push-gha-metrics-action@90fcbaac8ebf86da9c4d55dba24f6fe3029f0e0b
        with:
          basic-auth: ${{ secrets.GRAFANA_CLOUD_BASIC_AUTH }}
          hostname: ${{ secrets.GRAFANA_CLOUD_HOST }}
          this-job-name: Build Chainlink Image
        continue-on-error: true

  build-test-runner:
    environment: integration
    permissions:
      id-token: write
      contents: read
    name: Build Test Runner Image
    runs-on: ubuntu-latest
    steps:
      - name: Checkout the repo
        uses: actions/checkout@8e5e7e5ab8b370d6c329ec480221332ada57f0ab # v3.5.2
      - name: Build Test Image
        uses: ./.github/actions/build-test-image
        with:
          QA_AWS_ROLE_TO_ASSUME: ${{ secrets.QA_AWS_ROLE_TO_ASSUME }}
          QA_AWS_REGION: ${{ secrets.QA_AWS_REGION }}
          QA_AWS_ACCOUNT_NUMBER: ${{ secrets.QA_AWS_ACCOUNT_NUMBER }}
      - name: Collect Metrics
        if: always()
        id: collect-gha-metrics
        uses: smartcontractkit/push-gha-metrics-action@90fcbaac8ebf86da9c4d55dba24f6fe3029f0e0b
        with:
          basic-auth: ${{ secrets.GRAFANA_CLOUD_BASIC_AUTH }}
          hostname: ${{ secrets.GRAFANA_CLOUD_HOST }}
          this-job-name: Build Test Runner Image
        continue-on-error: true

  chaos-tests:
    environment: integration
    permissions:
      checks: write
      pull-requests: write
      id-token: write
      contents: read
    name: EVM Pods Chaos Tests
    runs-on: ubuntu-latest
    needs: [build-test-runner, build-chainlink]
    steps:
      - name: Collect Metrics
        id: collect-gha-metrics
        uses: smartcontractkit/push-gha-metrics-action@90fcbaac8ebf86da9c4d55dba24f6fe3029f0e0b
        with:
          basic-auth: ${{ secrets.GRAFANA_CLOUD_BASIC_AUTH }}
          hostname: ${{ secrets.GRAFANA_CLOUD_HOST }}
          this-job-name: EVM Pods Chaos Tests
          test-results-file: '{"testType":"go","filePath":"/tmp/gotest.log"}'
        continue-on-error: true
      - name: Checkout the repo
        uses: actions/checkout@8e5e7e5ab8b370d6c329ec480221332ada57f0ab # v3.5.2
      - name: Run Tests
        uses: smartcontractkit/chainlink-github-actions/chainlink-testing-framework/run-tests@ab7c0b6189783e8ee29ca4cefbec896b30819831 # v2.1.7
        with:
          test_command_to_run: make test_need_operator_assets && cd integration-tests && go test -timeout 1h -count=1 -json -test.parallel 11 ./chaos 2>&1 | tee /tmp/gotest.log | gotestfmt
          test_download_vendor_packages_command: cd ./integration-tests && go mod download
          cl_repo: ${{ env.CHAINLINK_IMAGE }}
          cl_image_tag: ${{ github.sha }}
          artifacts_location: ./integration-tests/chaos/logs
          publish_check_name: EVM Pods Chaos Test Results
          token: ${{ secrets.GITHUB_TOKEN }}
          go_mod_path: ./integration-tests/go.mod
          QA_AWS_REGION: ${{ secrets.QA_AWS_REGION }}
          QA_AWS_ROLE_TO_ASSUME: ${{ secrets.QA_AWS_ROLE_TO_ASSUME }}
          QA_KUBECONFIG: ${{ secrets.QA_KUBECONFIG }}
      - name: Upload test log
        uses: actions/upload-artifact@0b7f8abb1508181956e8e162db84b466c27e18ce # v3.1.2
        if: failure()
        with:
          name: Test Results Log
          path: /tmp/gotest.log
          retention-days: 7
>>>>>>> 04950d12
<|MERGE_RESOLUTION|>--- conflicted
+++ resolved
@@ -1,4 +1,3 @@
-<<<<<<< HEAD
 #name: Integration Chaos Test
 #on:
 #  schedule:
@@ -30,7 +29,7 @@
 #        uses: actions/checkout@8e5e7e5ab8b370d6c329ec480221332ada57f0ab # v3.5.2
 #      - name: Check if image exists
 #        id: check-image
-#        uses: smartcontractkit/chainlink-github-actions/docker/image-exists@ab595504ae9cf10c60eb8d2c5ce025284e58b210 #v2.1.5
+#        uses: smartcontractkit/chainlink-github-actions/docker/image-exists@ab7c0b6189783e8ee29ca4cefbec896b30819831 #v2.1.7
 #        with:
 #          repository: chainlink
 #          tag: ${{ github.sha }}
@@ -38,7 +37,7 @@
 #          AWS_ROLE_TO_ASSUME: ${{ secrets.QA_AWS_ROLE_TO_ASSUME }}
 #      - name: Build Image
 #        if: steps.check-image.outputs.exists == 'false'
-#        uses: smartcontractkit/chainlink-github-actions/chainlink-testing-framework/build-image@ab595504ae9cf10c60eb8d2c5ce025284e58b210 # v2.1.5
+#        uses: smartcontractkit/chainlink-github-actions/chainlink-testing-framework/build-image@ab7c0b6189783e8ee29ca4cefbec896b30819831 # v2.1.7
 #        with:
 #          cl_repo: smartcontractkit/chainlink
 #          cl_ref: ${{ github.sha }}
@@ -53,7 +52,7 @@
 #      - name: Collect Metrics
 #        if: always()
 #        id: collect-gha-metrics
-#        uses: smartcontractkit/push-gha-metrics-action@808c183d1f5c26a4f3fd50b75d3cf7b58d9aa293
+#        uses: smartcontractkit/push-gha-metrics-action@90fcbaac8ebf86da9c4d55dba24f6fe3029f0e0b
 #        with:
 #          basic-auth: ${{ secrets.GRAFANA_CLOUD_BASIC_AUTH }}
 #          hostname: ${{ secrets.GRAFANA_CLOUD_HOST }}
@@ -79,7 +78,7 @@
 #      - name: Collect Metrics
 #        if: always()
 #        id: collect-gha-metrics
-#        uses: smartcontractkit/push-gha-metrics-action@808c183d1f5c26a4f3fd50b75d3cf7b58d9aa293
+#        uses: smartcontractkit/push-gha-metrics-action@90fcbaac8ebf86da9c4d55dba24f6fe3029f0e0b
 #        with:
 #          basic-auth: ${{ secrets.GRAFANA_CLOUD_BASIC_AUTH }}
 #          hostname: ${{ secrets.GRAFANA_CLOUD_HOST }}
@@ -99,16 +98,17 @@
 #    steps:
 #      - name: Collect Metrics
 #        id: collect-gha-metrics
-#        uses: smartcontractkit/push-gha-metrics-action@808c183d1f5c26a4f3fd50b75d3cf7b58d9aa293
+#        uses: smartcontractkit/push-gha-metrics-action@90fcbaac8ebf86da9c4d55dba24f6fe3029f0e0b
 #        with:
 #          basic-auth: ${{ secrets.GRAFANA_CLOUD_BASIC_AUTH }}
 #          hostname: ${{ secrets.GRAFANA_CLOUD_HOST }}
 #          this-job-name: EVM Pods Chaos Tests
+#          test-results-file: '{"testType":"go","filePath":"/tmp/gotest.log"}'
 #        continue-on-error: true
 #      - name: Checkout the repo
 #        uses: actions/checkout@8e5e7e5ab8b370d6c329ec480221332ada57f0ab # v3.5.2
 #      - name: Run Tests
-#        uses: smartcontractkit/chainlink-github-actions/chainlink-testing-framework/run-tests@ab595504ae9cf10c60eb8d2c5ce025284e58b210 # v2.1.5
+#        uses: smartcontractkit/chainlink-github-actions/chainlink-testing-framework/run-tests@ab7c0b6189783e8ee29ca4cefbec896b30819831 # v2.1.7
 #        with:
 #          test_command_to_run: make test_need_operator_assets && cd integration-tests && go test -timeout 1h -count=1 -json -test.parallel 11 ./chaos 2>&1 | tee /tmp/gotest.log | gotestfmt
 #          test_download_vendor_packages_command: cd ./integration-tests && go mod download
@@ -128,135 +128,3 @@
 #          name: Test Results Log
 #          path: /tmp/gotest.log
 #          retention-days: 7
-=======
-name: Integration Chaos Test
-on:
-  schedule:
-    - cron: "0 0 * * *"
-  push:
-    tags:
-      - "*"
-
-env:
-  CHAINLINK_IMAGE: ${{ secrets.QA_AWS_ACCOUNT_NUMBER }}.dkr.ecr.${{ secrets.QA_AWS_REGION }}.amazonaws.com/chainlink
-  ENV_JOB_IMAGE: ${{ secrets.QA_AWS_ACCOUNT_NUMBER }}.dkr.ecr.${{ secrets.QA_AWS_REGION }}.amazonaws.com/chainlink-tests:${{ github.sha }}
-  TEST_SUITE: chaos
-  TEST_ARGS: -test.timeout 1h
-  SELECTED_NETWORKS: SIMULATED
-  CHAINLINK_COMMIT_SHA: ${{ github.sha }}
-  CHAINLINK_ENV_USER: ${{ github.actor }}
-  TEST_LOG_LEVEL: debug
-
-jobs:
-  build-chainlink:
-    environment: integration
-    permissions:
-      id-token: write
-      contents: read
-    name: Build Chainlink Image
-    runs-on: ubuntu-latest
-    steps:
-      - name: Checkout the repo
-        uses: actions/checkout@8e5e7e5ab8b370d6c329ec480221332ada57f0ab # v3.5.2
-      - name: Check if image exists
-        id: check-image
-        uses: smartcontractkit/chainlink-github-actions/docker/image-exists@ab7c0b6189783e8ee29ca4cefbec896b30819831 #v2.1.7
-        with:
-          repository: chainlink
-          tag: ${{ github.sha }}
-          AWS_REGION: ${{ secrets.QA_AWS_REGION }}
-          AWS_ROLE_TO_ASSUME: ${{ secrets.QA_AWS_ROLE_TO_ASSUME }}
-      - name: Build Image
-        if: steps.check-image.outputs.exists == 'false'
-        uses: smartcontractkit/chainlink-github-actions/chainlink-testing-framework/build-image@ab7c0b6189783e8ee29ca4cefbec896b30819831 # v2.1.7
-        with:
-          cl_repo: smartcontractkit/chainlink
-          cl_ref: ${{ github.sha }}
-          push_tag: ${{ secrets.QA_AWS_ACCOUNT_NUMBER }}.dkr.ecr.${{ secrets.QA_AWS_REGION }}.amazonaws.com/chainlink:${{ github.sha }}
-          QA_AWS_REGION: ${{ secrets.QA_AWS_REGION }}
-          QA_AWS_ROLE_TO_ASSUME: ${{ secrets.QA_AWS_ROLE_TO_ASSUME }}
-      - name: Print Chainlink Image Built
-        id: push
-        run: |
-          echo "### chainlink node image tag used for this test run :link:" >>$GITHUB_STEP_SUMMARY
-          echo "\`${GITHUB_SHA}\`" >>$GITHUB_STEP_SUMMARY
-      - name: Collect Metrics
-        if: always()
-        id: collect-gha-metrics
-        uses: smartcontractkit/push-gha-metrics-action@90fcbaac8ebf86da9c4d55dba24f6fe3029f0e0b
-        with:
-          basic-auth: ${{ secrets.GRAFANA_CLOUD_BASIC_AUTH }}
-          hostname: ${{ secrets.GRAFANA_CLOUD_HOST }}
-          this-job-name: Build Chainlink Image
-        continue-on-error: true
-
-  build-test-runner:
-    environment: integration
-    permissions:
-      id-token: write
-      contents: read
-    name: Build Test Runner Image
-    runs-on: ubuntu-latest
-    steps:
-      - name: Checkout the repo
-        uses: actions/checkout@8e5e7e5ab8b370d6c329ec480221332ada57f0ab # v3.5.2
-      - name: Build Test Image
-        uses: ./.github/actions/build-test-image
-        with:
-          QA_AWS_ROLE_TO_ASSUME: ${{ secrets.QA_AWS_ROLE_TO_ASSUME }}
-          QA_AWS_REGION: ${{ secrets.QA_AWS_REGION }}
-          QA_AWS_ACCOUNT_NUMBER: ${{ secrets.QA_AWS_ACCOUNT_NUMBER }}
-      - name: Collect Metrics
-        if: always()
-        id: collect-gha-metrics
-        uses: smartcontractkit/push-gha-metrics-action@90fcbaac8ebf86da9c4d55dba24f6fe3029f0e0b
-        with:
-          basic-auth: ${{ secrets.GRAFANA_CLOUD_BASIC_AUTH }}
-          hostname: ${{ secrets.GRAFANA_CLOUD_HOST }}
-          this-job-name: Build Test Runner Image
-        continue-on-error: true
-
-  chaos-tests:
-    environment: integration
-    permissions:
-      checks: write
-      pull-requests: write
-      id-token: write
-      contents: read
-    name: EVM Pods Chaos Tests
-    runs-on: ubuntu-latest
-    needs: [build-test-runner, build-chainlink]
-    steps:
-      - name: Collect Metrics
-        id: collect-gha-metrics
-        uses: smartcontractkit/push-gha-metrics-action@90fcbaac8ebf86da9c4d55dba24f6fe3029f0e0b
-        with:
-          basic-auth: ${{ secrets.GRAFANA_CLOUD_BASIC_AUTH }}
-          hostname: ${{ secrets.GRAFANA_CLOUD_HOST }}
-          this-job-name: EVM Pods Chaos Tests
-          test-results-file: '{"testType":"go","filePath":"/tmp/gotest.log"}'
-        continue-on-error: true
-      - name: Checkout the repo
-        uses: actions/checkout@8e5e7e5ab8b370d6c329ec480221332ada57f0ab # v3.5.2
-      - name: Run Tests
-        uses: smartcontractkit/chainlink-github-actions/chainlink-testing-framework/run-tests@ab7c0b6189783e8ee29ca4cefbec896b30819831 # v2.1.7
-        with:
-          test_command_to_run: make test_need_operator_assets && cd integration-tests && go test -timeout 1h -count=1 -json -test.parallel 11 ./chaos 2>&1 | tee /tmp/gotest.log | gotestfmt
-          test_download_vendor_packages_command: cd ./integration-tests && go mod download
-          cl_repo: ${{ env.CHAINLINK_IMAGE }}
-          cl_image_tag: ${{ github.sha }}
-          artifacts_location: ./integration-tests/chaos/logs
-          publish_check_name: EVM Pods Chaos Test Results
-          token: ${{ secrets.GITHUB_TOKEN }}
-          go_mod_path: ./integration-tests/go.mod
-          QA_AWS_REGION: ${{ secrets.QA_AWS_REGION }}
-          QA_AWS_ROLE_TO_ASSUME: ${{ secrets.QA_AWS_ROLE_TO_ASSUME }}
-          QA_KUBECONFIG: ${{ secrets.QA_KUBECONFIG }}
-      - name: Upload test log
-        uses: actions/upload-artifact@0b7f8abb1508181956e8e162db84b466c27e18ce # v3.1.2
-        if: failure()
-        with:
-          name: Test Results Log
-          path: /tmp/gotest.log
-          retention-days: 7
->>>>>>> 04950d12
