--- conflicted
+++ resolved
@@ -1,4 +1,3 @@
-<<<<<<< HEAD
 #name: Integration Chaos Test
 #on:
 #  schedule:
@@ -32,10 +31,10 @@
 #      push: ${{ steps.push.outputs.tag }}
 #    steps:
 #      - name: Checkout the repo
-#        uses: actions/checkout@ac593985615ec2ede58e132d2e21d2b1cbd6127c # v3.3.0
+#        uses: actions/checkout@24cb9080177205b6e8c946b17badbe402adc938f # v3.4.0
 #      - name: Build Image
 #        if: ${{ env.REF_NAME != env.DEVELOP_REF }}
-#        uses: smartcontractkit/chainlink-github-actions/chainlink-testing-framework/build-image@ce87f8986ca18336cc5015df75916c2ec0a7c4b3 # v2.1.2
+#        uses: smartcontractkit/chainlink-github-actions/chainlink-testing-framework/build-image@09358ba70818d6252aa3f7b8ba6022192f716e71 # v2.1.3
 #        with:
 #          cl_repo: smartcontractkit/chainlink
 #          cl_ref: ${{ github.sha }}
@@ -76,10 +75,10 @@
 #      testtag: ${{ steps.testtag.outputs.tag }}
 #    steps:
 #      - name: Checkout the repo
-#        uses: actions/checkout@ac593985615ec2ede58e132d2e21d2b1cbd6127c # v3.3.0
+#        uses: actions/checkout@24cb9080177205b6e8c946b17badbe402adc938f # v3.4.0
 #      - name: build test runner
 #        if: ${{ env.REF_NAME != env.DEVELOP_REF }}
-#        uses: smartcontractkit/chainlink-github-actions/docker/build-push@ce87f8986ca18336cc5015df75916c2ec0a7c4b3 # v2.1.2
+#        uses: smartcontractkit/chainlink-github-actions/docker/build-push@09358ba70818d6252aa3f7b8ba6022192f716e71 # v2.1.3
 #        with:
 #          tags: ${{ env.ENV_JOB_IMAGE_BASE }}:${{ env.BUILD_SHA_REF }}
 #          file: ./integration-tests/test.Dockerfile
@@ -133,9 +132,9 @@
 #        continue-on-error: true
 #      - run: echo "${{ needs.build-test-runner.outputs.testtag }}"
 #      - name: Checkout the repo
-#        uses: actions/checkout@ac593985615ec2ede58e132d2e21d2b1cbd6127c # v3.3.0
+#        uses: actions/checkout@24cb9080177205b6e8c946b17badbe402adc938f # v3.4.0
 #      - name: Run Tests
-#        uses: smartcontractkit/chainlink-github-actions/chainlink-testing-framework/run-tests@ce87f8986ca18336cc5015df75916c2ec0a7c4b3 # v2.1.2
+#        uses: smartcontractkit/chainlink-github-actions/chainlink-testing-framework/run-tests@09358ba70818d6252aa3f7b8ba6022192f716e71 # v2.1.3
 #        with:
 #          test_command_to_run: export ENV_JOB_IMAGE=${{ env.ENV_JOB_IMAGE_BASE }}:${{ needs.build-test-runner.outputs.testtag }} && make test_need_operator_assets && cd integration-tests && go test -timeout 1h -count=1 -json -test.parallel 11 ./chaos 2>&1 | tee /tmp/gotest.log | gotestfmt
 #          test_download_vendor_packages_command: cd ./integration-tests && go mod download
@@ -154,162 +153,4 @@
 #        with:
 #          name: Test Results Log
 #          path: /tmp/gotest.log
-#          retention-days: 7
-=======
-name: Integration Chaos Test
-on:
-  schedule:
-    - cron: "0 0 * * *"
-  push:
-    tags:
-      - "*"
-
-env:
-  REF_NAME: ${{ github.head_ref || github.ref_name }}
-  DEVELOP_REF: develop
-  BUILD_SHA_REF: chaos.${{ github.sha }}
-  CHAINLINK_ECR_BASE: ${{ secrets.QA_AWS_ACCOUNT_NUMBER }}.dkr.ecr.${{ secrets.QA_AWS_REGION }}.amazonaws.com/chainlink
-  ENV_JOB_IMAGE_BASE: ${{ secrets.QA_AWS_ACCOUNT_NUMBER }}.dkr.ecr.${{ secrets.QA_AWS_REGION }}.amazonaws.com/chainlink-tests
-  TEST_SUITE: chaos
-  TEST_ARGS: -test.timeout 1h
-  SELECTED_NETWORKS: SIMULATED
-  CHAINLINK_COMMIT_SHA: ${{ github.sha }}
-  CHAINLINK_ENV_USER: ${{ github.actor }}
-  TEST_LOG_LEVEL: debug
-
-jobs:
-  build-chainlink:
-    environment: integration
-    permissions:
-      id-token: write
-      contents: read
-    name: Build Chainlink Image
-    runs-on: ubuntu-latest
-    outputs:
-      push: ${{ steps.push.outputs.tag }}
-    steps:
-      - name: Checkout the repo
-        uses: actions/checkout@24cb9080177205b6e8c946b17badbe402adc938f # v3.4.0
-      - name: Build Image
-        if: ${{ env.REF_NAME != env.DEVELOP_REF }}
-        uses: smartcontractkit/chainlink-github-actions/chainlink-testing-framework/build-image@09358ba70818d6252aa3f7b8ba6022192f716e71 # v2.1.3
-        with:
-          cl_repo: smartcontractkit/chainlink
-          cl_ref: ${{ github.sha }}
-          push_tag: ${{ secrets.QA_AWS_ACCOUNT_NUMBER }}.dkr.ecr.${{ secrets.QA_AWS_REGION }}.amazonaws.com/chainlink:${{ env.BUILD_SHA_REF }}
-          QA_AWS_REGION: ${{ secrets.QA_AWS_REGION }}
-          QA_AWS_ROLE_TO_ASSUME: ${{ secrets.QA_AWS_ROLE_TO_ASSUME }}
-      - name: Print Chainlink Image Built
-        id: push
-        run: |
-          echo "### chainlink image tag used for this test run :link:" >>$GITHUB_STEP_SUMMARY
-          if [ "${{ env.REF_NAME }}" != "${{ env.DEVELOP_REF }}" ]; then
-            # use sha if not on ${{ env.DEVELOP_REF }}
-            echo "tag=${{ env.BUILD_SHA_REF }}" >>$GITHUB_OUTPUT
-            echo "\`${{ env.BUILD_SHA_REF }}\`" >>$GITHUB_STEP_SUMMARY
-          else
-            # default to ${{ env.DEVELOP_REF }}
-            echo "tag=${{ env.DEVELOP_REF }}" >>$GITHUB_OUTPUT
-            echo "\`${{ env.DEVELOP_REF }}\`" >>$GITHUB_STEP_SUMMARY
-          fi
-      - name: Collect Metrics
-        if: always()
-        id: collect-gha-metrics
-        uses: smartcontractkit/push-gha-metrics-action@808c183d1f5c26a4f3fd50b75d3cf7b58d9aa293
-        with:
-          basic-auth: ${{ secrets.GRAFANA_CLOUD_BASIC_AUTH }}
-          hostname: ${{ secrets.GRAFANA_CLOUD_HOST }}
-          this-job-name: Build Chainlink Image
-        continue-on-error: true
-
-  build-test-runner:
-    environment: integration
-    permissions:
-      id-token: write
-      contents: read
-    name: Build Test Runner Image
-    runs-on: ubuntu-latest
-    outputs:
-      testtag: ${{ steps.testtag.outputs.tag }}
-    steps:
-      - name: Checkout the repo
-        uses: actions/checkout@24cb9080177205b6e8c946b17badbe402adc938f # v3.4.0
-      - name: build test runner
-        if: ${{ env.REF_NAME != env.DEVELOP_REF }}
-        uses: smartcontractkit/chainlink-github-actions/docker/build-push@09358ba70818d6252aa3f7b8ba6022192f716e71 # v2.1.3
-        with:
-          tags: ${{ env.ENV_JOB_IMAGE_BASE }}:${{ env.BUILD_SHA_REF }}
-          file: ./integration-tests/test.Dockerfile
-          build-args: |
-            BASE_IMAGE=${{ secrets.QA_AWS_ACCOUNT_NUMBER }}.dkr.ecr.${{ secrets.QA_AWS_REGION }}.amazonaws.com/test-base-image
-            IMAGE_VERSION=v0.3.17
-            SUITES="${{ env.TEST_SUITE }}"
-          AWS_REGION: ${{ secrets.QA_AWS_REGION }}
-          AWS_ROLE_TO_ASSUME: ${{ secrets.QA_AWS_ROLE_TO_ASSUME }}
-      - id: testtag
-        name: Print Chainlink Image Built
-        run: |
-          echo "### chainlink-tests image tag used for this test run :link:" >>$GITHUB_STEP_SUMMARY
-          if [ "${{ env.REF_NAME }}" != "${{ env.DEVELOP_REF }}" ]; then
-            # use sha if not on ${{ env.DEVELOP_REF }}
-            echo "tag=${{ env.BUILD_SHA_REF }}" >>$GITHUB_OUTPUT
-            echo "\`${{ env.BUILD_SHA_REF }}\`" >>$GITHUB_STEP_SUMMARY
-          else
-            # default to ${{ env.DEVELOP_REF }}
-            echo "tag=${{ env.DEVELOP_REF }}" >>$GITHUB_OUTPUT
-            echo "\`${{ env.DEVELOP_REF }}\`" >>$GITHUB_STEP_SUMMARY
-          fi
-      - name: Collect Metrics
-        if: always()
-        id: collect-gha-metrics
-        uses: smartcontractkit/push-gha-metrics-action@808c183d1f5c26a4f3fd50b75d3cf7b58d9aa293
-        with:
-          basic-auth: ${{ secrets.GRAFANA_CLOUD_BASIC_AUTH }}
-          hostname: ${{ secrets.GRAFANA_CLOUD_HOST }}
-          this-job-name: Build Test Runner Image
-        continue-on-error: true
-
-  chaos-tests:
-    environment: integration
-    permissions:
-      checks: write
-      pull-requests: write
-      id-token: write
-      contents: read
-    name: EVM Pods Chaos Tests
-    runs-on: ubuntu-latest
-    needs: [build-test-runner, build-chainlink]
-    steps:
-      - name: Collect Metrics
-        id: collect-gha-metrics
-        uses: smartcontractkit/push-gha-metrics-action@808c183d1f5c26a4f3fd50b75d3cf7b58d9aa293
-        with:
-          basic-auth: ${{ secrets.GRAFANA_CLOUD_BASIC_AUTH }}
-          hostname: ${{ secrets.GRAFANA_CLOUD_HOST }}
-          this-job-name: EVM Pods Chaos Tests
-        continue-on-error: true
-      - run: echo "${{ needs.build-test-runner.outputs.testtag }}"
-      - name: Checkout the repo
-        uses: actions/checkout@24cb9080177205b6e8c946b17badbe402adc938f # v3.4.0
-      - name: Run Tests
-        uses: smartcontractkit/chainlink-github-actions/chainlink-testing-framework/run-tests@09358ba70818d6252aa3f7b8ba6022192f716e71 # v2.1.3
-        with:
-          test_command_to_run: export ENV_JOB_IMAGE=${{ env.ENV_JOB_IMAGE_BASE }}:${{ needs.build-test-runner.outputs.testtag }} && make test_need_operator_assets && cd integration-tests && go test -timeout 1h -count=1 -json -test.parallel 11 ./chaos 2>&1 | tee /tmp/gotest.log | gotestfmt
-          test_download_vendor_packages_command: cd ./integration-tests && go mod download
-          cl_repo: ${{ env.CHAINLINK_ECR_BASE }}
-          cl_image_tag: ${{ needs.build-chainlink.outputs.push }}
-          artifacts_location: ./integration-tests/chaos/logs
-          publish_check_name: EVM Pods Chaos Test Results
-          token: ${{ secrets.GITHUB_TOKEN }}
-          go_mod_path: ./integration-tests/go.mod
-          QA_AWS_REGION: ${{ secrets.QA_AWS_REGION }}
-          QA_AWS_ROLE_TO_ASSUME: ${{ secrets.QA_AWS_ROLE_TO_ASSUME }}
-          QA_KUBECONFIG: ${{ secrets.QA_KUBECONFIG }}
-      - name: Upload test log
-        uses: actions/upload-artifact@0b7f8abb1508181956e8e162db84b466c27e18ce # v3.1.2
-        if: failure()
-        with:
-          name: Test Results Log
-          path: /tmp/gotest.log
-          retention-days: 7
->>>>>>> f1df0793
+#          retention-days: 7