name: Create Base64 Config
description: A composite action that creates a base64-encoded config to be used by integration tests

inputs:
  runId:
    description: The run id
  testLogCollect:
    description: Whether to always collect logs, even for passing tests
    default: "false"
  selectedNetworks:
    description: The networks to run tests against
  chainlinkImage:
    description: The chainlink image to use
    default: "public.ecr.aws/chainlink/chainlink"
  chainlinkVersion:
    description: The git commit sha to use for the image tag
  pyroscopeServer:
    description: URL of Pyroscope server
  pyroscopeEnvironment:
    description: Name of Pyroscope environment
  pyroscopeKey:
    description: Pyroscope server key
  lokiEndpoint:
    description: Loki push endpoint
  lokiTenantId:
    description: Loki tenant id
  lokiBasicAuth:
    description: Loki basic auth
  logstreamLogTargets:
    description: Where to send logs (e.g. file, loki)
  grafanaUrl:
    description: Grafana URL
  grafanaDashboardUrl:
    description: Grafana dashboard URL

runs:
  using: composite
  steps:
    - name: Prepare Base64 TOML override
      shell: bash
      id: base64-config-override
      env:
        RUN_ID: ${{ inputs.runId }}
        TEST_LOG_COLLECT: ${{ inputs.testLogCollect }}
        SELECTED_NETWORKS: ${{ inputs.selectedNetworks }}
        PYROSCOPE_SERVER: ${{ inputs.pyroscopeServer }}
        PYROSCOPE_ENVIRONMENT: ${{ inputs.pyroscopeEnvironment }}
        PYROSCOPE_KEY: ${{ inputs.pyroscopeKey }}
        CHAINLINK_IMAGE: ${{ inputs.chainlinkImage }}
        CHAINLINK_VERSION: ${{ inputs.chainlinkVersion }}
        LOKI_ENDPOINT: ${{ inputs.lokiEndpoint }}
        LOKI_TENANT_ID: ${{ inputs.lokiTenantId }}
        LOKI_BASIC_AUTH: ${{ inputs.lokiBasicAuth }}
        LOGSTREAM_LOG_TARGETS: ${{ inputs.logstreamLogTargets }}
        GRAFANA_URL: ${{ inputs.grafanaUrl }}
        GRAFANA_DASHBOARD_URL: ${{ inputs.grafanaDashboardUrl }}
      run: |
        echo ::add-mask::$CHAINLINK_IMAGE
        function convert_to_toml_array() {
          local IFS=','
          local input_array=($1)
          local toml_array_format="["

          for element in "${input_array[@]}"; do
              toml_array_format+="\"$element\","
          done

          toml_array_format="${toml_array_format%,}]"
          echo "$toml_array_format"
        }

        selected_networks=$(convert_to_toml_array "$SELECTED_NETWORKS")
        log_targets=$(convert_to_toml_array "$LOGSTREAM_LOG_TARGETS")

        if [ -n "$PYROSCOPE_SERVER" ]; then
          pyroscope_enabled=true
        else
          pyroscope_enabled=false
        fi

        if [ -n "$TEST_LOG_COLLECT" ]; then
          test_log_collect=true
        else
          test_log_collect=false
        fi

        cat << EOF > config.toml
        [Network]
        selected_networks=$selected_networks

        [ChainlinkImage]
        image="$CHAINLINK_IMAGE"
        version="$CHAINLINK_VERSION"

        [Pyroscope]
        enabled=$pyroscope_enabled
        server_url="$PYROSCOPE_SERVER"
        environment="$PYROSCOPE_ENVIRONMENT"
        key_secret="$PYROSCOPE_KEY"

        [Logging]
        test_log_collect=$test_log_collect
        run_id="$RUN_ID"

        [Logging.LogStream]
        log_targets=$log_targets

        [Logging.Loki]
        tenant_id="$LOKI_TENANT_ID"
        endpoint="$LOKI_ENDPOINT"
<<<<<<< HEAD
        basic_auth_secret="$LOKI_BASIC_AUTH"
        # legacy, you only need this to access the cloud version
        # bearer_token_secret="bearer_token"
=======
        basic_auth="$LOKI_BASIC_AUTH"
>>>>>>> 7d601cae

        [Logging.Grafana]
        base_url="$GRAFANA_URL"
        dashboard_url="$GRAFANA_DASHBOARD_URL"
        EOF

        BASE64_CONFIG_OVERRIDE=$(cat config.toml | base64 -w 0)
        echo ::add-mask::$BASE64_CONFIG_OVERRIDE
        echo "BASE64_CONFIG_OVERRIDE=$BASE64_CONFIG_OVERRIDE" >> $GITHUB_ENV<|MERGE_RESOLUTION|>--- conflicted
+++ resolved
@@ -108,13 +108,7 @@
         [Logging.Loki]
         tenant_id="$LOKI_TENANT_ID"
         endpoint="$LOKI_ENDPOINT"
-<<<<<<< HEAD
         basic_auth_secret="$LOKI_BASIC_AUTH"
-        # legacy, you only need this to access the cloud version
-        # bearer_token_secret="bearer_token"
-=======
-        basic_auth="$LOKI_BASIC_AUTH"
->>>>>>> 7d601cae
 
         [Logging.Grafana]
         base_url="$GRAFANA_URL"
