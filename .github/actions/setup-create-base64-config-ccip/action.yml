name: Create Base64 Config for CCIP Tests
description: A composite action that creates a base64-encoded config to be used by ccip integration tests

inputs:
  runId:
    description: The run id
  existingNamespace:
    description: If test needs to run against already deployed namespace
  testLogCollect:
    description: Whether to always collect logs, even for passing tests
    default: "false"
  selectedNetworks:
    description: The networks to run tests against
  chainlinkImage:
    description: The chainlink image to use
    default: "public.ecr.aws/chainlink/chainlink"
  chainlinkVersion:
    description: The git commit sha to use for the image tag
  upgradeImage:
    description: The chainlink image to upgrade to
    default: ""
  upgradeVersion:
    description: The git commit sha to use for the image tag
  lokiEndpoint:
    description: Loki push endpoint
  lokiTenantId:
    description: Loki tenant id
  lokiBasicAuth:
    description: Loki basic auth
  logstreamLogTargets:
    description: Where to send logs (e.g. file, loki)
  grafanaUrl:
    description: Grafana URL
  grafanaToken:
    description: Grafana Token
  grafanaDashboardUrl:
    description: Grafana dashboard URL
  grafanaBearerToken:
    description: Grafana bearer token
  customEvmNodes:
    description: Custom EVM nodes to use  in key=value format, where key is chain id and value is docker image to use. If they are provided the number of networksSelected must be equal to the number of customEvmNodes
  evmNodeLogLevel:
    description: Log level for the custom EVM nodes
    default: "info"

runs:
  using: composite
  steps:
    - name: Prepare Base64 TOML override
      shell: bash
      id: base64-config-override
      env:
        RUN_ID: ${{ inputs.runId }}
        EXISTING_NAMESPACE: ${{ inputs.existingNamespace }}
        TEST_LOG_COLLECT: ${{ inputs.testLogCollect }}
        CHAINLINK_IMAGE: ${{ inputs.chainlinkImage }}
        CHAINLINK_VERSION: ${{ inputs.chainlinkVersion }}
        UPGRADE_IMAGE: ${{ inputs.upgradeImage }}
        UPGRADE_VERSION: ${{ inputs.upgradeVersion }}
        LOKI_ENDPOINT: ${{ inputs.lokiEndpoint }}
        LOKI_TENANT_ID: ${{ inputs.lokiTenantId }}
        LOKI_BASIC_AUTH: ${{ inputs.lokiBasicAuth }}
        LOGSTREAM_LOG_TARGETS: ${{ inputs.logstreamLogTargets }}
        GRAFANA_URL: ${{ inputs.grafanaUrl }}
        GRAFANA_TOKEN: ${{ inputs.grafanaToken }}
        GRAFANA_DASHBOARD_URL: ${{ inputs.grafanaDashboardUrl }}
        GRAFANA_BEARER_TOKEN: ${{ inputs.grafanaBearerToken }}
        CUSTOM_EVM_NODES: ${{ inputs.customEvmNodes }}
        EVM_NODE_LOG_LEVEL: ${{ inputs.evmNodeLogLevel }}
      run: |
        echo ::add-mask::$CHAINLINK_IMAGE
        function convert_to_toml_array() {
          local IFS=','
          local input_array=($1)
          local toml_array_format="["

          for element in "${input_array[@]}"; do
              toml_array_format+="\"$element\","
          done

          toml_array_format="${toml_array_format%,}]"
          echo "$toml_array_format"
        }

        log_targets=$(convert_to_toml_array "$LOGSTREAM_LOG_TARGETS")

        if [ -n "$TEST_LOG_COLLECT" ]; then
          test_log_collect=true
        else
          test_log_collect=false
        fi

        # make sure the number of networks and nodes match
        IFS=',' read -r -a networks_array <<< "$SELECTED_NETWORKS"
        IFS=',' read -r -a nodes_array <<< "$CUSTOM_EVM_NODES"

        networks_count=${#networks_array[@]}
        nodes_count=${#nodes_array[@]}

        # Initialize or clear CONFIG_TOML environment variable
        custom_nodes_toml=""

        # Check if the number of CUSTOM_EVM_NODES is zero
        if [ $nodes_count -eq 0 ]; then
          echo "The number of CUSTOM_EVM_NODES is zero, won't output any custom private Ethereum network configurations."
        else
          if [ $networks_count -ne $nodes_count ]; then
            echo "The number of elements in SELECTED_NETWORKS (${networks_count}) and CUSTOM_EVM_NODES does not match (${nodes_count})."
            exit 1
          else
            for i in "${!networks_array[@]}"; do
              IFS='=' read -r chain_id docker_image <<< "${nodes_array[i]}"
              custom_nodes_toml+="
        [CCIP.Env.PrivateEthereumNetworks.${networks_array[i]}]
        ethereum_version=\"\"
        execution_layer=\"\"

        [CCIP.Env.PrivateEthereumNetworks.${networks_array[i]}.EthereumChainConfig]
        seconds_per_slot=3
        slots_per_epoch=2
        genesis_delay=15
        validator_count=4
        chain_id=${chain_id}
        addresses_to_fund=[\"0xf39Fd6e51aad88F6F4ce6aB8827279cffFb92266\", \"0x70997970C51812dc3A010C7d01b50e0d17dc79C8\"]
        node_log_level=\"${EVM_NODES_LOG_LEVEL}\"

        [CCIP.Env.PrivateEthereumNetworks.${networks_array[i]}.EthereumChainConfig.HardForkEpochs]
        Deneb=500

        [CCIP.Env.PrivateEthereumNetworks.${networks_array[i]}.CustomDockerImages]
        execution_layer=\"${docker_image}\"
        "
            done
          fi
        fi

        grafana_bearer_token=""
        if [ -n "$GRAFANA_BEARER_TOKEN" ]; then
          grafana_bearer_token="bearer_token_secret=\"$GRAFANA_BEARER_TOKEN\""
        fi

        cat << EOF > config.toml
        [CCIP]
        [CCIP.Env]
        EnvToConnect="$EXISTING_NAMESPACE"
        [CCIP.Env.NewCLCluster]
        [CCIP.Env.NewCLCluster.Common]
        [CCIP.Env.NewCLCluster.Common.ChainlinkImage]
        image="$CHAINLINK_IMAGE"
        version="$CHAINLINK_VERSION"

        [CCIP.Env.NewCLCluster.Common.ChainlinkUpgradeImage]
        image="$UPGRADE_IMAGE"
        version="$UPGRADE_VERSION"

        $custom_nodes_toml

        [CCIP.Env.Logging]
        test_log_collect=$test_log_collect
        run_id="$RUN_ID"

        [CCIP.Env.Logging.LogStream]
        log_targets=$log_targets

        [CCIP.Env.Logging.Loki]
        tenant_id="$LOKI_TENANT_ID"
        endpoint="$LOKI_ENDPOINT"
        basic_auth_secret="$LOKI_BASIC_AUTH"

        [CCIP.Env.Logging.Grafana]
        base_url="$GRAFANA_URL"
        dashboard_url="$GRAFANA_DASHBOARD_URL"
<<<<<<< HEAD
        bearer_token_secret="$GRAFANA_TOKEN"
=======
        $grafana_bearer_token
>>>>>>> 8c809c38

        [CCIP.Groups.load]
        TestRunName = '$EXISTING_NAMESPACE'

        [CCIP.Groups.smoke]
        TestRunName = '$EXISTING_NAMESPACE'

        EOF

        BASE64_CCIP_SECRETS_CONFIG=$(cat config.toml | base64 -w 0)
        echo ::add-mask::$BASE64_CCIP_SECRETS_CONFIG
        echo "BASE64_CCIP_SECRETS_CONFIG=$BASE64_CCIP_SECRETS_CONFIG" >> $GITHUB_ENV
        echo "TEST_BASE64_CCIP_SECRETS_CONFIG=$BASE64_CCIP_SECRETS_CONFIG" >> $GITHUB_ENV<|MERGE_RESOLUTION|>--- conflicted
+++ resolved
@@ -31,8 +31,6 @@
     description: Where to send logs (e.g. file, loki)
   grafanaUrl:
     description: Grafana URL
-  grafanaToken:
-    description: Grafana Token
   grafanaDashboardUrl:
     description: Grafana dashboard URL
   grafanaBearerToken:
@@ -62,7 +60,6 @@
         LOKI_BASIC_AUTH: ${{ inputs.lokiBasicAuth }}
         LOGSTREAM_LOG_TARGETS: ${{ inputs.logstreamLogTargets }}
         GRAFANA_URL: ${{ inputs.grafanaUrl }}
-        GRAFANA_TOKEN: ${{ inputs.grafanaToken }}
         GRAFANA_DASHBOARD_URL: ${{ inputs.grafanaDashboardUrl }}
         GRAFANA_BEARER_TOKEN: ${{ inputs.grafanaBearerToken }}
         CUSTOM_EVM_NODES: ${{ inputs.customEvmNodes }}
@@ -170,11 +167,7 @@
         [CCIP.Env.Logging.Grafana]
         base_url="$GRAFANA_URL"
         dashboard_url="$GRAFANA_DASHBOARD_URL"
-<<<<<<< HEAD
-        bearer_token_secret="$GRAFANA_TOKEN"
-=======
         $grafana_bearer_token
->>>>>>> 8c809c38
 
         [CCIP.Groups.load]
         TestRunName = '$EXISTING_NAMESPACE'
