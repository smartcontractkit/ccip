name: Setup Go
description: Setup Golang with efficient caching 
inputs:
  only-modules:
    description: Set to 'true' to only cache modules
    default: 'false'
<<<<<<< HEAD
=======
  matrix-id:
    description: Job caches can have key collisions when used in a matrix so we need to pass a unique id in for these cases
    default: "1"
>>>>>>> d387b25d
  cache-version: 
    description: Set this to cache bust
    default: "1"

runs:
  using: composite
  steps:
      - name: Set up Go
        uses: actions/setup-go@v3
        with:
          go-version-file: "go.mod"
          cache: false

      - name: Get branch name
        if: ${{ inputs.only-modules == 'false' }}
        id: branch-name
        uses: tj-actions/branch-names@2e5354c6733793113f416314375826df030ada23 #v6.5

      - name: Set go cache keys
        shell: bash
        id: go-cache-dir
        run: | 
          echo "gomodcache=$(go env GOMODCACHE)" >> $GITHUB_OUTPUT 
          echo "gobuildcache=$(go env GOCACHE)" >> $GITHUB_OUTPUT

      - uses: actions/cache@v3
        name: Cache Go Modules
        with:
          path: |
            ${{ steps.go-cache-dir.outputs.gomodcache }}
          # The lifetime of go modules is much higher than the build outputs, so we increase cache efficiency
          # here by not having the primary key contain the branch name
          key: ${{ runner.os }}-gomod-${{ inputs.matrix-id }}-${{ inputs.cache-version }}-${{ hashFiles('./go.sum') }}
          restore-keys: |
            ${{ runner.os }}-gomod-${{ inputs.matrix-id }}-${{ inputs.cache-version }}-

      - uses: actions/cache@v3
        if: ${{ inputs.only-modules == 'false' }}
        name: Cache Go Build Outputs
        with:
          path: |
            ${{ steps.go-cache-dir.outputs.gobuildcache }}
          # The lifetime of go build outputs is pretty short, so we make our primary cache key be the branch name
          key: ${{ runner.os }}-gobuild-${{ inputs.cache-version }}-${{ hashFiles('./go.sum') }}-${{ steps.branch-name.outputs.current_branch }}
          restore-keys: |
            ${{ runner.os }}-gobuild-${{ inputs.cache-version }}-${{ hashFiles('./go.sum') }}-
            ${{ runner.os }}-gobuild-${{ inputs.cache-version }}-<|MERGE_RESOLUTION|>--- conflicted
+++ resolved
@@ -4,12 +4,9 @@
   only-modules:
     description: Set to 'true' to only cache modules
     default: 'false'
-<<<<<<< HEAD
-=======
   matrix-id:
     description: Job caches can have key collisions when used in a matrix so we need to pass a unique id in for these cases
     default: "1"
->>>>>>> d387b25d
   cache-version: 
     description: Set this to cache bust
     default: "1"
