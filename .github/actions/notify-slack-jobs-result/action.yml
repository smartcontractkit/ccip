name: Notify Slack Jobs Result
description: Will send a notification in Slack for the result of a GitHub action run, typically for test results
inputs:
  github_token:
    description: "The GitHub token to use for authentication (usually github.token)"
    required: true
  github_repository:
    description: "The GitHub owner/repository to use for authentication (usually github.repository))"
    required: true
  workflow_run_id:
    description: "The workflow run ID to get the results from (usually github.run_id)"
    required: true
  github_job_name_regex:
    description: "The regex to use to match 1..many job name(s) to collect results from. Should include a capture group named 'cap' for the part of the job name you want to display in the Slack message (e.g. ^Client Compatability Test (?<cap>.*?)$)"
    required: true
  message_title:
    description: "The title of the Slack message"
    required: true
  slack_channel_id:
    description: "The Slack channel ID to post the message to"
    required: true
  slack_bot_token:
    description: "The Slack bot token to use for authentication which needs permission and an installed app in the channel"
    required: true
  slack_thread_ts:
    description: "The Slack thread timestamp to post the message to, handy for keeping multiple related results in a single thread"
    required: false
  base64_parsed_results:
    description: "Base64 encoded parsed results to use"
    required: false

runs:
  using: composite
  steps:
    - name: Get Results
      shell: bash
      id: test-results
      run: |
        if [ -n "${{ inputs.base64_parsed_results }}" ]; then
          echo "Using base64 parsed results"
          PARSED_RESULTS=$(echo "${{ inputs.base64_parsed_results }}" | base64 -d)
        else
          go install github.com/smartcontractkit/chainlink-testing-framework/tools/workflowresultparser@v1.0.0
          PATH=$PATH:$(go env GOPATH)/bin
          export PATH
        
          workflowresultparser -workflowRunID ${{ inputs.workflow_run_id }} -githubToken ${{ inputs.github_token }} -githubRepo "${{ inputs.github_repository }}" -jobNameRegex "${{ inputs.github_job_name_regex }}" -outputFile=output.json
        
          if [ ! -f output.json ]; then
            PARSED_RESULTS='""'
          else 
            PARSED_RESULTS=$(cat output.json | jq -c "select(has(\"results\")) | .results[]")
          fi
        
        fi
        
        echo "Parsed Results:"
        echo $PARSED_RESULTS
        
        ALL_SUCCESS=true
        
        if [ "$PARSED_RESULTS" != '""' ]; then
          echo "Checking for failures"
          echo "$PARSED_RESULTS" | jq -s | jq -r '.[] | select(.conclusion != ":white_check_mark:")'
          for row in $(echo "$PARSED_RESULTS" | jq -s | jq -r '.[] | select(.conclusion != ":white_check_mark:")'); do
              ALL_SUCCESS=false
              break
          done
          echo "Success: $ALL_SUCCESS"
<<<<<<< HEAD
        
          echo all_success=$ALL_SUCCESS >> $GITHUB_OUTPUT
        
=======
  
          echo all_success=$ALL_SUCCESS >> $GITHUB_OUTPUT
  
>>>>>>> d53a3618
          FORMATTED_RESULTS=$(echo $PARSED_RESULTS | jq -s '[.[]
          | {
            conclusion: .conclusion,
            cap: .cap,
            html_url: .html_url
            }
          ]
          | map("{\"type\": \"section\", \"text\": {\"type\": \"mrkdwn\", \"text\": \"<\(.html_url)|\(.cap)>: \(.conclusion)\"}}")
          | join(",")')
        else
          echo "Nothing to post, no results found"
          exit 0
        fi
<<<<<<< HEAD
        
=======
      
>>>>>>> d53a3618
        echo "Formatted Results:"
        echo $FORMATTED_RESULTS

        # Cleans out backslashes and quotes from jq
        CLEAN_RESULTS=$(echo "$FORMATTED_RESULTS" | sed 's/\\\"/"/g' | sed 's/^"//;s/"$//')

        echo "Clean Results"
        echo $CLEAN_RESULTS

        echo results=$CLEAN_RESULTS >> $GITHUB_OUTPUT
    - name: Post Results
      uses: slackapi/slack-github-action@6c661ce58804a1a20f6dc5fbee7f0381b469e001 # v1.25.0
      if: steps.test-results.outputs.results != ''
      env:
        SLACK_BOT_TOKEN: ${{ inputs.slack_bot_token }}
      with:
        channel-id: ${{ inputs.slack_channel_id }}
        payload: |
          {
            "thread_ts": "${{ inputs.slack_thread_ts }}",
            "attachments": [
              {
                "color": "${{ steps.test-results.outputs.all_success == 'true' && '#2E7D32' || '#C62828' }}",
                "blocks": [
                  {
                    "type": "header",
                    "text": {
                      "type": "plain_text",
                      "text": "${{ inputs.message_title }} ${{ steps.test-results.outputs.all_success == 'true' && ':white_check_mark:' || ':x:'}}",
                      "emoji": true
                    }
                  },
                  {
                    "type": "divider"
                  },
                  ${{ steps.test-results.outputs.results }}
                ]
              }
            ]
          }<|MERGE_RESOLUTION|>--- conflicted
+++ resolved
@@ -24,9 +24,6 @@
     required: true
   slack_thread_ts:
     description: "The Slack thread timestamp to post the message to, handy for keeping multiple related results in a single thread"
-    required: false
-  base64_parsed_results:
-    description: "Base64 encoded parsed results to use"
     required: false
 
 runs:
@@ -67,15 +64,9 @@
               break
           done
           echo "Success: $ALL_SUCCESS"
-<<<<<<< HEAD
         
           echo all_success=$ALL_SUCCESS >> $GITHUB_OUTPUT
         
-=======
-  
-          echo all_success=$ALL_SUCCESS >> $GITHUB_OUTPUT
-  
->>>>>>> d53a3618
           FORMATTED_RESULTS=$(echo $PARSED_RESULTS | jq -s '[.[]
           | {
             conclusion: .conclusion,
@@ -89,11 +80,7 @@
           echo "Nothing to post, no results found"
           exit 0
         fi
-<<<<<<< HEAD
         
-=======
-      
->>>>>>> d53a3618
         echo "Formatted Results:"
         echo $FORMATTED_RESULTS
 
