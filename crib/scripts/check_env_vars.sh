#!/usr/bin/env bash

# List of required environment variables
required_vars=(
  "DEVSPACE_IMAGE"
  "DEVSPACE_PROFILE"
  "DEVSPACE_INGRESS_CIDRS"
  "DEVSPACE_INGRESS_BASE_DOMAIN"
  "DEVSPACE_INGRESS_CERT_ARN"
  "DEVSPACE_K8S_POD_WAIT_TIMEOUT"
  "CCIP_HELM_CHART_URI"
  "NS_TTL"
<<<<<<< HEAD
  "DEVSPACE_CCIP_SCRIPTS_IMAGE"
  "DEVSPACE_CCIP_SCRIPTS_OIDC_ROLE_ARN"
  "DEVSPACE_CCIP_SCRIPTS_OUTPUT_BUCKET_NAME"
  )
=======
)
>>>>>>> 4ff563e8

missing_vars=0 # Counter for missing variables

# Check each variable
for var in "${required_vars[@]}"; do
  if [ -z "${!var}" ]; then # If variable is unset or empty
    echo "Error: Environment variable $var is not set."
    missing_vars=$((missing_vars + 1))
  fi
done

# Check for keystone specific profiles
if [[ "${DEVSPACE_PROFILE}" == "keystone" ]]; then
  keystone_vars=(
    "KEYSTONE_ETH_WS_URL"
    "KEYSTONE_ETH_HTTP_URL"
    "KEYSTONE_ACCOUNT_KEY"
  )

  for var in "${keystone_vars[@]}"; do
    if [ -z "${!var}" ]; then # If variable is unset or empty
      echo "Error: Environment variable $var is not set."
      missing_vars=$((missing_vars + 1))
    fi
  done
fi

# Exit with an error if any variables were missing
if [ $missing_vars -ne 0 ]; then
  echo "Total missing environment variables: $missing_vars"
  echo "To fix it, add missing variables in the \"crib/.env\" file."
  echo "you can find example of the .env config in the \"crib/.env.example\""
  exit 1
else
  echo "All required environment variables are set."
fi<|MERGE_RESOLUTION|>--- conflicted
+++ resolved
@@ -10,14 +10,7 @@
   "DEVSPACE_K8S_POD_WAIT_TIMEOUT"
   "CCIP_HELM_CHART_URI"
   "NS_TTL"
-<<<<<<< HEAD
-  "DEVSPACE_CCIP_SCRIPTS_IMAGE"
-  "DEVSPACE_CCIP_SCRIPTS_OIDC_ROLE_ARN"
-  "DEVSPACE_CCIP_SCRIPTS_OUTPUT_BUCKET_NAME"
-  )
-=======
 )
->>>>>>> 4ff563e8
 
 missing_vars=0 # Counter for missing variables
 
