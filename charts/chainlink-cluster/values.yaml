--- conflicted
+++ resolved
@@ -386,79 +386,6 @@
       cpu: 1
       memory: 1024Mi
 
-<<<<<<< HEAD
-ccip:
-  ccipScriptsDeployment:
-    enabled: false
-    image: ccip-scripts-image:image-tag
-    # oidc role name required to upload job output to S3
-    oidcRoleARN: arn:aws:iam::123456789012:role/example
-    outputBucketName: example
-  chains:
-    - NetworkId: 1337
-      ChainId: geth_1337
-      WalletKey: "ac0974bec39a17e36ba4a6b4d238ff944bacb478cbed5efcae784d7bf4f2ff80"
-      DeployLink: true
-      DeployWETH: true
-      ChainConfig:
-        EvmChainId: 1337
-        GasSettings:
-          EIP1559: true
-          GasTipCap: 1000000000
-        FeeTokens:
-          - "ChainLink Token"
-          - "WETH"
-        WrappedNative: "WETH"
-        Router: "0x0000000000000000000000000000000000000000"
-        ARM: "0x0000000000000000000000000000000000000000"
-        ARMProxy: "0x0000000000000000000000000000000000000000"
-        PriceRegistry: "0x0000000000000000000000000000000000000000"
-        DeploySettings:
-          DeployARM: true
-          DeployTokenPools: true
-          DeployRouter: true
-          DeployPriceRegistry: true
-        TunableChainValues:
-          FinalityDepth: 1
-          OptimisticConfirmations: 1
-          MaxGasPrice: 200000000000
-    - NetworkId: 2337
-      ChainId: geth_2337
-      WalletKey: "59c6995e998f97a5a0044966f0945389dc9e86dae88c7a8412f4603b6b78690d"
-      DeployLink: true
-      DeployWETH: true
-      ChainConfig:
-        EvmChainId: 2337
-        GasSettings:
-          EIP1559: true
-          GasTipCap: 1000000000
-        FeeTokens:
-          - "ChainLink Token"
-          - "WETH"
-        WrappedNative: "WETH"
-        Router: "0x0000000000000000000000000000000000000000"
-        ARM: "0x0000000000000000000000000000000000000000"
-        ARMProxy: "0x0000000000000000000000000000000000000000"
-        PriceRegistry: "0x0000000000000000000000000000000000000000"
-        DeploySettings:
-          DeployARM: true
-          DeployTokenPools: true
-          DeployRouter: true
-          DeployPriceRegistry: true
-        TunableChainValues:
-          FinalityDepth: 1
-          OptimisticConfirmations: 1
-          MaxGasPrice: 200000000000
-  LaneDeploySettings:
-    geth_1337,geth_2337:
-      DeployLane: true
-      DeployPingPongDapp: true
-  CCIPLaneConfigs:
-    geth_1337:
-    geth_2337:
-
-=======
->>>>>>> b79626d8
 # mockserver is https://www.mock-server.com/where/kubernetes.html
 # used to stub External Adapters
 mockserver:
