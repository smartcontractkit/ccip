--- conflicted
+++ resolved
@@ -19,21 +19,6 @@
 
 Configure the cluster, see `deployments.app.helm.values` and [values.yaml](./values.yaml) comments for more details
 
-<<<<<<< HEAD
-Configure your `cluster` setup (one time setup, internal usage only)
-```
-export DEVSPACE_IMAGE="..."
-cd charts/chainlink-cluster
-./setup.sh ${my-personal-namespace-name-crib}
-```
-
-Build and deploy current commit
-```
-devspace deploy
-```
-
-If you don't need a build use
-=======
 Set up your K8s access
 ```
 export DEVSPACE_IMAGE="..."
@@ -47,28 +32,13 @@
 ```
 
 Build and deploy the current state of your repository 
->>>>>>> 2743b556
 ```
 devspace deploy
 ```
 
-<<<<<<< HEAD
-To deploy particular commit (must be in registry) use
-```
-devspace deploy --skip-build ${short_sha_of_image}
-```
-
-Forward ports to check UI or run tests
-```
-devspace run connect ${my-personal-namespace-name-crib}
-```
-
-Connect to your environment, by replacing container with label `node-1` with your local repository files
-=======
 Default `ttl` is `72h`, use `ttl` command to update if you need more time
 
 Valid values are `1h`, `2m`, `3s`, etc. Go time format is invalid `1h2m3s`
->>>>>>> 2743b556
 ```
 devspace run ttl ${namespace} 120h
 ```
