union JobSpec =
    CronSpec |
    DirectRequestSpec |
    KeeperSpec |
    FluxMonitorSpec |
    OCRSpec |
    OCR2Spec |
    VRFSpec |
    WebhookSpec |
    BlockhashStoreSpec |
    BlockHeaderFeederSpec |
    BootstrapSpec |
<<<<<<< HEAD
    LegacyGasStationServerSpec |
    LegacyGasStationSidecarSpec
=======
    GatewaySpec
>>>>>>> a76ab96e

type CronSpec {
    schedule: String!
    createdAt: Time!
}

type DirectRequestSpec {
    contractAddress: String!
    createdAt: Time!
    evmChainID: String
    minIncomingConfirmations: Int!
    minIncomingConfirmationsEnv: Boolean!
    minContractPaymentLinkJuels: String!
    requesters: [String!]
}

type FluxMonitorSpec {
    absoluteThreshold: Float!
    contractAddress: String!
    createdAt: Time!
    drumbeatEnabled: Boolean!
    drumbeatRandomDelay: String
    drumbeatSchedule: String
    evmChainID: String
    idleTimerDisabled: Boolean!
    idleTimerPeriod: String!
    minPayment: String
    pollTimerDisabled: Boolean!
    pollTimerPeriod: String!
    threshold: Float!
}

type KeeperSpec {
    contractAddress: String!
    createdAt: Time!
    evmChainID: String
    fromAddress: String
}

type OCRSpec {
    blockchainTimeout: String
    blockchainTimeoutEnv: Boolean!
    contractAddress: String!
    contractConfigConfirmations: Int
    contractConfigConfirmationsEnv: Boolean!
    contractConfigTrackerPollInterval: String
    contractConfigTrackerPollIntervalEnv: Boolean!
    contractConfigTrackerSubscribeInterval: String
    contractConfigTrackerSubscribeIntervalEnv: Boolean!
    createdAt: Time!
    evmChainID: String
    isBootstrapPeer: Boolean!
    keyBundleID: String
    observationTimeout: String
    observationTimeoutEnv: Boolean!
    p2pBootstrapPeers: [String!]
    p2pv2Bootstrappers: [String!]
    transmitterAddress: String
    databaseTimeout: String!
    databaseTimeoutEnv: Boolean!
    observationGracePeriod: String!
    observationGracePeriodEnv: Boolean!
    contractTransmitterTransmitTimeout: String!
    contractTransmitterTransmitTimeoutEnv: Boolean!
}

type OCR2Spec {
    blockchainTimeout: String
    contractID: String!
    contractConfigConfirmations: Int
    contractConfigTrackerPollInterval: String
    createdAt: Time!
    ocrKeyBundleID: String
    monitoringEndpoint: String
    p2pv2Bootstrappers: [String!]
    relay: String!
    relayConfig: Map!
    transmitterID: String
    pluginType: String!
    pluginConfig: Map!
    feedID: String!
}

type VRFSpec {
    coordinatorAddress: String!
    createdAt: Time!
    evmChainID: String
    fromAddresses: [String!]
    minIncomingConfirmations: Int!
    minIncomingConfirmationsEnv: Boolean!
    pollPeriod: String!
    publicKey: String!
    requestedConfsDelay: Int!
    requestTimeout: String!
    batchCoordinatorAddress: String
    batchFulfillmentEnabled: Boolean!
    batchFulfillmentGasMultiplier: Float!
    chunkSize: Int!
    backoffInitialDelay: String!
    backoffMaxDelay: String!
    gasLanePrice: String
}

type WebhookSpec {
    createdAt: Time!
}

type BlockhashStoreSpec {
    coordinatorV1Address: String
    coordinatorV2Address: String
    waitBlocks: Int!
    lookbackBlocks: Int!
    blockhashStoreAddress: String!
    pollPeriod: String!
    runTimeout: String!
    evmChainID: String
    fromAddresses: [String!]
    createdAt: Time!
}

type BlockHeaderFeederSpec {
    coordinatorV1Address: String
    coordinatorV2Address: String
    waitBlocks: Int!
    lookbackBlocks: Int!
    blockhashStoreAddress: String!
    batchBlockhashStoreAddress: String!
    pollPeriod: String!
    runTimeout: String!
    evmChainID: String
    getBlockhashesBatchSize: Int!
    storeBlockhashesBatchSize: Int!
    fromAddresses: [String!]
    createdAt: Time!
}

type BootstrapSpec {
    id: ID!
    contractID: String!
    relay: String!
    relayConfig: Map!
    monitoringEndpoint: String
    blockchainTimeout: String
    contractConfigTrackerPollInterval: String
    contractConfigConfirmations: Int
    createdAt: Time!
}

<<<<<<< HEAD
type LegacyGasStationServerSpec {
    forwarderAddress: String!
    evmChainID: String
    ccipChainSelector: String
    fromAddresses: [String!]
    createdAt: Time!
}

type LegacyGasStationSidecarSpec {
    forwarderAddress: String!
    offRampAddress: String!
    lookbackBlocks: Int!
    pollPeriod: String!
    runTimeout: String!
    evmChainID: String
    ccipChainSelector: String
    statusUpdateURL: String!
=======
type GatewaySpec {
    id: ID!
    gatewayConfig: Map!
>>>>>>> a76ab96e
    createdAt: Time!
}<|MERGE_RESOLUTION|>--- conflicted
+++ resolved
@@ -10,12 +10,9 @@
     BlockhashStoreSpec |
     BlockHeaderFeederSpec |
     BootstrapSpec |
-<<<<<<< HEAD
     LegacyGasStationServerSpec |
-    LegacyGasStationSidecarSpec
-=======
+    LegacyGasStationSidecarSpec |
     GatewaySpec
->>>>>>> a76ab96e
 
 type CronSpec {
     schedule: String!
@@ -164,7 +161,6 @@
     createdAt: Time!
 }
 
-<<<<<<< HEAD
 type LegacyGasStationServerSpec {
     forwarderAddress: String!
     evmChainID: String
@@ -182,10 +178,11 @@
     evmChainID: String
     ccipChainSelector: String
     statusUpdateURL: String!
-=======
+    createdAt: Time!
+}
+
 type GatewaySpec {
     id: ID!
     gatewayConfig: Map!
->>>>>>> a76ab96e
     createdAt: Time!
 }