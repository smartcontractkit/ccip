--- conflicted
+++ resolved
@@ -71,23 +71,14 @@
 type EVM2EVMMultiOffRampSourceChainConfig struct {
 	IsEnabled    bool
 	MinSeqNr     uint64
-<<<<<<< HEAD
-	PrevOffRamp  common.Address
-=======
 	OnRamp       common.Address
->>>>>>> d84e112f
 	MetadataHash [32]byte
 }
 
 type EVM2EVMMultiOffRampSourceChainConfigArgs struct {
 	SourceChainSelector uint64
 	IsEnabled           bool
-<<<<<<< HEAD
-	PrevOffRamp         common.Address
-	MetadataHash        [32]byte
-=======
 	OnRamp              common.Address
->>>>>>> d84e112f
 }
 
 type EVM2EVMMultiOffRampStaticConfig struct {
