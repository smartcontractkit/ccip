--- conflicted
+++ resolved
@@ -585,7 +585,6 @@
 		chainID == 53935 // DFK mainnet
 }
 
-<<<<<<< HEAD
 func ToOffchainPublicKey(s string) (key types2.OffchainPublicKey) {
 	copy(key[:], hexutil.MustDecode(s)[:])
 	return
@@ -595,8 +594,8 @@
 	var b [32]byte
 	copy(b[:], hexutil.MustDecode(s))
 	return b
-=======
+}
+
 func UpkeepLink(chainID int64, upkeepID *big.Int) string {
 	return fmt.Sprintf("https://automation.chain.link/%s/%s", automationExplorerNetworkName(chainID), upkeepID.String())
->>>>>>> 7ac86963
 }