--- conflicted
+++ resolved
@@ -6,14 +6,10 @@
 	"encoding/hex"
 	"flag"
 	"fmt"
-<<<<<<< HEAD
-	"strconv"
-=======
 	"math/big"
 	"os"
 	"strconv"
 	"strings"
->>>>>>> 70c8ace2
 
 	"github.com/ethereum/go-ethereum/accounts/abi/bind"
 	"github.com/ethereum/go-ethereum/common"
@@ -23,9 +19,6 @@
 	"github.com/shopspring/decimal"
 )
 
-<<<<<<< HEAD
-// PanicErr panics if an error is detected
-=======
 type Environment struct {
 	Owner   *bind.TransactOpts
 	Ec      *ethclient.Client
@@ -106,18 +99,13 @@
 }
 
 // PanicErr panics if error the given error is non-nil.
->>>>>>> 70c8ace2
 func PanicErr(err error) {
 	if err != nil {
 		panic(err)
 	}
 }
 
-<<<<<<< HEAD
-// ParseArgs parses arguments and ensures the required args are set.
-=======
 // ParseArgs parses arguments and ensures required args are set.
->>>>>>> 70c8ace2
 func ParseArgs(flagSet *flag.FlagSet, args []string, requiredArgs ...string) {
 	PanicErr(flagSet.Parse(args))
 	seen := map[string]bool{}
@@ -181,7 +169,68 @@
 	return fmt.Sprintf(fmtURL, txHash.String())
 }
 
-<<<<<<< HEAD
+// ConfirmTXMined confirms that the given transaction is mined and prints useful execution information.
+func ConfirmTXMined(context context.Context, client *ethclient.Client, transaction *types.Transaction, chainID int64, txInfo ...string) {
+	fmt.Println("Executing TX", ExplorerLink(chainID, transaction.Hash()), txInfo)
+	receipt, err := bind.WaitMined(context, client, transaction)
+	PanicErr(err)
+	fmt.Println("TX", receipt.TxHash, "mined. \nBlock Number:", receipt.BlockNumber, "\nGas Used: ", receipt.GasUsed)
+}
+
+// ConfirmContractDeployed confirms that the given contract deployment transaction completed and prints useful execution information.
+func ConfirmContractDeployed(context context.Context, client *ethclient.Client, transaction *types.Transaction, chainID int64) (address common.Address) {
+	fmt.Println("Executing contract deployment, TX:", ExplorerLink(chainID, transaction.Hash()))
+	contractAddress, err := bind.WaitDeployed(context, client, transaction)
+	PanicErr(err)
+	fmt.Println("Contract Address:", contractAddress.String())
+	return contractAddress
+}
+
+// ParseBigIntSlice parses the given comma-separated string of integers into a slice
+// of *big.Int objects.
+func ParseBigIntSlice(arg string) (ret []*big.Int) {
+	parts := strings.Split(arg, ",")
+	ret = []*big.Int{}
+	for _, part := range parts {
+		ret = append(ret, decimal.RequireFromString(part).BigInt())
+	}
+	return ret
+}
+
+// ParseIntSlice parses the given comma-separated string of integers into a slice
+// of int.
+func ParseIntSlice(arg string) (ret []int) {
+	parts := strings.Split(arg, ",")
+	for _, part := range parts {
+		num, err := strconv.Atoi(part)
+		PanicErr(err)
+		ret = append(ret, num)
+	}
+	return ret
+}
+
+// ParseAddressSlice parses the given comma-separated string of addresses into a slice
+// of common.Address objects.
+func ParseAddressSlice(arg string) (ret []common.Address) {
+	parts := strings.Split(arg, ",")
+	ret = []common.Address{}
+	for _, part := range parts {
+		ret = append(ret, common.HexToAddress(part))
+	}
+	return
+}
+
+// ParseHashSlice parses the given comma-separated string of hashes into a slice of
+// common.Hash objects.
+func ParseHashSlice(arg string) (ret []common.Hash) {
+	parts := strings.Split(arg, ",")
+	ret = []common.Hash{}
+	for _, part := range parts {
+		ret = append(ret, common.HexToHash(part))
+	}
+	return
+}
+
 // ChainName returns the name of the EVM network based on its chainID
 func ChainName(chainID int64) string {
 	switch chainID {
@@ -206,66 +255,4 @@
 	default: // Unknown chain, return chainID as string
 		return strconv.FormatInt(chainID, 10)
 	}
-=======
-// ConfirmTXMined confirms that the given transaction is mined and prints useful execution information.
-func ConfirmTXMined(context context.Context, client *ethclient.Client, transaction *types.Transaction, chainID int64, txInfo ...string) {
-	fmt.Println("Executing TX", ExplorerLink(chainID, transaction.Hash()), txInfo)
-	receipt, err := bind.WaitMined(context, client, transaction)
-	PanicErr(err)
-	fmt.Println("TX", receipt.TxHash, "mined. \nBlock Number:", receipt.BlockNumber, "\nGas Used: ", receipt.GasUsed)
-}
-
-// ConfirmContractDeployed confirms that the given contract deployment transaction completed and prints useful execution information.
-func ConfirmContractDeployed(context context.Context, client *ethclient.Client, transaction *types.Transaction, chainID int64) (address common.Address) {
-	fmt.Println("Executing contract deployment, TX:", ExplorerLink(chainID, transaction.Hash()))
-	contractAddress, err := bind.WaitDeployed(context, client, transaction)
-	PanicErr(err)
-	fmt.Println("Contract Address:", contractAddress.String())
-	return contractAddress
-}
-
-// ParseBigIntSlice parses the given comma-separated string of integers into a slice
-// of *big.Int objects.
-func ParseBigIntSlice(arg string) (ret []*big.Int) {
-	parts := strings.Split(arg, ",")
-	ret = []*big.Int{}
-	for _, part := range parts {
-		ret = append(ret, decimal.RequireFromString(part).BigInt())
-	}
-	return ret
-}
-
-// ParseIntSlice parses the given comma-separated string of integers into a slice
-// of int.
-func ParseIntSlice(arg string) (ret []int) {
-	parts := strings.Split(arg, ",")
-	for _, part := range parts {
-		num, err := strconv.Atoi(part)
-		PanicErr(err)
-		ret = append(ret, num)
-	}
-	return ret
-}
-
-// ParseAddressSlice parses the given comma-separated string of addresses into a slice
-// of common.Address objects.
-func ParseAddressSlice(arg string) (ret []common.Address) {
-	parts := strings.Split(arg, ",")
-	ret = []common.Address{}
-	for _, part := range parts {
-		ret = append(ret, common.HexToAddress(part))
-	}
-	return
-}
-
-// ParseHashSlice parses the given comma-separated string of hashes into a slice of
-// common.Hash objects.
-func ParseHashSlice(arg string) (ret []common.Hash) {
-	parts := strings.Split(arg, ",")
-	ret = []common.Hash{}
-	for _, part := range parts {
-		ret = append(ret, common.HexToHash(part))
-	}
-	return
->>>>>>> 70c8ace2
 }