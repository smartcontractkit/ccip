--- conflicted
+++ resolved
@@ -9,11 +9,7 @@
 MinIncomingConfirmations = 3
 NoNewHeadsThreshold = '30s'
 RPCBlockQueryDelay = 2
-<<<<<<< HEAD
-TxResendAfterThreshold = '1m'
-=======
 Transactions.ResendAfterThreshold = '1m'
->>>>>>> 254fa94b
 
 [BalanceMonitor]
 Enabled = true
