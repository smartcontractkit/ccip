ChainID = '420'
ChainType = 'optimismBedrock'
FinalityDepth = 200
LinkContractAddress = '0xdc2CC710e42857672E7907CF474a69B63B93089f'
LogPollInterval = '2s'
NoNewHeadsThreshold = '60s'
Transactions.ResendAfterThreshold = '30s'

[GasEstimator]
EIP1559DynamicFees = true
<<<<<<< HEAD
=======
PriceMin = '1 wei'
>>>>>>> 50237b40

[GasEstimator.BlockHistory]
BlockHistorySize = 24

[HeadTracker]
HistoryDepth = 300

[NodePool]
SyncThreshold = 10

[OCR2.Automation]
GasLimit = 6500000<|MERGE_RESOLUTION|>--- conflicted
+++ resolved
@@ -8,10 +8,7 @@
 
 [GasEstimator]
 EIP1559DynamicFees = true
-<<<<<<< HEAD
-=======
 PriceMin = '1 wei'
->>>>>>> 50237b40
 
 [GasEstimator.BlockHistory]
 BlockHistorySize = 24
