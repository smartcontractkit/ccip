--- conflicted
+++ resolved
@@ -17,10 +17,7 @@
 RPCBlockQueryDelay = 1
 FinalizedBlockOffset = 0
 NoNewFinalizedHeadsThreshold = '0'
-<<<<<<< HEAD
-=======
 LogBroadcasterEnabled = true
->>>>>>> 5ebb6326
 
 [Transactions]
 ForwardersEnabled = false
