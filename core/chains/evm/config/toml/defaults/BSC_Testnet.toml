--- conflicted
+++ resolved
@@ -2,12 +2,9 @@
 # Clique offers finality within (N/2)+1 blocks where N is number of signers
 # There are 21 BSC validators so theoretically finality should occur after 21/2+1 = 11 blocks
 ChainID = '97'
-<<<<<<< HEAD
 # Keeping this >> 11 because it's not expensive and gives us a safety margin
 FinalityDepth = 50
 FinalityTagEnabled = true
-=======
->>>>>>> 4ff563e8
 LinkContractAddress = '0x84b9B910527Ad5C03A9Ca831909E21e236EA7b06'
 LogPollInterval = '3s'
 NoNewHeadsThreshold = '30s'
