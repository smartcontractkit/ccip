--- conflicted
+++ resolved
@@ -1,12 +1,8 @@
 ChainID = '324'
 ChainType = 'zksync'
-<<<<<<< HEAD
-FinalityDepth = 2400
-=======
 # 1200block ~ 20min concurrent with the l1_committed tag
 FinalityDepth = 1200  
 # block rate is ~2-5sec, so this ensures blocks are polled correctly
->>>>>>> f77e6f09
 LogPollInterval = '5s'
 # sufficient time for RPC to be labelled out of sync, since blockRate is pretty fast
 NoNewHeadsThreshold = '1m'
