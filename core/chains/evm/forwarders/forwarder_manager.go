package forwarders

import (
	"context"
	"sync"
	"time"

	"github.com/ethereum/go-ethereum/accounts/abi/bind"
	"github.com/ethereum/go-ethereum/common"
	"github.com/ethereum/go-ethereum/core/types"
	"github.com/pkg/errors"
	"github.com/smartcontractkit/sqlx"

	evmclient "github.com/smartcontractkit/chainlink/core/chains/evm/client"
	"github.com/smartcontractkit/chainlink/core/chains/evm/gas"
	evmlogpoller "github.com/smartcontractkit/chainlink/core/chains/evm/logpoller"
	evmtypes "github.com/smartcontractkit/chainlink/core/chains/evm/types"
	"github.com/smartcontractkit/chainlink/core/gethwrappers/generated/authorized_forwarder"
	"github.com/smartcontractkit/chainlink/core/gethwrappers/generated/authorized_receiver"
	"github.com/smartcontractkit/chainlink/core/gethwrappers/generated/offchain_aggregator_wrapper"
	"github.com/smartcontractkit/chainlink/core/logger"
	"github.com/smartcontractkit/chainlink/core/utils"
)

var forwardABI = evmtypes.MustGetABI(authorized_forwarder.AuthorizedForwarderABI).Methods["forward"]
var authChangedTopic = authorized_receiver.AuthorizedReceiverAuthorizedSendersChanged{}.Topic()

type Config interface {
	gas.Config
	LogSQL() bool
}

type FwdMgr struct {
	utils.StartStopOnce
	ORM       ORM
	evmClient evmclient.Client
	cfg       Config
	logger    logger.SugaredLogger
	logpoller evmlogpoller.LogPoller

	// TODO(samhassan): sendersCache should be an LRU capped cache
	// https://app.shortcut.com/chainlinklabs/story/37884/forwarder-manager-uses-lru-for-caching-dest-addresses
	sendersCache map[common.Address][]common.Address
	latestBlock  int64

	authRcvr    authorized_receiver.AuthorizedReceiverInterface
	offchainAgg offchain_aggregator_wrapper.OffchainAggregatorInterface

	ctx    context.Context
	cancel context.CancelFunc

	cacheMu sync.RWMutex
	wg      sync.WaitGroup
}

func NewFwdMgr(db *sqlx.DB, client evmclient.Client, logpoller evmlogpoller.LogPoller, l logger.Logger, cfg Config) *FwdMgr {
	lggr := logger.Sugared(l.Named("EVMForwarderManager"))
	fwdMgr := FwdMgr{
		logger:       lggr,
		cfg:          cfg,
		evmClient:    client,
		ORM:          NewORM(db, lggr, cfg),
		logpoller:    logpoller,
		sendersCache: make(map[common.Address][]common.Address),
		cacheMu:      sync.RWMutex{},
		wg:           sync.WaitGroup{},
		latestBlock:  0,
	}
	fwdMgr.ctx, fwdMgr.cancel = context.WithCancel(context.Background())
	return &fwdMgr
}

// Start starts Forwarder Manager.
func (f *FwdMgr) Start(ctx context.Context) error {
	return f.StartOnce("EVMForwarderManager", func() error {
		f.logger.Debug("Initializing EVM forwarder manager")

		fwdrs, err := f.ORM.FindForwardersByChain(utils.Big(*f.evmClient.ChainID()))
		if err != nil {
			return errors.Wrapf(err, "Failed to retrieve forwarders for chain %d", f.evmClient.ChainID())
		}
		if len(fwdrs) != 0 {
			f.initForwardersCache(ctx, fwdrs)
			if err = f.subscribeForwardersLogs(fwdrs); err != nil {
				return err
			}
		}

		f.authRcvr, err = authorized_receiver.NewAuthorizedReceiver(common.Address{}, f.evmClient)
		if err != nil {
			return errors.Wrap(err, "Failed to init AuthorizedReceiver")
		}

		f.offchainAgg, err = offchain_aggregator_wrapper.NewOffchainAggregator(common.Address{}, f.evmClient)
		if err != nil {
			return errors.Wrap(err, "Failed to init OffchainAggregator")
		}

		f.wg.Add(1)
		go f.runLoop()
		return nil
	})
}

func (f *FwdMgr) GetForwarderForEOA(addr common.Address) (forwarder common.Address, err error) {
	// Gets forwarders for current chain.
	fwdrs, err := f.ORM.FindForwardersByChain(utils.Big(*f.evmClient.ChainID()))
	if err != nil {
		return common.Address{}, err
	}

	for _, fwdr := range fwdrs {
		eoas, err := f.getContractSenders(fwdr.Address)
		if err != nil {
			f.logger.Errorw("Failed to get forwarder senders", "forwarder", fwdr.Address, "err", err)
			continue
		}
		for _, eoa := range eoas {
			if eoa == addr {
				return fwdr.Address, nil
			}
		}
	}
	return common.Address{}, errors.Errorf("Cannot find forwarder for given EOA")
}

func (f *FwdMgr) GetForwardedPayload(dest common.Address, origPayload []byte) ([]byte, error) {
	databytes, err := f.getForwardedPayload(dest, origPayload)
	if err != nil {
		if err != nil {
			f.logger.AssumptionViolationw("Forwarder encoding failed, this should never happen",
				"err", err, "to", dest, "payload", origPayload)
		}
	}
	return databytes, nil
}

func (f *FwdMgr) getForwardedPayload(dest common.Address, origPayload []byte) ([]byte, error) {
	callArgs, err := forwardABI.Inputs.Pack(dest, origPayload)
	if err != nil {
		return nil, errors.Wrap(err, "Failed to pack forwarder payload")
	}

	dataBytes := append(forwardABI.ID, callArgs...)
	return dataBytes, nil
}

func (f *FwdMgr) getContractSenders(addr common.Address) ([]common.Address, error) {
	if senders, ok := f.getCachedSenders(addr); ok {
		return senders, nil
	}
	senders, err := f.getAuthorizedSenders(f.ctx, addr)
	if err != nil {
		return nil, errors.Wrapf(err, "Failed to call getAuthorizedSenders on %s", addr)
	}
	f.setCachedSenders(addr, senders)
	if err = f.subscribeSendersChangedLogs(addr); err != nil {
		return nil, err
	}
	return senders, nil
}

func (f *FwdMgr) getAuthorizedSenders(ctx context.Context, addr common.Address) ([]common.Address, error) {
	c, err := authorized_receiver.NewAuthorizedReceiverCaller(addr, f.evmClient)
	if err != nil {
		return nil, errors.Wrap(err, "Failed to init forwarder caller")
	}
	opts := bind.CallOpts{Context: ctx, Pending: false}
	senders, err := c.GetAuthorizedSenders(&opts)
	if err != nil {
		return nil, err
	}
	return senders, nil
}

func (f *FwdMgr) initForwardersCache(ctx context.Context, fwdrs []Forwarder) {
	for _, fwdr := range fwdrs {
		senders, err := f.getAuthorizedSenders(ctx, fwdr.Address)
		if err != nil {
			f.logger.Warnw("Failed to call getAuthorizedSenders on forwarder", fwdr, "err", err)
			continue
		}
		f.setCachedSenders(fwdr.Address, senders)

	}
}

func (f *FwdMgr) subscribeForwardersLogs(fwdrs []Forwarder) error {
	for _, fwdr := range fwdrs {
		if err := f.subscribeSendersChangedLogs(fwdr.Address); err != nil {
			return err
		}
	}
	return nil
}

func (f *FwdMgr) subscribeSendersChangedLogs(addr common.Address) error {
<<<<<<< HEAD
	return f.logpoller.MergeFilter(
		[]common.Hash{authChangedTopic},
		[]common.Address{addr})
=======
	_, err := f.logpoller.RegisterFilter(
		evmlogpoller.Filter{
			EventSigs: []common.Hash{authChangedTopic},
			Addresses: []common.Address{addr},
		})
	return err
>>>>>>> 254fa94b
}

func (f *FwdMgr) setCachedSenders(addr common.Address, senders []common.Address) {
	f.cacheMu.Lock()
	defer f.cacheMu.Unlock()
	f.sendersCache[addr] = senders
}

func (f *FwdMgr) getCachedSenders(addr common.Address) ([]common.Address, bool) {
	f.cacheMu.RLock()
	defer f.cacheMu.RUnlock()
	addrs, ok := f.sendersCache[addr]
	return addrs, ok
}

func (f *FwdMgr) runLoop() {
	defer f.wg.Done()
	tick := time.After(0)

	for ; ; tick = time.After(utils.WithJitter(time.Duration(time.Minute))) {
		select {
		case <-tick:
			addrs := f.collectAddresses()
<<<<<<< HEAD
=======
			if len(addrs) == 0 {
				f.logger.Debug("Skipping log syncing, no forwarders tracked.")
				continue
			}

>>>>>>> 254fa94b
			logs, err := f.logpoller.LatestLogEventSigsAddrsWithConfs(
				f.latestBlock,
				[]common.Hash{authChangedTopic},
				addrs,
				int(f.cfg.EvmFinalityDepth()),
			)
			if err != nil {
				f.logger.Errorw("Failed to retrieve latest log round", "err", err)
				continue
			}
			if len(logs) == 0 {
				f.logger.Debugf("Empty auth update round for addrs: %s, skipping", addrs)
				continue
			}
			f.logger.Debugf("Handling new %d auth updates", len(logs))
			for _, log := range logs {
				if err = f.handleAuthChange(log); err != nil {
					f.logger.Warnw("Error handling auth change", "TxHash", log.TxHash, "err", err)
				}
			}

		case <-f.ctx.Done():
			return
		}
	}
}

func (f *FwdMgr) handleAuthChange(log evmlogpoller.Log) error {
	if f.latestBlock > log.BlockNumber {
		return nil
	}

	f.latestBlock = log.BlockNumber

	ethLog := types.Log{
		Address:   log.Address,
		Data:      log.Data,
		Topics:    log.GetTopics(),
		TxHash:    log.TxHash,
		BlockHash: log.BlockHash,
	}

	if ethLog.Topics[0] == authChangedTopic {
		event, err := f.authRcvr.ParseAuthorizedSendersChanged(ethLog)
		if err != nil {
			return errors.New("Failed to parse senders change log")
		}
		f.setCachedSenders(event.Raw.Address, event.Senders)
	}

	return nil
}

func (f *FwdMgr) collectAddresses() (addrs []common.Address) {
	f.cacheMu.RLock()
	defer f.cacheMu.RUnlock()
	for addr := range f.sendersCache {
		addrs = append(addrs, addr)
	}
	return
}

// Stop cancels all outgoings calls and stops internal ticker loop.
func (f *FwdMgr) Close() error {
	return f.StopOnce("EVMForwarderManager", func() (err error) {
		f.cancel()
		f.wg.Wait()
		return nil
	})
}<|MERGE_RESOLUTION|>--- conflicted
+++ resolved
@@ -195,18 +195,12 @@
 }
 
 func (f *FwdMgr) subscribeSendersChangedLogs(addr common.Address) error {
-<<<<<<< HEAD
-	return f.logpoller.MergeFilter(
-		[]common.Hash{authChangedTopic},
-		[]common.Address{addr})
-=======
 	_, err := f.logpoller.RegisterFilter(
 		evmlogpoller.Filter{
 			EventSigs: []common.Hash{authChangedTopic},
 			Addresses: []common.Address{addr},
 		})
 	return err
->>>>>>> 254fa94b
 }
 
 func (f *FwdMgr) setCachedSenders(addr common.Address, senders []common.Address) {
@@ -230,14 +224,11 @@
 		select {
 		case <-tick:
 			addrs := f.collectAddresses()
-<<<<<<< HEAD
-=======
 			if len(addrs) == 0 {
 				f.logger.Debug("Skipping log syncing, no forwarders tracked.")
 				continue
 			}
 
->>>>>>> 254fa94b
 			logs, err := f.logpoller.LatestLogEventSigsAddrsWithConfs(
 				f.latestBlock,
 				[]common.Hash{authChangedTopic},
