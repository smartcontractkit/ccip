package gas

import (
	"github.com/smartcontractkit/chainlink/v2/core/chains/evm/assets"
	"github.com/smartcontractkit/chainlink/v2/core/chains/evm/config/chaintype"
	evmtypes "github.com/smartcontractkit/chainlink/v2/core/chains/evm/types"
)

// chainSpecificIsUsable allows for additional logic specific to a particular
// Config that determines whether a transaction should be used for gas estimation
func chainSpecificIsUsable(tx evmtypes.Transaction, baseFee *assets.Wei, chainType chaintype.ChainType, minGasPriceWei *assets.Wei) bool {
	if chainType == chaintype.ChainGnosis || chainType == chaintype.ChainXLayer {
		// GasPrice 0 on most chains is great since it indicates cheap/free transactions.
		// However, Gnosis and XLayer reserve a special type of "bridge" transaction with 0 gas
		// price that is always processed at top priority. Ordinary transactions
		// must be priced at least 1GWei, so we have to discard anything priced
		// below that (unless the contract is whitelisted).
		if tx.GasPrice != nil && tx.GasPrice.Cmp(minGasPriceWei) < 0 {
			return false
		}
	}
	if chainType == chaintype.ChainOptimismBedrock || chainType == chaintype.ChainKroma {
		// This is a special deposit transaction type introduced in Bedrock upgrade.
		// This is a system transaction that it will occur at least one time per block.
		// We should discard this type before even processing it to avoid flooding the
		// logs with warnings.
		// https://github.com/ethereum-optimism/optimism/blob/develop/specs/deposits.md
		if tx.Type == 0x7e {
			return false
		}
	}
	if chainType == chaintype.ChainCelo {
		// Celo specific transaction types that utilize the feeCurrency field.
		if tx.Type == 0x7c || tx.Type == 0x7b {
			return false
		}
		// Celo has not yet fully migrated to the 0x7c type for special feeCurrency transactions
		// and uses the standard 0x0, 0x2 types instead. We need to discard any invalid transactions
		// and not throw an error since this can happen from time to time and it's an expected behavior
		// until they fully migrate to 0x7c.
		if baseFee != nil && tx.GasPrice.Cmp(baseFee) < 0 {
			return false
		}
	}
	if chainType == chaintype.ChainWeMix {
		// WeMix specific transaction types that enables fee delegation.
		// https://docs.wemix.com/v/en/design/fee-delegation
		if tx.Type == 0x16 {
			return false
		}
	}
<<<<<<< HEAD

	if chainType == config.ChainZkSync {
=======
	if chainType == chaintype.ChainZkSync {
>>>>>>> 4ff563e8
		// zKSync specific type for contract deployment & priority transactions
		// https://era.zksync.io/docs/reference/concepts/transactions.html#eip-712-0x71
		if tx.Type == 0x71 || tx.Type == 0xff {
			return false
		}
	}
	return true
}<|MERGE_RESOLUTION|>--- conflicted
+++ resolved
@@ -49,12 +49,8 @@
 			return false
 		}
 	}
-<<<<<<< HEAD
 
-	if chainType == config.ChainZkSync {
-=======
 	if chainType == chaintype.ChainZkSync {
->>>>>>> 4ff563e8
 		// zKSync specific type for contract deployment & priority transactions
 		// https://era.zksync.io/docs/reference/concepts/transactions.html#eip-712-0x71
 		if tx.Type == 0x71 || tx.Type == 0xff {
