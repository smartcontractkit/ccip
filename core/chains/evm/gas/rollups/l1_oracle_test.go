--- conflicted
+++ resolved
@@ -75,14 +75,8 @@
 
 		priceReader := mocks.NewDAPriceReader(t)
 		priceReader.On("GetDAGasPrice", mock.Anything).Return(l1BaseFee, nil)
-<<<<<<< HEAD
 
 		oracle := newL1GasOracle(logger.Test(t), nil, config.ChainKroma, priceReader)
-
-=======
-
-		oracle := newL1GasOracle(logger.Test(t), nil, config.ChainKroma, priceReader)
->>>>>>> 05fdbbf0
 		servicetest.RunHealthy(t, oracle)
 
 		gasPrice, err := oracle.GasPrice(testutils.Context(t))
@@ -96,14 +90,8 @@
 
 		priceReader := mocks.NewDAPriceReader(t)
 		priceReader.On("GetDAGasPrice", mock.Anything).Return(l1BaseFee, nil)
-<<<<<<< HEAD
 
 		oracle := newL1GasOracle(logger.Test(t), nil, config.ChainOptimismBedrock, priceReader)
-
-=======
-
-		oracle := newL1GasOracle(logger.Test(t), nil, config.ChainOptimismBedrock, priceReader)
->>>>>>> 05fdbbf0
 		servicetest.RunHealthy(t, oracle)
 
 		gasPrice, err := oracle.GasPrice(testutils.Context(t))
