--- conflicted
+++ resolved
@@ -88,13 +88,10 @@
 	// decimals is a hex encoded call to:
 	// `function decimals() public pure returns (uint256);`
 	decimalsMethod = "decimals"
-<<<<<<< HEAD
-=======
 	// tokenRatio fetches the tokenRatio used for Mantle's gas price calculation
 	// tokenRatio is a hex encoded call to:
 	// `function tokenRatio() public pure returns (uint256);`
 	tokenRatioMethod = "tokenRatio"
->>>>>>> 72a7d232
 	// OPGasOracleAddress is the address of the precompiled contract that exists on Optimism, Base and Mantle.
 	OPGasOracleAddress = "0x420000000000000000000000000000000000000F"
 	// KromaGasOracleAddress is the address of the precompiled contract that exists on Kroma.
