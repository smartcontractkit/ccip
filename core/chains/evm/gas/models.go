--- conflicted
+++ resolved
@@ -50,11 +50,6 @@
 	ConfiguredChainID() *big.Int
 	HeadByNumber(ctx context.Context, n *big.Int) (*evmtypes.Head, error)
 	EstimateGas(ctx context.Context, call ethereum.CallMsg) (uint64, error)
-<<<<<<< HEAD
-	SuggestGasPrice(ctx context.Context) (*big.Int, error)
-	FeeHistory(ctx context.Context, blockCount uint64, rewardPercentiles []float64) (feeHistory *ethereum.FeeHistory, err error)
-=======
->>>>>>> 72a7d232
 }
 
 // NewEstimator returns the estimator for a given config
