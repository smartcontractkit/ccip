package logpoller

import (
	"bytes"
	"context"
	"database/sql"
	"encoding/binary"
	"math/big"
	"sort"
	"sync"
	"time"

	"github.com/ethereum/go-ethereum"
	"github.com/ethereum/go-ethereum/common"
	"github.com/ethereum/go-ethereum/core/types"
	"github.com/pkg/errors"

	"github.com/smartcontractkit/chainlink/core/chains/evm/client"
	"github.com/smartcontractkit/chainlink/core/logger"
	"github.com/smartcontractkit/chainlink/core/services"
	"github.com/smartcontractkit/chainlink/core/services/pg"
	"github.com/smartcontractkit/chainlink/core/utils"
	"github.com/smartcontractkit/chainlink/core/utils/mathutil"
)

//go:generate mockery --name LogPoller --output ./mocks/ --case=underscore --structname LogPoller --filename log_poller.go
type LogPoller interface {
	services.ServiceCtx
	Replay(ctx context.Context, fromBlock int64) error
	MergeFilter(topics []common.Hash, address common.Address)
	LatestBlock(qopts ...pg.QOpt) (int64, error)

	// General queries
	Logs(start, end int64, eventSig common.Hash, address common.Address, qopts ...pg.QOpt) ([]Log, error)
<<<<<<< HEAD
	LogsCreatedAfter(eventSig common.Hash, address common.Address, time time.Time, qopts ...pg.QOpt) ([]Log, error)
=======
	LogsWithSigs(start, end int64, eventSigs []common.Hash, address common.Address, qopts ...pg.QOpt) ([]Log, error)
>>>>>>> 9d22a903
	LatestLogByEventSigWithConfs(eventSig common.Hash, address common.Address, confs int, qopts ...pg.QOpt) (*Log, error)
	LatestLogEventSigsAddrs(fromBlock int64, eventSigs []common.Hash, addresses []common.Address, qopts ...pg.QOpt) ([]Log, error)

	// Content based querying
	IndexedLogs(eventSig common.Hash, address common.Address, topicIndex int, topicValues []common.Hash, confs int, qopts ...pg.QOpt) ([]Log, error)
	IndexedLogsTopicGreaterThan(eventSig common.Hash, address common.Address, topicIndex int, topicValueMin common.Hash, confs int, qopts ...pg.QOpt) ([]Log, error)
	IndexedLogsTopicRange(eventSig common.Hash, address common.Address, topicIndex int, topicValueMin, topicValueMax common.Hash, confs int, qopts ...pg.QOpt) ([]Log, error)
	LogsDataWordGreaterThan(eventSig common.Hash, address common.Address, wordIndex int, wordValueMin common.Hash, confs int, qopts ...pg.QOpt) ([]Log, error)
	LogsDataWordRange(eventSig common.Hash, address common.Address, wordIndex int, wordValueMin, wordValueMax common.Hash, confs int, qopts ...pg.QOpt) ([]Log, error)
}

var _ LogPoller = &logPoller{}

type logPoller struct {
	utils.StartStopOnce
	ec                client.Client
	orm               *ORM
	lggr              logger.Logger
	pollPeriod        time.Duration // poll period set by block production rate
	finalityDepth     int64         // finality depth is taken to mean that block (head - finality) is finalized
	backfillBatchSize int64         // batch size to use when backfilling finalized logs

	filterMu  sync.Mutex
	addresses map[common.Address]struct{}
	topics    map[int]map[common.Hash]struct{}

	replay chan int64
	ctx    context.Context
	cancel context.CancelFunc
	done   chan struct{}
}

func NewLogPoller(orm *ORM, ec client.Client, lggr logger.Logger, pollPeriod time.Duration, finalityDepth, backfillBatchSize int64) *logPoller {
	return &logPoller{
		ec:                ec,
		orm:               orm,
		lggr:              lggr,
		replay:            make(chan int64),
		done:              make(chan struct{}),
		pollPeriod:        pollPeriod,
		finalityDepth:     finalityDepth,
		backfillBatchSize: backfillBatchSize,
		addresses:         make(map[common.Address]struct{}),
		topics:            make(map[int]map[common.Hash]struct{}),
	}
}

// MergeFilter will update the filter with the new topics and addresses.
// Clients may choose to MergeFilter and then replay in order to ensure desired logs are present.
func (lp *logPoller) MergeFilter(topics []common.Hash, address common.Address) {
	lp.filterMu.Lock()
	defer lp.filterMu.Unlock()
	lp.addresses[address] = struct{}{}
	// [[A, B], [C]] + [[D], [], [E]] = [[A, B, D], [C], [E]]
	for i := 0; i < len(topics); i++ {
		if lp.topics[i] == nil {
			lp.topics[i] = make(map[common.Hash]struct{})
		}
		lp.topics[i][topics[i]] = struct{}{}
	}
}

// Assumes caller holds filterMu lock
func (lp *logPoller) filterAddresses() []common.Address {
	var addresses []common.Address
	for addr := range lp.addresses {
		addresses = append(addresses, addr)
	}
	sort.Slice(addresses, func(i, j int) bool {
		return bytes.Compare(addresses[i][:], addresses[j][:]) < 0
	})
	return addresses
}

// Assumes caller holds filterMu lock
func (lp *logPoller) filterTopics() [][]common.Hash {
	var topics [][]common.Hash
	for idx := 0; idx < len(lp.topics); idx++ {
		var topicPosition []common.Hash
		for topic := range lp.topics[idx] {
			topicPosition = append(topicPosition, topic)
		}
		sort.Slice(topicPosition, func(i, j int) bool {
			return bytes.Compare(topicPosition[i][:], topicPosition[j][:]) < 0
		})
		topics = append(topics, topicPosition)
	}
	return topics
}

func (lp *logPoller) filter(from, to *big.Int, bh *common.Hash) ethereum.FilterQuery {
	lp.filterMu.Lock()
	defer lp.filterMu.Unlock()
	topics := lp.filterTopics()
	addresses := lp.filterAddresses()
	if len(topics) == 0 && len(addresses) == 0 {
		// If no filter specified, ignore everything.
		// This allows us to keep the log poller up and running with no filters present (e.g. no jobs on the node),
		// then as jobs are added dynamically start using their filters.
		addresses = []common.Address{common.HexToAddress("0x0000000000000000000000000000000000000000")}
	}
	return ethereum.FilterQuery{FromBlock: from, ToBlock: to, BlockHash: bh, Topics: topics, Addresses: addresses}
}

// Replay signals that the poller should resume from a new block.
// Blocks until the replay starts.
func (lp *logPoller) Replay(ctx context.Context, fromBlock int64) error {
	latest, err := lp.ec.BlockByNumber(ctx, nil)
	if err != nil {
		return err
	}
	if fromBlock < 1 || uint64(fromBlock) > latest.NumberU64() {
		return errors.Errorf("Invalid replay block number %v, acceptable range [1, %v]", fromBlock, latest.NumberU64())
	}
	lp.replay <- fromBlock
	return nil
}

func (lp *logPoller) Start(parentCtx context.Context) error {
	return lp.StartOnce("LogPoller", func() error {
		ctx, cancel := context.WithCancel(parentCtx)
		lp.ctx = ctx
		lp.cancel = cancel
		go lp.run()
		return nil
	})
}

func (lp *logPoller) Close() error {
	return lp.StopOnce("LogPoller", func() error {
		lp.cancel()
		<-lp.done
		return nil
	})
}

func (lp *logPoller) run() {
	defer close(lp.done)
	tick := time.After(0)
	var start int64
	for {
		select {
		case <-lp.ctx.Done():
			return
		case fromBlock := <-lp.replay:
			lp.lggr.Warnw("Replay requested", "from", fromBlock)
			start = fromBlock
		case <-tick:
			tick = time.After(utils.WithJitter(lp.pollPeriod))
			if start != 0 {
				start = lp.pollAndSaveLogs(lp.ctx, start)
				continue
			}
			// Otherwise, still need initial start
			lastProcessed, err := lp.orm.SelectLatestBlock(pg.WithParentCtx(lp.ctx))
			if err != nil {
				if !errors.Is(err, sql.ErrNoRows) {
					lp.lggr.Errorw("unable to get starting block", "err", err)
					continue
				}
				// Otherwise this is the first poll _ever_ on a new chain.
				// Only safe thing to do is to start at finality depth behind tip.
				latest, err := lp.ec.BlockByNumber(context.Background(), nil)
				if err != nil {
					lp.lggr.Warnw("unable to get latest for first poll", "err", err)
					continue
				}
				// Do not support polling chains with don't even have finality depth worth of blocks.
				// Could conceivably support this but not worth the effort.
				if int64(latest.NumberU64()) < lp.finalityDepth {
					lp.lggr.Warnw("insufficient number of blocks on chain, waiting for finality depth", "err", err, "latest", latest.NumberU64(), "finality", lp.finalityDepth)
					continue
				}
				start = int64(latest.NumberU64()) - lp.finalityDepth + 1
			} else {
				start = lastProcessed.BlockNumber + 1
			}
		}
	}
}

func convertLogs(chainID *big.Int, logs []types.Log) []Log {
	var lgs []Log
	for _, l := range logs {
		lgs = append(lgs, Log{
			EvmChainId: utils.NewBig(chainID),
			LogIndex:   int64(l.Index),
			BlockHash:  l.BlockHash,
			// We assume block numbers fit in int64
			// in many places.
			BlockNumber: int64(l.BlockNumber),
			EventSig:    l.Topics[0].Bytes(), // First topic is always event signature.
			Topics:      convertTopics(l.Topics),
			Address:     l.Address,
			TxHash:      l.TxHash,
			Data:        l.Data,
		})
	}
	return lgs
}

func convertTopics(topics []common.Hash) [][]byte {
	var topicsForDB [][]byte
	for _, t := range topics {
		topicsForDB = append(topicsForDB, t.Bytes())
	}
	return topicsForDB
}

func (lp *logPoller) backfill(ctx context.Context, start, end int64) int64 {
	for from := start; from <= end; from += lp.backfillBatchSize {
		var (
			logs []types.Log
			err  error
		)
		to := mathutil.Min(from+lp.backfillBatchSize-1, end)
		// Retry forever to query for logs,
		// unblocked by resolving node connectivity issues.
		utils.RetryWithBackoff(ctx, func() bool {
			logs, err = lp.ec.FilterLogs(ctx, lp.filter(big.NewInt(from), big.NewInt(to), nil))
			if err != nil {
				lp.lggr.Warnw("Unable query for logs, retrying", "err", err, "from", from, "to", to)
				return true
			}
			return false
		})
		if len(logs) == 0 {
			continue
		}
		lp.lggr.Infow("Backfill found logs", "from", from, "to", to, "logs", len(logs))
		// Retry forever to save logs,
		// unblocked by resolving db connectivity issues.
		utils.RetryWithBackoff(ctx, func() bool {
			if err := lp.orm.InsertLogs(convertLogs(lp.ec.ChainID(), logs)); err != nil {
				lp.lggr.Warnw("Unable to insert logs logs, retrying", "err", err, "from", from, "to", to)
				return true
			}
			return false
		})
	}
	return end + 1
}

func (lp *logPoller) maybeHandleReorg(ctx context.Context, currentBlockNumber, latestBlockNumber int64) (*types.Block, bool, int64, error) {
	currentBlock, err1 := lp.ec.BlockByNumber(ctx, big.NewInt(currentBlockNumber))
	if err1 != nil {
		lp.lggr.Warnw("Unable to get currentBlock", "err", err1, "currentBlockNumber", currentBlockNumber)
		return nil, false, currentBlockNumber, err1
	}
	// Does this currentBlock point to the same parent that we have saved?
	// If not, there was a reorg, so we need to rewind.
	expectedParent, err1 := lp.orm.SelectBlockByNumber(currentBlockNumber - 1)
	if err1 != nil && !errors.Is(err1, sql.ErrNoRows) {
		// If err is not a no rows error, assume transient db issue and retry
		lp.lggr.Warnw("Unable to read latestBlockNumber currentBlock saved", "err", err1, "currentBlockNumber", currentBlockNumber)
		return nil, false, 0, errors.New("Unable to read latestBlockNumber currentBlock saved")
	}
	// We will not have the previous currentBlock on initial poll or after a backfill.
	havePreviousBlock := !errors.Is(err1, sql.ErrNoRows)
	if havePreviousBlock && (currentBlock.ParentHash() != expectedParent.BlockHash) {
		// There can be another reorg while we're finding the LCA.
		// That is ok, since we'll detect it on the next iteration.
		// Since we go currentBlock by currentBlock for unfinalized logs, the mismatch starts at currentBlockNumber currentBlock - 1.
		lca, err2 := lp.findLCA(currentBlock.ParentHash())
		if err2 != nil {
			lp.lggr.Warnw("Unable to find LCA after reorg, retrying", "err", err2)
			return nil, false, 0, errors.New("Unable to find LCA after reorg, retrying")
		}

		lp.lggr.Infow("Re-org detected", "lca", lca, "currentBlockNumber", currentBlockNumber, "latestBlockNumber", latestBlockNumber)
		// We truncate all the blocks and logs after the LCA.
		// We could preserve the logs for forensics, since its possible
		// that applications see them and take action upon it, however that
		// results in significantly slower reads since we must then compute
		// the canonical set per read. Typically if an application took action on a log
		// it would be saved elsewhere e.g. eth_txes, so it seems better to just support the fast reads.
		// Its also nicely analogous to reading from the chain itself.
		err2 = lp.orm.q.Transaction(func(tx pg.Queryer) error {
			// These deletes are bounded by reorg depth, so they are
			// fast and should not slow down the log readers.
			err2 = lp.orm.DeleteRangeBlocks(lca+1, latestBlockNumber, pg.WithQueryer(tx))
			if err2 != nil {
				lp.lggr.Warnw("Unable to clear reorged blocks, retrying", "err", err2)
				return err2
			}
			err2 = lp.orm.DeleteLogs(lca+1, latestBlockNumber, pg.WithQueryer(tx))
			if err2 != nil {
				lp.lggr.Warnw("Unable to clear reorged logs, retrying", "err", err2)
				return err2
			}
			return nil
		})
		if err2 != nil {
			// If we crash or fail to update state we simply do not increment currentBlockNumber so we'll detect the same
			// reorg (if still present) and retry.
			return nil, false, 0, err2
		}
		return currentBlock, true, lca + 1, nil
	}
	return currentBlock, false, 0, nil
}

// pollAndSaveLogs On startup/crash current is the first block after the last processed block.
func (lp *logPoller) pollAndSaveLogs(ctx context.Context, currentBlockNumber int64) int64 {
	lp.lggr.Infow("Polling for logs", "currentBlockNumber", currentBlockNumber)
	// Get latestBlockNumber block on chain
	latestBlock, err1 := lp.ec.BlockByNumber(ctx, nil)
	if err1 != nil {
		lp.lggr.Warnw("Unable to get latestBlockNumber block", "err", err1, "currentBlockNumber", currentBlockNumber)
		return currentBlockNumber
	}
	latestBlockNumber := latestBlock.Number().Int64()
	if currentBlockNumber > latestBlockNumber {
		lp.lggr.Debugw("No new blocks since last poll", "currentBlockNumber", currentBlockNumber, "latestBlockNumber", currentBlockNumber)
		return currentBlockNumber
	}
	// Possibly handle a reorg
	_, reorgDetected, newPollBlockNumber, err1 := lp.maybeHandleReorg(ctx, currentBlockNumber, latestBlockNumber)
	if err1 != nil {
		// Continuously retry from same block on any error in reorg handling.
		return currentBlockNumber
	}
	// If we did detect a reorg, we'll have a new block number to start from (LCA+1)
	// so let's resume polling from there.
	if reorgDetected {
		currentBlockNumber = newPollBlockNumber
	}

	// Backfill finalized blocks if we can for performance.
	// E.g. 1<-2<-3(currentBlockNumber)<-4<-5<-6<-7(latestBlockNumber), finality is 2. So 3,4,5 can be batched.
	// start = currentBlockNumber = 3, end = latestBlockNumber - finality = 7-2 = 5 (inclusive range).
	if (latestBlockNumber - currentBlockNumber) >= lp.finalityDepth {
		lp.lggr.Infow("Backfilling logs", "start", currentBlockNumber, "end", latestBlockNumber-lp.finalityDepth)
		currentBlockNumber = lp.backfill(ctx, currentBlockNumber, latestBlockNumber-lp.finalityDepth)
	}

	for currentBlockNumber <= latestBlockNumber {
		// Same reorg detection on unfinalized blocks.
		// Get currentBlockNumber block
		currentBlock, reorgDetected, newPollBlock, err2 := lp.maybeHandleReorg(ctx, currentBlockNumber, latestBlockNumber)
		if err2 != nil {
			return currentBlockNumber
		}
		if reorgDetected {
			currentBlockNumber = newPollBlock
			continue
		}

		h := currentBlock.Hash()
		logs, err2 := lp.ec.FilterLogs(ctx, lp.filter(nil, nil, &h))
		if err2 != nil {
			lp.lggr.Warnw("Unable query for logs, retrying", "err", err2, "block", currentBlock.Number())
			return currentBlockNumber
		}
		lp.lggr.Infow("Unfinalized log query", "logs", len(logs), "currentBlockNumber", currentBlockNumber)
		err2 = lp.orm.q.Transaction(func(q pg.Queryer) error {
			if err3 := lp.orm.InsertBlock(currentBlock.Hash(), currentBlock.Number().Int64()); err3 != nil {
				return err3
			}
			if len(logs) == 0 {
				return nil
			}
			return lp.orm.InsertLogs(convertLogs(lp.ec.ChainID(), logs))
		})
		if err2 != nil {
			// If we're unable to insert, don't increment currentBlockNumber and just retry
			lp.lggr.Warnw("Unable to save logs, retrying", "err", err2, "block", currentBlock.Number())
			return currentBlockNumber
		}
		currentBlockNumber++
	}
	return currentBlockNumber
}

func (lp *logPoller) findLCA(h common.Hash) (int64, error) {
	// Find the first place where our chain and their chain have the same block,
	// that block number is the LCA.
	block, err := lp.ec.BlockByHash(context.Background(), h)
	if err != nil {
		return 0, err
	}
	blockNumber := block.Number().Int64()
	startBlockNumber := blockNumber
	for blockNumber >= (startBlockNumber - lp.finalityDepth) {
		ourBlockHash, err := lp.orm.SelectBlockByNumber(blockNumber)
		if err != nil {
			return 0, err
		}
		if block.Hash() == ourBlockHash.BlockHash {
			// If we do have the blockhash, that is the LCA
			return blockNumber, nil
		}
		blockNumber--
		block, err = lp.ec.BlockByHash(context.Background(), block.ParentHash())
		if err != nil {
			return 0, err
		}
	}
	lp.lggr.Criticalw("Reorg greater than finality depth detected", "finality", lp.finalityDepth)
	return 0, errors.New("reorg greater than finality depth")
}

// Logs returns logs matching topics and address (exactly) in the given block range,
// which are canonical at time of query.
func (lp *logPoller) Logs(start, end int64, eventSig common.Hash, address common.Address, qopts ...pg.QOpt) ([]Log, error) {
	return lp.orm.SelectLogsByBlockRangeFilter(start, end, address, eventSig[:], qopts...)
}

<<<<<<< HEAD
func (lp *logPoller) LogsCreatedAfter(eventSig common.Hash, address common.Address, after time.Time, qopts ...pg.QOpt) ([]Log, error) {
	return lp.orm.SelectLogsCreatedAfter(eventSig[:], address, after, qopts...)
=======
func (lp *logPoller) LogsWithSigs(start, end int64, eventSigs []common.Hash, address common.Address, qopts ...pg.QOpt) ([]Log, error) {
	sigs := make([][]byte, 0, len(eventSigs))
	for _, sig := range eventSigs {
		sigs = append(sigs, sig.Bytes())
	}
	return lp.orm.SelectLogsWithSigsByBlockRangeFilter(start, end, address, sigs, qopts...)
>>>>>>> 9d22a903
}

// IndexedLogs finds all the logs that have a topic value in topicValues at index topicIndex.
func (lp *logPoller) IndexedLogs(eventSig common.Hash, address common.Address, topicIndex int, topicValues []common.Hash, confs int, qopts ...pg.QOpt) ([]Log, error) {
	return lp.orm.SelectIndexedLogs(address, eventSig[:], topicIndex, topicValues, confs, qopts...)
}

// Index is 0 based.
func (lp *logPoller) LogsDataWordGreaterThan(eventSig common.Hash, address common.Address, wordIndex int, wordValueMin common.Hash, confs int, qopts ...pg.QOpt) ([]Log, error) {
	return lp.orm.SelectDataWordGreaterThan(address, eventSig[:], wordIndex, wordValueMin, confs, qopts...)
}

// Index is 0 based.
func (lp *logPoller) LogsDataWordRange(eventSig common.Hash, address common.Address, wordIndex int, wordValueMin, wordValueMax common.Hash, confs int, qopts ...pg.QOpt) ([]Log, error) {
	return lp.orm.SelectDataWordRange(address, eventSig[:], wordIndex, wordValueMin, wordValueMax, confs, qopts...)
}

// IndexedLogs finds all the logs that have a topic value greater than topicValueMin at index topicIndex.
// Only works for integer topics.
func (lp *logPoller) IndexedLogsTopicGreaterThan(eventSig common.Hash, address common.Address, topicIndex int, topicValueMin common.Hash, confs int, qopts ...pg.QOpt) ([]Log, error) {
	return lp.orm.SelectIndexLogsTopicGreaterThan(address, eventSig[:], topicIndex, topicValueMin, confs, qopts...)
}

func (lp *logPoller) IndexedLogsTopicRange(eventSig common.Hash, address common.Address, topicIndex int, topicValueMin common.Hash, topicValueMax common.Hash, confs int, qopts ...pg.QOpt) ([]Log, error) {
	return lp.orm.SelectIndexLogsTopicRange(address, eventSig[:], topicIndex, topicValueMin, topicValueMax, confs, qopts...)
}

func (lp *logPoller) LatestBlock(qopts ...pg.QOpt) (int64, error) {
	b, err := lp.orm.SelectLatestBlock(qopts...)
	if err != nil {
		return 0, err
	}
	return b.BlockNumber, nil
}

// LatestLogByEventSigWithConfs finds the latest log that has confs number of blocks on top of the log.
func (lp *logPoller) LatestLogByEventSigWithConfs(eventSig common.Hash, address common.Address, confs int, qopts ...pg.QOpt) (*Log, error) {
	log, err := lp.orm.SelectLatestLogEventSigWithConfs(eventSig, address, confs, qopts...)
	if err != nil {
		return nil, err
	}
	return log, nil
}

func (lp *logPoller) LatestLogEventSigsAddrs(fromBlock int64, eventSigs []common.Hash, addresses []common.Address, qopts ...pg.QOpt) ([]Log, error) {
	return lp.orm.LatestLogEventSigsAddrs(fromBlock, addresses, eventSigs, qopts...)
}

func EvmWord(i uint64) common.Hash {
	var b = make([]byte, 8)
	binary.BigEndian.PutUint64(b, i)
	return common.BytesToHash(b)
}<|MERGE_RESOLUTION|>--- conflicted
+++ resolved
@@ -32,11 +32,8 @@
 
 	// General queries
 	Logs(start, end int64, eventSig common.Hash, address common.Address, qopts ...pg.QOpt) ([]Log, error)
-<<<<<<< HEAD
+	LogsWithSigs(start, end int64, eventSigs []common.Hash, address common.Address, qopts ...pg.QOpt) ([]Log, error)
 	LogsCreatedAfter(eventSig common.Hash, address common.Address, time time.Time, qopts ...pg.QOpt) ([]Log, error)
-=======
-	LogsWithSigs(start, end int64, eventSigs []common.Hash, address common.Address, qopts ...pg.QOpt) ([]Log, error)
->>>>>>> 9d22a903
 	LatestLogByEventSigWithConfs(eventSig common.Hash, address common.Address, confs int, qopts ...pg.QOpt) (*Log, error)
 	LatestLogEventSigsAddrs(fromBlock int64, eventSigs []common.Hash, addresses []common.Address, qopts ...pg.QOpt) ([]Log, error)
 
@@ -445,17 +442,16 @@
 	return lp.orm.SelectLogsByBlockRangeFilter(start, end, address, eventSig[:], qopts...)
 }
 
-<<<<<<< HEAD
-func (lp *logPoller) LogsCreatedAfter(eventSig common.Hash, address common.Address, after time.Time, qopts ...pg.QOpt) ([]Log, error) {
-	return lp.orm.SelectLogsCreatedAfter(eventSig[:], address, after, qopts...)
-=======
 func (lp *logPoller) LogsWithSigs(start, end int64, eventSigs []common.Hash, address common.Address, qopts ...pg.QOpt) ([]Log, error) {
 	sigs := make([][]byte, 0, len(eventSigs))
 	for _, sig := range eventSigs {
 		sigs = append(sigs, sig.Bytes())
 	}
 	return lp.orm.SelectLogsWithSigsByBlockRangeFilter(start, end, address, sigs, qopts...)
->>>>>>> 9d22a903
+}
+
+func (lp *logPoller) LogsCreatedAfter(eventSig common.Hash, address common.Address, after time.Time, qopts ...pg.QOpt) ([]Log, error) {
+	return lp.orm.SelectLogsCreatedAfter(eventSig[:], address, after, qopts...)
 }
 
 // IndexedLogs finds all the logs that have a topic value in topicValues at index topicIndex.
