--- conflicted
+++ resolved
@@ -16,6 +16,7 @@
 	"github.com/ethereum/go-ethereum/core/types"
 	"github.com/ethereum/go-ethereum/rpc"
 	"github.com/pkg/errors"
+
 	"github.com/smartcontractkit/chainlink/core/chains/evm/client"
 	evmtypes "github.com/smartcontractkit/chainlink/core/chains/evm/types"
 	"github.com/smartcontractkit/chainlink/core/logger"
@@ -29,12 +30,8 @@
 type LogPoller interface {
 	services.ServiceCtx
 	Replay(ctx context.Context, fromBlock int64) error
-<<<<<<< HEAD
-	MergeFilter(eventSigs []common.Hash, addresses []common.Address) error
-=======
 	RegisterFilter(filter Filter) (int, error)
 	UnregisterFilter(filterID int) error
->>>>>>> 254fa94b
 	LatestBlock(qopts ...pg.QOpt) (int64, error)
 	GetBlocks(ctx context.Context, numbers []uint64, qopts ...pg.QOpt) ([]LogPollerBlock, error)
 
@@ -68,34 +65,6 @@
 	keepBlocksDepth   int64         // the number of blocks behind the head for which we keep the blocks. Must be greater than finality depth + 1.
 	backfillBatchSize int64         // batch size to use when backfilling finalized logs
 	rpcBatchSize      int64         // batch size to use for fallback RPC calls made in GetBlocks
-<<<<<<< HEAD
-
-	filterMu  sync.RWMutex
-	addresses map[common.Address]struct{}
-	eventSigs map[common.Hash]struct{}
-
-	replayStart    chan ReplayRequest
-	replayComplete chan struct{}
-	ctx            context.Context
-	cancel         context.CancelFunc
-	done           chan struct{}
-}
-
-type ReplayRequest struct {
-	fromBlock int64
-	ctx       context.Context
-}
-
-// NewLogPoller creates a log poller. Note there is an assumption
-// that blocks can be processed faster than they are produced for the given chain, or the poller will fall behind.
-// Block processing involves in the steady state (non-reorg case):
-// - eth_getBlockByNumber - headers only (transaction hashes, not full transaction objects),
-// - 1 db read latest block
-// - 1 db tx including block write and logs write to logs.
-// How fast that can be done depends largely on network speed and DB, but even for the fastest
-// support chain, polygon, which has 2s block times, we need RPCs roughly with <= 500ms latency
-func NewLogPoller(orm *ORM, ec client.Client, lggr logger.Logger, pollPeriod time.Duration, finalityDepth, backfillBatchSize, rpcBatchSize int64) *logPoller {
-=======
 
 	filterMu        sync.RWMutex
 	currentFilterID int
@@ -126,31 +95,17 @@
 // How fast that can be done depends largely on network speed and DB, but even for the fastest
 // support chain, polygon, which has 2s block times, we need RPCs roughly with <= 500ms latency
 func NewLogPoller(orm *ORM, ec client.Client, lggr logger.Logger, pollPeriod time.Duration, finalityDepth int64, backfillBatchSize int64, rpcBatchSize int64, keepBlocksDepth int64) *logPoller {
->>>>>>> 254fa94b
 	return &logPoller{
 		ec:                ec,
 		orm:               orm,
 		lggr:              lggr,
 		replayStart:       make(chan ReplayRequest),
-<<<<<<< HEAD
-		replayComplete:    make(chan struct{}),
-=======
 		replayComplete:    make(chan error),
->>>>>>> 254fa94b
 		done:              make(chan struct{}),
 		pollPeriod:        pollPeriod,
 		finalityDepth:     finalityDepth,
 		backfillBatchSize: backfillBatchSize,
 		rpcBatchSize:      rpcBatchSize,
-<<<<<<< HEAD
-		addresses:         make(map[common.Address]struct{}),
-		eventSigs:         make(map[common.Hash]struct{}),
-	}
-}
-
-// MergeFilter adds the provided eventSigs and addresses to the log poller's log filter query.
-// If an event matching any of the given event signatures is emitted from any of the provided addresses,
-=======
 		keepBlocksDepth:   keepBlocksDepth,
 		filters:           make(map[int]Filter),
 		filterDirty:       true, // Always build filter on first call to cache an empty filter if nothing registered yet.
@@ -165,35 +120,12 @@
 // RegisterFilter adds the provided EventSigs and Addresses to the log poller's log filter query.
 // If any eventSig is emitted from any address, it will be captured by the log poller.
 // If an event matching any of the given event signatures is emitted from any of the provided Addresses,
->>>>>>> 254fa94b
 // the log poller will pick those up and save them. For topic specific queries see content based querying.
 // Clients may choose to MergeFilter and then Replay in order to ensure desired logs are present.
 // NOTE: due to constraints of the eth filter, there is "leakage" between successive MergeFilter calls, for example
 // MergeFilter(event1, addr1)
 // MergeFilter(event2, addr2)
 // will result in the poller saving (event1, addr2) or (event2, addr1) as well, should it exist.
-<<<<<<< HEAD
-// Generally speaking this is harmless. We enforce that eventSigs and addresses are non-empty,
-// which means that anonymous events are not supported and log.Topics >= 1 always (log.Topics[0] is the event signature).
-func (lp *logPoller) MergeFilter(eventSigs []common.Hash, addresses []common.Address) error {
-	lp.filterMu.Lock()
-	defer lp.filterMu.Unlock()
-	// Add any valid unique eventSigs or addresses.
-	for _, eventSig := range eventSigs {
-		// Force specification of both address and eventSig to avoid
-		// events from unknown addresses.
-		if eventSig == [common.HashLength]byte{} {
-			return errors.Errorf("empty event sig")
-		}
-		lp.eventSigs[eventSig] = struct{}{}
-	}
-	for _, addr := range addresses {
-		if addr == [common.AddressLength]byte{} {
-			return errors.Errorf("empty address")
-		}
-		lp.addresses[addr] = struct{}{}
-	}
-=======
 // Generally speaking this is harmless. We enforce that EventSigs and Addresses are non-empty,
 // which means that anonymous events are not supported and log.Topics >= 1 always (log.Topics[0] is the event signature).
 // It returns an ID which can be used to unregister.
@@ -231,7 +163,6 @@
 	}
 	delete(lp.filters, filterID)
 	lp.filterDirty = true
->>>>>>> 254fa94b
 	return nil
 }
 
@@ -301,21 +232,14 @@
 	}
 	// Block until replay complete or cancelled.
 	select {
-<<<<<<< HEAD
-	case <-lp.replayComplete:
-=======
 	case err := <-lp.replayComplete:
 		return err
->>>>>>> 254fa94b
 	case <-lp.ctx.Done():
 		return ErrReplayAbortedOnShutdown
 	case <-ctx.Done():
 		return ErrReplayAbortedByClient
 	}
-<<<<<<< HEAD
-=======
 	// Should never reach here.
->>>>>>> 254fa94b
 	return nil
 }
 
@@ -360,22 +284,13 @@
 
 func (lp *logPoller) run() {
 	defer close(lp.done)
-<<<<<<< HEAD
-	tick := time.After(0)
-=======
 	logPollTick := time.After(0)
 	blockPruneTick := time.After(0)
->>>>>>> 254fa94b
 	for {
 		select {
 		case <-lp.ctx.Done():
 			return
 		case replayReq := <-lp.replayStart:
-<<<<<<< HEAD
-			lp.lggr.Warnw("Executing replay", "fromBlock", replayReq.fromBlock)
-			// Serially process replay requests.
-			lp.pollAndSaveLogs(replayReq.ctx, replayReq.fromBlock)
-=======
 			fromBlock, err := lp.getReplayFromBlock(replayReq.ctx, replayReq.fromBlock)
 			if err == nil {
 				// Serially process replay requests.
@@ -384,7 +299,6 @@
 			} else {
 				lp.lggr.Errorw("Error executing replay, could not get fromBlock", "err", err)
 			}
->>>>>>> 254fa94b
 			select {
 			case <-lp.ctx.Done():
 				// We're shutting down, lets return.
@@ -392,17 +306,10 @@
 			case <-replayReq.ctx.Done():
 				// Client gave up, lets continue.
 				continue
-<<<<<<< HEAD
-			case lp.replayComplete <- struct{}{}:
-			}
-		case <-tick:
-			tick = time.After(utils.WithJitter(lp.pollPeriod))
-=======
 			case lp.replayComplete <- err:
 			}
 		case <-logPollTick:
 			logPollTick = time.After(utils.WithJitter(lp.pollPeriod))
->>>>>>> 254fa94b
 			// Always start from the latest block in the db.
 			var start int64
 			lastProcessed, err := lp.orm.SelectLatestBlock(pg.WithParentCtx(lp.ctx))
@@ -486,22 +393,8 @@
 			continue
 		}
 		lp.lggr.Infow("Backfill found logs", "from", from, "to", to, "logs", len(logs))
-<<<<<<< HEAD
-		// Retry forever to save logs,
-		// unblocked by resolving db connectivity issues.
-		utils.RetryWithBackoff(ctx, func() bool {
-			err = lp.orm.q.WithOpts(pg.WithParentCtx(ctx)).Transaction(func(tx pg.Queryer) error {
-				return lp.orm.InsertLogs(convertLogs(lp.ec.ChainID(), logs), pg.WithQueryer(tx))
-			})
-			if err != nil {
-				lp.lggr.Warnw("Unable to insert logs logs, retrying", "err", err, "from", from, "to", to)
-				return true
-			}
-			return false
-=======
 		err = lp.orm.q.WithOpts(pg.WithParentCtx(ctx)).Transaction(func(tx pg.Queryer) error {
 			return lp.orm.InsertLogs(convertLogs(lp.ec.ChainID(), logs), pg.WithQueryer(tx))
->>>>>>> 254fa94b
 		})
 		if err != nil {
 			lp.lggr.Warnw("Unable to insert logs, retrying", "err", err, "from", from, "to", to)
@@ -574,20 +467,12 @@
 		err2 = lp.orm.q.WithOpts(pg.WithParentCtx(ctx)).Transaction(func(tx pg.Queryer) error {
 			// These deletes are bounded by reorg depth, so they are
 			// fast and should not slow down the log readers.
-<<<<<<< HEAD
-			err3 := lp.orm.DeleteRangeBlocks(blockAfterLCA.Number.Int64(), currentBlockNumber, pg.WithQueryer(tx))
-=======
 			err3 := lp.orm.DeleteBlocksAfter(blockAfterLCA.Number.Int64(), pg.WithQueryer(tx))
->>>>>>> 254fa94b
 			if err3 != nil {
 				lp.lggr.Warnw("Unable to clear reorged blocks, retrying", "err", err3)
 				return err3
 			}
-<<<<<<< HEAD
-			err3 = lp.orm.DeleteLogs(blockAfterLCA.Number.Int64(), currentBlockNumber, pg.WithQueryer(tx))
-=======
 			err3 = lp.orm.DeleteLogsAfter(blockAfterLCA.Number.Int64(), pg.WithQueryer(tx))
->>>>>>> 254fa94b
 			if err3 != nil {
 				lp.lggr.Warnw("Unable to clear reorged logs, retrying", "err", err3)
 				return err3
@@ -674,11 +559,7 @@
 		}
 		lp.lggr.Infow("Unfinalized log query", "logs", len(logs), "currentBlockNumber", currentBlockNumber, "blockHash", currentBlock.Hash())
 		err = lp.orm.q.WithOpts(pg.WithParentCtx(ctx)).Transaction(func(tx pg.Queryer) error {
-<<<<<<< HEAD
-			if err2 := lp.orm.InsertBlock(currentBlock.Hash(), currentBlockNumber, pg.WithQueryer(tx)); err2 != nil {
-=======
 			if err2 := lp.orm.InsertBlock(h, currentBlockNumber, pg.WithQueryer(tx)); err2 != nil {
->>>>>>> 254fa94b
 				return err2
 			}
 			if len(logs) == 0 {
@@ -742,22 +623,6 @@
 	return nil, errors.New("Reorg greater than finality depth")
 }
 
-<<<<<<< HEAD
-func (lp *logPoller) assertInFilter(eventSigs []common.Hash, addresses []common.Address) error {
-	lp.filterMu.RLock()
-	defer lp.filterMu.RUnlock()
-	for _, eventSig := range eventSigs {
-		if _, ok := lp.eventSigs[eventSig]; !ok {
-			return errors.Errorf("eventSig %x not registered", eventSig)
-		}
-	}
-	for _, addr := range addresses {
-		if _, ok := lp.addresses[addr]; !ok {
-			return errors.Errorf("address %x not registered", addr)
-		}
-	}
-	return nil
-=======
 // pruneOldBlocks removes blocks that are > lp.ancientBlockDepth behind the head.
 func (lp *logPoller) pruneOldBlocks(ctx context.Context) error {
 	latest, err := lp.ec.BlockByNumber(ctx, nil)
@@ -774,95 +639,41 @@
 	// 1-2-3-4-5(latest), keepBlocksDepth=3
 	// Remove <= 2
 	return lp.orm.DeleteBlocksBefore(latest.Number().Int64()-lp.keepBlocksDepth, pg.WithParentCtx(ctx))
->>>>>>> 254fa94b
 }
 
 // Logs returns logs matching topics and address (exactly) in the given block range,
 // which are canonical at time of query.
 func (lp *logPoller) Logs(start, end int64, eventSig common.Hash, address common.Address, qopts ...pg.QOpt) ([]Log, error) {
-<<<<<<< HEAD
-	if err := lp.assertInFilter([]common.Hash{eventSig}, []common.Address{address}); err != nil {
-		return nil, err
-	}
-	return lp.orm.SelectLogsByBlockRangeFilter(start, end, address, eventSig[:], qopts...)
-}
-
-func (lp *logPoller) LogsWithSigs(start, end int64, eventSigs []common.Hash, address common.Address, qopts ...pg.QOpt) ([]Log, error) {
-	if err := lp.assertInFilter(eventSigs, []common.Address{address}); err != nil {
-		return nil, err
-	}
-	sigs := make([][]byte, 0, len(eventSigs))
-	for _, sig := range eventSigs {
-		sigs = append(sigs, sig.Bytes())
-	}
-	return lp.orm.SelectLogsWithSigsByBlockRangeFilter(start, end, address, sigs, qopts...)
-=======
 	return lp.orm.SelectLogsByBlockRangeFilter(start, end, address, eventSig, qopts...)
 }
 
 func (lp *logPoller) LogsWithSigs(start, end int64, eventSigs []common.Hash, address common.Address, qopts ...pg.QOpt) ([]Log, error) {
 	return lp.orm.SelectLogsWithSigsByBlockRangeFilter(start, end, address, eventSigs, qopts...)
->>>>>>> 254fa94b
 }
 
 // IndexedLogs finds all the logs that have a topic value in topicValues at index topicIndex.
 func (lp *logPoller) IndexedLogs(eventSig common.Hash, address common.Address, topicIndex int, topicValues []common.Hash, confs int, qopts ...pg.QOpt) ([]Log, error) {
-<<<<<<< HEAD
-	if err := lp.assertInFilter([]common.Hash{eventSig}, []common.Address{address}); err != nil {
-		return nil, err
-	}
-	return lp.orm.SelectIndexedLogs(address, eventSig[:], topicIndex, topicValues, confs, qopts...)
-=======
 	return lp.orm.SelectIndexedLogs(address, eventSig, topicIndex, topicValues, confs, qopts...)
->>>>>>> 254fa94b
 }
 
 // LogsDataWordGreaterThan note index is 0 based.
 func (lp *logPoller) LogsDataWordGreaterThan(eventSig common.Hash, address common.Address, wordIndex int, wordValueMin common.Hash, confs int, qopts ...pg.QOpt) ([]Log, error) {
-<<<<<<< HEAD
-	if err := lp.assertInFilter([]common.Hash{eventSig}, []common.Address{address}); err != nil {
-		return nil, err
-	}
-	return lp.orm.SelectDataWordGreaterThan(address, eventSig[:], wordIndex, wordValueMin, confs, qopts...)
-=======
 	return lp.orm.SelectDataWordGreaterThan(address, eventSig, wordIndex, wordValueMin, confs, qopts...)
->>>>>>> 254fa94b
 }
 
 // LogsDataWordRange note index is 0 based.
 func (lp *logPoller) LogsDataWordRange(eventSig common.Hash, address common.Address, wordIndex int, wordValueMin, wordValueMax common.Hash, confs int, qopts ...pg.QOpt) ([]Log, error) {
-<<<<<<< HEAD
-	if err := lp.assertInFilter([]common.Hash{eventSig}, []common.Address{address}); err != nil {
-		return nil, err
-	}
-	return lp.orm.SelectDataWordRange(address, eventSig[:], wordIndex, wordValueMin, wordValueMax, confs, qopts...)
-=======
 	return lp.orm.SelectDataWordRange(address, eventSig, wordIndex, wordValueMin, wordValueMax, confs, qopts...)
->>>>>>> 254fa94b
 }
 
 // IndexedLogsTopicGreaterThan finds all the logs that have a topic value greater than topicValueMin at index topicIndex.
 // Only works for integer topics.
 func (lp *logPoller) IndexedLogsTopicGreaterThan(eventSig common.Hash, address common.Address, topicIndex int, topicValueMin common.Hash, confs int, qopts ...pg.QOpt) ([]Log, error) {
-<<<<<<< HEAD
-	if err := lp.assertInFilter([]common.Hash{eventSig}, []common.Address{address}); err != nil {
-		return nil, err
-	}
-	return lp.orm.SelectIndexLogsTopicGreaterThan(address, eventSig[:], topicIndex, topicValueMin, confs, qopts...)
-}
-
-func (lp *logPoller) IndexedLogsTopicRange(eventSig common.Hash, address common.Address, topicIndex int, topicValueMin common.Hash, topicValueMax common.Hash, confs int, qopts ...pg.QOpt) ([]Log, error) {
-	if err := lp.assertInFilter([]common.Hash{eventSig}, []common.Address{address}); err != nil {
-		return nil, err
-	}
-	return lp.orm.SelectIndexLogsTopicRange(address, eventSig[:], topicIndex, topicValueMin, topicValueMax, confs, qopts...)
-=======
 	return lp.orm.SelectIndexLogsTopicGreaterThan(address, eventSig, topicIndex, topicValueMin, confs, qopts...)
 }
 
 func (lp *logPoller) IndexedLogsTopicRange(eventSig common.Hash, address common.Address, topicIndex int, topicValueMin common.Hash, topicValueMax common.Hash, confs int, qopts ...pg.QOpt) ([]Log, error) {
 	return lp.orm.SelectIndexLogsTopicRange(address, eventSig, topicIndex, topicValueMin, topicValueMax, confs, qopts...)
->>>>>>> 254fa94b
 }
 
 // LatestBlock returns the latest block the log poller is on. It tracks blocks to be able
@@ -882,19 +693,10 @@
 
 // LatestLogByEventSigWithConfs finds the latest log that has confs number of blocks on top of the log.
 func (lp *logPoller) LatestLogByEventSigWithConfs(eventSig common.Hash, address common.Address, confs int, qopts ...pg.QOpt) (*Log, error) {
-	if err := lp.assertInFilter([]common.Hash{eventSig}, []common.Address{address}); err != nil {
-		return nil, err
-	}
 	return lp.orm.SelectLatestLogEventSigWithConfs(eventSig, address, confs, qopts...)
 }
 
 func (lp *logPoller) LatestLogEventSigsAddrsWithConfs(fromBlock int64, eventSigs []common.Hash, addresses []common.Address, confs int, qopts ...pg.QOpt) ([]Log, error) {
-<<<<<<< HEAD
-	if err := lp.assertInFilter(eventSigs, addresses); err != nil {
-		return nil, err
-	}
-=======
->>>>>>> 254fa94b
 	return lp.orm.SelectLatestLogEventSigsAddrsWithConfs(fromBlock, addresses, eventSigs, confs, qopts...)
 }
 
