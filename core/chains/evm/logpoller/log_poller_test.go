--- conflicted
+++ resolved
@@ -1460,66 +1460,6 @@
 	assert.Contains(t, crit[0].Message, "Too many log results in a single block")
 }
 
-<<<<<<< HEAD
-func Test_CreatedAfterQueriesWithBackfill(t *testing.T) {
-	emittedLogs := 60
-	finalityDepth := 10
-	ctx := testutils.Context(t)
-	th := SetupTH(t, int64(finalityDepth), 3, 2)
-
-	header, err := th.Client.HeaderByNumber(ctx, nil)
-	require.NoError(t, err)
-
-	genesisBlockTime := time.UnixMilli(int64(header.Time))
-
-	// Emit some logs in blocks
-	for i := 0; i < emittedLogs; i++ {
-		_, err = th.Emitter1.EmitLog1(th.Owner, []*big.Int{big.NewInt(int64(i))})
-		require.NoError(t, err)
-		th.Client.Commit()
-	}
-
-	// First PollAndSave, no filters are registered
-	currentBlock := th.PollAndSaveLogs(ctx, 1)
-
-	err = th.LogPoller.RegisterFilter(logpoller.Filter{
-		Name:      "Test Emitter",
-		EventSigs: []common.Hash{EmitterABI.Events["Log1"].ID},
-		Addresses: []common.Address{th.EmitterAddress1},
-	})
-	require.NoError(t, err)
-
-	// Emit blocks to cover finality depth, because backup always backfill up to the one block before last finalized
-	for i := 0; i < finalityDepth+1; i++ {
-		th.Client.Commit()
-	}
-
-	// LogPoller should backfill entire history
-	th.LogPoller.BackupPollAndSaveLogs(ctx, 100)
-	require.NoError(t, err)
-
-	// Make sure that all logs are backfilled
-	logs, err := th.LogPoller.Logs(
-		0,
-		currentBlock,
-		EmitterABI.Events["Log1"].ID,
-		th.EmitterAddress1,
-		pg.WithParentCtx(testutils.Context(t)),
-	)
-	require.NoError(t, err)
-	require.Len(t, logs, emittedLogs)
-
-	// We should get all the logs by the block_timestamp
-	logs, err = th.LogPoller.LogsCreatedAfter(
-		EmitterABI.Events["Log1"].ID,
-		th.EmitterAddress1,
-		genesisBlockTime,
-		0,
-		pg.WithParentCtx(testutils.Context(t)),
-	)
-	require.NoError(t, err)
-	require.Len(t, logs, emittedLogs)
-=======
 func Test_PollAndQueryFinalizedBlocks(t *testing.T) {
 	t.Parallel()
 	ctx := testutils.Context(t)
@@ -1774,5 +1714,4 @@
 	b, err := th.Client.BlockByHash(testutils.Context(t), blockHash)
 	require.NoError(t, err)
 	th.Client.Blockchain().SetFinalized(b.Header())
->>>>>>> 7ac86963
 }