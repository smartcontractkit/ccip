package logpoller

import (
	"context"
	"time"

	"github.com/ethereum/go-ethereum/common"
	"github.com/pkg/errors"

	"github.com/smartcontractkit/chainlink/v2/core/services/pg"
)

var (
	ErrDisabled                 = errors.New("log poller disabled")
	LogPollerDisabled LogPoller = disabled{}
)

type disabled struct{}

func (disabled) Name() string { return "disabledLogPoller" }

func (disabled) Start(ctx context.Context) error { return ErrDisabled }

func (disabled) Close() error { return ErrDisabled }

func (disabled) Ready() error { return ErrDisabled }

func (disabled) HealthReport() map[string]error {
	return map[string]error{"disabledLogPoller": ErrDisabled}
}

func (disabled) Replay(ctx context.Context, fromBlock int64) error { return ErrDisabled }

func (disabled) ReplayAsync(fromBlock int64) {}

func (disabled) RegisterFilter(filter Filter, qopts ...pg.QOpt) error { return ErrDisabled }

func (disabled) UnregisterFilter(name string, qopts ...pg.QOpt) error { return ErrDisabled }

func (disabled) HasFilter(name string) bool { return false }

func (disabled) LatestBlock(qopts ...pg.QOpt) (int64, error) { return -1, ErrDisabled }

func (disabled) GetBlocksRange(ctx context.Context, numbers []uint64, qopts ...pg.QOpt) ([]LogPollerBlock, error) {
	return nil, ErrDisabled
}

func (disabled) Logs(start, end int64, eventSig common.Hash, address common.Address, qopts ...pg.QOpt) ([]Log, error) {
	return nil, ErrDisabled
}

func (disabled) LogsWithSigs(start, end int64, eventSigs []common.Hash, address common.Address, qopts ...pg.QOpt) ([]Log, error) {
	return nil, ErrDisabled
}

func (disabled) LatestLogByEventSigWithConfs(eventSig common.Hash, address common.Address, confs int, qopts ...pg.QOpt) (*Log, error) {
	return nil, ErrDisabled
}

func (disabled) LatestLogEventSigsAddrsWithConfs(fromBlock int64, eventSigs []common.Hash, addresses []common.Address, confs int, qopts ...pg.QOpt) ([]Log, error) {
	return nil, ErrDisabled
}

func (disabled) IndexedLogs(eventSig common.Hash, address common.Address, topicIndex int, topicValues []common.Hash, confs int, qopts ...pg.QOpt) ([]Log, error) {
	return nil, ErrDisabled
}

func (disabled) IndexedLogsByBlockRange(start, end int64, eventSig common.Hash, address common.Address, topicIndex int, topicValues []common.Hash, qopts ...pg.QOpt) ([]Log, error) {
	return nil, ErrDisabled
}

func (disabled) IndexedLogsTopicGreaterThan(eventSig common.Hash, address common.Address, topicIndex int, topicValueMin common.Hash, confs int, qopts ...pg.QOpt) ([]Log, error) {
	return nil, ErrDisabled
}

func (disabled) IndexedLogsTopicRange(eventSig common.Hash, address common.Address, topicIndex int, topicValueMin common.Hash, topicValueMax common.Hash, confs int, qopts ...pg.QOpt) ([]Log, error) {
	return nil, ErrDisabled
}

func (disabled) LogsDataWordRange(eventSig common.Hash, address common.Address, wordIndex int, wordValueMin, wordValueMax common.Hash, confs int, qopts ...pg.QOpt) ([]Log, error) {
	return nil, ErrDisabled
}

func (disabled) LogsDataWordGreaterThan(eventSig common.Hash, address common.Address, wordIndex int, wordValueMin common.Hash, confs int, qopts ...pg.QOpt) ([]Log, error) {
	return nil, ErrDisabled
}

func (d disabled) IndexedLogsWithSigsExcluding(address common.Address, eventSigA, eventSigB common.Hash, topicIndex int, fromBlock, toBlock int64, confs int, qopts ...pg.QOpt) ([]Log, error) {
	return nil, ErrDisabled
}

func (d disabled) LogsCreatedAfter(eventSig common.Hash, address common.Address, time time.Time, confs int, qopts ...pg.QOpt) ([]Log, error) {
	return nil, ErrDisabled
}

func (d disabled) IndexedLogsCreatedAfter(eventSig common.Hash, address common.Address, topicIndex int, topicValues []common.Hash, after time.Time, confs int, qopts ...pg.QOpt) ([]Log, error) {
	return nil, ErrDisabled
}

func (d disabled) LatestBlockByEventSigsAddrsWithConfs(fromBlock int64, eventSigs []common.Hash, addresses []common.Address, confs int, qopts ...pg.QOpt) (int64, error) {
	return 0, ErrDisabled
}

<<<<<<< HEAD
func (d disabled) IndexedLogsByTxHash(eventSig common.Hash, txHash common.Hash, qopts ...pg.QOpt) ([]Log, error) {
=======
func (d disabled) LogsUntilBlockHashDataWordGreaterThan(eventSig common.Hash, address common.Address, wordIndex int, wordValueMin common.Hash, untilBlockHash common.Hash, qopts ...pg.QOpt) ([]Log, error) {
>>>>>>> 7ccecb1a
	return nil, ErrDisabled
}<|MERGE_RESOLUTION|>--- conflicted
+++ resolved
@@ -101,10 +101,10 @@
 	return 0, ErrDisabled
 }
 
-<<<<<<< HEAD
+func (d disabled) LogsUntilBlockHashDataWordGreaterThan(eventSig common.Hash, address common.Address, wordIndex int, wordValueMin common.Hash, untilBlockHash common.Hash, qopts ...pg.QOpt) ([]Log, error) {
+	return nil, ErrDisabled
+}
+
 func (d disabled) IndexedLogsByTxHash(eventSig common.Hash, txHash common.Hash, qopts ...pg.QOpt) ([]Log, error) {
-=======
-func (d disabled) LogsUntilBlockHashDataWordGreaterThan(eventSig common.Hash, address common.Address, wordIndex int, wordValueMin common.Hash, untilBlockHash common.Hash, qopts ...pg.QOpt) ([]Log, error) {
->>>>>>> 7ccecb1a
 	return nil, ErrDisabled
 }