--- conflicted
+++ resolved
@@ -17,13 +17,11 @@
 
 type disabled struct{}
 
-<<<<<<< HEAD
+func (disabled) Name() string { return "disabledLogPoller" }
+
 func (d disabled) LogsCreatedAfter(eventSig common.Hash, address common.Address, time time.Time, qopts ...pg.QOpt) ([]Log, error) {
 	return nil, ErrDisabled
 }
-=======
-func (disabled) Name() string { return "disabledLogPoller" }
->>>>>>> 058f6988
 
 func (disabled) Start(ctx context.Context) error { return ErrDisabled }
 
