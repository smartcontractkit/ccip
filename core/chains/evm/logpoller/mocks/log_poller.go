--- conflicted
+++ resolved
@@ -117,54 +117,65 @@
 	return r0, r1
 }
 
-<<<<<<< HEAD
 // IndexedLogsCreatedAfter provides a mock function with given fields: eventSig, address, topicIndex, topicValues, after, qopts
 func (_m *LogPoller) IndexedLogsCreatedAfter(eventSig common.Hash, address common.Address, topicIndex int, topicValues []common.Hash, after time.Time, qopts ...pg.QOpt) ([]logpoller.Log, error) {
-=======
+	_va := make([]interface{}, len(qopts))
+	for _i := range qopts {
+		_va[_i] = qopts[_i]
+	}
+	var _ca []interface{}
+	_ca = append(_ca, eventSig, address, topicIndex, topicValues, after)
+	_ca = append(_ca, _va...)
+	ret := _m.Called(_ca...)
+
+	var r0 []logpoller.Log
+	var r1 error
+	if rf, ok := ret.Get(0).(func(common.Hash, common.Address, int, []common.Hash, time.Time, ...pg.QOpt) ([]logpoller.Log, error)); ok {
+		return rf(eventSig, address, topicIndex, topicValues, after, qopts...)
+	}
+	if rf, ok := ret.Get(0).(func(common.Hash, common.Address, int, []common.Hash, time.Time, ...pg.QOpt) []logpoller.Log); ok {
+		r0 = rf(eventSig, address, topicIndex, topicValues, after, qopts...)
+	} else {
+		if ret.Get(0) != nil {
+			r0 = ret.Get(0).([]logpoller.Log)
+		}
+	}
+
+	if rf, ok := ret.Get(1).(func(common.Hash, common.Address, int, []common.Hash, time.Time, ...pg.QOpt) error); ok {
+		r1 = rf(eventSig, address, topicIndex, topicValues, after, qopts...)
+	} else {
+		r1 = ret.Error(1)
+	}
+
+	return r0, r1
+}
+
 // IndexedLogsByBlockRange provides a mock function with given fields: start, end, eventSig, address, topicIndex, topicValues, qopts
 func (_m *LogPoller) IndexedLogsByBlockRange(start int64, end int64, eventSig common.Hash, address common.Address, topicIndex int, topicValues []common.Hash, qopts ...pg.QOpt) ([]logpoller.Log, error) {
->>>>>>> 9791207b
-	_va := make([]interface{}, len(qopts))
-	for _i := range qopts {
-		_va[_i] = qopts[_i]
-	}
-	var _ca []interface{}
-<<<<<<< HEAD
-	_ca = append(_ca, eventSig, address, topicIndex, topicValues, after)
-=======
+	_va := make([]interface{}, len(qopts))
+	for _i := range qopts {
+		_va[_i] = qopts[_i]
+	}
+	var _ca []interface{}
 	_ca = append(_ca, start, end, eventSig, address, topicIndex, topicValues)
->>>>>>> 9791207b
-	_ca = append(_ca, _va...)
-	ret := _m.Called(_ca...)
-
-	var r0 []logpoller.Log
-	var r1 error
-<<<<<<< HEAD
-	if rf, ok := ret.Get(0).(func(common.Hash, common.Address, int, []common.Hash, time.Time, ...pg.QOpt) ([]logpoller.Log, error)); ok {
-		return rf(eventSig, address, topicIndex, topicValues, after, qopts...)
-	}
-	if rf, ok := ret.Get(0).(func(common.Hash, common.Address, int, []common.Hash, time.Time, ...pg.QOpt) []logpoller.Log); ok {
-		r0 = rf(eventSig, address, topicIndex, topicValues, after, qopts...)
-=======
+	_ca = append(_ca, _va...)
+	ret := _m.Called(_ca...)
+
+	var r0 []logpoller.Log
+	var r1 error
 	if rf, ok := ret.Get(0).(func(int64, int64, common.Hash, common.Address, int, []common.Hash, ...pg.QOpt) ([]logpoller.Log, error)); ok {
 		return rf(start, end, eventSig, address, topicIndex, topicValues, qopts...)
 	}
 	if rf, ok := ret.Get(0).(func(int64, int64, common.Hash, common.Address, int, []common.Hash, ...pg.QOpt) []logpoller.Log); ok {
 		r0 = rf(start, end, eventSig, address, topicIndex, topicValues, qopts...)
->>>>>>> 9791207b
-	} else {
-		if ret.Get(0) != nil {
-			r0 = ret.Get(0).([]logpoller.Log)
-		}
-	}
-
-<<<<<<< HEAD
-	if rf, ok := ret.Get(1).(func(common.Hash, common.Address, int, []common.Hash, time.Time, ...pg.QOpt) error); ok {
-		r1 = rf(eventSig, address, topicIndex, topicValues, after, qopts...)
-=======
+	} else {
+		if ret.Get(0) != nil {
+			r0 = ret.Get(0).([]logpoller.Log)
+		}
+	}
+
 	if rf, ok := ret.Get(1).(func(int64, int64, common.Hash, common.Address, int, []common.Hash, ...pg.QOpt) error); ok {
 		r1 = rf(start, end, eventSig, address, topicIndex, topicValues, qopts...)
->>>>>>> 9791207b
 	} else {
 		r1 = ret.Error(1)
 	}
