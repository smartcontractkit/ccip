--- conflicted
+++ resolved
@@ -395,32 +395,17 @@
 	return logs, nil
 }
 
-<<<<<<< HEAD
-func (o *ORM) SelectIndexedLogsCreatedAfter(address common.Address, eventSig common.Hash, topicIndex int, topicValues []common.Hash, after time.Time, qopts ...pg.QOpt) ([]Log, error) {
-	q := o.q.WithOpts(qopts...)
-=======
 // SelectIndexedLogsByBlockRangeFilter finds the indexed logs in a given block range.
 func (o *ORM) SelectIndexedLogsByBlockRangeFilter(start, end int64, address common.Address, eventSig common.Hash, topicIndex int, topicValues []common.Hash, qopts ...pg.QOpt) ([]Log, error) {
 	if err := validateTopicIndex(topicIndex); err != nil {
 		return nil, err
 	}
 
->>>>>>> 9791207b
 	var logs []Log
 	var topicValuesBytes [][]byte
 	for _, topicValue := range topicValues {
 		topicValuesBytes = append(topicValuesBytes, topicValue.Bytes())
 	}
-<<<<<<< HEAD
-	// Add 1 since postgresql arrays are 1-indexed.
-	err := q.Select(&logs, `
-		SELECT * FROM evm_logs 
-			WHERE evm_logs.evm_chain_id = $1
-			AND address = $2 AND event_sig = $3
-			AND topics[$4] = ANY($5)
-			AND created_at > $6
-			ORDER BY created_at ASC`, utils.NewBig(o.chainID), address, eventSig.Bytes(), topicIndex+1, pq.ByteaArray(topicValuesBytes), after)
-=======
 	q := o.q.WithOpts(qopts...)
 	err := q.Select(&logs, `
 		SELECT * FROM evm_logs 
@@ -428,13 +413,10 @@
 			AND address = $4 AND event_sig = $5
 			AND topics[$6] = ANY($7)
 			ORDER BY (evm_logs.block_number, evm_logs.log_index)`, start, end, utils.NewBig(o.chainID), address, eventSig.Bytes(), topicIndex+1, pq.ByteaArray(topicValuesBytes))
->>>>>>> 9791207b
-	if err != nil {
-		return nil, err
-	}
-	return logs, nil
-<<<<<<< HEAD
-=======
+	if err != nil {
+		return nil, err
+	}
+	return logs, nil
 }
 
 func validateTopicIndex(index int) error {
@@ -443,5 +425,25 @@
 		return errors.Errorf("invalid index for topic: %d", index)
 	}
 	return nil
->>>>>>> 9791207b
+}
+
+func (o *ORM) SelectIndexedLogsCreatedAfter(address common.Address, eventSig common.Hash, topicIndex int, topicValues []common.Hash, after time.Time, qopts ...pg.QOpt) ([]Log, error) {
+	q := o.q.WithOpts(qopts...)
+	var logs []Log
+	var topicValuesBytes [][]byte
+	for _, topicValue := range topicValues {
+		topicValuesBytes = append(topicValuesBytes, topicValue.Bytes())
+	}
+	// Add 1 since postgresql arrays are 1-indexed.
+	err := q.Select(&logs, `
+		SELECT * FROM evm_logs 
+			WHERE evm_logs.evm_chain_id = $1
+			AND address = $2 AND event_sig = $3
+			AND topics[$4] = ANY($5)
+			AND created_at > $6
+			ORDER BY created_at ASC`, utils.NewBig(o.chainID), address, eventSig.Bytes(), topicIndex+1, pq.ByteaArray(topicValuesBytes), after)
+	if err != nil {
+		return nil, err
+	}
+	return logs, nil
 }