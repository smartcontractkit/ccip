--- conflicted
+++ resolved
@@ -314,20 +314,6 @@
 }
 
 // SelectLogsCreatedAfter finds logs created after some timestamp.
-<<<<<<< HEAD
-func (o *DbORM) SelectLogsCreatedAfter(address common.Address, eventSig common.Hash, after time.Time, confs int, qopts ...pg.QOpt) ([]Log, error) {
-	var logs []Log
-	q := o.q.WithOpts(qopts...)
-	err := q.Select(&logs, `
-		SELECT * FROM evm.logs 
-			WHERE evm_chain_id = $1 
-			AND address = $2 
-			AND event_sig = $3 	
-			AND block_number <= (SELECT COALESCE(block_number, 0) FROM evm.log_poller_blocks WHERE evm_chain_id = $1 ORDER BY block_number DESC LIMIT 1) - $4
-			AND block_timestamp > $5
-			ORDER BY (block_number, log_index)`, utils.NewBig(o.chainID), address, eventSig, confs, after)
-	if err != nil {
-=======
 func (o *DbORM) SelectLogsCreatedAfter(address common.Address, eventSig common.Hash, after time.Time, confs Confirmations, qopts ...pg.QOpt) ([]Log, error) {
 	args, err := newQueryArgsForEvent(o.chainID, address, eventSig).
 		withBlockTimestampAfter(after).
@@ -348,7 +334,6 @@
 
 	var logs []Log
 	if err = o.q.WithOpts(qopts...).SelectNamed(&logs, query, args); err != nil {
->>>>>>> 7ac86963
 		return nil, err
 	}
 	return logs, nil
@@ -606,31 +591,6 @@
 	return logs, nil
 }
 
-<<<<<<< HEAD
-func validateTopicIndex(index int) error {
-	// Only topicIndex 1 through 3 is valid. 0 is the event sig and only 4 total topics are allowed
-	if !(index == 1 || index == 2 || index == 3) {
-		return errors.Errorf("invalid index for topic: %d", index)
-	}
-	return nil
-}
-
-func (o *DbORM) SelectIndexedLogsCreatedAfter(address common.Address, eventSig common.Hash, topicIndex int, topicValues []common.Hash, after time.Time, confs int, qopts ...pg.QOpt) ([]Log, error) {
-	var logs []Log
-	q := o.q.WithOpts(qopts...)
-	topicValuesBytes := concatBytes(topicValues)
-	// Add 1 since postgresql arrays are 1-indexed.
-	err := q.Select(&logs, `
-		SELECT * FROM evm.logs 
-			WHERE evm.logs.evm_chain_id = $1
-			AND address = $2 
-			AND event_sig = $3
-			AND topics[$4] = ANY($5)
-			AND block_number <= (SELECT COALESCE(block_number, 0) FROM evm.log_poller_blocks WHERE evm_chain_id = $1 ORDER BY block_number DESC LIMIT 1) - $6
-			AND block_timestamp > $7
-			ORDER BY (block_number, log_index)`, utils.NewBig(o.chainID), address, eventSig.Bytes(), topicIndex+1, topicValuesBytes, confs, after)
-	if err != nil {
-=======
 func (o *DbORM) SelectIndexedLogsCreatedAfter(address common.Address, eventSig common.Hash, topicIndex int, topicValues []common.Hash, after time.Time, confs Confirmations, qopts ...pg.QOpt) ([]Log, error) {
 	args, err := newQueryArgsForEvent(o.chainID, address, eventSig).
 		withBlockTimestampAfter(after).
@@ -654,7 +614,6 @@
 
 	var logs []Log
 	if err = o.q.WithOpts(qopts...).SelectNamed(&logs, query, args); err != nil {
->>>>>>> 7ac86963
 		return nil, err
 	}
 	return logs, nil
@@ -722,18 +681,6 @@
 	return logs, nil
 }
 
-<<<<<<< HEAD
-type bytesProducer interface {
-	Bytes() []byte
-}
-
-func concatBytes[T bytesProducer](byteSlice []T) pq.ByteaArray {
-	var output [][]byte
-	for _, b := range byteSlice {
-		output = append(output, b.Bytes())
-	}
-	return output
-=======
 func nestedBlockNumberQuery(confs Confirmations) string {
 	if confs == Finalized {
 		return `
@@ -749,6 +696,4 @@
 			FROM evm.log_poller_blocks 	
 			WHERE evm_chain_id = :evm_chain_id 
 			ORDER BY block_number DESC LIMIT 1) `
-
->>>>>>> 7ac86963
 }