--- conflicted
+++ resolved
@@ -33,11 +33,7 @@
 	CreatedAt   time.Time
 }
 
-<<<<<<< HEAD
-func (l Log) GetTopics() []common.Hash {
-=======
 func (l *Log) GetTopics() []common.Hash {
->>>>>>> 7c988bb1
 	var tps []common.Hash
 	for _, topic := range l.Topics {
 		tps = append(tps, common.BytesToHash(topic))
