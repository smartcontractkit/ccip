package client

import (
	"fmt"
	"net/url"
	"time"

	"go.uber.org/multierr"

	commonconfig "github.com/smartcontractkit/chainlink-common/pkg/config"

	commonclient "github.com/smartcontractkit/chainlink/v2/common/client"
	evmconfig "github.com/smartcontractkit/chainlink/v2/core/chains/evm/config"
	"github.com/smartcontractkit/chainlink/v2/core/chains/evm/config/chaintype"
	"github.com/smartcontractkit/chainlink/v2/core/chains/evm/config/toml"
)

type NodeConfig struct {
	Name     *string
	WSURL    *string
	HTTPURL  *string
	SendOnly *bool
	Order    *int32
}

// Build the configs needed to initialize the chain client
// Parameters should only be basic go types to make it accessible for external users
// Configs can be stored in a variety of ways
func NewClientConfigs(
	selectionMode *string,
	leaseDuration time.Duration,
	chainType string,
	nodeCfgs []NodeConfig,
	pollFailureThreshold *uint32,
	pollInterval time.Duration,
	syncThreshold *uint32,
	nodeIsSyncingEnabled *bool,
	noNewHeadsThreshold time.Duration,
	finalityDepth *uint32,
	finalityTagEnabled *bool,
	finalizedBlockOffset *uint32,
	enforceRepeatableRead *bool,
	deathDeclarationDelay time.Duration,
	noNewFinalizedHeadsThreshold time.Duration,
	finalizedBlockPollInterval time.Duration,
<<<<<<< HEAD

=======
	newHeadsPollInterval time.Duration,
>>>>>>> 5ebb6326
) (commonclient.ChainConfig, evmconfig.NodePool, []*toml.Node, error) {
	nodes, err := parseNodeConfigs(nodeCfgs)
	if err != nil {
		return nil, nil, nil, err
	}
	nodePool := toml.NodePool{
		SelectionMode:              selectionMode,
		LeaseDuration:              commonconfig.MustNewDuration(leaseDuration),
		PollFailureThreshold:       pollFailureThreshold,
		PollInterval:               commonconfig.MustNewDuration(pollInterval),
		SyncThreshold:              syncThreshold,
		NodeIsSyncingEnabled:       nodeIsSyncingEnabled,
		EnforceRepeatableRead:      enforceRepeatableRead,
		DeathDeclarationDelay:      commonconfig.MustNewDuration(deathDeclarationDelay),
		FinalizedBlockPollInterval: commonconfig.MustNewDuration(finalizedBlockPollInterval),
<<<<<<< HEAD
=======
		NewHeadsPollInterval:       commonconfig.MustNewDuration(newHeadsPollInterval),
>>>>>>> 5ebb6326
	}
	nodePoolCfg := &evmconfig.NodePoolConfig{C: nodePool}
	chainConfig := &evmconfig.EVMConfig{
		C: &toml.EVMConfig{
			Chain: toml.Chain{
<<<<<<< HEAD
				ChainType:                    chaintype.NewChainTypeConfig(chainType),
=======
				ChainType:                    chaintype.NewConfig(chainType),
>>>>>>> 5ebb6326
				FinalityDepth:                finalityDepth,
				FinalityTagEnabled:           finalityTagEnabled,
				NoNewHeadsThreshold:          commonconfig.MustNewDuration(noNewHeadsThreshold),
				FinalizedBlockOffset:         finalizedBlockOffset,
				NoNewFinalizedHeadsThreshold: commonconfig.MustNewDuration(noNewFinalizedHeadsThreshold),
			},
		},
	}
	return chainConfig, nodePoolCfg, nodes, nil
}

func parseNodeConfigs(nodeCfgs []NodeConfig) ([]*toml.Node, error) {
	nodes := make([]*toml.Node, len(nodeCfgs))
	for i, nodeCfg := range nodeCfgs {
		if nodeCfg.WSURL == nil || nodeCfg.HTTPURL == nil {
			return nil, fmt.Errorf("node config [%d]: missing WS or HTTP URL", i)
		}
		wsUrl := commonconfig.MustParseURL(*nodeCfg.WSURL)
		httpUrl := commonconfig.MustParseURL(*nodeCfg.HTTPURL)
		node := &toml.Node{
			Name:     nodeCfg.Name,
			WSURL:    wsUrl,
			HTTPURL:  httpUrl,
			SendOnly: nodeCfg.SendOnly,
			Order:    nodeCfg.Order,
		}
		nodes[i] = node
	}

	if err := validateNodeConfigs(nodes); err != nil {
		return nil, err
	}

	return nodes, nil
}

func validateNodeConfigs(nodes []*toml.Node) (err error) {
	names := commonconfig.UniqueStrings{}
	wsURLs := commonconfig.UniqueStrings{}
	httpURLs := commonconfig.UniqueStrings{}
	for i, node := range nodes {
		if nodeErr := node.ValidateConfig(); nodeErr != nil {
			err = multierr.Append(err, nodeErr)
		}
		if names.IsDupe(node.Name) {
			err = multierr.Append(err, commonconfig.NewErrDuplicate(fmt.Sprintf("Nodes.%d.Name", i), *node.Name))
		}
		u := (*url.URL)(node.WSURL)
		if wsURLs.IsDupeFmt(u) {
			err = multierr.Append(err, commonconfig.NewErrDuplicate(fmt.Sprintf("Nodes.%d.WSURL", i), u.String()))
		}
		u = (*url.URL)(node.HTTPURL)
		if httpURLs.IsDupeFmt(u) {
			err = multierr.Append(err, commonconfig.NewErrDuplicate(fmt.Sprintf("Nodes.%d.HTTPURL", i), u.String()))
		}
	}

	return err
}<|MERGE_RESOLUTION|>--- conflicted
+++ resolved
@@ -43,11 +43,7 @@
 	deathDeclarationDelay time.Duration,
 	noNewFinalizedHeadsThreshold time.Duration,
 	finalizedBlockPollInterval time.Duration,
-<<<<<<< HEAD
-
-=======
 	newHeadsPollInterval time.Duration,
->>>>>>> 5ebb6326
 ) (commonclient.ChainConfig, evmconfig.NodePool, []*toml.Node, error) {
 	nodes, err := parseNodeConfigs(nodeCfgs)
 	if err != nil {
@@ -63,20 +59,13 @@
 		EnforceRepeatableRead:      enforceRepeatableRead,
 		DeathDeclarationDelay:      commonconfig.MustNewDuration(deathDeclarationDelay),
 		FinalizedBlockPollInterval: commonconfig.MustNewDuration(finalizedBlockPollInterval),
-<<<<<<< HEAD
-=======
 		NewHeadsPollInterval:       commonconfig.MustNewDuration(newHeadsPollInterval),
->>>>>>> 5ebb6326
 	}
 	nodePoolCfg := &evmconfig.NodePoolConfig{C: nodePool}
 	chainConfig := &evmconfig.EVMConfig{
 		C: &toml.EVMConfig{
 			Chain: toml.Chain{
-<<<<<<< HEAD
-				ChainType:                    chaintype.NewChainTypeConfig(chainType),
-=======
 				ChainType:                    chaintype.NewConfig(chainType),
->>>>>>> 5ebb6326
 				FinalityDepth:                finalityDepth,
 				FinalityTagEnabled:           finalityTagEnabled,
 				NoNewHeadsThreshold:          commonconfig.MustNewDuration(noNewHeadsThreshold),
