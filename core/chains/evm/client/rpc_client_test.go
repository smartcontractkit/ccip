--- conflicted
+++ resolved
@@ -156,10 +156,7 @@
 			}()
 			wg.Wait()
 		}
-<<<<<<< HEAD
-=======
-
->>>>>>> 72a7d232
+
 	})
 	t.Run("Block's chain ID matched configured", func(t *testing.T) {
 		server := testutils.NewWSServer(t, chainId, serverCallBack)
