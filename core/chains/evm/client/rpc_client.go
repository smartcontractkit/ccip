package client

import (
	"context"
	"encoding/json"
	"errors"
	"fmt"
	"math/big"
	"net/url"
	"strconv"
	"sync"
	"time"

	"github.com/ethereum/go-ethereum"
	"github.com/ethereum/go-ethereum/common"
	"github.com/ethereum/go-ethereum/common/hexutil"
	"github.com/ethereum/go-ethereum/core/types"
	"github.com/ethereum/go-ethereum/ethclient"
	"github.com/ethereum/go-ethereum/rpc"
	"github.com/google/uuid"
	pkgerrors "github.com/pkg/errors"
	"github.com/prometheus/client_golang/prometheus"
	"github.com/prometheus/client_golang/prometheus/promauto"

	commonassets "github.com/smartcontractkit/chainlink-common/pkg/assets"
	"github.com/smartcontractkit/chainlink-common/pkg/logger"
	"github.com/smartcontractkit/chainlink-common/pkg/services"

	commonclient "github.com/smartcontractkit/chainlink/v2/common/client"
	commontypes "github.com/smartcontractkit/chainlink/v2/common/types"
	"github.com/smartcontractkit/chainlink/v2/core/chains/evm/assets"
	"github.com/smartcontractkit/chainlink/v2/core/chains/evm/config/chaintype"
	evmtypes "github.com/smartcontractkit/chainlink/v2/core/chains/evm/types"
	"github.com/smartcontractkit/chainlink/v2/core/chains/evm/utils"
	ubig "github.com/smartcontractkit/chainlink/v2/core/chains/evm/utils/big"
)

var (
	promEVMPoolRPCNodeDials = promauto.NewCounterVec(prometheus.CounterOpts{
		Name: "evm_pool_rpc_node_dials_total",
		Help: "The total number of dials for the given RPC node",
	}, []string{"evmChainID", "nodeName"})
	promEVMPoolRPCNodeDialsFailed = promauto.NewCounterVec(prometheus.CounterOpts{
		Name: "evm_pool_rpc_node_dials_failed",
		Help: "The total number of failed dials for the given RPC node",
	}, []string{"evmChainID", "nodeName"})
	promEVMPoolRPCNodeDialsSuccess = promauto.NewCounterVec(prometheus.CounterOpts{
		Name: "evm_pool_rpc_node_dials_success",
		Help: "The total number of successful dials for the given RPC node",
	}, []string{"evmChainID", "nodeName"})

	promEVMPoolRPCNodeCalls = promauto.NewCounterVec(prometheus.CounterOpts{
		Name: "evm_pool_rpc_node_calls_total",
		Help: "The approximate total number of RPC calls for the given RPC node",
	}, []string{"evmChainID", "nodeName"})
	promEVMPoolRPCNodeCallsFailed = promauto.NewCounterVec(prometheus.CounterOpts{
		Name: "evm_pool_rpc_node_calls_failed",
		Help: "The approximate total number of failed RPC calls for the given RPC node",
	}, []string{"evmChainID", "nodeName"})
	promEVMPoolRPCNodeCallsSuccess = promauto.NewCounterVec(prometheus.CounterOpts{
		Name: "evm_pool_rpc_node_calls_success",
		Help: "The approximate total number of successful RPC calls for the given RPC node",
	}, []string{"evmChainID", "nodeName"})
	promEVMPoolRPCCallTiming = promauto.NewHistogramVec(prometheus.HistogramOpts{
		Name: "evm_pool_rpc_node_rpc_call_time",
		Help: "The duration of an RPC call in nanoseconds",
		Buckets: []float64{
			float64(50 * time.Millisecond),
			float64(100 * time.Millisecond),
			float64(200 * time.Millisecond),
			float64(500 * time.Millisecond),
			float64(1 * time.Second),
			float64(2 * time.Second),
			float64(4 * time.Second),
			float64(8 * time.Second),
		},
	}, []string{"evmChainID", "nodeName", "rpcHost", "isSendOnly", "success", "rpcCallName"})
)

// RPCClient includes all the necessary generalized RPC methods along with any additional chain-specific methods.
type RPCClient interface {
	commonclient.RPC[
		*big.Int,
		evmtypes.Nonce,
		common.Address,
		common.Hash,
		*types.Transaction,
		common.Hash,
		types.Log,
		ethereum.FilterQuery,
		*evmtypes.Receipt,
		*assets.Wei,
		*evmtypes.Head,
		rpc.BatchElem,
	]
	BlockByHashGeth(ctx context.Context, hash common.Hash) (b *types.Block, err error)
	BlockByNumberGeth(ctx context.Context, number *big.Int) (b *types.Block, err error)
	HeaderByHash(ctx context.Context, h common.Hash) (head *types.Header, err error)
	HeaderByNumber(ctx context.Context, n *big.Int) (head *types.Header, err error)
	PendingCodeAt(ctx context.Context, account common.Address) (b []byte, err error)
	SubscribeFilterLogs(ctx context.Context, q ethereum.FilterQuery, ch chan<- types.Log) (s ethereum.Subscription, err error)
	SuggestGasPrice(ctx context.Context) (p *big.Int, err error)
	SuggestGasTipCap(ctx context.Context) (t *big.Int, err error)
	TransactionReceiptGeth(ctx context.Context, txHash common.Hash) (r *types.Receipt, err error)
	GetInterceptedChainInfo() (latest, highestUserObservations commonclient.ChainInfo)
	FeeHistory(ctx context.Context, blockCount uint64, rewardPercentiles []float64) (feeHistory *ethereum.FeeHistory, err error)
}

const rpcSubscriptionMethodNewHeads = "newHeads"

type rawclient struct {
	rpc  *rpc.Client
	geth *ethclient.Client
	uri  url.URL
}

type rpcClient struct {
	rpcLog                     logger.SugaredLogger
	name                       string
	id                         int32
	chainID                    *big.Int
	tier                       commonclient.NodeTier
	largePayloadRpcTimeout     time.Duration
	rpcTimeout                 time.Duration
	finalizedBlockPollInterval time.Duration
	chainType                  chaintype.ChainType

	ws   rawclient
	http *rawclient

	stateMu sync.RWMutex // protects state* fields

	// Need to track subscriptions because closing the RPC does not (always?)
	// close the underlying subscription
	subs []ethereum.Subscription

	// Need to track the aliveLoop subscription, so we do not cancel it when checking lease on the MultiNode
	aliveLoopSub ethereum.Subscription

	// chStopInFlight can be closed to immediately cancel all in-flight requests on
	// this rpcClient. Closing and replacing should be serialized through
	// stateMu since it can happen on state transitions as well as rpcClient Close.
	chStopInFlight chan struct{}

	chainInfoLock sync.RWMutex
	// intercepted values seen by callers of the rpcClient excluding health check calls. Need to ensure MultiNode provides repeatable read guarantee
	highestUserObservations commonclient.ChainInfo
	// most recent chain info observed during current lifecycle (reseted on DisconnectAll)
	latestChainInfo commonclient.ChainInfo
}

// NewRPCCLient returns a new *rpcClient as commonclient.RPC
func NewRPCClient(
	lggr logger.Logger,
	wsuri url.URL,
	httpuri *url.URL,
	name string,
	id int32,
	chainID *big.Int,
	tier commonclient.NodeTier,
	finalizedBlockPollInterval time.Duration,
	largePayloadRpcTimeout time.Duration,
	rpcTimeout time.Duration,
	chainType chaintype.ChainType,
) RPCClient {
	r := &rpcClient{
		largePayloadRpcTimeout: largePayloadRpcTimeout,
		rpcTimeout:             rpcTimeout,
		chainType:              chainType,
	}
	r.name = name
	r.id = id
	r.chainID = chainID
	r.tier = tier
	r.ws.uri = wsuri
	r.finalizedBlockPollInterval = finalizedBlockPollInterval
	if httpuri != nil {
		r.http = &rawclient{uri: *httpuri}
	}
	r.chStopInFlight = make(chan struct{})
	lggr = logger.Named(lggr, "Client")
	lggr = logger.With(lggr,
		"clientTier", tier.String(),
		"clientName", name,
		"client", r.String(),
		"evmChainID", chainID,
	)
	r.rpcLog = logger.Sugared(lggr).Named("RPC")

	return r
}

// Not thread-safe, pure dial.
func (r *rpcClient) Dial(callerCtx context.Context) error {
	ctx, cancel := r.makeQueryCtx(callerCtx, r.rpcTimeout)
	defer cancel()

	promEVMPoolRPCNodeDials.WithLabelValues(r.chainID.String(), r.name).Inc()
	lggr := r.rpcLog.With("wsuri", r.ws.uri.Redacted())
	if r.http != nil {
		lggr = lggr.With("httpuri", r.http.uri.Redacted())
	}
	lggr.Debugw("RPC dial: evmclient.Client#dial")

	wsrpc, err := rpc.DialWebsocket(ctx, r.ws.uri.String(), "")
	if err != nil {
		promEVMPoolRPCNodeDialsFailed.WithLabelValues(r.chainID.String(), r.name).Inc()
		return r.wrapRPCClientError(pkgerrors.Wrapf(err, "error while dialing websocket: %v", r.ws.uri.Redacted()))
	}

	r.ws.rpc = wsrpc
	r.ws.geth = ethclient.NewClient(wsrpc)

	if r.http != nil {
		if err := r.DialHTTP(); err != nil {
			return err
		}
	}

	promEVMPoolRPCNodeDialsSuccess.WithLabelValues(r.chainID.String(), r.name).Inc()

	return nil
}

// Not thread-safe, pure dial.
// DialHTTP doesn't actually make any external HTTP calls
// It can only return error if the URL is malformed.
func (r *rpcClient) DialHTTP() error {
	promEVMPoolRPCNodeDials.WithLabelValues(r.chainID.String(), r.name).Inc()
	lggr := r.rpcLog.With("httpuri", r.ws.uri.Redacted())
	lggr.Debugw("RPC dial: evmclient.Client#dial")

	var httprpc *rpc.Client
	httprpc, err := rpc.DialHTTP(r.http.uri.String())
	if err != nil {
		promEVMPoolRPCNodeDialsFailed.WithLabelValues(r.chainID.String(), r.name).Inc()
		return r.wrapRPCClientError(pkgerrors.Wrapf(err, "error while dialing HTTP: %v", r.http.uri.Redacted()))
	}

	r.http.rpc = httprpc
	r.http.geth = ethclient.NewClient(httprpc)

	promEVMPoolRPCNodeDialsSuccess.WithLabelValues(r.chainID.String(), r.name).Inc()

	return nil
}

func (r *rpcClient) Close() {
	defer func() {
		if r.ws.rpc != nil {
			r.ws.rpc.Close()
		}
	}()

	r.stateMu.Lock()
	defer r.stateMu.Unlock()
	r.cancelInflightRequests()
}

// cancelInflightRequests closes and replaces the chStopInFlight
// WARNING: NOT THREAD-SAFE
// This must be called from within the r.stateMu lock
func (r *rpcClient) cancelInflightRequests() {
	close(r.chStopInFlight)
	r.chStopInFlight = make(chan struct{})
}

func (r *rpcClient) String() string {
	s := fmt.Sprintf("(%s)%s:%s", r.tier.String(), r.name, r.ws.uri.Redacted())
	if r.http != nil {
		s = s + fmt.Sprintf(":%s", r.http.uri.Redacted())
	}
	return s
}

func (r *rpcClient) logResult(
	lggr logger.Logger,
	err error,
	callDuration time.Duration,
	rpcDomain,
	callName string,
	results ...interface{},
) {
	lggr = logger.With(lggr, "duration", callDuration, "rpcDomain", rpcDomain, "callName", callName)
	promEVMPoolRPCNodeCalls.WithLabelValues(r.chainID.String(), r.name).Inc()
	if err == nil {
		promEVMPoolRPCNodeCallsSuccess.WithLabelValues(r.chainID.String(), r.name).Inc()
		logger.Sugared(lggr).Tracew(fmt.Sprintf("evmclient.Client#%s RPC call success", callName), results...)
	} else {
		promEVMPoolRPCNodeCallsFailed.WithLabelValues(r.chainID.String(), r.name).Inc()
		lggr.Debugw(
			fmt.Sprintf("evmclient.Client#%s RPC call failure", callName),
			append(results, "err", err)...,
		)
	}
	promEVMPoolRPCCallTiming.
		WithLabelValues(
			r.chainID.String(),             // chain id
			r.name,                         // rpcClient name
			rpcDomain,                      // rpc domain
			"false",                        // is send only
			strconv.FormatBool(err == nil), // is successful
			callName,                       // rpc call name
		).
		Observe(float64(callDuration))
}

func (r *rpcClient) getRPCDomain() string {
	if r.http != nil {
		return r.http.uri.Host
	}
	return r.ws.uri.Host
}

// registerSub adds the sub to the rpcClient list
func (r *rpcClient) registerSub(sub ethereum.Subscription, stopInFLightCh chan struct{}) error {
	r.stateMu.Lock()
	defer r.stateMu.Unlock()
	// ensure that the `sub` belongs to current life cycle of the `rpcClient` and it should not be killed due to
	// previous `DisconnectAll` call.
	select {
	case <-stopInFLightCh:
		sub.Unsubscribe()
		return fmt.Errorf("failed to register subscription - all in-flight requests were canceled")
	default:
	}
	// TODO: BCI-3358 - delete sub when caller unsubscribes.
	r.subs = append(r.subs, sub)
	return nil
}

// DisconnectAll disconnects all clients connected to the rpcClient
func (r *rpcClient) DisconnectAll() {
	r.stateMu.Lock()
	defer r.stateMu.Unlock()
	if r.ws.rpc != nil {
		r.ws.rpc.Close()
	}
	r.cancelInflightRequests()
	r.unsubscribeAll()
	r.chainInfoLock.Lock()
	r.latestChainInfo = commonclient.ChainInfo{}
	r.chainInfoLock.Unlock()
}

// unsubscribeAll unsubscribes all subscriptions
// WARNING: NOT THREAD-SAFE
// This must be called from within the r.stateMu lock
func (r *rpcClient) unsubscribeAll() {
	for _, sub := range r.subs {
		sub.Unsubscribe()
	}
	r.subs = nil
}
func (r *rpcClient) SetAliveLoopSub(sub commontypes.Subscription) {
	r.stateMu.Lock()
	defer r.stateMu.Unlock()

	r.aliveLoopSub = sub
}

// SubscribersCount returns the number of client subscribed to the node
func (r *rpcClient) SubscribersCount() int32 {
	r.stateMu.RLock()
	defer r.stateMu.RUnlock()
	return int32(len(r.subs))
}

// UnsubscribeAllExceptAliveLoop disconnects all subscriptions to the node except the alive loop subscription
// while holding the n.stateMu lock
func (r *rpcClient) UnsubscribeAllExceptAliveLoop() {
	r.stateMu.Lock()
	defer r.stateMu.Unlock()

	for _, s := range r.subs {
		if s != r.aliveLoopSub {
			s.Unsubscribe()
		}
	}
}

// RPC wrappers

// CallContext implementation
func (r *rpcClient) CallContext(ctx context.Context, result interface{}, method string, args ...interface{}) error {
	ctx, cancel, ws, http := r.makeLiveQueryCtxAndSafeGetClients(ctx, r.largePayloadRpcTimeout)
	defer cancel()
	lggr := r.newRqLggr().With(
		"method", method,
		"args", args,
	)

	lggr.Debug("RPC call: evmclient.Client#CallContext")
	start := time.Now()
	var err error
	if http != nil {
		err = r.wrapHTTP(http.rpc.CallContext(ctx, result, method, args...))
	} else {
		err = r.wrapWS(ws.rpc.CallContext(ctx, result, method, args...))
	}
	duration := time.Since(start)

	r.logResult(lggr, err, duration, r.getRPCDomain(), "CallContext")

	return err
}

func (r *rpcClient) BatchCallContext(rootCtx context.Context, b []rpc.BatchElem) error {
	// Astar's finality tags provide weaker finality guarantees than we require.
	// Fetch latest finalized block using Astar's custom requests and populate it after batch request completes
	var astarRawLatestFinalizedBlock json.RawMessage
	var requestedFinalizedBlock bool
	if r.chainType == chaintype.ChainAstar {
		for _, el := range b {
			if !isRequestingFinalizedBlock(el) {
				continue
			}

			requestedFinalizedBlock = true
			err := r.astarLatestFinalizedBlock(rootCtx, &astarRawLatestFinalizedBlock)
			if err != nil {
				return fmt.Errorf("failed to get astar latest finalized block: %w", err)
			}

			break
		}
	}

	ctx, cancel, ws, http := r.makeLiveQueryCtxAndSafeGetClients(rootCtx, r.largePayloadRpcTimeout)
	defer cancel()
	lggr := r.newRqLggr().With("nBatchElems", len(b), "batchElems", b)

	lggr.Trace("RPC call: evmclient.Client#BatchCallContext")
	start := time.Now()
	var err error
	if http != nil {
		err = r.wrapHTTP(http.rpc.BatchCallContext(ctx, b))
	} else {
		err = r.wrapWS(ws.rpc.BatchCallContext(ctx, b))
	}
	duration := time.Since(start)

	r.logResult(lggr, err, duration, r.getRPCDomain(), "BatchCallContext")
	if err != nil {
		return err
	}

	if r.chainType == chaintype.ChainAstar && requestedFinalizedBlock {
		// populate requested finalized block with correct value
		for _, el := range b {
			if !isRequestingFinalizedBlock(el) {
				continue
			}

			el.Error = nil
			err = json.Unmarshal(astarRawLatestFinalizedBlock, el.Result)
			if err != nil {
				el.Error = fmt.Errorf("failed to unmarshal astar finalized block into provided struct: %w", err)
			}
		}
	}

	return nil
}

func isRequestingFinalizedBlock(el rpc.BatchElem) bool {
	isGetBlock := el.Method == "eth_getBlockByNumber" && len(el.Args) > 0
	if !isGetBlock {
		return false
	}

	if el.Args[0] == rpc.FinalizedBlockNumber {
		return true
	}

	switch arg := el.Args[0].(type) {
	case string:
		return arg == rpc.FinalizedBlockNumber.String()
	case fmt.Stringer:
		return arg.String() == rpc.FinalizedBlockNumber.String()
	default:
		return false
	}
}

// TODO: Full transition from SubscribeNewHead to SubscribeToHeads is done in BCI-2875
func (r *rpcClient) SubscribeNewHead(ctx context.Context, channel chan<- *evmtypes.Head) (_ commontypes.Subscription, err error) {
	ctx, cancel, chStopInFlight, ws, _ := r.acquireQueryCtx(ctx, r.rpcTimeout)
	defer cancel()
	args := []interface{}{"newHeads"}
	lggr := r.newRqLggr().With("args", args)

	lggr.Debug("RPC call: evmclient.Client#EthSubscribe")
	start := time.Now()
	defer func() {
		duration := time.Since(start)
		r.logResult(lggr, err, duration, r.getRPCDomain(), "EthSubscribe")
		err = r.wrapWS(err)
	}()
	subForwarder := newSubForwarder(channel, func(head *evmtypes.Head) *evmtypes.Head {
		head.EVMChainID = ubig.New(r.chainID)
		r.onNewHead(ctx, chStopInFlight, head)
		return head
	}, r.wrapRPCClientError)
	err = subForwarder.start(ws.rpc.EthSubscribe(ctx, subForwarder.srcCh, args...))
	if err != nil {
		return
	}

	err = r.registerSub(subForwarder, chStopInFlight)
	if err != nil {
		return
	}

	return subForwarder, nil
}

func (r *rpcClient) SubscribeToHeads(ctx context.Context) (ch <-chan *evmtypes.Head, sub commontypes.Subscription, err error) {
	ctx, cancel, chStopInFlight, ws, _ := r.acquireQueryCtx(ctx, r.rpcTimeout)
	defer cancel()

	args := []interface{}{rpcSubscriptionMethodNewHeads}
	start := time.Now()
	lggr := r.newRqLggr().With("args", args)

	lggr.Debug("RPC call: evmclient.Client#EthSubscribe")
	defer func() {
		duration := time.Since(start)
		r.logResult(lggr, err, duration, r.getRPCDomain(), "EthSubscribe")
		err = r.wrapWS(err)
	}()

	channel := make(chan *evmtypes.Head)
	forwarder := newSubForwarder(channel, func(head *evmtypes.Head) *evmtypes.Head {
		head.EVMChainID = ubig.New(r.chainID)
		r.onNewHead(ctx, chStopInFlight, head)
		return head
	}, r.wrapRPCClientError)

	err = forwarder.start(ws.rpc.EthSubscribe(ctx, forwarder.srcCh, args...))
	if err != nil {
		return nil, nil, err
	}

	err = r.registerSub(forwarder, chStopInFlight)
	if err != nil {
		return nil, nil, err
	}

	return channel, forwarder, err
}

<<<<<<< HEAD
func (r *rpcClient) SubscribeToFinalizedHeads(_ context.Context) (<-chan *evmtypes.Head, commontypes.Subscription, error) {
=======
func (r *rpcClient) SubscribeToFinalizedHeads(ctx context.Context) (<-chan *evmtypes.Head, commontypes.Subscription, error) {
>>>>>>> 72a7d232
	interval := r.finalizedBlockPollInterval
	if interval == 0 {
		return nil, nil, errors.New("FinalizedBlockPollInterval is 0")
	}
	timeout := interval
	poller, channel := commonclient.NewPoller[*evmtypes.Head](interval, r.LatestFinalizedBlock, timeout, r.rpcLog)
<<<<<<< HEAD
	if err := poller.Start(); err != nil {
=======
	if err := poller.Start(ctx); err != nil {
>>>>>>> 72a7d232
		return nil, nil, err
	}
	return channel, &poller, nil
}

// GethClient wrappers

func (r *rpcClient) TransactionReceipt(ctx context.Context, txHash common.Hash) (receipt *evmtypes.Receipt, err error) {
	err = r.CallContext(ctx, &receipt, "eth_getTransactionReceipt", txHash, false)
	if err != nil {
		return nil, err
	}
	if receipt == nil {
		err = r.wrapRPCClientError(ethereum.NotFound)
		return
	}
	return
}

func (r *rpcClient) TransactionReceiptGeth(ctx context.Context, txHash common.Hash) (receipt *types.Receipt, err error) {
	ctx, cancel, ws, http := r.makeLiveQueryCtxAndSafeGetClients(ctx, r.rpcTimeout)
	defer cancel()
	lggr := r.newRqLggr().With("txHash", txHash)

	lggr.Debug("RPC call: evmclient.Client#TransactionReceipt")

	start := time.Now()
	if http != nil {
		receipt, err = http.geth.TransactionReceipt(ctx, txHash)
		err = r.wrapHTTP(err)
	} else {
		receipt, err = ws.geth.TransactionReceipt(ctx, txHash)
		err = r.wrapWS(err)
	}
	duration := time.Since(start)

	r.logResult(lggr, err, duration, r.getRPCDomain(), "TransactionReceipt",
		"receipt", receipt,
	)

	return
}

func (r *rpcClient) TransactionByHash(ctx context.Context, txHash common.Hash) (tx *types.Transaction, err error) {
	ctx, cancel, ws, http := r.makeLiveQueryCtxAndSafeGetClients(ctx, r.rpcTimeout)
	defer cancel()
	lggr := r.newRqLggr().With("txHash", txHash)

	lggr.Debug("RPC call: evmclient.Client#TransactionByHash")

	start := time.Now()
	if http != nil {
		tx, _, err = http.geth.TransactionByHash(ctx, txHash)
		err = r.wrapHTTP(err)
	} else {
		tx, _, err = ws.geth.TransactionByHash(ctx, txHash)
		err = r.wrapWS(err)
	}
	duration := time.Since(start)

	r.logResult(lggr, err, duration, r.getRPCDomain(), "TransactionByHash",
		"receipt", tx,
	)

	return
}

func (r *rpcClient) HeaderByNumber(ctx context.Context, number *big.Int) (header *types.Header, err error) {
	ctx, cancel, ws, http := r.makeLiveQueryCtxAndSafeGetClients(ctx, r.rpcTimeout)
	defer cancel()
	lggr := r.newRqLggr().With("number", number)

	lggr.Debug("RPC call: evmclient.Client#HeaderByNumber")
	start := time.Now()
	if http != nil {
		header, err = http.geth.HeaderByNumber(ctx, number)
		err = r.wrapHTTP(err)
	} else {
		header, err = ws.geth.HeaderByNumber(ctx, number)
		err = r.wrapWS(err)
	}
	duration := time.Since(start)

	r.logResult(lggr, err, duration, r.getRPCDomain(), "HeaderByNumber", "header", header)

	return
}

func (r *rpcClient) HeaderByHash(ctx context.Context, hash common.Hash) (header *types.Header, err error) {
	ctx, cancel, ws, http := r.makeLiveQueryCtxAndSafeGetClients(ctx, r.rpcTimeout)
	defer cancel()
	lggr := r.newRqLggr().With("hash", hash)

	lggr.Debug("RPC call: evmclient.Client#HeaderByHash")
	start := time.Now()
	if http != nil {
		header, err = http.geth.HeaderByHash(ctx, hash)
		err = r.wrapHTTP(err)
	} else {
		header, err = ws.geth.HeaderByHash(ctx, hash)
		err = r.wrapWS(err)
	}
	duration := time.Since(start)

	r.logResult(lggr, err, duration, r.getRPCDomain(), "HeaderByHash",
		"header", header,
	)

	return
}

func (r *rpcClient) LatestFinalizedBlock(ctx context.Context) (head *evmtypes.Head, err error) {
	// capture chStopInFlight to ensure we are not updating chainInfo with observations related to previous life cycle
	ctx, cancel, chStopInFlight, _, _ := r.acquireQueryCtx(ctx, r.rpcTimeout)
	defer cancel()
	if r.chainType == chaintype.ChainAstar {
		// astar's finality tags provide weaker guarantee. Use their custom request to request latest finalized block
		err = r.astarLatestFinalizedBlock(ctx, &head)
	} else {
		err = r.ethGetBlockByNumber(ctx, rpc.FinalizedBlockNumber.String(), &head)
	}

	if err != nil {
		return
	}

	if head == nil {
		err = r.wrapRPCClientError(ethereum.NotFound)
		return
	}

	head.EVMChainID = ubig.New(r.chainID)

	r.onNewFinalizedHead(ctx, chStopInFlight, head)
	return
}

func (r *rpcClient) astarLatestFinalizedBlock(ctx context.Context, result interface{}) (err error) {
	var hashResult string
	err = r.CallContext(ctx, &hashResult, "chain_getFinalizedHead")
	if err != nil {
		return fmt.Errorf("failed to get astar latest finalized hash: %w", err)
	}

	var astarHead struct {
		Number *hexutil.Big `json:"number"`
	}
	err = r.CallContext(ctx, &astarHead, "chain_getHeader", hashResult, false)
	if err != nil {
		return fmt.Errorf("failed to get astar head by hash: %w", err)
	}

	if astarHead.Number == nil {
		return r.wrapRPCClientError(fmt.Errorf("expected non empty head number of finalized block"))
	}

	err = r.ethGetBlockByNumber(ctx, astarHead.Number.String(), result)
	if err != nil {
		return fmt.Errorf("failed to get astar finalized block: %w", err)
	}

	return nil
}

func (r *rpcClient) BlockByNumber(ctx context.Context, number *big.Int) (head *evmtypes.Head, err error) {
	ctx, cancel, chStopInFlight, _, _ := r.acquireQueryCtx(ctx, r.rpcTimeout)
	defer cancel()
	hexNumber := ToBlockNumArg(number)
	err = r.ethGetBlockByNumber(ctx, hexNumber, &head)
	if err != nil {
		return
	}

	if head == nil {
		err = r.wrapRPCClientError(ethereum.NotFound)
		return
	}

	head.EVMChainID = ubig.New(r.chainID)

	if hexNumber == rpc.LatestBlockNumber.String() {
		r.onNewHead(ctx, chStopInFlight, head)
	}

	return
}

func (r *rpcClient) ethGetBlockByNumber(ctx context.Context, number string, result interface{}) (err error) {
	ctx, cancel, ws, http := r.makeLiveQueryCtxAndSafeGetClients(ctx, r.rpcTimeout)
	defer cancel()
	const method = "eth_getBlockByNumber"
	args := []interface{}{number, false}
	lggr := r.newRqLggr().With(
		"method", method,
		"args", args,
	)

	lggr.Debug("RPC call: evmclient.Client#CallContext")
	start := time.Now()
	if http != nil {
		err = r.wrapHTTP(http.rpc.CallContext(ctx, result, method, args...))
	} else {
		err = r.wrapWS(ws.rpc.CallContext(ctx, result, method, args...))
	}
	duration := time.Since(start)

	r.logResult(lggr, err, duration, r.getRPCDomain(), "CallContext")
	return err
}

func (r *rpcClient) BlockByHash(ctx context.Context, hash common.Hash) (head *evmtypes.Head, err error) {
	err = r.CallContext(ctx, &head, "eth_getBlockByHash", hash.Hex(), false)
	if err != nil {
		return nil, err
	}
	if head == nil {
		err = r.wrapRPCClientError(ethereum.NotFound)
		return
	}
	head.EVMChainID = ubig.New(r.chainID)
	return
}

func (r *rpcClient) BlockByHashGeth(ctx context.Context, hash common.Hash) (block *types.Block, err error) {
	ctx, cancel, ws, http := r.makeLiveQueryCtxAndSafeGetClients(ctx, r.rpcTimeout)
	defer cancel()
	lggr := r.newRqLggr().With("hash", hash)

	lggr.Debug("RPC call: evmclient.Client#BlockByHash")
	start := time.Now()
	if http != nil {
		block, err = http.geth.BlockByHash(ctx, hash)
		err = r.wrapHTTP(err)
	} else {
		block, err = ws.geth.BlockByHash(ctx, hash)
		err = r.wrapWS(err)
	}
	duration := time.Since(start)

	r.logResult(lggr, err, duration, r.getRPCDomain(), "BlockByHash",
		"block", block,
	)

	return
}

func (r *rpcClient) BlockByNumberGeth(ctx context.Context, number *big.Int) (block *types.Block, err error) {
	ctx, cancel, ws, http := r.makeLiveQueryCtxAndSafeGetClients(ctx, r.rpcTimeout)
	defer cancel()
	lggr := r.newRqLggr().With("number", number)

	lggr.Debug("RPC call: evmclient.Client#BlockByNumber")
	start := time.Now()
	if http != nil {
		block, err = http.geth.BlockByNumber(ctx, number)
		err = r.wrapHTTP(err)
	} else {
		block, err = ws.geth.BlockByNumber(ctx, number)
		err = r.wrapWS(err)
	}
	duration := time.Since(start)

	r.logResult(lggr, err, duration, r.getRPCDomain(), "BlockByNumber",
		"block", block,
	)

	return
}

func (r *rpcClient) SendTransaction(ctx context.Context, tx *types.Transaction) error {
	ctx, cancel, ws, http := r.makeLiveQueryCtxAndSafeGetClients(ctx, r.largePayloadRpcTimeout)
	defer cancel()
	lggr := r.newRqLggr().With("tx", tx)

	lggr.Debug("RPC call: evmclient.Client#SendTransaction")
	start := time.Now()
	var err error
	if http != nil {
		err = r.wrapHTTP(http.geth.SendTransaction(ctx, tx))
	} else {
		err = r.wrapWS(ws.geth.SendTransaction(ctx, tx))
	}
	duration := time.Since(start)

	r.logResult(lggr, err, duration, r.getRPCDomain(), "SendTransaction")

	return err
}

func (r *rpcClient) SimulateTransaction(ctx context.Context, tx *types.Transaction) error {
	// Not Implemented
	return pkgerrors.New("SimulateTransaction not implemented")
}

func (r *rpcClient) SendEmptyTransaction(
	ctx context.Context,
	newTxAttempt func(nonce evmtypes.Nonce, feeLimit uint32, fee *assets.Wei, fromAddress common.Address) (attempt any, err error),
	nonce evmtypes.Nonce,
	gasLimit uint32,
	fee *assets.Wei,
	fromAddress common.Address,
) (txhash string, err error) {
	// Not Implemented
	return "", pkgerrors.New("SendEmptyTransaction not implemented")
}

// PendingSequenceAt returns one higher than the highest nonce from both mempool and mined transactions
func (r *rpcClient) PendingSequenceAt(ctx context.Context, account common.Address) (nonce evmtypes.Nonce, err error) {
	ctx, cancel, ws, http := r.makeLiveQueryCtxAndSafeGetClients(ctx, r.rpcTimeout)
	defer cancel()
	lggr := r.newRqLggr().With("account", account)

	lggr.Debug("RPC call: evmclient.Client#PendingNonceAt")
	start := time.Now()
	var n uint64
	if http != nil {
		n, err = http.geth.PendingNonceAt(ctx, account)
		nonce = evmtypes.Nonce(int64(n))
		err = r.wrapHTTP(err)
	} else {
		n, err = ws.geth.PendingNonceAt(ctx, account)
		nonce = evmtypes.Nonce(int64(n))
		err = r.wrapWS(err)
	}
	duration := time.Since(start)

	r.logResult(lggr, err, duration, r.getRPCDomain(), "PendingNonceAt",
		"nonce", nonce,
	)

	return
}

// SequenceAt is a bit of a misnomer. You might expect it to return the highest
// mined nonce at the given block number, but it actually returns the total
// transaction count which is the highest mined nonce + 1
func (r *rpcClient) SequenceAt(ctx context.Context, account common.Address, blockNumber *big.Int) (nonce evmtypes.Nonce, err error) {
	ctx, cancel, ws, http := r.makeLiveQueryCtxAndSafeGetClients(ctx, r.rpcTimeout)
	defer cancel()
	lggr := r.newRqLggr().With("account", account, "blockNumber", blockNumber)

	lggr.Debug("RPC call: evmclient.Client#NonceAt")
	start := time.Now()
	var n uint64
	if http != nil {
		n, err = http.geth.NonceAt(ctx, account, blockNumber)
		nonce = evmtypes.Nonce(int64(n))
		err = r.wrapHTTP(err)
	} else {
		n, err = ws.geth.NonceAt(ctx, account, blockNumber)
		nonce = evmtypes.Nonce(int64(n))
		err = r.wrapWS(err)
	}
	duration := time.Since(start)

	r.logResult(lggr, err, duration, r.getRPCDomain(), "NonceAt",
		"nonce", nonce,
	)

	return
}

func (r *rpcClient) PendingCodeAt(ctx context.Context, account common.Address) (code []byte, err error) {
	ctx, cancel, ws, http := r.makeLiveQueryCtxAndSafeGetClients(ctx, r.rpcTimeout)
	defer cancel()
	lggr := r.newRqLggr().With("account", account)

	lggr.Debug("RPC call: evmclient.Client#PendingCodeAt")
	start := time.Now()
	if http != nil {
		code, err = http.geth.PendingCodeAt(ctx, account)
		err = r.wrapHTTP(err)
	} else {
		code, err = ws.geth.PendingCodeAt(ctx, account)
		err = r.wrapWS(err)
	}
	duration := time.Since(start)

	r.logResult(lggr, err, duration, r.getRPCDomain(), "PendingCodeAt",
		"code", code,
	)

	return
}

func (r *rpcClient) CodeAt(ctx context.Context, account common.Address, blockNumber *big.Int) (code []byte, err error) {
	ctx, cancel, ws, http := r.makeLiveQueryCtxAndSafeGetClients(ctx, r.rpcTimeout)
	defer cancel()
	lggr := r.newRqLggr().With("account", account, "blockNumber", blockNumber)

	lggr.Debug("RPC call: evmclient.Client#CodeAt")
	start := time.Now()
	if http != nil {
		code, err = http.geth.CodeAt(ctx, account, blockNumber)
		err = r.wrapHTTP(err)
	} else {
		code, err = ws.geth.CodeAt(ctx, account, blockNumber)
		err = r.wrapWS(err)
	}
	duration := time.Since(start)

	r.logResult(lggr, err, duration, r.getRPCDomain(), "CodeAt",
		"code", code,
	)

	return
}

func (r *rpcClient) EstimateGas(ctx context.Context, c interface{}) (gas uint64, err error) {
	ctx, cancel, ws, http := r.makeLiveQueryCtxAndSafeGetClients(ctx, r.largePayloadRpcTimeout)
	defer cancel()
	call := c.(ethereum.CallMsg)
	lggr := r.newRqLggr().With("call", call)

	lggr.Debug("RPC call: evmclient.Client#EstimateGas")
	start := time.Now()
	if http != nil {
		gas, err = http.geth.EstimateGas(ctx, call)
		err = r.wrapHTTP(err)
	} else {
		gas, err = ws.geth.EstimateGas(ctx, call)
		err = r.wrapWS(err)
	}
	duration := time.Since(start)

	r.logResult(lggr, err, duration, r.getRPCDomain(), "EstimateGas",
		"gas", gas,
	)

	return
}

func (r *rpcClient) SuggestGasPrice(ctx context.Context) (price *big.Int, err error) {
	ctx, cancel, ws, http := r.makeLiveQueryCtxAndSafeGetClients(ctx, r.rpcTimeout)
	defer cancel()
	lggr := r.newRqLggr()

	lggr.Debug("RPC call: evmclient.Client#SuggestGasPrice")
	start := time.Now()
	if http != nil {
		price, err = http.geth.SuggestGasPrice(ctx)
		err = r.wrapHTTP(err)
	} else {
		price, err = ws.geth.SuggestGasPrice(ctx)
		err = r.wrapWS(err)
	}
	duration := time.Since(start)

	r.logResult(lggr, err, duration, r.getRPCDomain(), "SuggestGasPrice",
		"price", price,
	)

	return
}

func (r *rpcClient) CallContract(ctx context.Context, msg interface{}, blockNumber *big.Int) (val []byte, err error) {
	ctx, cancel, ws, http := r.makeLiveQueryCtxAndSafeGetClients(ctx, r.largePayloadRpcTimeout)
	defer cancel()
	lggr := r.newRqLggr().With("callMsg", msg, "blockNumber", blockNumber)
	message := msg.(ethereum.CallMsg)

	lggr.Debug("RPC call: evmclient.Client#CallContract")
	start := time.Now()
	var hex hexutil.Bytes
	if http != nil {
		err = http.rpc.CallContext(ctx, &hex, "eth_call", ToBackwardCompatibleCallArg(message), ToBackwardCompatibleBlockNumArg(blockNumber))
		err = r.wrapHTTP(err)
	} else {
		err = ws.rpc.CallContext(ctx, &hex, "eth_call", ToBackwardCompatibleCallArg(message), ToBackwardCompatibleBlockNumArg(blockNumber))
		err = r.wrapWS(err)
	}
	if err == nil {
		val = hex
	}
	duration := time.Since(start)

	r.logResult(lggr, err, duration, r.getRPCDomain(), "CallContract",
		"val", val,
	)

	return
}

func (r *rpcClient) PendingCallContract(ctx context.Context, msg interface{}) (val []byte, err error) {
	ctx, cancel, ws, http := r.makeLiveQueryCtxAndSafeGetClients(ctx, r.largePayloadRpcTimeout)
	defer cancel()
	lggr := r.newRqLggr().With("callMsg", msg)
	message := msg.(ethereum.CallMsg)

	lggr.Debug("RPC call: evmclient.Client#PendingCallContract")
	start := time.Now()
	var hex hexutil.Bytes
	if http != nil {
		err = http.rpc.CallContext(ctx, &hex, "eth_call", ToBackwardCompatibleCallArg(message), "pending")
		err = r.wrapHTTP(err)
	} else {
		err = ws.rpc.CallContext(ctx, &hex, "eth_call", ToBackwardCompatibleCallArg(message), "pending")
		err = r.wrapWS(err)
	}
	if err == nil {
		val = hex
	}
	duration := time.Since(start)

	r.logResult(lggr, err, duration, r.getRPCDomain(), "PendingCallContract",
		"val", val,
	)

	return
}

func (r *rpcClient) LatestBlockHeight(ctx context.Context) (*big.Int, error) {
	var height big.Int
	h, err := r.BlockNumber(ctx)
	return height.SetUint64(h), err
}

func (r *rpcClient) BlockNumber(ctx context.Context) (height uint64, err error) {
	ctx, cancel, ws, http := r.makeLiveQueryCtxAndSafeGetClients(ctx, r.rpcTimeout)
	defer cancel()
	lggr := r.newRqLggr()

	lggr.Debug("RPC call: evmclient.Client#BlockNumber")
	start := time.Now()
	if http != nil {
		height, err = http.geth.BlockNumber(ctx)
		err = r.wrapHTTP(err)
	} else {
		height, err = ws.geth.BlockNumber(ctx)
		err = r.wrapWS(err)
	}
	duration := time.Since(start)

	r.logResult(lggr, err, duration, r.getRPCDomain(), "BlockNumber",
		"height", height,
	)

	return
}

func (r *rpcClient) BalanceAt(ctx context.Context, account common.Address, blockNumber *big.Int) (balance *big.Int, err error) {
	ctx, cancel, ws, http := r.makeLiveQueryCtxAndSafeGetClients(ctx, r.rpcTimeout)
	defer cancel()
	lggr := r.newRqLggr().With("account", account.Hex(), "blockNumber", blockNumber)

	lggr.Debug("RPC call: evmclient.Client#BalanceAt")
	start := time.Now()
	if http != nil {
		balance, err = http.geth.BalanceAt(ctx, account, blockNumber)
		err = r.wrapHTTP(err)
	} else {
		balance, err = ws.geth.BalanceAt(ctx, account, blockNumber)
		err = r.wrapWS(err)
	}
	duration := time.Since(start)

	r.logResult(lggr, err, duration, r.getRPCDomain(), "BalanceAt",
		"balance", balance,
	)

	return
}

func (r *rpcClient) FeeHistory(ctx context.Context, blockCount uint64, rewardPercentiles []float64) (feeHistory *ethereum.FeeHistory, err error) {
	ctx, cancel, ws, http := r.makeLiveQueryCtxAndSafeGetClients(ctx, r.rpcTimeout)
	defer cancel()
	lggr := r.newRqLggr().With("blockCount", blockCount, "rewardPercentiles", rewardPercentiles)

	lggr.Debug("RPC call: evmclient.Client#FeeHistory")
	start := time.Now()
	if http != nil {
		feeHistory, err = http.geth.FeeHistory(ctx, blockCount, nil, rewardPercentiles)
		err = r.wrapHTTP(err)
	} else {
		feeHistory, err = ws.geth.FeeHistory(ctx, blockCount, nil, rewardPercentiles)
		err = r.wrapWS(err)
	}
	duration := time.Since(start)

	r.logResult(lggr, err, duration, r.getRPCDomain(), "FeeHistory",
		"feeHistory", feeHistory,
	)

	return
}

// CallArgs represents the data used to call the balance method of a contract.
// "To" is the address of the ERC contract. "Data" is the message sent
// to the contract. "From" is the sender address.
type CallArgs struct {
	From common.Address `json:"from"`
	To   common.Address `json:"to"`
	Data hexutil.Bytes  `json:"data"`
}

// TokenBalance returns the balance of the given address for the token contract address.
func (r *rpcClient) TokenBalance(ctx context.Context, address common.Address, contractAddress common.Address) (*big.Int, error) {
	result := ""
	numLinkBigInt := new(big.Int)
	functionSelector := evmtypes.HexToFunctionSelector(BALANCE_OF_ADDRESS_FUNCTION_SELECTOR) // balanceOf(address)
	data := utils.ConcatBytes(functionSelector.Bytes(), common.LeftPadBytes(address.Bytes(), utils.EVMWordByteLen))
	args := CallArgs{
		To:   contractAddress,
		Data: data,
	}
	err := r.CallContext(ctx, &result, "eth_call", args, "latest")
	if err != nil {
		return numLinkBigInt, err
	}
	if _, ok := numLinkBigInt.SetString(result, 0); !ok {
		return nil, r.wrapRPCClientError(fmt.Errorf("failed to parse int: %s", result))
	}
	return numLinkBigInt, nil
}

// LINKBalance returns the balance of LINK at the given address
func (r *rpcClient) LINKBalance(ctx context.Context, address common.Address, linkAddress common.Address) (*commonassets.Link, error) {
	balance, err := r.TokenBalance(ctx, address, linkAddress)
	if err != nil {
		return commonassets.NewLinkFromJuels(0), err
	}
	return (*commonassets.Link)(balance), nil
}

func (r *rpcClient) FilterEvents(ctx context.Context, q ethereum.FilterQuery) ([]types.Log, error) {
	return r.FilterLogs(ctx, q)
}

func (r *rpcClient) FilterLogs(ctx context.Context, q ethereum.FilterQuery) (l []types.Log, err error) {
	ctx, cancel, ws, http := r.makeLiveQueryCtxAndSafeGetClients(ctx, r.rpcTimeout)
	defer cancel()
	lggr := r.newRqLggr().With("q", q)

	lggr.Debug("RPC call: evmclient.Client#FilterLogs")
	start := time.Now()
	if http != nil {
		l, err = http.geth.FilterLogs(ctx, q)
		err = r.wrapHTTP(err)
	} else {
		l, err = ws.geth.FilterLogs(ctx, q)
		err = r.wrapWS(err)
	}
	duration := time.Since(start)

	r.logResult(lggr, err, duration, r.getRPCDomain(), "FilterLogs",
		"log", l,
	)

	return
}

func (r *rpcClient) ClientVersion(ctx context.Context) (version string, err error) {
	err = r.CallContext(ctx, &version, "web3_clientVersion")
	return
}

func (r *rpcClient) SubscribeFilterLogs(ctx context.Context, q ethereum.FilterQuery, ch chan<- types.Log) (_ ethereum.Subscription, err error) {
	ctx, cancel, chStopInFlight, ws, _ := r.acquireQueryCtx(ctx, r.rpcTimeout)
	defer cancel()
	lggr := r.newRqLggr().With("q", q)

	lggr.Debug("RPC call: evmclient.Client#SubscribeFilterLogs")
	start := time.Now()
	defer func() {
		duration := time.Since(start)
		r.logResult(lggr, err, duration, r.getRPCDomain(), "SubscribeFilterLogs")
		err = r.wrapWS(err)
	}()
	sub := newSubForwarder(ch, nil, r.wrapRPCClientError)
	err = sub.start(ws.geth.SubscribeFilterLogs(ctx, q, sub.srcCh))
	if err != nil {
		return
	}

	err = r.registerSub(sub, chStopInFlight)
	if err != nil {
		return
	}

	return sub, nil
}

func (r *rpcClient) SuggestGasTipCap(ctx context.Context) (tipCap *big.Int, err error) {
	ctx, cancel, ws, http := r.makeLiveQueryCtxAndSafeGetClients(ctx, r.rpcTimeout)
	defer cancel()
	lggr := r.newRqLggr()

	lggr.Debug("RPC call: evmclient.Client#SuggestGasTipCap")
	start := time.Now()
	if http != nil {
		tipCap, err = http.geth.SuggestGasTipCap(ctx)
		err = r.wrapHTTP(err)
	} else {
		tipCap, err = ws.geth.SuggestGasTipCap(ctx)
		err = r.wrapWS(err)
	}
	duration := time.Since(start)

	r.logResult(lggr, err, duration, r.getRPCDomain(), "SuggestGasTipCap",
		"tipCap", tipCap,
	)

	return
}

// Returns the ChainID according to the geth client. This is useful for functions like verify()
// the common node.
func (r *rpcClient) ChainID(ctx context.Context) (chainID *big.Int, err error) {
	ctx, cancel, ws, http := r.makeLiveQueryCtxAndSafeGetClients(ctx, r.rpcTimeout)

	defer cancel()

	if http != nil {
		chainID, err = http.geth.ChainID(ctx)
		err = r.wrapHTTP(err)
	} else {
		chainID, err = ws.geth.ChainID(ctx)
		err = r.wrapWS(err)
	}
	return
}

// newRqLggr generates a new logger with a unique request ID
func (r *rpcClient) newRqLggr() logger.SugaredLogger {
	return r.rpcLog.With("requestID", uuid.New())
}

func (r *rpcClient) wrapRPCClientError(err error) error {
	// simple add msg to the error without adding new stack trace
	return pkgerrors.WithMessage(err, r.rpcClientErrorPrefix())
}

func (r *rpcClient) rpcClientErrorPrefix() string {
	return fmt.Sprintf("RPCClient returned error (%s)", r.name)
}

func wrapCallError(err error, tp string) error {
	if err == nil {
		return nil
	}
	if pkgerrors.Cause(err).Error() == "context deadline exceeded" {
		err = pkgerrors.Wrap(err, "remote node timed out")
	}
	return pkgerrors.Wrapf(err, "%s call failed", tp)
}

func (r *rpcClient) wrapWS(err error) error {
	err = wrapCallError(err, fmt.Sprintf("%s websocket (%s)", r.tier.String(), r.ws.uri.Redacted()))
	return r.wrapRPCClientError(err)
}

func (r *rpcClient) wrapHTTP(err error) error {
	err = wrapCallError(err, fmt.Sprintf("%s http (%s)", r.tier.String(), r.http.uri.Redacted()))
	err = r.wrapRPCClientError(err)
	if err != nil {
		r.rpcLog.Debugw("Call failed", "err", err)
	} else {
		r.rpcLog.Trace("Call succeeded")
	}
	return err
}

// makeLiveQueryCtxAndSafeGetClients wraps makeQueryCtx
func (r *rpcClient) makeLiveQueryCtxAndSafeGetClients(parentCtx context.Context, timeout time.Duration) (ctx context.Context, cancel context.CancelFunc, ws rawclient, http *rawclient) {
	ctx, cancel, _, ws, http = r.acquireQueryCtx(parentCtx, timeout)
	return
}

func (r *rpcClient) acquireQueryCtx(parentCtx context.Context, timeout time.Duration) (ctx context.Context, cancel context.CancelFunc,
	chStopInFlight chan struct{}, ws rawclient, http *rawclient) {
	// Need to wrap in mutex because state transition can cancel and replace the
	// context
	r.stateMu.RLock()
	chStopInFlight = r.chStopInFlight
	ws = r.ws
	if r.http != nil {
		cp := *r.http
		http = &cp
	}
	r.stateMu.RUnlock()
	ctx, cancel = makeQueryCtx(parentCtx, chStopInFlight, timeout)
	return
}

// makeQueryCtx returns a context that cancels if:
// 1. Passed in ctx cancels
// 2. Passed in channel is closed
// 3. Default timeout is reached (queryTimeout)
func makeQueryCtx(ctx context.Context, ch services.StopChan, timeout time.Duration) (context.Context, context.CancelFunc) {
	var chCancel, timeoutCancel context.CancelFunc
	ctx, chCancel = ch.Ctx(ctx)
	ctx, timeoutCancel = context.WithTimeout(ctx, timeout)
	cancel := func() {
		chCancel()
		timeoutCancel()
	}
	return ctx, cancel
}

func (r *rpcClient) makeQueryCtx(ctx context.Context, timeout time.Duration) (context.Context, context.CancelFunc) {
	return makeQueryCtx(ctx, r.getChStopInflight(), timeout)
}

func (r *rpcClient) IsSyncing(ctx context.Context) (bool, error) {
	ctx, cancel, ws, http := r.makeLiveQueryCtxAndSafeGetClients(ctx, r.rpcTimeout)
	defer cancel()
	lggr := r.newRqLggr()

	lggr.Debug("RPC call: evmclient.Client#SyncProgress")
	var syncProgress *ethereum.SyncProgress
	start := time.Now()
	var err error
	if http != nil {
		syncProgress, err = http.geth.SyncProgress(ctx)
		err = r.wrapHTTP(err)
	} else {
		syncProgress, err = ws.geth.SyncProgress(ctx)
		err = r.wrapWS(err)
	}
	duration := time.Since(start)

	r.logResult(lggr, err, duration, r.getRPCDomain(), "BlockNumber",
		"syncProgress", syncProgress,
	)

	return syncProgress != nil, nil
}

// getChStopInflight provides a convenience helper that mutex wraps a
// read to the chStopInFlight
func (r *rpcClient) getChStopInflight() chan struct{} {
	r.stateMu.RLock()
	defer r.stateMu.RUnlock()
	return r.chStopInFlight
}

func (r *rpcClient) Name() string {
	return r.name
}

func Name(r *rpcClient) string {
	return r.name
}

func (r *rpcClient) onNewHead(ctx context.Context, requestCh <-chan struct{}, head *evmtypes.Head) {
	if head == nil {
		return
	}

	r.chainInfoLock.Lock()
	defer r.chainInfoLock.Unlock()
	if !commonclient.CtxIsHeathCheckRequest(ctx) {
		r.highestUserObservations.BlockNumber = max(r.highestUserObservations.BlockNumber, head.Number)
		r.highestUserObservations.TotalDifficulty = commonclient.MaxTotalDifficulty(r.highestUserObservations.TotalDifficulty, head.TotalDifficulty)
	}
	select {
	case <-requestCh: // no need to update latestChainInfo, as rpcClient already started new life cycle
		return
	default:
		r.latestChainInfo.BlockNumber = head.Number
		r.latestChainInfo.TotalDifficulty = head.TotalDifficulty
	}
}

func (r *rpcClient) onNewFinalizedHead(ctx context.Context, requestCh <-chan struct{}, head *evmtypes.Head) {
	if head == nil {
		return
	}
	r.chainInfoLock.Lock()
	defer r.chainInfoLock.Unlock()
	if !commonclient.CtxIsHeathCheckRequest(ctx) {
		r.highestUserObservations.FinalizedBlockNumber = max(r.highestUserObservations.FinalizedBlockNumber, head.Number)
	}
	select {
	case <-requestCh: // no need to update latestChainInfo, as rpcClient already started new life cycle
		return
	default:
		r.latestChainInfo.FinalizedBlockNumber = head.Number
	}
}

func (r *rpcClient) GetInterceptedChainInfo() (latest, highestUserObservations commonclient.ChainInfo) {
	r.chainInfoLock.RLock()
	defer r.chainInfoLock.RUnlock()
	return r.latestChainInfo, r.highestUserObservations
}

func ToBlockNumArg(number *big.Int) string {
	if number == nil {
		return "latest"
	}
	return hexutil.EncodeBig(number)
}<|MERGE_RESOLUTION|>--- conflicted
+++ resolved
@@ -550,22 +550,14 @@
 	return channel, forwarder, err
 }
 
-<<<<<<< HEAD
-func (r *rpcClient) SubscribeToFinalizedHeads(_ context.Context) (<-chan *evmtypes.Head, commontypes.Subscription, error) {
-=======
 func (r *rpcClient) SubscribeToFinalizedHeads(ctx context.Context) (<-chan *evmtypes.Head, commontypes.Subscription, error) {
->>>>>>> 72a7d232
 	interval := r.finalizedBlockPollInterval
 	if interval == 0 {
 		return nil, nil, errors.New("FinalizedBlockPollInterval is 0")
 	}
 	timeout := interval
 	poller, channel := commonclient.NewPoller[*evmtypes.Head](interval, r.LatestFinalizedBlock, timeout, r.rpcLog)
-<<<<<<< HEAD
-	if err := poller.Start(); err != nil {
-=======
 	if err := poller.Start(ctx); err != nil {
->>>>>>> 72a7d232
 		return nil, nil, err
 	}
 	return channel, &poller, nil
