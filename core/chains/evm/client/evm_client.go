--- conflicted
+++ resolved
@@ -22,21 +22,13 @@
 	for i, node := range nodes {
 		if node.SendOnly != nil && *node.SendOnly {
 			rpc := NewRPCClient(lggr, empty, (*url.URL)(node.HTTPURL), *node.Name, int32(i), chainID,
-<<<<<<< HEAD
-				commonclient.Secondary, cfg.FinalizedBlockPollInterval(), largePayloadRPCTimeout, defaultRPCTimeout, chainType)
-=======
 				commonclient.Secondary, cfg.FinalizedBlockPollInterval(), cfg.NewHeadsPollInterval(), largePayloadRPCTimeout, defaultRPCTimeout, chainType)
->>>>>>> 5ebb6326
 			sendonly := commonclient.NewSendOnlyNode(lggr, (url.URL)(*node.HTTPURL),
 				*node.Name, chainID, rpc)
 			sendonlys = append(sendonlys, sendonly)
 		} else {
 			rpc := NewRPCClient(lggr, (url.URL)(*node.WSURL), (*url.URL)(node.HTTPURL), *node.Name, int32(i),
-<<<<<<< HEAD
-				chainID, commonclient.Primary, cfg.FinalizedBlockPollInterval(), largePayloadRPCTimeout, defaultRPCTimeout, chainType)
-=======
 				chainID, commonclient.Primary, cfg.FinalizedBlockPollInterval(), cfg.NewHeadsPollInterval(), largePayloadRPCTimeout, defaultRPCTimeout, chainType)
->>>>>>> 5ebb6326
 			primaryNode := commonclient.NewNode(cfg, chainCfg,
 				lggr, (url.URL)(*node.WSURL), (*url.URL)(node.HTTPURL), *node.Name, int32(i), chainID, *node.Order,
 				rpc, "EVM")
