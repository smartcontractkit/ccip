--- conflicted
+++ resolved
@@ -8,124 +8,6 @@
 	"github.com/smartcontractkit/chainlink-common/pkg/config"
 )
 
-<<<<<<< HEAD
-// Validated configurations impose constraints that must be checked.
-type Validated interface {
-	// ValidateConfig returns nil if the config is valid, otherwise an error describing why it is invalid.
-	//
-	// For implementations:
-	//  - Use package multierr to accumulate all errors, rather than returning the first encountered.
-	//  - If an anonymous field also implements ValidateConfig(), it must be called explicitly!
-	ValidateConfig() error
-}
-
-// Validate returns any errors from calling Validated.ValidateConfig on cfg and any nested types that implement Validated.
-func Validate(cfg interface{}) (err error) {
-	_, err = utils.MultiErrorList(validate(reflect.ValueOf(cfg), true))
-	return
-}
-
-func validate(v reflect.Value, checkInterface bool) (err error) {
-	if checkInterface {
-		i := v.Interface()
-		if vc, ok := i.(Validated); ok {
-			for _, e := range utils.UnwrapError(vc.ValidateConfig()) {
-				err = multierr.Append(err, e)
-			}
-		} else if v.CanAddr() {
-			i = v.Addr().Interface()
-			if vc, ok := i.(Validated); ok {
-				err = multierr.Append(err, vc.ValidateConfig())
-			}
-		}
-	}
-
-	t := v.Type()
-	if t.Kind() == reflect.Ptr {
-		if v.IsNil() {
-			return
-		}
-		t = t.Elem()
-		v = v.Elem()
-	}
-	switch t.Kind() {
-	case reflect.Bool, reflect.Chan, reflect.Complex128, reflect.Complex64, reflect.Float32, reflect.Float64,
-		reflect.Func, reflect.Int, reflect.Int16, reflect.Int32, reflect.Int64, reflect.Int8, reflect.Interface,
-		reflect.Invalid, reflect.Ptr, reflect.String, reflect.Uint, reflect.Uint16, reflect.Uint32, reflect.Uint64,
-		reflect.Uint8, reflect.Uintptr, reflect.UnsafePointer:
-		return
-	case reflect.Struct:
-		for i := 0; i < t.NumField(); i++ {
-			ft := t.Field(i)
-			if !ft.IsExported() {
-				continue
-			}
-			fv := v.Field(i)
-			if !fv.CanInterface() {
-				continue
-			}
-			if fv.Kind() == reflect.Ptr && fv.IsNil() {
-				continue
-			}
-			// skip the interface if Anonymous, since the parent struct inherits the methods
-			if fe := validate(fv, !ft.Anonymous); fe != nil {
-				if ft.Anonymous {
-					err = multierr.Append(err, fe)
-				} else {
-					err = multierr.Append(err, NamedMultiErrorList(fe, ft.Name))
-				}
-			}
-		}
-		return
-	case reflect.Map:
-		iter := v.MapRange()
-		for iter.Next() {
-			mk := iter.Key()
-			mv := iter.Value()
-			if !v.CanInterface() {
-				continue
-			}
-			if mv.Kind() == reflect.Ptr && mv.IsNil() {
-				continue
-			}
-			if me := validate(mv, true); me != nil {
-				err = multierr.Append(err, NamedMultiErrorList(me, fmt.Sprintf("%s", mk.Interface())))
-			}
-		}
-		return
-	case reflect.Slice, reflect.Array:
-		for i := 0; i < v.Len(); i++ {
-			iv := v.Index(i)
-			if !v.CanInterface() {
-				continue
-			}
-			if iv.Kind() == reflect.Ptr && iv.IsNil() {
-				continue
-			}
-			if me := validate(iv, true); me != nil {
-				err = multierr.Append(err, NamedMultiErrorList(me, strconv.Itoa(i)))
-			}
-		}
-		return
-	}
-
-	return fmt.Errorf("should be unreachable: switch missing case for kind: %s", t.Kind())
-}
-
-func NamedMultiErrorList(err error, name string) error {
-	l, merr := utils.MultiErrorList(err)
-	if l == 0 {
-		return nil
-	}
-	msg := strings.ReplaceAll(merr.Error(), "\n", "\n\t")
-	if l == 1 {
-		return fmt.Errorf("%s.%s", name, msg)
-	}
-	return fmt.Errorf("%s: %s", name, msg)
-}
-
-=======
->>>>>>> d121e401
 type ErrInvalid = config.ErrInvalid
 
 // NewErrDuplicate returns an ErrInvalid with a standard duplicate message.
