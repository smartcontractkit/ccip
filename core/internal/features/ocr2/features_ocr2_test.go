package ocr2_test

import (
	"bytes"
	"encoding/json"
	"fmt"
	"io"
	"math/big"
	"net/http"
	"net/http/httptest"
	"net/url"
	"strings"
	"sync"
	"testing"
	"time"

	"github.com/ethereum/go-ethereum/accounts/abi"

	"github.com/ethereum/go-ethereum/accounts/abi/bind"
	"github.com/ethereum/go-ethereum/accounts/abi/bind/backends"
	"github.com/ethereum/go-ethereum/common"
	"github.com/ethereum/go-ethereum/core"
	"github.com/ethereum/go-ethereum/core/types"
	"github.com/ethereum/go-ethereum/eth/ethconfig"
	"github.com/onsi/gomega"
	"github.com/smartcontractkit/libocr/commontypes"
	"github.com/smartcontractkit/libocr/gethwrappers2/ocr2aggregator"
	testoffchainaggregator2 "github.com/smartcontractkit/libocr/gethwrappers2/testocr2aggregator"
	confighelper2 "github.com/smartcontractkit/libocr/offchainreporting2plus/confighelper"
	ocrtypes2 "github.com/smartcontractkit/libocr/offchainreporting2plus/types"
	"github.com/stretchr/testify/assert"
	"github.com/stretchr/testify/require"
	"golang.org/x/exp/maps"

	"github.com/smartcontractkit/chainlink/v2/core/assets"
	"github.com/smartcontractkit/chainlink/v2/core/bridges"
	"github.com/smartcontractkit/chainlink/v2/core/chains/evm/forwarders"
	"github.com/smartcontractkit/chainlink/v2/core/gethwrappers/generated/authorized_forwarder"
	"github.com/smartcontractkit/chainlink/v2/core/gethwrappers/generated/link_token_interface"
	"github.com/smartcontractkit/chainlink/v2/core/internal/cltest"
	"github.com/smartcontractkit/chainlink/v2/core/internal/cltest/heavyweight"
	"github.com/smartcontractkit/chainlink/v2/core/internal/testutils"
	"github.com/smartcontractkit/chainlink/v2/core/logger"
	"github.com/smartcontractkit/chainlink/v2/core/services/chainlink"
	"github.com/smartcontractkit/chainlink/v2/core/services/keystore/keys/ocr2key"
	"github.com/smartcontractkit/chainlink/v2/core/services/keystore/keys/p2pkey"
	"github.com/smartcontractkit/chainlink/v2/core/services/ocr2/validate"
	"github.com/smartcontractkit/chainlink/v2/core/services/ocrbootstrap"
	"github.com/smartcontractkit/chainlink/v2/core/services/relay/evm"
	"github.com/smartcontractkit/chainlink/v2/core/store/models"
	"github.com/smartcontractkit/chainlink/v2/core/utils"
)

type ocr2Node struct {
	app                  *cltest.TestApplication
	peerID               string
	transmitter          common.Address
	effectiveTransmitter common.Address
	keybundle            ocr2key.KeyBundle
}

func setupOCR2Contracts(t *testing.T) (*bind.TransactOpts, *backends.SimulatedBackend, common.Address, *ocr2aggregator.OCR2Aggregator) {
	owner := testutils.MustNewSimTransactor(t)
	sb := new(big.Int)
	sb, _ = sb.SetString("100000000000000000000", 10) // 1 eth
	genesisData := core.GenesisAlloc{owner.From: {Balance: sb}}
	gasLimit := ethconfig.Defaults.Miner.GasCeil * 2
	b := backends.NewSimulatedBackend(genesisData, gasLimit)
	linkTokenAddress, _, linkContract, err := link_token_interface.DeployLinkToken(owner, b)
	require.NoError(t, err)
	accessAddress, _, _, err := testoffchainaggregator2.DeploySimpleWriteAccessController(owner, b)
	require.NoError(t, err, "failed to deploy test access controller contract")
	b.Commit()

	minAnswer, maxAnswer := new(big.Int), new(big.Int)
	minAnswer.Exp(big.NewInt(-2), big.NewInt(191), nil)
	maxAnswer.Exp(big.NewInt(2), big.NewInt(191), nil)
	maxAnswer.Sub(maxAnswer, big.NewInt(1))
	ocrContractAddress, _, ocrContract, err := ocr2aggregator.DeployOCR2Aggregator(
		owner,
		b,
		linkTokenAddress, //_link common.Address,
		minAnswer,        // -2**191
		maxAnswer,        // 2**191 - 1
		accessAddress,
		accessAddress,
		9,
		"TEST",
	)
	// Ensure we have finality depth worth of blocks to start.
	for i := 0; i < 20; i++ {
		b.Commit()
	}
	require.NoError(t, err)
	_, err = linkContract.Transfer(owner, ocrContractAddress, big.NewInt(1000))
	require.NoError(t, err)
	b.Commit()
	return owner, b, ocrContractAddress, ocrContract
}

func setupNodeOCR2(
	t *testing.T,
	owner *bind.TransactOpts,
	port uint16,
	dbName string,
	useForwarder bool,
	b *backends.SimulatedBackend,
	p2pV2Bootstrappers []commontypes.BootstrapperLocator,
) *ocr2Node {
	p2pKey, err := p2pkey.NewV2()
	require.NoError(t, err)
	config, _ := heavyweight.FullTestDBV2(t, fmt.Sprintf("%s%d", dbName, port), func(c *chainlink.Config, s *chainlink.Secrets) {
		c.Insecure.OCRDevelopmentMode = ptr(true) // Disables ocr spec validation so we can have fast polling for the test.

		c.Feature.LogPoller = ptr(true)

		c.OCR.Enabled = ptr(false)
		c.OCR2.Enabled = ptr(true)

		c.P2P.PeerID = ptr(p2pKey.PeerID())
		c.P2P.V1.Enabled = ptr(false)
		c.P2P.V2.Enabled = ptr(true)
		c.P2P.V2.DeltaDial = models.MustNewDuration(500 * time.Millisecond)
		c.P2P.V2.DeltaReconcile = models.MustNewDuration(5 * time.Second)
		c.P2P.V2.ListenAddresses = &[]string{fmt.Sprintf("127.0.0.1:%d", port)}
		if len(p2pV2Bootstrappers) > 0 {
			c.P2P.V2.DefaultBootstrappers = &p2pV2Bootstrappers
		}

		c.EVM[0].LogPollInterval = models.MustNewDuration(5 * time.Second)
		c.EVM[0].Transactions.ForwardersEnabled = &useForwarder
	})

	app := cltest.NewApplicationWithConfigV2AndKeyOnSimulatedBlockchain(t, config, b, p2pKey)

	sendingKeys, err := app.KeyStore.Eth().EnabledKeysForChain(testutils.SimulatedChainID)
	require.NoError(t, err)
	require.Len(t, sendingKeys, 1)
	transmitter := sendingKeys[0].Address
	effectiveTransmitter := sendingKeys[0].Address

	// Fund the transmitter address with some ETH
	n, err := b.NonceAt(testutils.Context(t), owner.From, nil)
	require.NoError(t, err)

	tx := types.NewTransaction(
		n, transmitter,
		assets.Ether(1).ToInt(),
		21000,
		assets.GWei(1).ToInt(),
		nil)
	signedTx, err := owner.Signer(owner.From, tx)
	require.NoError(t, err)
	err = b.SendTransaction(testutils.Context(t), signedTx)
	require.NoError(t, err)
	b.Commit()

	kb, err := app.GetKeyStore().OCR2().Create("evm")
	require.NoError(t, err)

	if useForwarder {
		// deploy a forwarder
		faddr, _, authorizedForwarder, err := authorized_forwarder.DeployAuthorizedForwarder(owner, b, common.HexToAddress("0x326C977E6efc84E512bB9C30f76E30c160eD06FB"), owner.From, common.Address{}, []byte{})
		require.NoError(t, err)

		// set EOA as an authorized sender for the forwarder
		_, err = authorizedForwarder.SetAuthorizedSenders(owner, []common.Address{transmitter})
		require.NoError(t, err)
		b.Commit()

		// add forwarder address to be tracked in db
		forwarderORM := forwarders.NewORM(app.GetSqlxDB(), logger.TestLogger(t), config.Database())
		chainID := utils.Big(*b.Blockchain().Config().ChainID)
		_, err = forwarderORM.CreateForwarder(faddr, chainID)
		require.NoError(t, err)

		effectiveTransmitter = faddr
	}
	return &ocr2Node{
		app:                  app,
		peerID:               p2pKey.PeerID().Raw(),
		transmitter:          transmitter,
		effectiveTransmitter: effectiveTransmitter,
		keybundle:            kb,
	}
}

func TestIntegration_OCR2(t *testing.T) {
	t.Parallel()
	owner, b, ocrContractAddress, ocrContract := setupOCR2Contracts(t)

	lggr := logger.TestLogger(t)
	// Note it's plausible these ports could be occupied on a CI machine.
	// May need a port randomize + retry approach if we observe collisions.
	bootstrapNodePort := uint16(27999)
	bootstrapNode := setupNodeOCR2(t, owner, bootstrapNodePort, "bootstrap", false /* useForwarders */, b, nil)

	var (
		oracles      []confighelper2.OracleIdentityExtra
		transmitters []common.Address
		kbs          []ocr2key.KeyBundle
		apps         []*cltest.TestApplication
	)
	for i := uint16(0); i < 4; i++ {
		node := setupNodeOCR2(t, owner, bootstrapNodePort+1+i, fmt.Sprintf("oracle%d", i), false /* useForwarders */, b, []commontypes.BootstrapperLocator{
			// Supply the bootstrap IP and port as a V2 peer address
			{PeerID: bootstrapNode.peerID, Addrs: []string{fmt.Sprintf("127.0.0.1:%d", bootstrapNodePort)}},
		})

		kbs = append(kbs, node.keybundle)
		apps = append(apps, node.app)
		transmitters = append(transmitters, node.transmitter)

		oracles = append(oracles, confighelper2.OracleIdentityExtra{
			OracleIdentity: confighelper2.OracleIdentity{
				OnchainPublicKey:  node.keybundle.PublicKey(),
				TransmitAccount:   ocrtypes2.Account(node.transmitter.String()),
				OffchainPublicKey: node.keybundle.OffchainPublicKey(),
				PeerID:            node.peerID,
			},
			ConfigEncryptionPublicKey: node.keybundle.ConfigEncryptionPublicKey(),
		})
	}

	tick := time.NewTicker(1 * time.Second)
	defer tick.Stop()
	go func() {
		for range tick.C {
			b.Commit()
		}
	}()

	lggr.Debugw("Setting Payees on OraclePlugin Contract", "transmitters", transmitters)
	_, err := ocrContract.SetPayees(
		owner,
		transmitters,
		transmitters,
	)
	require.NoError(t, err)
	blockBeforeConfig, err := b.BlockByNumber(testutils.Context(t), nil)
	require.NoError(t, err)
	signers, transmitters, threshold, onchainConfig, encodedConfigVersion, encodedConfig, err := confighelper2.ContractSetConfigArgsForEthereumIntegrationTest(
		oracles,
		1,
		1000000000/100, // threshold PPB
	)
	require.NoError(t, err)
	lggr.Debugw("Setting Config on Oracle Contract",
		"signers", signers,
		"transmitters", transmitters,
		"threshold", threshold,
		"onchainConfig", onchainConfig,
		"encodedConfigVersion", encodedConfigVersion,
	)
	_, err = ocrContract.SetConfig(
		owner,
		signers,
		transmitters,
		threshold,
		onchainConfig,
		encodedConfigVersion,
		encodedConfig,
	)
	require.NoError(t, err)
	b.Commit()

	err = bootstrapNode.app.Start(testutils.Context(t))
	require.NoError(t, err)

	chainSet := bootstrapNode.app.GetChains().EVM
	require.NotNil(t, chainSet)
	ocrJob, err := ocrbootstrap.ValidatedBootstrapSpecToml(fmt.Sprintf(`
type				= "bootstrap"
name				= "bootstrap"
relay				= "evm"
schemaVersion		= 1
contractID			= "%s"
[relayConfig]
chainID 			= 1337
fromBlock = %d
`, ocrContractAddress, blockBeforeConfig.Number().Int64()))
	require.NoError(t, err)
	err = bootstrapNode.app.AddJobV2(testutils.Context(t), &ocrJob)
	require.NoError(t, err)

	var jids []int32
	var servers, slowServers = make([]*httptest.Server, 4), make([]*httptest.Server, 4)
	// We expect metadata of:
	//  latestAnswer:nil // First call
	//  latestAnswer:0
	//  latestAnswer:10
	//  latestAnswer:20
	//  latestAnswer:30
	var metaLock sync.Mutex
	expectedMeta := map[string]struct{}{
		"0": {}, "10": {}, "20": {}, "30": {},
	}
	for i := 0; i < 4; i++ {
		s := i
		err = apps[i].Start(testutils.Context(t))
		require.NoError(t, err)

		// API speed is > observation timeout set in ContractSetConfigArgsForIntegrationTest
		slowServers[i] = httptest.NewServer(http.HandlerFunc(func(res http.ResponseWriter, req *http.Request) {
			time.Sleep(5 * time.Second)
			res.WriteHeader(http.StatusOK)
			_, err := res.Write([]byte(`{"data":10}`))
			require.NoError(t, err)
		}))
		t.Cleanup(func() {
			slowServers[s].Close()
		})
		servers[i] = httptest.NewServer(http.HandlerFunc(func(res http.ResponseWriter, req *http.Request) {
			b, err := io.ReadAll(req.Body)
			require.NoError(t, err)
			var m bridges.BridgeMetaDataJSON
			require.NoError(t, json.Unmarshal(b, &m))
			if m.Meta.LatestAnswer != nil && m.Meta.UpdatedAt != nil {
				metaLock.Lock()
				delete(expectedMeta, m.Meta.LatestAnswer.String())
				metaLock.Unlock()
			}
			res.WriteHeader(http.StatusOK)
			_, err = res.Write([]byte(`{"data":10}`))
			require.NoError(t, err)
		}))
		t.Cleanup(func() {
			servers[s].Close()
		})
		u, _ := url.Parse(servers[i].URL)
		require.NoError(t, apps[i].BridgeORM().CreateBridgeType(&bridges.BridgeType{
			Name: bridges.BridgeName(fmt.Sprintf("bridge%d", i)),
			URL:  models.WebURL(*u),
		}))

<<<<<<< HEAD
		ocrJob, err = validate.ValidatedOracleSpecToml(apps[i].Config, fmt.Sprintf(`
=======
		ocrJob, err := validate.ValidatedOracleSpecToml(apps[i].Config.OCR2(), apps[i].Config.Insecure(), fmt.Sprintf(`
>>>>>>> 0d860548
type               = "offchainreporting2"
relay              = "evm"
schemaVersion      = 1
pluginType         = "median"
name               = "web oracle spec"
contractID         = "%s"
ocrKeyBundleID     = "%s"
transmitterID      = "%s"
contractConfigConfirmations = 1
contractConfigTrackerPollInterval = "1s"
observationSource  = """
    // data source 1
    ds1          [type=bridge name="%s"];
    ds1_parse    [type=jsonparse path="data"];
    ds1_multiply [type=multiply times=%d];

    // data source 2
    ds2          [type=http method=GET url="%s"];
    ds2_parse    [type=jsonparse path="data"];
    ds2_multiply [type=multiply times=%d];

    ds1 -> ds1_parse -> ds1_multiply -> answer1;
    ds2 -> ds2_parse -> ds2_multiply -> answer1;

	answer1 [type=median index=0];
"""
[relayConfig]
chainID = 1337
fromBlock = %d
[pluginConfig]
juelsPerFeeCoinSource = """
		// data source 1
		ds1          [type=bridge name="%s"];
		ds1_parse    [type=jsonparse path="data"];
		ds1_multiply [type=multiply times=%d];

		// data source 2
		ds2          [type=http method=GET url="%s"];
		ds2_parse    [type=jsonparse path="data"];
		ds2_multiply [type=multiply times=%d];

		ds1 -> ds1_parse -> ds1_multiply -> answer1;
		ds2 -> ds2_parse -> ds2_multiply -> answer1;

	answer1 [type=median index=0];
"""
`, ocrContractAddress, kbs[i].ID(), transmitters[i], fmt.Sprintf("bridge%d", i), i, slowServers[i].URL, i, blockBeforeConfig.Number().Int64(), fmt.Sprintf("bridge%d", i), i, slowServers[i].URL, i))
		require.NoError(t, err)
		err = apps[i].AddJobV2(testutils.Context(t), &ocrJob)
		require.NoError(t, err)
		jids = append(jids, ocrJob.ID)
	}

	// Assert that all the OCR jobs get a run with valid values eventually.
	var wg sync.WaitGroup
	for i := 0; i < 4; i++ {
		ic := i
		wg.Add(1)
		go func() {
			defer wg.Done()
			// Want at least 2 runs so we see all the metadata.
			pr := cltest.WaitForPipelineComplete(t, ic, jids[ic], 2, 7, apps[ic].JobORM(), 2*time.Minute, 5*time.Second)
			jb, err := pr[0].Outputs.MarshalJSON()
			require.NoError(t, err)
			assert.Equal(t, []byte(fmt.Sprintf("[\"%d\"]", 10*ic)), jb, "pr[0] %+v pr[1] %+v", pr[0], pr[1])
			require.NoError(t, err)
		}()
	}
	wg.Wait()

	// 4 oracles reporting 0, 10, 20, 30. Answer should be 20 (results[4/2]).
	gomega.NewGomegaWithT(t).Eventually(func() string {
		answer, err := ocrContract.LatestAnswer(nil)
		require.NoError(t, err)
		return answer.String()
	}, 1*time.Minute, 200*time.Millisecond).Should(gomega.Equal("20"))

	for _, app := range apps {
		jobs, _, err := app.JobORM().FindJobs(0, 1000)
		require.NoError(t, err)
		// No spec errors
		for _, j := range jobs {
			ignore := 0
			for i := range j.JobSpecErrors {
				// Non-fatal timing related error, ignore for testing.
				if strings.Contains(j.JobSpecErrors[i].Description, "leader's phase conflicts tGrace timeout") {
					ignore++
				}
			}
			require.Len(t, j.JobSpecErrors, ignore)
		}
	}
	em := map[string]struct{}{}
	metaLock.Lock()
	maps.Copy(em, expectedMeta)
	metaLock.Unlock()
	assert.Len(t, em, 0, "expected metadata %v", em)

	// Assert we can read the latest config digest and epoch after a report has been submitted.
	contractABI, err := abi.JSON(strings.NewReader(ocr2aggregator.OCR2AggregatorABI))
	require.NoError(t, err)
	ct, err := evm.NewOCRContractTransmitter(ocrContractAddress, apps[0].Chains.EVM.Chains()[0].Client(), contractABI, nil, apps[0].Chains.EVM.Chains()[0].LogPoller(), lggr, nil)
	require.NoError(t, err)
	configDigest, epoch, err := ct.LatestConfigDigestAndEpoch(testutils.Context(t))
	require.NoError(t, err)
	details, err := ocrContract.LatestConfigDetails(nil)
	require.NoError(t, err)
	assert.True(t, bytes.Equal(configDigest[:], details.ConfigDigest[:]))
	digestAndEpoch, err := ocrContract.LatestConfigDigestAndEpoch(nil)
	require.NoError(t, err)
	assert.Equal(t, digestAndEpoch.Epoch, epoch)
}

func TestIntegration_OCR2_ForwarderFlow(t *testing.T) {
	t.Parallel()
	owner, b, ocrContractAddress, ocrContract := setupOCR2Contracts(t)

	lggr := logger.TestLogger(t)
	// Note it's plausible these ports could be occupied on a CI machine.
	// May need a port randomize + retry approach if we observe collisions.
	bootstrapNodePort := uint16(29898)
	bootstrapNode := setupNodeOCR2(t, owner, bootstrapNodePort, "bootstrap", true /* useForwarders */, b, nil)

	var (
		oracles            []confighelper2.OracleIdentityExtra
		transmitters       []common.Address
		forwarderContracts []common.Address
		kbs                []ocr2key.KeyBundle
		apps               []*cltest.TestApplication
	)
	for i := uint16(0); i < 4; i++ {
		node := setupNodeOCR2(t, owner, bootstrapNodePort+1+i, fmt.Sprintf("oracle%d", i), true /* useForwarders */, b, []commontypes.BootstrapperLocator{
			// Supply the bootstrap IP and port as a V2 peer address
			{PeerID: bootstrapNode.peerID, Addrs: []string{fmt.Sprintf("127.0.0.1:%d", bootstrapNodePort)}},
		})

		// Effective transmitter should be a forwarder not an EOA.
		require.NotEqual(t, node.effectiveTransmitter, node.transmitter)

		kbs = append(kbs, node.keybundle)
		apps = append(apps, node.app)
		forwarderContracts = append(forwarderContracts, node.effectiveTransmitter)
		transmitters = append(transmitters, node.transmitter)

		oracles = append(oracles, confighelper2.OracleIdentityExtra{
			OracleIdentity: confighelper2.OracleIdentity{
				OnchainPublicKey:  node.keybundle.PublicKey(),
				TransmitAccount:   ocrtypes2.Account(node.effectiveTransmitter.String()),
				OffchainPublicKey: node.keybundle.OffchainPublicKey(),
				PeerID:            node.peerID,
			},
			ConfigEncryptionPublicKey: node.keybundle.ConfigEncryptionPublicKey(),
		})
	}

	tick := time.NewTicker(1 * time.Second)
	defer tick.Stop()
	go func() {
		for range tick.C {
			b.Commit()
		}
	}()

	lggr.Debugw("Setting Payees on OraclePlugin Contract", "transmitters", forwarderContracts)
	_, err := ocrContract.SetPayees(
		owner,
		forwarderContracts,
		transmitters,
	)
	require.NoError(t, err)
	blockBeforeConfig, err := b.BlockByNumber(testutils.Context(t), nil)
	require.NoError(t, err)
	signers, effectiveTransmitters, threshold, onchainConfig, encodedConfigVersion, encodedConfig, err := confighelper2.ContractSetConfigArgsForEthereumIntegrationTest(
		oracles,
		1,
		1000000000/100, // threshold PPB
	)
	require.NoError(t, err)

	lggr.Debugw("Setting Config on Oracle Contract",
		"signers", signers,
		"transmitters", transmitters,
		"effectiveTransmitters", effectiveTransmitters,
		"threshold", threshold,
		"onchainConfig", onchainConfig,
		"encodedConfigVersion", encodedConfigVersion,
	)
	_, err = ocrContract.SetConfig(
		owner,
		signers,
		effectiveTransmitters,
		threshold,
		onchainConfig,
		encodedConfigVersion,
		encodedConfig,
	)
	require.NoError(t, err)
	b.Commit()

	err = bootstrapNode.app.Start(testutils.Context(t))
	require.NoError(t, err)

	chainSet := bootstrapNode.app.GetChains().EVM
	require.NotNil(t, chainSet)
	ocrJob, err := ocrbootstrap.ValidatedBootstrapSpecToml(fmt.Sprintf(`
type				= "bootstrap"
name				= "bootstrap"
relay				= "evm"
schemaVersion		= 1
forwardingAllowed   = true
contractID			= "%s"
[relayConfig]
chainID 			= 1337
`, ocrContractAddress))
	require.NoError(t, err)
	err = bootstrapNode.app.AddJobV2(testutils.Context(t), &ocrJob)
	require.NoError(t, err)

	var jids []int32
	var servers, slowServers = make([]*httptest.Server, 4), make([]*httptest.Server, 4)
	// We expect metadata of:
	//  latestAnswer:nil // First call
	//  latestAnswer:0
	//  latestAnswer:10
	//  latestAnswer:20
	//  latestAnswer:30
	var metaLock sync.Mutex
	expectedMeta := map[string]struct{}{
		"0": {}, "10": {}, "20": {}, "30": {},
	}
	for i := 0; i < 4; i++ {
		s := i
		err = apps[i].Start(testutils.Context(t))
		require.NoError(t, err)

		// API speed is > observation timeout set in ContractSetConfigArgsForIntegrationTest
		slowServers[i] = httptest.NewServer(http.HandlerFunc(func(res http.ResponseWriter, req *http.Request) {
			time.Sleep(5 * time.Second)
			res.WriteHeader(http.StatusOK)
			_, err := res.Write([]byte(`{"data":10}`))
			require.NoError(t, err)
		}))
		t.Cleanup(func() {
			slowServers[s].Close()
		})
		servers[i] = httptest.NewServer(http.HandlerFunc(func(res http.ResponseWriter, req *http.Request) {
			b, err := io.ReadAll(req.Body)
			require.NoError(t, err)
			var m bridges.BridgeMetaDataJSON
			require.NoError(t, json.Unmarshal(b, &m))
			if m.Meta.LatestAnswer != nil && m.Meta.UpdatedAt != nil {
				metaLock.Lock()
				delete(expectedMeta, m.Meta.LatestAnswer.String())
				metaLock.Unlock()
			}
			res.WriteHeader(http.StatusOK)
			_, err = res.Write([]byte(`{"data":10}`))
			require.NoError(t, err)
		}))
		t.Cleanup(func() {
			servers[s].Close()
		})
		u, _ := url.Parse(servers[i].URL)
		require.NoError(t, apps[i].BridgeORM().CreateBridgeType(&bridges.BridgeType{
			Name: bridges.BridgeName(fmt.Sprintf("bridge%d", i)),
			URL:  models.WebURL(*u),
		}))

		ocrJob, err := validate.ValidatedOracleSpecToml(apps[i].Config.OCR2(), apps[i].Config.Insecure(), fmt.Sprintf(`
type               = "offchainreporting2"
relay              = "evm"
schemaVersion      = 1
pluginType         = "median"
name               = "web oracle spec"
forwardingAllowed  = true
contractID         = "%s"
ocrKeyBundleID     = "%s"
transmitterID      = "%s"
contractConfigConfirmations = 1
contractConfigTrackerPollInterval = "1s"
observationSource  = """
    // data source 1
    ds1          [type=bridge name="%s"];
    ds1_parse    [type=jsonparse path="data"];
    ds1_multiply [type=multiply times=%d];

    // data source 2
    ds2          [type=http method=GET url="%s"];
    ds2_parse    [type=jsonparse path="data"];
    ds2_multiply [type=multiply times=%d];

    ds1 -> ds1_parse -> ds1_multiply -> answer1;
    ds2 -> ds2_parse -> ds2_multiply -> answer1;

	answer1 [type=median index=0];
"""
[relayConfig]
chainID = 1337
[pluginConfig]
juelsPerFeeCoinSource = """
		// data source 1
		ds1          [type=bridge name="%s"];
		ds1_parse    [type=jsonparse path="data"];
		ds1_multiply [type=multiply times=%d];

		// data source 2
		ds2          [type=http method=GET url="%s"];
		ds2_parse    [type=jsonparse path="data"];
		ds2_multiply [type=multiply times=%d];

		ds1 -> ds1_parse -> ds1_multiply -> answer1;
		ds2 -> ds2_parse -> ds2_multiply -> answer1;

	answer1 [type=median index=0];
"""
`, ocrContractAddress, kbs[i].ID(), transmitters[i], fmt.Sprintf("bridge%d", i), i, slowServers[i].URL, i, fmt.Sprintf("bridge%d", i), i, slowServers[i].URL, i))
		require.NoError(t, err)
		err = apps[i].AddJobV2(testutils.Context(t), &ocrJob)
		require.NoError(t, err)
		jids = append(jids, ocrJob.ID)
	}

	// Once all the jobs are added, replay to ensure we have the configSet logs.
	for _, app := range apps {
		require.NoError(t, app.Chains.EVM.Chains()[0].LogPoller().Replay(testutils.Context(t), blockBeforeConfig.Number().Int64()))
	}
	require.NoError(t, bootstrapNode.app.Chains.EVM.Chains()[0].LogPoller().Replay(testutils.Context(t), blockBeforeConfig.Number().Int64()))

	// Assert that all the OCR jobs get a run with valid values eventually.
	var wg sync.WaitGroup
	for i := 0; i < 4; i++ {
		ic := i
		wg.Add(1)
		go func() {
			defer wg.Done()
			// Want at least 2 runs so we see all the metadata.
			pr := cltest.WaitForPipelineComplete(t, ic, jids[ic], 2, 7, apps[ic].JobORM(), 2*time.Minute, 5*time.Second)
			jb, err := pr[0].Outputs.MarshalJSON()
			require.NoError(t, err)
			assert.Equal(t, []byte(fmt.Sprintf("[\"%d\"]", 10*ic)), jb, "pr[0] %+v pr[1] %+v", pr[0], pr[1])
			require.NoError(t, err)
		}()
	}
	wg.Wait()

	// 4 oracles reporting 0, 10, 20, 30. Answer should be 20 (results[4/2]).
	gomega.NewGomegaWithT(t).Eventually(func() string {
		answer, err := ocrContract.LatestAnswer(nil)
		require.NoError(t, err)
		return answer.String()
	}, 1*time.Minute, 200*time.Millisecond).Should(gomega.Equal("20"))

	for _, app := range apps {
		jobs, _, err := app.JobORM().FindJobs(0, 1000)
		require.NoError(t, err)
		// No spec errors
		for _, j := range jobs {
			ignore := 0
			for i := range j.JobSpecErrors {
				// Non-fatal timing related error, ignore for testing.
				if strings.Contains(j.JobSpecErrors[i].Description, "leader's phase conflicts tGrace timeout") {
					ignore++
				}
			}
			require.Len(t, j.JobSpecErrors, ignore)
		}
	}
	em := map[string]struct{}{}
	metaLock.Lock()
	maps.Copy(em, expectedMeta)
	metaLock.Unlock()
	assert.Len(t, em, 0, "expected metadata %v", em)

	// Assert we can read the latest config digest and epoch after a report has been submitted.
	contractABI, err := abi.JSON(strings.NewReader(ocr2aggregator.OCR2AggregatorABI))
	require.NoError(t, err)
	ct, err := evm.NewOCRContractTransmitter(ocrContractAddress, apps[0].Chains.EVM.Chains()[0].Client(), contractABI, nil, apps[0].Chains.EVM.Chains()[0].LogPoller(), lggr, nil)
	require.NoError(t, err)
	configDigest, epoch, err := ct.LatestConfigDigestAndEpoch(testutils.Context(t))
	require.NoError(t, err)
	details, err := ocrContract.LatestConfigDetails(nil)
	require.NoError(t, err)
	assert.True(t, bytes.Equal(configDigest[:], details.ConfigDigest[:]))
	digestAndEpoch, err := ocrContract.LatestConfigDigestAndEpoch(nil)
	require.NoError(t, err)
	assert.Equal(t, digestAndEpoch.Epoch, epoch)
}

func ptr[T any](v T) *T { return &v }<|MERGE_RESOLUTION|>--- conflicted
+++ resolved
@@ -333,11 +333,7 @@
 			URL:  models.WebURL(*u),
 		}))
 
-<<<<<<< HEAD
-		ocrJob, err = validate.ValidatedOracleSpecToml(apps[i].Config, fmt.Sprintf(`
-=======
 		ocrJob, err := validate.ValidatedOracleSpecToml(apps[i].Config.OCR2(), apps[i].Config.Insecure(), fmt.Sprintf(`
->>>>>>> 0d860548
 type               = "offchainreporting2"
 relay              = "evm"
 schemaVersion      = 1
