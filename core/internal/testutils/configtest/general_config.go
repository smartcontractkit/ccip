--- conflicted
+++ resolved
@@ -364,21 +364,20 @@
 	return "none"
 }
 
-<<<<<<< HEAD
+func (c *TestGeneralConfig) DatabaseDefaultLockTimeout() time.Duration {
+
+	if c.Overrides.DatabaseDefaultLockTimeout != nil {
+		return *c.Overrides.DatabaseDefaultLockTimeout
+
+	}
+	return c.GeneralConfig.DatabaseDefaultLockTimeout()
+}
+
 func (c *TestGeneralConfig) FeatureCCIP() bool {
 	if c.Overrides.FeatureCCIP.Valid {
 		return c.Overrides.FeatureCCIP.Bool
 	}
 	return c.GeneralConfig.FeatureCCIP()
-=======
-func (c *TestGeneralConfig) DatabaseDefaultLockTimeout() time.Duration {
-
-	if c.Overrides.DatabaseDefaultLockTimeout != nil {
-		return *c.Overrides.DatabaseDefaultLockTimeout
-
-	}
-	return c.GeneralConfig.DatabaseDefaultLockTimeout()
->>>>>>> dbe927ed
 }
 
 func (c *TestGeneralConfig) FeatureExternalInitiators() bool {
