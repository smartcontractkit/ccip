--- conflicted
+++ resolved
@@ -14,11 +14,7 @@
 # UICSAKeys enables CSA Keys in the UI.
 UICSAKeys = false # Default
 # CCIP enables the CCIP service.
-<<<<<<< HEAD
 CCIP = false # Default
-=======
-CCIP = true # Default
->>>>>>> 7b2dd3b2
 
 [Database]
 # DefaultIdleInTxSessionTimeout is the maximum time allowed for a transaction to be open and idle before timing out. See Postgres `idle_in_transaction_session_timeout` for more details.
@@ -196,7 +192,7 @@
 ListenIP = '0.0.0.0' # Default
 
 # Optional LDAP config if WebServer.AuthenticationMethod is set to 'ldap'
-# LDAP queries are all parameterized to support custom LDAP 'dn', 'cn', and attributes 
+# LDAP queries are all parameterized to support custom LDAP 'dn', 'cn', and attributes
 [WebServer.LDAP]
 # ServerTLS defines the option to require the secure ldaps
 ServerTLS = true # Default
@@ -286,7 +282,7 @@
 # **ADVANCED**
 # ResultWriteQueueDepth controls how many writes will be buffered before subsequent writes are dropped, for jobs that write results asynchronously for performance reasons, such as OCR.
 ResultWriteQueueDepth = 100 # Default
-# VerboseLogging enables detailed logging of pipeline execution steps. 
+# VerboseLogging enables detailed logging of pipeline execution steps.
 # This can be useful for debugging failed runs without relying on the UI
 # or database.
 #
@@ -425,16 +421,16 @@
 # Enabled enables P2P V2.
 # Note: V1.Enabled is true by default, so it must be set false in order to run V2 only.
 Enabled = true # Default
-# AnnounceAddresses is the addresses the peer will advertise on the network in `host:port` form as accepted by the TCP version of Go’s `net.Dial`. 
-# The addresses should be reachable by other nodes on the network. When attempting to connect to another node, 
+# AnnounceAddresses is the addresses the peer will advertise on the network in `host:port` form as accepted by the TCP version of Go’s `net.Dial`.
+# The addresses should be reachable by other nodes on the network. When attempting to connect to another node,
 # a node will attempt to dial all of the other node’s AnnounceAddresses in round-robin fashion.
 AnnounceAddresses = ['1.2.3.4:9999', '[a52d:0:a88:1274::abcd]:1337'] # Example
 # DefaultBootstrappers is the default bootstrapper peers for libocr's v2 networking stack.
 #
-# Oracle nodes typically only know each other’s PeerIDs, but not their hostnames, IP addresses, or ports. 
-# DefaultBootstrappers are special nodes that help other nodes discover each other’s `AnnounceAddresses` so they can communicate. 
-# Nodes continuously attempt to connect to bootstrappers configured in here. When a node wants to connect to another node 
-# (which it knows only by PeerID, but not by address), it discovers the other node’s AnnounceAddresses from communications 
+# Oracle nodes typically only know each other’s PeerIDs, but not their hostnames, IP addresses, or ports.
+# DefaultBootstrappers are special nodes that help other nodes discover each other’s `AnnounceAddresses` so they can communicate.
+# Nodes continuously attempt to connect to bootstrappers configured in here. When a node wants to connect to another node
+# (which it knows only by PeerID, but not by address), it discovers the other node’s AnnounceAddresses from communications
 # received from its DefaultBootstrappers or other discovered nodes. To facilitate discovery,
 # nodes will regularly broadcast signed announcements containing their PeerID and AnnounceAddresses.
 DefaultBootstrappers = ['12D3KooWMHMRLQkgPbFSYHwD3NBuwtS1AmxhvKVUrcfyaGDASR4U@1.2.3.4:9999', '12D3KooWM55u5Swtpw9r8aFLQHEtw7HR4t44GdNs654ej5gRs2Dh@example.com:1234'] # Example
@@ -442,7 +438,7 @@
 DeltaDial = '15s' # Default
 # DeltaReconcile controls how often a Reconcile message is sent to every peer.
 DeltaReconcile = '1m' # Default
-# ListenAddresses is the addresses the peer will listen to on the network in `host:port` form as accepted by `net.Listen()`, 
+# ListenAddresses is the addresses the peer will listen to on the network in `host:port` form as accepted by `net.Listen()`,
 # but the host and port must be fully specified and cannot be empty. You can specify `0.0.0.0` (IPv4) or `::` (IPv6) to listen on all interfaces, but that is not recommended.
 ListenAddresses = ['1.2.3.4:9999', '[a52d:0:a88:1274::abcd]:1337'] # Example
 
@@ -474,16 +470,16 @@
 [Capabilities.Peering.V2]
 # Enabled enables P2P V2.
 Enabled = false # Default
-# AnnounceAddresses is the addresses the peer will advertise on the network in `host:port` form as accepted by the TCP version of Go’s `net.Dial`. 
-# The addresses should be reachable by other nodes on the network. When attempting to connect to another node, 
+# AnnounceAddresses is the addresses the peer will advertise on the network in `host:port` form as accepted by the TCP version of Go’s `net.Dial`.
+# The addresses should be reachable by other nodes on the network. When attempting to connect to another node,
 # a node will attempt to dial all of the other node’s AnnounceAddresses in round-robin fashion.
 AnnounceAddresses = ['1.2.3.4:9999', '[a52d:0:a88:1274::abcd]:1337'] # Example
 # DefaultBootstrappers is the default bootstrapper peers for libocr's v2 networking stack.
 #
-# Oracle nodes typically only know each other’s PeerIDs, but not their hostnames, IP addresses, or ports. 
-# DefaultBootstrappers are special nodes that help other nodes discover each other’s `AnnounceAddresses` so they can communicate. 
-# Nodes continuously attempt to connect to bootstrappers configured in here. When a node wants to connect to another node 
-# (which it knows only by PeerID, but not by address), it discovers the other node’s AnnounceAddresses from communications 
+# Oracle nodes typically only know each other’s PeerIDs, but not their hostnames, IP addresses, or ports.
+# DefaultBootstrappers are special nodes that help other nodes discover each other’s `AnnounceAddresses` so they can communicate.
+# Nodes continuously attempt to connect to bootstrappers configured in here. When a node wants to connect to another node
+# (which it knows only by PeerID, but not by address), it discovers the other node’s AnnounceAddresses from communications
 # received from its DefaultBootstrappers or other discovered nodes. To facilitate discovery,
 # nodes will regularly broadcast signed announcements containing their PeerID and AnnounceAddresses.
 DefaultBootstrappers = ['12D3KooWMHMRLQkgPbFSYHwD3NBuwtS1AmxhvKVUrcfyaGDASR4U@1.2.3.4:9999', '12D3KooWM55u5Swtpw9r8aFLQHEtw7HR4t44GdNs654ej5gRs2Dh@example.com:1234'] # Example
@@ -491,7 +487,7 @@
 DeltaDial = '15s' # Default
 # DeltaReconcile controls how often a Reconcile message is sent to every peer.
 DeltaReconcile = '1m' # Default
-# ListenAddresses is the addresses the peer will listen to on the network in `host:port` form as accepted by `net.Listen()`, 
+# ListenAddresses is the addresses the peer will listen to on the network in `host:port` form as accepted by `net.Listen()`,
 # but the host and port must be fully specified and cannot be empty. You can specify `0.0.0.0` (IPv4) or `::` (IPv6) to listen on all interfaces, but that is not recommended.
 ListenAddresses = ['1.2.3.4:9999', '[a52d:0:a88:1274::abcd]:1337'] # Example
 
@@ -621,15 +617,15 @@
 # LatestReportTTL controls how "stale" we will allow a price to be e.g. if
 # set to 1s, a new price will always be fetched if the last result was
 # from 1 second ago or older.
-# 
+#
 # Another way of looking at it is such: the cache will _never_ return a
 # price that was queried from now-LatestReportTTL or before.
-# 
+#
 # Setting to zero disables caching entirely.
 LatestReportTTL = "1s" # Default
 # MaxStaleAge is that maximum amount of time that a value can be stale
 # before it is deleted from the cache (a form of garbage collection).
-# 
+#
 # This should generally be set to something much larger than
 # LatestReportTTL. Setting to zero disables garbage collection.
 MaxStaleAge = "1h" # Default
