# **ADVANCED**
# InsecureFastScrypt causes all key stores to encrypt using "fast" scrypt params instead. This is insecure and only useful for local testing. DO NOT ENABLE THIS IN PRODUCTION.
InsecureFastScrypt = false # Default
# RootDir is the Chainlink node's root directory. This is the default directory for logging, database backups, cookies, and other misc Chainlink node files. Chainlink nodes will always ensure this directory has 700 permissions because it might contain sensitive data.
RootDir = '~/.chainlink' # Default
# ShutdownGracePeriod is the maximum time allowed to shut down gracefully. If exceeded, the node will terminate immediately to avoid being SIGKILLed.
ShutdownGracePeriod = '5s' # Default

[Feature]
# FeedsManager enables the feeds manager service.
FeedsManager = true # Default
# LogPoller enables the log poller, an experimental approach to processing logs, required if also using Evm.UseForwarders or OCR2.
LogPoller = false # Default
# UICSAKeys enables CSA Keys in the UI.
UICSAKeys = false # Default
# CCIP enables the CCIP service.
<<<<<<< HEAD
CCIP = false # Default
=======
CCIP = true # Default
>>>>>>> 72a7d232

[Database]
# DefaultIdleInTxSessionTimeout is the maximum time allowed for a transaction to be open and idle before timing out. See Postgres `idle_in_transaction_session_timeout` for more details.
DefaultIdleInTxSessionTimeout = '1h' # Default
# DefaultLockTimeout is the maximum time allowed to wait for database lock of any kind before timing out. See Postgres `lock_timeout` for more details.
DefaultLockTimeout = '15s' # Default
# DefaultQueryTimeout is the maximum time allowed for standard queries before timing out.
DefaultQueryTimeout = '10s' # Default
# LogQueries tells the Chainlink node to log database queries made using the default logger. SQL statements will be logged at `debug` level. Not all statements can be logged. The best way to get a true log of all SQL statements is to enable SQL statement logging on Postgres.
LogQueries = false # Default
# MaxIdleConns configures the maximum number of idle database connections that the Chainlink node will keep open. Think of this as the baseline number of database connections per Chainlink node instance. Increasing this number can help to improve performance under database-heavy workloads.
#
# Postgres has connection limits, so you must use caution when increasing this value. If you are running several instances of a Chainlink node or another application on a single database server, you might run out of Postgres connection slots if you raise this value too high.
MaxIdleConns = 10 # Default
# MaxOpenConns configures the maximum number of database connections that a Chainlink node will have open at any one time. Think of this as the maximum burst upper bound limit of database connections per Chainlink node instance. Increasing this number can help to improve performance under database-heavy workloads.
#
# Postgres has connection limits, so you must use caution when increasing this value. If you are running several instances of a Chainlink node or another application on a single database server, you might run out of Postgres connection slots if you raise this value too high.
MaxOpenConns = 100 # Default
# MigrateOnStartup controls whether a Chainlink node will attempt to automatically migrate the database on boot. If you want more control over your database migration process, set this variable to `false` and manually migrate the database using the CLI `migrate` command instead.
MigrateOnStartup = true # Default

# As a best practice, take regular database backups in case of accidental data loss. This best practice is especially important when you upgrade your Chainlink node to a new version. Chainlink nodes support automated database backups to make this process easier.
#
# NOTE: Dumps can cause high load and massive database latencies, which will negatively impact the normal functioning of the Chainlink node. For this reason, it is recommended to set a `URL` and point it to a read replica if you enable automatic backups.
[Database.Backup]
# Mode sets the type of automatic database backup, which can be one of _none_, `lite`, or `full`. If enabled, the Chainlink node will always dump a backup on every boot before running migrations. Additionally, it will automatically take database backups that overwrite the backup file for the given version at regular intervals if `Frequency` is set to a non-zero interval.
#
# _none_ - Disables backups.
# `lite` - Dumps small tables including configuration and keys that are essential for the node to function, which excludes historical data like job runs, transaction history, etc.
# `full` - Dumps the entire database.
#
# It will write to a file like `'Dir'/backup/cl_backup_<VERSION>.dump`. There is one backup dump file per version of the Chainlink node. If you upgrade the node, it will keep the backup taken right before the upgrade migration so you can restore to an older version if necessary.
Mode = 'none' # Default
# Dir sets the directory to use for saving the backup file. Use this if you want to save the backup file in a directory other than the default ROOT directory.
Dir = 'test/backup/dir' # Example
# OnVersionUpgrade enables automatic backups of the database before running migrations, when you are upgrading to a new version.
OnVersionUpgrade = true # Default
# Frequency sets the interval for database dumps, if set to a positive duration and `Mode` is not _none_.
#
# Set to `0` to disable periodic backups.
Frequency = '1h' # Default

# **ADVANCED**
# These settings control the postgres event listener.
[Database.Listener]
# MaxReconnectDuration is the maximum duration to wait between reconnect attempts.
MaxReconnectDuration = '10m' # Default
# MinReconnectInterval controls the duration to wait before trying to re-establish the database connection after connection loss. After each consecutive failure this interval is doubled, until MaxReconnectInterval is reached.  Successfully completing the connection establishment procedure resets the interval back to MinReconnectInterval.
MinReconnectInterval = '1m' # Default
# FallbackPollInterval controls how often clients should manually poll as a fallback in case the postgres event was missed/dropped.
FallbackPollInterval = '30s' # Default

# **ADVANCED**
# Ideally, you should use a container orchestration system like [Kubernetes](https://kubernetes.io/) to ensure that only one Chainlink node instance can ever use a specific Postgres database. However, some node operators do not have the technical capacity to do this. Common use cases run multiple Chainlink node instances in failover mode as recommended by our official documentation. The first instance takes a lock on the database and subsequent instances will wait trying to take this lock in case the first instance fails.
#
# - If your nodes or applications hold locks open for several hours or days, Postgres is unable to complete internal cleanup tasks. The Postgres maintainers explicitly discourage holding locks open for long periods of time.
#
# Because of the complications with advisory locks, Chainlink nodes with v2.0 and later only support `lease` locking mode. The `lease` locking mode works using the following process:
#
# - Node A creates one row in the database with the client ID and updates it once per second.
# - Node B spinlocks and checks periodically to see if the client ID is too old. If the client ID is not updated after a period of time, node B assumes that node A failed and takes over. Node B becomes the owner of the row and updates the client ID once per second.
# - If node A comes back, it attempts to take out a lease, realizes that the database has been leased to another process, and exits the entire application immediately.
[Database.Lock]
# Enabled enables the database lock.
Enabled = true # Default
# LeaseDuration is how long the lease lock will last before expiring.
LeaseDuration = '10s' # Default
# LeaseRefreshInterval determines how often to refresh the lease lock. Also controls how often a standby node will check to see if it can grab the lease.
LeaseRefreshInterval = '1s' # Default

[TelemetryIngress]
# UniConn toggles which ws connection style is used.
UniConn = true # Default
# Logging toggles verbose logging of the raw telemetry messages being sent.
Logging = false # Default
# BufferSize is the number of telemetry messages to buffer before dropping new ones.
BufferSize = 100 # Default
# MaxBatchSize is the maximum number of messages to batch into one telemetry request.
MaxBatchSize = 50 # Default
# SendInterval determines how often batched telemetry is sent to the ingress server.
SendInterval = '500ms' # Default
# SendTimeout is the max duration to wait for the request to complete when sending batch telemetry.
SendTimeout = '10s' # Default
# UseBatchSend toggles sending telemetry to the ingress server using the batch client.
UseBatchSend = true # Default

[[TelemetryIngress.Endpoints]] # Example
# Network aka EVM, Solana, Starknet
Network = 'EVM' # Example
# ChainID of the network
ChainID = '111551111' # Example
# ServerPubKey is the public key of the telemetry server.
ServerPubKey = 'test-pub-key-111551111-evm' # Example
# URL is where to send telemetry.
URL = 'localhost-111551111-evm:9000' # Example

[AuditLogger]
# Enabled determines if this logger should be configured at all
Enabled = false # Default
# ForwardToUrl is where you want to forward logs to
ForwardToUrl = 'http://localhost:9898' # Example
# JsonWrapperKey if set wraps the map of data under another single key to make parsing easier
JsonWrapperKey = 'event' # Example
# Headers is the set of headers you wish to pass along with each request
Headers = ['Authorization: token', 'X-SomeOther-Header: value with spaces | and a bar+*'] # Example

[Log]
# Level determines both what is printed on the screen and what is written to the log file.
#
# The available levels are:
#  - "debug": Useful for forensic debugging of issues.
#  - "info": High-level informational messages. (default)
#  - "warn": A mild error occurred that might require non-urgent action. Check these warnings semi-regularly to see if any of them require attention. These warnings usually happen due to factors outside of the control of the node operator. Examples: Unexpected responses from a remote API or misleading networking errors.
#  - "error": An unexpected error occurred during the regular operation of a well-maintained node. Node operators might need to take action to remedy this error. Check these regularly to see if any of them require attention. Examples: Use of deprecated configuration options or incorrectly configured settings that cause a job to fail.
#  - "crit": A critical error occurred. The node might be unable to function. Node operators should take immediate action to fix these errors. Examples: The node could not boot because a network socket could not be opened or the database became inaccessible.
#  - "panic": An exceptional error occurred that could not be handled. If the node is unresponsive, node operators should try to restart their nodes and notify the Chainlink team of a potential bug.
#  - "fatal": The node encountered an unrecoverable problem and had to exit.
Level = 'info' # Default
# JSONConsole enables JSON logging. Otherwise, the log is saved in a human-friendly console format.
JSONConsole = false # Default
# UnixTS enables legacy unix timestamps.
#
# Previous versions of Chainlink nodes wrote JSON logs with a unix timestamp. As of v1.1.0 and up, the default has changed to use ISO8601 timestamps for better readability.
UnixTS = false # Default

[Log.File]
# Dir sets the log directory. By default, Chainlink nodes write log data to `$ROOT/log.jsonl`.
Dir = '/my/log/directory' # Example
# MaxSize determines the log file's max size in megabytes before file rotation. Having this not set will disable logging to disk. If your disk doesn't have enough disk space, the logging will pause and the application will log errors until space is available again.
#
# Values must have suffixes with a unit like: `5120mb` (5,120 megabytes). If no unit suffix is provided, the value defaults to `b` (bytes). The list of valid unit suffixes are:
#
# - b (bytes)
# - kb (kilobytes)
# - mb (megabytes)
# - gb (gigabytes)
# - tb (terabytes)
MaxSize = '5120mb' # Default
# MaxAgeDays determines the log file's max age in days before file rotation. Keeping this config with the default value will not remove log files based on age.
MaxAgeDays = 0 # Default
# MaxBackups determines the maximum number of old log files to retain. Keeping this config with the default value retains all old log files. The `MaxAgeDays` variable can still cause them to get deleted.
MaxBackups = 1 # Default

[WebServer]
# AuthenticationMethod defines which pluggable auth interface to use for user login and role assumption. Options include 'local' and 'ldap'. See docs for more details
AuthenticationMethod = 'local' # Default
# AllowOrigins controls the URLs Chainlink nodes emit in the `Allow-Origins` header of its API responses. The setting can be a comma-separated list with no spaces. You might experience CORS issues if this is not set correctly.
#
# You should set this to the external URL that you use to access the Chainlink UI.
#
# You can set `AllowOrigins = '*'` to allow the UI to work from any URL, but it is recommended for security reasons to make it explicit instead.
AllowOrigins = 'http://localhost:3000,http://localhost:6688' # Default
# BridgeCacheTTL controls the cache TTL for all bridge tasks to use old values in newer observations in case of intermittent failure. It's disabled by default.
BridgeCacheTTL = '0s' # Default
# BridgeResponseURL defines the URL for bridges to send a response to. This _must_ be set when using async external adapters.
#
# Usually this will be the same as the URL/IP and port you use to connect to the Chainlink UI.
BridgeResponseURL = 'https://my-chainlink-node.example.com:6688' # Example
# **ADVANCED**
# HTTPWriteTimeout controls how long the Chainlink node's API server can hold a socket open for writing a response to an HTTP request. Sometimes, this must be increased for pprof.
HTTPWriteTimeout = '10s' # Default
# HTTPPort is the port used for the Chainlink Node API, [CLI](/docs/configuration-variables/#cli-client), and GUI.
HTTPPort = 6688 # Default
# SecureCookies requires the use of secure cookies for authentication. Set to false to enable standard HTTP requests along with `TLSPort = 0`.
SecureCookies = true # Default
# SessionTimeout determines the amount of idle time to elapse before session cookies expire. This signs out GUI users from their sessions.
SessionTimeout = '15m' # Default
# SessionReaperExpiration represents how long an API session lasts before expiring and requiring a new login.
SessionReaperExpiration = '240h' # Default
# HTTPMaxSize defines the maximum size for HTTP requests and responses made by the node server.
HTTPMaxSize = '32768b' # Default
# StartTimeout defines the maximum amount of time the node will wait for a server to start.
StartTimeout = '15s' # Default
# ListenIP specifies the IP to bind the HTTP server to
ListenIP = '0.0.0.0' # Default

# Optional LDAP config if WebServer.AuthenticationMethod is set to 'ldap'
# LDAP queries are all parameterized to support custom LDAP 'dn', 'cn', and attributes 
[WebServer.LDAP]
# ServerTLS defines the option to require the secure ldaps
ServerTLS = true # Default
# SessionTimeout determines the amount of idle time to elapse before session cookies expire. This signs out GUI users from their sessions.
SessionTimeout = '15m0s' # Default
# QueryTimeout defines how long queries should wait before timing out, defined in seconds
QueryTimeout = '2m0s' # Default
# BaseUserAttr defines the base attribute used to populate LDAP queries such as "uid=$", default is example
BaseUserAttr = 'uid' # Default
# BaseDN defines the base LDAP 'dn' search filter to apply to every LDAP query, replace example,com with the appropriate LDAP server's structure
BaseDN = 'dc=custom,dc=example,dc=com' # Example
# UsersDN defines the 'dn' query to use when querying for the 'users' 'ou' group
UsersDN = 'ou=users' # Default
# GroupsDN defines the 'dn' query to use when querying for the 'groups' 'ou' group
GroupsDN = 'ou=groups' # Default
# ActiveAttribute is an optional user field to check truthiness for if a user is valid/active. This is only required if the LDAP provider lists inactive users as members of groups
ActiveAttribute = '' # Default
# ActiveAttributeAllowedValue is the value to check against for the above optional user attribute
ActiveAttributeAllowedValue = '' # Default
# AdminUserGroupCN is the LDAP 'cn' of the LDAP group that maps the core node's 'Admin' role
AdminUserGroupCN = 'NodeAdmins' # Default
# EditUserGroupCN is the LDAP 'cn' of the LDAP group that maps the core node's 'Edit' role
EditUserGroupCN = 'NodeEditors' # Default
# RunUserGroupCN is the LDAP 'cn' of the LDAP group that maps the core node's 'Run' role
RunUserGroupCN = 'NodeRunners' # Default
# ReadUserGroupCN is the LDAP 'cn' of the LDAP group that maps the core node's 'Read' role
ReadUserGroupCN = 'NodeReadOnly' # Default
# UserApiTokenEnabled enables the users to issue API tokens with the same access of their role
UserApiTokenEnabled = false # Default
# UserAPITokenDuration is the duration of time an API token is active for before expiring
UserAPITokenDuration = '240h0m0s' # Default
# UpstreamSyncInterval is the interval at which the background LDAP sync task will be called. A '0s' value disables the background sync being run on an interval. This check is already performed during login/logout actions, all sessions and API tokens stored in the local ldap tables are updated to match the remote server
UpstreamSyncInterval = '0s' # Default
# UpstreamSyncRateLimit defines a duration to limit the number of query/API calls to the upstream LDAP provider. It prevents the sync functionality from being called multiple times within the defined duration
UpstreamSyncRateLimit = '2m0s' # Default

[WebServer.RateLimit]
# Authenticated defines the threshold to which authenticated requests get limited. More than this many authenticated requests per `AuthenticatedRateLimitPeriod` will be rejected.
Authenticated = 1000 # Default
# AuthenticatedPeriod defines the period to which authenticated requests get limited.
AuthenticatedPeriod = '1m' # Default
# Unauthenticated defines the threshold to which authenticated requests get limited. More than this many unauthenticated requests per `UnAuthenticatedRateLimitPeriod` will be rejected.
Unauthenticated = 5 # Default
# UnauthenticatedPeriod defines the period to which unauthenticated requests get limited.
UnauthenticatedPeriod = '20s' # Default

# The Operator UI frontend supports enabling Multi Factor Authentication via Webauthn per account. When enabled, logging in will require the account password and a hardware or OS security key such as Yubikey. To enroll, log in to the operator UI and click the circle purple profile button at the top right and then click **Register MFA Token**. Tap your hardware security key or use the OS public key management feature to enroll a key. Next time you log in, this key will be required to authenticate.
[WebServer.MFA]
# RPID is the FQDN of where the Operator UI is served. When serving locally, the value should be `localhost`.
RPID = 'localhost' # Example
# RPOrigin is the origin URL where WebAuthn requests initiate, including scheme and port. When serving locally, the value should be `http://localhost:6688/`.
RPOrigin = 'http://localhost:6688/' # Example

# The TLS settings apply only if you want to enable TLS security on your Chainlink node.
[WebServer.TLS]
# CertPath is the location of the TLS certificate file.
CertPath = '~/.cl/certs' # Example
# Host is the hostname configured for TLS to be used by the Chainlink node. This is useful if you configured a domain name specific for your Chainlink node.
Host = 'tls-host' # Example
# KeyPath is the location of the TLS private key file.
KeyPath = '/home/$USER/.chainlink/tls/server.key' # Example
# HTTPSPort is the port used for HTTPS connections. Set this to `0` to disable HTTPS. Disabling HTTPS also relieves Chainlink nodes of the requirement for a TLS certificate.
HTTPSPort = 6689 # Default
# ForceRedirect forces TLS redirect for unencrypted connections.
ForceRedirect = false # Default
# ListenIP specifies the IP to bind the HTTPS server to
ListenIP = '0.0.0.0' # Default

[JobPipeline]
# ExternalInitiatorsEnabled enables the External Initiator feature. If disabled, `webhook` jobs can ONLY be initiated by a logged-in user. If enabled, `webhook` jobs can be initiated by a whitelisted external initiator.
ExternalInitiatorsEnabled = false # Default
# MaxRunDuration is the maximum time allowed for a single job run. If it takes longer, it will exit early and be marked errored. If set to zero, disables the time limit completely.
MaxRunDuration = '10m' # Default
# MaxSuccessfulRuns caps the number of completed successful runs per pipeline
# spec in the database. You can set it to zero as a performance optimisation;
# this will avoid saving any successful run.
#
# Note this is not a hard cap, it can drift slightly larger than this but not
# by more than 5% or so.
MaxSuccessfulRuns = 10000 # Default
# ReaperInterval controls how often the job pipeline reaper will run to delete completed jobs older than ReaperThreshold, in order to keep database size manageable.
#
# Set to `0` to disable the periodic reaper.
ReaperInterval = '1h' # Default
# ReaperThreshold determines the age limit for job runs. Completed job runs older than this will be automatically purged from the database.
ReaperThreshold = '24h' # Default
# **ADVANCED**
# ResultWriteQueueDepth controls how many writes will be buffered before subsequent writes are dropped, for jobs that write results asynchronously for performance reasons, such as OCR.
ResultWriteQueueDepth = 100 # Default
# VerboseLogging enables detailed logging of pipeline execution steps. 
# This can be useful for debugging failed runs without relying on the UI
# or database.
#
# You may disable if this results in excessive log volume.
VerboseLogging = true # Default

[JobPipeline.HTTPRequest]
# DefaultTimeout defines the default timeout for HTTP requests made by `http` and `bridge` adapters.
DefaultTimeout = '15s' # Default
# MaxSize defines the maximum size for HTTP requests and responses made by `http` and `bridge` adapters.
MaxSize = '32768' # Default

[FluxMonitor]
# **ADVANCED**
# DefaultTransactionQueueDepth controls the queue size for `DropOldestStrategy` in Flux Monitor. Set to 0 to use `SendEvery` strategy instead.
DefaultTransactionQueueDepth = 1 # Default
# SimulateTransactions enables transaction simulation for Flux Monitor.
SimulateTransactions = false # Default

[OCR2]
# Enabled enables OCR2 jobs.
Enabled = false # Default
# ContractConfirmations is the number of block confirmations to wait for before enacting an on-chain
# configuration change. This value doesn't need to be very high (in
# particular, it does not need to protect against malicious re-orgs).
# Since configuration changes create some overhead, and mini-reorgs
# are fairly common, recommended values are between two and ten.
#
# Malicious re-orgs are not any more of concern here than they are in
# blockchain applications in general: Since nodes check the contract for the
# latest config every ContractConfigTrackerPollInterval.Seconds(), they will
# come to a common view of the current config within any interval longer than
# that, as long as the latest setConfig transaction in the longest chain is
# stable. They will thus be able to continue reporting after the poll
# interval, unless an adversary is able to repeatedly re-org the transaction
# out during every poll interval, which would amount to the capability to
# censor any transaction.
#
# Note that 1 confirmation implies that the transaction/event has been mined in one block.
# 0 confirmations would imply that the event would be recognised before it has even been mined, which is not currently supported.
# e.g.
# Current block height: 42
# Changed in block height: 43
# Contract config confirmations: 1
# STILL PENDING
#
# Current block height: 43
# Changed in block height: 43
# Contract config confirmations: 1
# CONFIRMED
ContractConfirmations = 3 # Default
# BlockchainTimeout is the timeout for blockchain queries (mediated through
# ContractConfigTracker and ContractTransmitter).
# (This is necessary because an oracle's operations are serialized, so
# blocking forever on a chain interaction would break the oracle.)
BlockchainTimeout = '20s' # Default
# ContractPollInterval is the polling interval at which ContractConfigTracker is queried for# updated on-chain configurations. Recommended values are between
# fifteen seconds and two minutes.
ContractPollInterval = '1m' # Default
# ContractSubscribeInterval is the interval at which we try to establish a subscription on ContractConfigTracker
# if one doesn't exist. Recommended values are between two and five minutes.
ContractSubscribeInterval = '2m' # Default
# ContractTransmitterTransmitTimeout is the timeout for ContractTransmitter.Transmit calls.
ContractTransmitterTransmitTimeout = '10s' # Default
# DatabaseTimeout is the timeout for database interactions.
# (This is necessary because an oracle's operations are serialized, so
# blocking forever on an observation would break the oracle.)
DatabaseTimeout = '10s' # Default
# KeyBundleID is a sha256 hexadecimal hash identifier.
KeyBundleID = '7a5f66bbe6594259325bf2b4f5b1a9c900000000000000000000000000000000' # Example
# CaptureEATelemetry toggles collecting extra information from External Adaptares
CaptureEATelemetry = false # Default
# CaptureAutomationCustomTelemetry toggles collecting automation specific telemetry
CaptureAutomationCustomTelemetry = true # Default
# DefaultTransactionQueueDepth controls the queue size for `DropOldestStrategy` in OCR2. Set to 0 to use `SendEvery` strategy instead.
DefaultTransactionQueueDepth = 1 # Default
# SimulateTransactions enables transaction simulation for OCR2.
SimulateTransactions = false # Default
# TraceLogging enables trace level logging.
TraceLogging = false # Default

# This section applies only if you are running off-chain reporting jobs.
[OCR]
# Enabled enables OCR jobs.
Enabled = false # Default
# ObservationTimeout is the timeout for making observations using the DataSource.Observe method.
# (This is necessary because an oracle's operations are serialized, so
# blocking forever on an observation would break the oracle.)
ObservationTimeout = '5s' # Default
# BlockchainTimeout is the timeout for blockchain queries (mediated through
# ContractConfigTracker and ContractTransmitter).
# (This is necessary because an oracle's operations are serialized, so
# blocking forever on a chain interaction would break the oracle.)
BlockchainTimeout = '20s' # Default
# ContractPollInterval is the polling interval at which ContractConfigTracker is queried for
# updated on-chain configurations. Recommended values are between
# fifteen seconds and two minutes.
ContractPollInterval = '1m' # Default
# ContractSubscribeInterval is the interval at which we try to establish a subscription on ContractConfigTracker
# if one doesn't exist. Recommended values are between two and five minutes.
ContractSubscribeInterval = '2m' # Default
# **ADVANCED**
# DefaultTransactionQueueDepth controls the queue size for `DropOldestStrategy` in OCR. Set to 0 to use `SendEvery` strategy instead.
DefaultTransactionQueueDepth = 1 # Default
# KeyBundleID is the default key bundle ID to use for OCR jobs. If you have an OCR job that does not explicitly specify a key bundle ID, it will fall back to this value.
KeyBundleID = 'acdd42797a8b921b2910497badc5000600000000000000000000000000000000' # Example
# SimulateTransactions enables transaction simulation for OCR.
SimulateTransactions = false # Default
# TransmitterAddress is the default sending address to use for OCR. If you have an OCR job that does not explicitly specify a transmitter address, it will fall back to this value.
TransmitterAddress = '0xa0788FC17B1dEe36f057c42B6F373A34B014687e' # Example
# CaptureEATelemetry toggles collecting extra information from External Adaptares
CaptureEATelemetry = false # Default
# TraceLogging enables trace level logging.
TraceLogging = false # Default

# P2P has a versioned networking stack. Currenly only `[P2P.V2]` is supported.
# All nodes in the OCR network should share the same networking stack.
[P2P]
# IncomingMessageBufferSize is the per-remote number of incoming
# messages to buffer. Any additional messages received on top of those
# already in the queue will be dropped.
IncomingMessageBufferSize = 10 # Default
# OutgoingMessageBufferSize is the per-remote number of outgoing
# messages to buffer. Any additional messages send on top of those
# already in the queue will displace the oldest.
# NOTE: OutgoingMessageBufferSize should be comfortably smaller than remote's
# IncomingMessageBufferSize to give the remote enough space to process
# them all in case we regained connection and now send a bunch at once
OutgoingMessageBufferSize = 10 # Default
# PeerID is the default peer ID to use for OCR jobs. If unspecified, uses the first available peer ID.
PeerID = '12D3KooWMoejJznyDuEk5aX6GvbjaG12UzeornPCBNzMRqdwrFJw' # Example
# TraceLogging enables trace level logging.
TraceLogging = false # Default

[P2P.V2]
# Enabled enables P2P V2.
# Note: V1.Enabled is true by default, so it must be set false in order to run V2 only.
Enabled = true # Default
# AnnounceAddresses is the addresses the peer will advertise on the network in `host:port` form as accepted by the TCP version of Go’s `net.Dial`. 
# The addresses should be reachable by other nodes on the network. When attempting to connect to another node, 
# a node will attempt to dial all of the other node’s AnnounceAddresses in round-robin fashion.
AnnounceAddresses = ['1.2.3.4:9999', '[a52d:0:a88:1274::abcd]:1337'] # Example
# DefaultBootstrappers is the default bootstrapper peers for libocr's v2 networking stack.
#
# Oracle nodes typically only know each other’s PeerIDs, but not their hostnames, IP addresses, or ports. 
# DefaultBootstrappers are special nodes that help other nodes discover each other’s `AnnounceAddresses` so they can communicate. 
# Nodes continuously attempt to connect to bootstrappers configured in here. When a node wants to connect to another node 
# (which it knows only by PeerID, but not by address), it discovers the other node’s AnnounceAddresses from communications 
# received from its DefaultBootstrappers or other discovered nodes. To facilitate discovery,
# nodes will regularly broadcast signed announcements containing their PeerID and AnnounceAddresses.
DefaultBootstrappers = ['12D3KooWMHMRLQkgPbFSYHwD3NBuwtS1AmxhvKVUrcfyaGDASR4U@1.2.3.4:9999', '12D3KooWM55u5Swtpw9r8aFLQHEtw7HR4t44GdNs654ej5gRs2Dh@example.com:1234'] # Example
# DeltaDial controls how far apart Dial attempts are
DeltaDial = '15s' # Default
# DeltaReconcile controls how often a Reconcile message is sent to every peer.
DeltaReconcile = '1m' # Default
# ListenAddresses is the addresses the peer will listen to on the network in `host:port` form as accepted by `net.Listen()`, 
# but the host and port must be fully specified and cannot be empty. You can specify `0.0.0.0` (IPv4) or `::` (IPv6) to listen on all interfaces, but that is not recommended.
ListenAddresses = ['1.2.3.4:9999', '[a52d:0:a88:1274::abcd]:1337'] # Example

[Capabilities.ExternalRegistry]
# Address is the address for the capabilities registry contract.
Address = '0x0' # Example
# NetworkID identifies the target network where the remote registry is located.
NetworkID = 'evm' # Default
# ChainID identifies the target chain id where the remote registry is located.
ChainID = '1' # Default

[Capabilities.Peering]
# IncomingMessageBufferSize is the per-remote number of incoming
# messages to buffer. Any additional messages received on top of those
# already in the queue will be dropped.
IncomingMessageBufferSize = 10 # Default
# OutgoingMessageBufferSize is the per-remote number of outgoing
# messages to buffer. Any additional messages send on top of those
# already in the queue will displace the oldest.
# NOTE: OutgoingMessageBufferSize should be comfortably smaller than remote's
# IncomingMessageBufferSize to give the remote enough space to process
# them all in case we regained connection and now send a bunch at once
OutgoingMessageBufferSize = 10 # Default
# PeerID is the default peer ID to use for OCR jobs. If unspecified, uses the first available peer ID.
PeerID = '12D3KooWMoejJznyDuEk5aX6GvbjaG12UzeornPCBNzMRqdwrFJw' # Example
# TraceLogging enables trace level logging.
TraceLogging = false # Default

[Capabilities.Peering.V2]
# Enabled enables P2P V2.
Enabled = false # Default
# AnnounceAddresses is the addresses the peer will advertise on the network in `host:port` form as accepted by the TCP version of Go’s `net.Dial`. 
# The addresses should be reachable by other nodes on the network. When attempting to connect to another node, 
# a node will attempt to dial all of the other node’s AnnounceAddresses in round-robin fashion.
AnnounceAddresses = ['1.2.3.4:9999', '[a52d:0:a88:1274::abcd]:1337'] # Example
# DefaultBootstrappers is the default bootstrapper peers for libocr's v2 networking stack.
#
# Oracle nodes typically only know each other’s PeerIDs, but not their hostnames, IP addresses, or ports. 
# DefaultBootstrappers are special nodes that help other nodes discover each other’s `AnnounceAddresses` so they can communicate. 
# Nodes continuously attempt to connect to bootstrappers configured in here. When a node wants to connect to another node 
# (which it knows only by PeerID, but not by address), it discovers the other node’s AnnounceAddresses from communications 
# received from its DefaultBootstrappers or other discovered nodes. To facilitate discovery,
# nodes will regularly broadcast signed announcements containing their PeerID and AnnounceAddresses.
DefaultBootstrappers = ['12D3KooWMHMRLQkgPbFSYHwD3NBuwtS1AmxhvKVUrcfyaGDASR4U@1.2.3.4:9999', '12D3KooWM55u5Swtpw9r8aFLQHEtw7HR4t44GdNs654ej5gRs2Dh@example.com:1234'] # Example
# DeltaDial controls how far apart Dial attempts are
DeltaDial = '15s' # Default
# DeltaReconcile controls how often a Reconcile message is sent to every peer.
DeltaReconcile = '1m' # Default
# ListenAddresses is the addresses the peer will listen to on the network in `host:port` form as accepted by `net.Listen()`, 
# but the host and port must be fully specified and cannot be empty. You can specify `0.0.0.0` (IPv4) or `::` (IPv6) to listen on all interfaces, but that is not recommended.
ListenAddresses = ['1.2.3.4:9999', '[a52d:0:a88:1274::abcd]:1337'] # Example

[Keeper]
# **ADVANCED**
# DefaultTransactionQueueDepth controls the queue size for `DropOldestStrategy` in Keeper. Set to 0 to use `SendEvery` strategy instead.
DefaultTransactionQueueDepth = 1 # Default
# **ADVANCED**
# GasPriceBufferPercent specifies the percentage to add to the gas price used for checking whether to perform an upkeep. Only applies in legacy mode (EIP-1559 off).
GasPriceBufferPercent = 20 # Default
# **ADVANCED**
# GasTipCapBufferPercent specifies the percentage to add to the gas price used for checking whether to perform an upkeep. Only applies in EIP-1559 mode.
GasTipCapBufferPercent = 20 # Default
# **ADVANCED**
# BaseFeeBufferPercent specifies the percentage to add to the base fee used for checking whether to perform an upkeep. Applies only in EIP-1559 mode.
BaseFeeBufferPercent = 20 # Default
# **ADVANCED**
# MaxGracePeriod is the maximum number of blocks that a keeper will wait after performing an upkeep before it resumes checking that upkeep
MaxGracePeriod = 100 # Default
# TurnLookBack is the number of blocks in the past to look back when getting a block for a turn.
TurnLookBack = 1_000 # Default

[Keeper.Registry]
# **ADVANCED**
# CheckGasOverhead is the amount of extra gas to provide checkUpkeep() calls to account for the gas consumed by the keeper registry.
CheckGasOverhead = 200_000 # Default
# **ADVANCED**
# PerformGasOverhead is the amount of extra gas to provide performUpkeep() calls to account for the gas consumed by the keeper registry
PerformGasOverhead = 300_000 # Default
# **ADVANCED**
# SyncInterval is the interval in which the RegistrySynchronizer performs a full sync of the keeper registry contract it is tracking.
SyncInterval = '30m' # Default
# **ADVANCED**
# MaxPerformDataSize is the max size of perform data.
MaxPerformDataSize = 5_000 # Default
# **ADVANCED**
# SyncUpkeepQueueSize represents the maximum number of upkeeps that can be synced in parallel.
SyncUpkeepQueueSize = 10 # Default

# The Chainlink node is equipped with an internal "nurse" service that can perform automatic `pprof` profiling when the certain resource thresholds are exceeded, such as memory and goroutine count. These profiles are saved to disk to facilitate fine-grained debugging of performance-related issues. In general, if you notice that your node has begun to accumulate profiles, forward them to the Chainlink team.
#
# To learn more about these profiles, read the [Profiling Go programs with pprof](https://jvns.ca/blog/2017/09/24/profiling-go-with-pprof/) guide.
[AutoPprof]
# Enabled enables the automatic profiling service.
Enabled = false # Default
# ProfileRoot sets the location on disk where pprof profiles will be stored. Defaults to `RootDir`.
ProfileRoot = 'prof/root' # Example
# PollInterval is the interval at which the node's resources are checked.
PollInterval = '10s' # Default
# GatherDuration is the duration for which profiles are gathered when profiling starts.
GatherDuration = '10s' # Default
# GatherTraceDuration is the duration for which traces are gathered when profiling is kicked off. This is separately configurable because traces are significantly larger than other types of profiles.
GatherTraceDuration = '5s' # Default
# MaxProfileSize is the maximum amount of disk space that profiles may consume before profiling is disabled.
MaxProfileSize = '100mb' # Default
# CPUProfileRate sets the rate for CPU profiling. See https://pkg.go.dev/runtime#SetCPUProfileRate.
CPUProfileRate = 1 # Default
# MemProfileRate sets the rate for memory profiling. See https://pkg.go.dev/runtime#pkg-variables.
MemProfileRate = 1 # Default
# BlockProfileRate sets the fraction of blocking events for goroutine profiling. See https://pkg.go.dev/runtime#SetBlockProfileRate.
BlockProfileRate = 1 # Default
# MutexProfileFraction sets the fraction of contention events for mutex profiling. See https://pkg.go.dev/runtime#SetMutexProfileFraction.
MutexProfileFraction = 1 # Default
# MemThreshold sets the maximum amount of memory the node can actively consume before profiling begins.
MemThreshold = '4gb' # Default
# GoroutineThreshold is the maximum number of actively-running goroutines the node can spawn before profiling begins.
GoroutineThreshold = 5000 # Default

[Pyroscope]
# ServerAddress sets the address that will receive the profile logs. It enables the profiling service.
ServerAddress = 'http://localhost:4040' # Example
# Environment sets the target environment tag in which profiles will be added to.
Environment = 'mainnet' # Default

[Sentry]
# **ADVANCED**
# Debug enables printing of Sentry SDK debug messages.
Debug = false # Default
# DSN is the data source name where events will be sent. Sentry is completely disabled if this is left blank.
DSN = 'sentry-dsn' # Example
# Environment overrides the Sentry environment to the given value. Otherwise autodetects between dev/prod.
Environment = 'my-custom-env' # Example
# Release overrides the Sentry release to the given value. Otherwise uses the compiled-in version number.
Release = 'v1.2.3' # Example


# Insecure config family is only allowed in development builds.
[Insecure]
# **ADVANCED**
# DevWebServer skips secure configuration for webserver AllowedHosts, SSL, etc.
DevWebServer = false # Default
# OCRDevelopmentMode run OCR in development mode.
OCRDevelopmentMode = false # Default
# InfiniteDepthQueries skips graphql query depth limit checks.
InfiniteDepthQueries = false # Default
# DisableRateLimiting skips ratelimiting on asset requests.
DisableRateLimiting = false # Default

[Tracing]
# Enabled turns trace collection on or off. On requires an OTEL Tracing Collector.
Enabled = false # Default
# CollectorTarget is the logical address of the OTEL Tracing Collector.
CollectorTarget = 'localhost:4317' # Example
# NodeID is an unique name for this node relative to any other node traces are collected for.
NodeID = 'NodeID' # Example
# SamplingRatio is the ratio of traces to sample for this node.
SamplingRatio = 1.0 # Example
# Mode is a string value. `tls` or `unencrypted` are the only values allowed. If set to `unencrypted`, `TLSCertPath` can be unset, meaning traces will be sent over plaintext to the collector.
Mode = 'tls' # Default
# TLSCertPath is the file path to the TLS certificate used for secure communication with an OTEL Tracing Collector.
TLSCertPath = '/path/to/cert.pem' # Example

# Tracing.Attributes are user specified key-value pairs to associate in the context of the traces
[Tracing.Attributes]
# env is an example user specified key-value pair
env = 'test' # Example

[Mercury]

# VerboseLogging enables detailed logging of mercury/LLO operations. These logs
# can be expensive since they may serialize large structs, so they are disabled
# by default.
VerboseLogging = false # Default

# Mercury.Cache controls settings for the price retrieval cache querying a mercury server
[Mercury.Cache]
# LatestReportTTL controls how "stale" we will allow a price to be e.g. if
# set to 1s, a new price will always be fetched if the last result was
# from 1 second ago or older.
# 
# Another way of looking at it is such: the cache will _never_ return a
# price that was queried from now-LatestReportTTL or before.
# 
# Setting to zero disables caching entirely.
LatestReportTTL = "1s" # Default
# MaxStaleAge is that maximum amount of time that a value can be stale
# before it is deleted from the cache (a form of garbage collection).
# 
# This should generally be set to something much larger than
# LatestReportTTL. Setting to zero disables garbage collection.
MaxStaleAge = "1h" # Default
# LatestReportDeadline controls how long to wait for a response from the
# mercury server before retrying. Setting this to zero will wait indefinitely.
LatestReportDeadline = "5s" # Default

# Mercury.TLS controls client settings for when the node talks to traditional web servers or load balancers.
[Mercury.TLS]
# CertFile is the path to a PEM file of trusted root certificate authority certificates
CertFile = "/path/to/client/certs.pem" # Example

# Mercury.Transmitter controls settings for the mercury transmitter
[Mercury.Transmitter]
# TransmitQueueMaxSize controls the size of the transmit queue. This is scoped
# per OCR instance. If the queue is full, the transmitter will start dropping
# the oldest messages in order to make space.
#
# This is useful if mercury server goes offline and the nop needs to buffer
# transmissions.
TransmitQueueMaxSize = 10_000 # Default
# TransmitTimeout controls how long the transmitter will wait for a response
# when sending a message to the mercury server, before aborting and considering
# the transmission to be failed.
TransmitTimeout = "5s" # Default<|MERGE_RESOLUTION|>--- conflicted
+++ resolved
@@ -14,11 +14,7 @@
 # UICSAKeys enables CSA Keys in the UI.
 UICSAKeys = false # Default
 # CCIP enables the CCIP service.
-<<<<<<< HEAD
-CCIP = false # Default
-=======
 CCIP = true # Default
->>>>>>> 72a7d232
 
 [Database]
 # DefaultIdleInTxSessionTimeout is the maximum time allowed for a transaction to be open and idle before timing out. See Postgres `idle_in_transaction_session_timeout` for more details.
