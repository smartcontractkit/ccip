--- conflicted
+++ resolved
@@ -14,11 +14,7 @@
 # BlockBackfillSkip enables skipping of very long backfills.
 BlockBackfillSkip = false # Default
 # ChainType is automatically detected from chain ID. Set this to force a certain chain type regardless of chain ID.
-<<<<<<< HEAD
-# Available types: arbitrum, metis, optimismBedrock, xdai, celo, kroma, wemix
-=======
 # Available types: arbitrum, metis, optimismBedrock, xdai, celo, kroma, wemix, zksync
->>>>>>> 1d20c9b6
 ChainType = 'arbitrum' # Example
 # FinalityDepth is the number of blocks after which an ethereum transaction is considered "final". Note that the default is automatically set based on chain ID so it should not be necessary to change this under normal operation.
 # BlocksConsideredFinal determines how deeply we look back to ensure that transactions are confirmed onto the longest chain
