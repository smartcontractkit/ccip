# EVM defaults depend on ChainID:
#
# **EXTENDED**
[[EVM]]
# ChainID is the EVM chain ID. Mandatory.
ChainID = '1' # Example
# Enabled enables this chain.
Enabled = true # Default
# AutoCreateKey, if set to true, will ensure that there is always at least one transmit key for the given chain.
AutoCreateKey = true # Default
# **ADVANCED**
# BlockBackfillDepth specifies the number of blocks before the current HEAD that the log broadcaster will try to re-consume logs from.
BlockBackfillDepth = 10 # Default
# BlockBackfillSkip enables skipping of very long backfills.
BlockBackfillSkip = false # Default
# ChainType is automatically detected from chain ID. Set this to force a certain chain type regardless of chain ID.
# Available types: `arbitrum`, `celo`, `gnosis`, `hedera`, `kroma`, `metis`, `optimismBedrock`, `scroll`, `wemix`, `xlayer`, `zksync`
ChainType = 'arbitrum' # Example
# FinalityDepth is the number of blocks after which an ethereum transaction is considered "final". Note that the default is automatically set based on chain ID, so it should not be necessary to change this under normal operation.
# BlocksConsideredFinal determines how deeply we look back to ensure that transactions are confirmed onto the longest chain
# There is not a large performance penalty to setting this relatively high (on the order of hundreds)
# It is practically limited by the number of heads we store in the database and should be less than this with a comfortable margin.
# If a transaction is mined in a block more than this many blocks ago, and is reorged out, we will NOT retransmit this transaction and undefined behaviour can occur including gaps in the nonce sequence that require manual intervention to fix.
# Therefore, this number represents a number of blocks we consider large enough that no re-org this deep will ever feasibly happen.
#
# Special cases:
# `FinalityDepth`=0 would imply that transactions can be final even before they were mined into a block. This is not supported.
# `FinalityDepth`=1 implies that transactions are final after we see them in one block.
#
# Examples:
#
# Transaction sending:
# A transaction is sent at block height 42
#
# `FinalityDepth` is set to 5
# A re-org occurs at height 44 starting at block 41, transaction is marked for rebroadcast
# A re-org occurs at height 46 starting at block 41, transaction is marked for rebroadcast
# A re-org occurs at height 47 starting at block 41, transaction is NOT marked for rebroadcast
FinalityDepth = 50 # Default
# FinalityTagEnabled means that the chain supports the finalized block tag when querying for a block. If FinalityTagEnabled is set to true for a chain, then FinalityDepth field is ignored.
# Finality for a block is solely defined by the finality related tags provided by the chain's RPC API. This is a placeholder and hasn't been implemented yet.
FinalityTagEnabled = false # Default
# **ADVANCED**
# FlagsContractAddress can optionally point to a [Flags contract](../contracts/src/v0.8/Flags.sol). If set, the node will lookup that contract for each job that supports flags contracts (currently OCR and FM jobs are supported). If the job's contractAddress is set as hibernating in the FlagsContractAddress address, it overrides the standard update parameters (such as heartbeat/threshold).
FlagsContractAddress = '0xae4E781a6218A8031764928E88d457937A954fC3' # Example
# LinkContractAddress is the canonical ERC-677 LINK token contract address on the given chain. Note that this is usually autodetected from chain ID.
LinkContractAddress = '0x538aAaB4ea120b2bC2fe5D296852D948F07D849e' # Example
# **ADVANCED**
# LogBackfillBatchSize sets the batch size for calling FilterLogs when we backfill missing logs.
LogBackfillBatchSize = 1000 # Default
# **ADVANCED**
# LogPollInterval works in conjunction with Feature.LogPoller. Controls how frequently the log poller polls for logs. Defaults to the block production rate.
LogPollInterval = '15s' # Default
# **ADVANCED**
# LogKeepBlocksDepth works in conjunction with Feature.LogPoller. Controls how many blocks the poller will keep, must be greater than FinalityDepth+1.
LogKeepBlocksDepth = 100000 # Default
# **ADVANCED**
# LogPrunePageSize defines size of the page for pruning logs. Controls how many logs/blocks (at most) are deleted in a single prune tick. Default value 0 means no paging, delete everything at once.
# CCIP uses paging when removing logs to avoid pushing too much presssure on the database so this value should not be set to 0.
LogPrunePageSize = 10000 # Default
# **ADVANCED**
# BackupLogPollerBlockDelay works in conjunction with Feature.LogPoller. Controls the block delay of Backup LogPoller, affecting how far behind the latest finalized block it starts and how often it runs.
# BackupLogPollerDelay=0 will disable Backup LogPoller (_not recommended for production environment_).
BackupLogPollerBlockDelay = 100 # Default
# MinContractPayment is the minimum payment in LINK required to execute a direct request job. This can be overridden on a per-job basis.
MinContractPayment = '10000000000000 juels' # Default
# MinIncomingConfirmations is the minimum required confirmations before a log event will be consumed.
MinIncomingConfirmations = 3 # Default
# NonceAutoSync enables automatic nonce syncing on startup. Chainlink nodes will automatically try to sync its local nonce with the remote chain on startup and fast forward if necessary. This is almost always safe but can be disabled in exceptional cases by setting this value to false.
NonceAutoSync = true # Default
# NoNewHeadsThreshold controls how long to wait after receiving no new heads before `NodePool` marks rpc endpoints as
# out-of-sync, and `HeadTracker` logs warnings.
#
# Set to zero to disable out-of-sync checking.
NoNewHeadsThreshold = '3m' # Default
# OperatorFactoryAddress is the address of the canonical operator forwarder contract on the given chain. Note that this is usually autodetected from chain ID.
OperatorFactoryAddress = '0xa5B85635Be42F21f94F28034B7DA440EeFF0F418' # Example
# RPCDefaultBatchSize is the default batch size for batched RPC calls.
RPCDefaultBatchSize = 250 # Default
# **ADVANCED**
# RPCBlockQueryDelay controls the number of blocks to trail behind head in the block history estimator and balance monitor.
# For example, if this is set to 3, and we receive block 10, block history estimator will fetch block 7.
#
# CAUTION: You might be tempted to set this to 0 to use the latest possible
# block, but it is possible to receive a head BEFORE that block is actually
# available from the connected node via RPC, due to race conditions in the code of the remote ETH node. In this case you will get false
# "zero" blocks that are missing transactions.
RPCBlockQueryDelay = 1 # Default
# FinalizedBlockOffset defines the number of blocks by which the latest finalized block will be shifted/delayed.
# For example, suppose RPC returns block 100 as the latest finalized. In that case, the CL Node will treat block `100 - FinalizedBlockOffset` as the latest finalized block and `latest - FinalityDepth - FinalizedBlockOffset` in case of `FinalityTagEnabled = false.`
# With `EnforceRepeatableRead = true,` RPC is considered healthy only if its most recent finalized block is larger or equal to the highest finalized block observed by the CL Node minus `FinalizedBlockOffset.`
# Higher values of `FinalizedBlockOffset` with `EnforceRepeatableRead = true` reduce the number of false `FinalizedBlockOutOfSync` declarations on healthy RPCs that are slightly lagging behind due to network delays.
# This may increase the number of healthy RPCs and reduce the probability that the CL Node will not have any healthy alternatives to the active RPC.
# CAUTION: Setting this to values higher than 0 may delay transaction creation in products (e.g., CCIP, Automation) that base their decision on finalized on-chain events.
# PoS chains with `FinalityTagEnabled=true` and batched (epochs) blocks finalization (e.g., Ethereum Mainnet) must be treated with special care as a minor increase in the `FinalizedBlockOffset` may lead to significant delays.
# For example, let's say that `FinalizedBlockOffset = 1` and blocks are finalized in batches of 32.
# The latest finalized block on chain is 64, so block 63 is the latest finalized for CL Node.
# Block 64 will be treated as finalized by CL Node only when chain's latest finalized block is 65. As chain finalizes blocks in batches of 32,
# CL Node has to wait for a whole new batch to be finalized to treat block 64 as finalized.
FinalizedBlockOffset = 0 # Default
<<<<<<< HEAD
=======
# LogBroadcasterEnabled is a feature flag for LogBroadcaster, by default it's true.
LogBroadcasterEnabled = true # Default
>>>>>>> 5ebb6326
# NoNewFinalizedHeadsThreshold controls how long to wait for new finalized block before `NodePool` marks rpc endpoints as
# out-of-sync. Only applicable if `FinalityTagEnabled=true`
#
# Set to zero to disable.
NoNewFinalizedHeadsThreshold = '0' # Default

[EVM.Transactions]
# ForwardersEnabled enables or disables sending transactions through forwarder contracts.
ForwardersEnabled = false # Default
# MaxInFlight controls how many transactions are allowed to be "in-flight" i.e. broadcast but unconfirmed at any one time. You can consider this a form of transaction throttling.
#
# The default is set conservatively at 16 because this is a pessimistic minimum that both geth and parity will hold without evicting local transactions. If your node is falling behind and you need higher throughput, you can increase this setting, but you MUST make sure that your ETH node is configured properly otherwise you can get nonce gapped and your node will get stuck.
#
# 0 value disables the limit. Use with caution.
MaxInFlight = 16 # Default
# MaxQueued is the maximum number of unbroadcast transactions per key that are allowed to be enqueued before jobs will start failing and rejecting send of any further transactions. This represents a sanity limit and generally indicates a problem with your ETH node (transactions are not getting mined).
#
# Do NOT blindly increase this value thinking it will fix things if you start hitting this limit because transactions are not getting mined, you will instead only make things worse.
#
# In deployments with very high burst rates, or on chains with large re-orgs, you _may_ consider increasing this.
#
# 0 value disables any limit on queue size. Use with caution.
MaxQueued = 250 # Default
# ReaperInterval controls how often the EthTx reaper will run.
ReaperInterval = '1h' # Default
# ReaperThreshold indicates how old an EthTx ought to be before it can be reaped.
ReaperThreshold = '168h' # Default
# ResendAfterThreshold controls how long to wait before re-broadcasting a transaction that has not yet been confirmed.
ResendAfterThreshold = '1m' # Default

[EVM.Transactions.AutoPurge]
# Enabled enables or disables automatically purging transactions that have been idenitified as terminally stuck (will never be included on-chain). This feature is only expected to be used by ZK chains.
Enabled = false # Default
# DetectionApiUrl configures the base url of a custom endpoint used to identify terminally stuck transactions.
DetectionApiUrl = 'https://example.api.io' # Example
# Threshold configures the number of blocks a transaction has to remain unconfirmed before it is evaluated for being terminally stuck. This threshold is only applied if there is no custom API to identify stuck transactions provided by the chain.
Threshold = 5 # Example
# MinAttempts configures the minimum number of broadcasted attempts a transaction has to have before it is evaluated further for being terminally stuck. This threshold is only applied if there is no custom API to identify stuck transactions provided by the chain. Ensure the gas estimator configs take more bump attempts before reaching the configured max gas price.
MinAttempts = 3 # Example

[EVM.BalanceMonitor]
# Enabled balance monitoring for all keys.
Enabled = true # Default

[EVM.GasEstimator]
# Mode controls what type of gas estimator is used.
#
# - `FixedPrice` uses static configured values for gas price (can be set via API call).
# - `BlockHistory` dynamically adjusts default gas price based on heuristics from mined blocks.
# - `L2Suggested` mode is deprecated and replaced with `SuggestedPrice`.
# - `SuggestedPrice` is a mode which uses the gas price suggested by the rpc endpoint via `eth_gasPrice`.
# - `Arbitrum` is a special mode only for use with Arbitrum blockchains. It uses the suggested gas price (up to `ETH_MAX_GAS_PRICE_WEI`, with `1000 gwei` default) as well as an estimated gas limit (up to `ETH_GAS_LIMIT_MAX`, with `1,000,000,000` default).
#
# Chainlink nodes decide what gas price to use using an `Estimator`. It ships with several simple and battle-hardened built-in estimators that should work well for almost all use-cases. Note that estimators will change their behaviour slightly depending on if you are in EIP-1559 mode or not.
#
# You can also use your own estimator for gas price by selecting the `FixedPrice` estimator and using the exposed API to set the price.
#
# An important point to note is that the Chainlink node does _not_ ship with built-in support for go-ethereum's `estimateGas` call. This is for several reasons, including security and reliability. We have found empirically that it is not generally safe to rely on the remote ETH node's idea of what gas price should be.
Mode = 'BlockHistory' # Default
# PriceDefault is the default gas price to use when submitting transactions to the blockchain. Will be overridden by the built-in `BlockHistoryEstimator` if enabled, and might be increased if gas bumping is enabled.
#
# (Only applies to legacy transactions)
#
# Can be used with the `chainlink setgasprice` to be updated while the node is still running.
PriceDefault = '20 gwei' # Default
# PriceMax is the maximum gas price. Chainlink nodes will never pay more than this for a transaction.
# This applies to both legacy and EIP1559 transactions.
# Note that it is impossible to disable the maximum limit. Setting this value to zero will prevent paying anything for any transaction (which can be useful in some rare cases).
# Most chains by default have the maximum set to 2**256-1 Wei which is the maximum allowed gas price on EVM-compatible chains, and is so large it may as well be unlimited.
PriceMax = '115792089237316195423570985008687907853269984665.640564039457584007913129639935 tether' # Default
# PriceMin is the minimum gas price. Chainlink nodes will never pay less than this for a transaction.
#
# (Only applies to legacy transactions)
#
# It is possible to force the Chainlink node to use a fixed gas price by setting a combination of these, e.g.
#
# ```toml
# EIP1559DynamicFees = false
# PriceMax = 100
# PriceMin = 100
# PriceDefault = 100
# BumpThreshold = 0
# Mode = 'FixedPrice'
# ```
PriceMin = '1 gwei' # Default
# LimitDefault sets default gas limit for outgoing transactions. This should not need to be changed in most cases.
# Some job types, such as Keeper jobs, might set their own gas limit unrelated to this value.
LimitDefault = 8_000_000 # Default
# LimitMax sets a maximum for _estimated_ gas limits. This currently only applies to `Arbitrum` `GasEstimatorMode`.
LimitMax = 8_000_000 # Default
# LimitMultiplier is the factor by which a transaction's GasLimit is multiplied before transmission. So if the value is 1.1, and the GasLimit for a transaction is 10, 10% will be added before transmission.
#
# This factor is always applied, so includes L2 transactions which uses a default gas limit of 1 and is also applied to `LimitDefault`.
LimitMultiplier = '1.0' # Default
# LimitTransfer is the gas limit used for an ordinary ETH transfer.
LimitTransfer = 21_000 # Default
# EstimateLimit enables estimating gas limits for transactions. This feature respects the gas limit provided during transaction creation as an upper bound.
EstimateLimit = false # Default
# BumpMin is the minimum fixed amount of wei by which gas is bumped on each transaction attempt.
BumpMin = '5 gwei' # Default
# BumpPercent is the percentage by which to bump gas on a transaction that has exceeded `BumpThreshold`. The larger of `BumpPercent` and `BumpMin` is taken for gas bumps.
#
# The `SuggestedPriceEstimator` adds the larger of `BumpPercent` and `BumpMin` on top of the price provided by the RPC when bumping a transaction's gas.
BumpPercent = 20 # Default
# BumpThreshold is the number of blocks to wait for a transaction stuck in the mempool before automatically bumping the gas price. Set to 0 to disable gas bumping completely.
BumpThreshold = 3 # Default
# BumpTxDepth is the number of transactions to gas bump starting from oldest. Set to 0 for no limit (i.e. bump all). Can not be greater than EVM.Transactions.MaxInFlight. If not set, defaults to EVM.Transactions.MaxInFlight.
BumpTxDepth = 16 # Example
# EIP1559DynamicFees torces EIP-1559 transaction mode. Enabling EIP-1559 mode can help reduce gas costs on chains that support it. This is supported only on official Ethereum mainnet and testnets. It is not recommended to enable this setting on Polygon because the EIP-1559 fee market appears to be broken on all Polygon chains and EIP-1559 transactions are less likely to be included than legacy transactions.
#
# #### Technical details
#
# Chainlink nodes include experimental support for submitting transactions using type 0x2 (EIP-1559) envelope.
#
# EIP-1559 mode is enabled by default on the Ethereum Mainnet, but can be enabled on a per-chain basis or globally.
#
# This might help to save gas on spikes. Chainlink nodes should react faster on the upleg and avoid overpaying on the downleg. It might also be possible to set `EVM.GasEstimator.BlockHistory.BatchSize` to a smaller value such as 12 or even 6 because tip cap should be a more consistent indicator of inclusion time than total gas price. This would make Chainlink nodes more responsive and should reduce response time variance. Some experimentation is required to find optimum settings.
#
# Set with caution, if you set this on a chain that does not actually support EIP-1559 your node will be broken.
#
# In EIP-1559 mode, the total price for the transaction is the minimum of base fee + tip cap and fee cap. More information can be found on the [official EIP](https://github.com/ethereum/EIPs/blob/master/EIPS/eip-1559.md).
#
# Chainlink's implementation of EIP-1559 works as follows:
#
# If you are using FixedPriceEstimator:
# - With gas bumping disabled, it will submit all transactions with `feecap=PriceMax` and `tipcap=GasTipCapDefault`
# - With gas bumping enabled, it will submit all transactions initially with `feecap=GasFeeCapDefault` and `tipcap=GasTipCapDefault`.
#
# If you are using BlockHistoryEstimator (default for most chains):
# - With gas bumping disabled, it will submit all transactions with `feecap=PriceMax` and `tipcap=<calculated using past blocks>`
# - With gas bumping enabled (default for most chains) it will submit all transactions initially with `feecap = ( current block base fee * (1.125 ^ N) + tipcap )` where N is configurable by setting `EVM.GasEstimator.BlockHistory.EIP1559FeeCapBufferBlocks` but defaults to `gas bump threshold+1` and `tipcap=<calculated using past blocks>`
#
# Bumping works as follows:
#
# - Increase tipcap by `max(tipcap * (1 + BumpPercent), tipcap + BumpMin)`
# - Increase feecap by `max(feecap * (1 + BumpPercent), feecap + BumpMin)`
#
# A quick note on terminology - Chainlink nodes use the same terms used internally by go-ethereum source code to describe various prices. This is not the same as the externally used terms. For reference:
#
# - Base Fee Per Gas = BaseFeePerGas
# - Max Fee Per Gas = FeeCap
# - Max Priority Fee Per Gas = TipCap
#
# In EIP-1559 mode, the following changes occur to how configuration works:
#
# - All new transactions will be sent as type 0x2 transactions specifying a TipCap and FeeCap. Be aware that existing pending legacy transactions will continue to be gas bumped in legacy mode.
# - `BlockHistoryEstimator` will apply its calculations (gas percentile etc) to the TipCap and this value will be used for new transactions (GasPrice will be ignored)
# - `FixedPriceEstimator` will use `GasTipCapDefault` instead of `GasPriceDefault` for the tip cap
# - `FixedPriceEstimator` will use `GasFeeCapDefault` instaed of `GasPriceDefault` for the fee cap
# - `PriceMin` is ignored for new transactions and `GasTipCapMinimum` is used instead (default 0)
# - `PriceMax` still represents that absolute upper limit that Chainlink will ever spend (total) on a single tx
# - `Keeper.GasTipCapBufferPercent` is ignored in EIP-1559 mode and `Keeper.GasTipCapBufferPercent` is used instead
EIP1559DynamicFees = false # Default
# FeeCapDefault controls the fixed initial fee cap, if EIP1559 mode is enabled and `FixedPrice` gas estimator is used.
FeeCapDefault = '100 gwei' # Default
# TipCapDefault is the default gas tip to use when submitting transactions to the blockchain. Will be overridden by the built-in `BlockHistoryEstimator` if enabled, and might be increased if gas bumping is enabled.
#
# (Only applies to EIP-1559 transactions)
TipCapDefault = '1 wei' # Default
# TipCapMinimum is the minimum gas tip to use when submitting transactions to the blockchain.
#
# (Only applies to EIP-1559 transactions)
TipCapMin = '1 wei' # Default

[EVM.GasEstimator.LimitJobType]
# OCR overrides LimitDefault for OCR jobs.
OCR = 100_000 # Example
# OCR2 overrides LimitDefault for OCR2 jobs.
OCR2 = 100_000 # Example
# DR overrides LimitDefault for Direct Request jobs.
DR = 100_000 # Example
# VRF overrides LimitDefault for VRF jobs.
VRF = 100_000 # Example
# FM overrides LimitDefault for Flux Monitor jobs.
FM = 100_000 # Example
# Keeper overrides LimitDefault for Keeper jobs.
Keeper = 100_000 # Example


# These settings allow you to configure how your node calculates gas prices when using the block history estimator.
# In most cases, leaving these values at their defaults should give good results.
[EVM.GasEstimator.BlockHistory]
# BatchSize sets the maximum number of blocks to fetch in one batch in the block history estimator.
# If the `BatchSize` variable is set to 0, it defaults to `EVM.RPCDefaultBatchSize`.
BatchSize = 25 # Default
# BlockHistorySize controls the number of past blocks to keep in memory to use as a basis for calculating a percentile gas price.
BlockHistorySize = 8 # Default
# CheckInclusionBlocks is the number of recent blocks to use to detect if there is a transaction propagation/connectivity issue, and to prevent bumping in these cases.
# This can help avoid the situation where RPC nodes are not propagating transactions for some non-price-related reason (e.g. go-ethereum bug, networking issue etc) and bumping gas would not help.
#
# Set to zero to disable connectivity checking completely.
CheckInclusionBlocks = 12 # Default
# CheckInclusionPercentile controls the percentile that a transaction must have been higher than for all the blocks in the inclusion check window in order to register as a connectivity issue.
#
# For example, if CheckInclusionBlocks=12 and CheckInclusionPercentile=90 then further bumping will be prevented for any transaction with any attempt that has a higher price than the 90th percentile for the most recent 12 blocks.
CheckInclusionPercentile = 90 # Default
# **ADVANCED**
# EIP1559FeeCapBufferBlocks controls the buffer blocks to add to the current base fee when sending a transaction. By default, the gas bumping threshold + 1 block is used.
#
# (Only applies to EIP-1559 transactions)
EIP1559FeeCapBufferBlocks = 13 # Example
# TransactionPercentile specifies gas price to choose. E.g. if the block history contains four transactions with gas prices `[100, 200, 300, 400]` then picking 25 for this number will give a value of 200. If the calculated gas price is higher than `GasPriceDefault` then the higher price will be used as the base price for new transactions.
#
# Must be in range 0-100.
#
# Only has an effect if gas updater is enabled.
#
# Think of this number as an indicator of how aggressive you want your node to price its transactions.
#
# Setting this number higher will cause the Chainlink node to select higher gas prices.
#
# Setting it lower will tend to set lower gas prices.
TransactionPercentile = 60 # Default

[EVM.GasEstimator.FeeHistory]
# CacheTimeout is the time to wait in order to refresh the cached values stored in the FeeHistory estimator. A small jitter is applied so the timeout won't be exactly the same each time.
#
# You want this value to be close to the block time. For slower chains, like Ethereum, you can set it to 12s, the same as the block time. For faster chains you can skip a block or two
# and set it to two times the block time i.e. on Optimism you can set it to 4s. Ideally, you don't want to go lower than 1s since the RTT times of the RPC requests will be comparable to
# the timeout. The estimator is already adding a buffer to account for a potential increase in prices within one or two blocks. On the other hand, slower frequency will fail to refresh
# the prices and end up in stale values.
CacheTimeout = '10s' # Default

# The head tracker continually listens for new heads from the chain.
#
# In addition to these settings, it log warnings if `EVM.NoNewHeadsThreshold` is exceeded without any new blocks being emitted.
[EVM.HeadTracker]
# HistoryDepth tracks the top N blocks on top of the latest finalized block to keep in the `heads` database table.
# Note that this can easily result in MORE than `N + finality depth`  records since in the case of re-orgs we keep multiple heads for a particular block height.
# This number should be at least as large as `FinalityDepth`.
# There may be a small performance penalty to setting this to something very large (10,000+)
HistoryDepth = 100 # Default
# MaxBufferSize is the maximum number of heads that may be
# buffered in front of the head tracker before older heads start to be
# dropped. You may think of it as something like the maximum permittable "lag"
# for the head tracker before we start dropping heads to keep up.
MaxBufferSize = 3 # Default
# **ADVANCED**
# SamplingInterval means that head tracker callbacks will at maximum be made once in every window of this duration. This is a performance optimisation for fast chains. Set to 0 to disable sampling entirely.
SamplingInterval = '1s' # Default
# FinalityTagBypass disables FinalityTag support in HeadTracker and makes it track blocks up to FinalityDepth from the most recent head.
# It should only be used on chains with an extremely large actual finality depth (the number of blocks between the most recent head and the latest finalized block).
# Has no effect if `FinalityTagsEnabled` = false
FinalityTagBypass = true # Default
# MaxAllowedFinalityDepth - defines maximum number of blocks between the most recent head and the latest finalized block.
# If actual finality depth exceeds this number, HeadTracker aborts backfill and returns an error.
# Has no effect if `FinalityTagsEnabled` = false
MaxAllowedFinalityDepth = 10000 # Default

[[EVM.KeySpecific]]
# Key is the account to apply these settings to
Key = '0x2a3e23c6f242F5345320814aC8a1b4E58707D292' # Example
# GasEstimator.PriceMax overrides the maximum gas price for this key. See EVM.GasEstimator.PriceMax.
GasEstimator.PriceMax = '79 gwei' # Example

# The node pool manages multiple RPC endpoints.
#
# In addition to these settings, `EVM.NoNewHeadsThreshold` controls how long to wait after receiving no new heads before marking the node as out-of-sync.
[EVM.NodePool]
# PollFailureThreshold indicates how many consecutive polls must fail in order to mark a node as unreachable.
#
# Set to zero to disable poll checking.
PollFailureThreshold = 5 # Default
# PollInterval controls how often to poll the node to check for liveness.
#
# Set to zero to disable poll checking.
PollInterval = '10s' # Default
# SelectionMode controls node selection strategy:
# - HighestHead: use the node with the highest head number
# - RoundRobin: rotate through nodes, per-request
# - PriorityLevel: use the node with the smallest order number
# - TotalDifficulty: use the node with the greatest total difficulty
SelectionMode = 'HighestHead' # Default
# SyncThreshold controls how far a node may lag behind the best node before being marked out-of-sync.
# Depending on `SelectionMode`, this represents a difference in the number of blocks (`HighestHead`, `RoundRobin`, `PriorityLevel`), or total difficulty (`TotalDifficulty`).
#
# Set to 0 to disable this check.
SyncThreshold = 5 # Default
# LeaseDuration is the minimum duration that the selected "best" node (as defined by SelectionMode) will be used,
# before switching to a better one if available. It also controls how often the lease check is done.
# Setting this to a low value (under 1m) might cause RPC to switch too aggressively.
# Recommended value is over 5m
#
# Set to '0s' to disable
LeaseDuration = '0s' # Default
# NodeIsSyncingEnabled is a flag that enables `syncing` health check on each reconnection to an RPC.
# Node transitions and remains in `Syncing` state while RPC signals this state (In case of Ethereum `eth_syncing` returns anything other than false).
# All of the requests to node in state `Syncing` are rejected.
#
# Set true to enable this check
NodeIsSyncingEnabled = false # Default
# FinalizedBlockPollInterval controls how often to poll RPC for new finalized blocks.
# The finalized block is only used to report to the `pool_rpc_node_highest_finalized_block` metric. We plan to use it
# in RPCs health assessment in the future.
# If `FinalityTagEnabled = false`, poll is not performed and `pool_rpc_node_highest_finalized_block` is
# reported based on latest block and finality depth.
#
# Set to 0 to disable.
FinalizedBlockPollInterval = '5s' # Default
# EnforceRepeatableRead defines if Core should only use RPCs whose most recently finalized block is greater or equal to
# `highest finalized block - FinalizedBlockOffset`. In other words, exclude RPCs lagging on latest finalized
# block.
#
# Set false to disable
EnforceRepeatableRead = false # Default
# DeathDeclarationDelay defines the minimum duration an RPC must be in unhealthy state before producing an error log message.
# Larger values might be helpful to reduce the noisiness of health checks like `EnforceRepeatableRead = true', which might be falsely
# trigger declaration of `FinalizedBlockOutOfSync` due to insignificant network delays in broadcasting of the finalized state among RPCs.
# RPC will not be picked to handle a request even if this option is set to a nonzero value.
DeathDeclarationDelay = '10s' # Default
# NewHeadsPollInterval define an interval for polling new block periodically using http client rather than subscribe to ws feed
#
# Set to 0 to disable.
NewHeadsPollInterval = '0s' # Default
# **ADVANCED**
# Errors enable the node to provide custom regex patterns to match against error messages from RPCs.
[EVM.NodePool.Errors]
# NonceTooLow is a regex pattern to match against nonce too low errors.
NonceTooLow = '(: |^)nonce too low' # Example
# NonceTooHigh is a regex pattern to match against nonce too high errors.
NonceTooHigh = '(: |^)nonce too high' # Example
# ReplacementTransactionUnderpriced is a regex pattern to match against replacement transaction underpriced errors.
ReplacementTransactionUnderpriced = '(: |^)replacement transaction underpriced' # Example
# LimitReached is a regex pattern to match against limit reached errors.
LimitReached = '(: |^)limit reached' # Example
# TransactionAlreadyInMempool is a regex pattern to match against transaction already in mempool errors.
TransactionAlreadyInMempool = '(: |^)transaction already in mempool' # Example
# TerminallyUnderpriced is a regex pattern to match against terminally underpriced errors.
TerminallyUnderpriced = '(: |^)terminally underpriced' # Example
# InsufficientEth is a regex pattern to match against insufficient eth errors.
InsufficientEth = '(: |^)insufficeint eth' # Example
# TxFeeExceedsCap is a regex pattern to match against tx fee exceeds cap errors.
TxFeeExceedsCap = '(: |^)tx fee exceeds cap' # Example
# L2FeeTooLow is a regex pattern to match against l2 fee too low errors.
L2FeeTooLow = '(: |^)l2 fee too low' # Example
# L2FeeTooHigh is a regex pattern to match against l2 fee too high errors.
L2FeeTooHigh = '(: |^)l2 fee too high' # Example
# L2Full is a regex pattern to match against l2 full errors.
L2Full = '(: |^)l2 full' # Example
# TransactionAlreadyMined is a regex pattern to match against transaction already mined errors.
TransactionAlreadyMined = '(: |^)transaction already mined' # Example
# Fatal is a regex pattern to match against fatal errors.
Fatal = '(: |^)fatal' # Example
# ServiceUnavailable is a regex pattern to match against service unavailable errors.
ServiceUnavailable = '(: |^)service unavailable' # Example
# TooManyResults is a regex pattern to match an eth_getLogs error indicating the result set is too large to return
TooManyResults = '(: |^)too many results' # Example

[EVM.OCR]
# ContractConfirmations sets `OCR.ContractConfirmations` for this EVM chain.
ContractConfirmations = 4 # Default
# ContractTransmitterTransmitTimeout sets `OCR.ContractTransmitterTransmitTimeout` for this EVM chain.
ContractTransmitterTransmitTimeout = '10s' # Default
# DatabaseTimeout sets `OCR.DatabaseTimeout` for this EVM chain.
DatabaseTimeout = '10s' # Default
# **ADVANCED**
# DeltaCOverride (and `DeltaCJitterOverride`) determine the config override DeltaC.
# DeltaC is the maximum age of the latest report in the contract. If the maximum age is exceeded, a new report will be
# created by the report generation protocol.
DeltaCOverride = "168h" # Default
# **ADVANCED**
# DeltaCJitterOverride is the range for jitter to add to `DeltaCOverride`.
DeltaCJitterOverride = "1h" # Default
# ObservationGracePeriod sets `OCR.ObservationGracePeriod` for this EVM chain.
ObservationGracePeriod = '1s' # Default

[[EVM.Nodes]]
# Name is a unique (per-chain) identifier for this node.
Name = 'foo' # Example
# WSURL is the WS(S) endpoint for this node. Required for primary nodes.
WSURL = 'wss://web.socket/test' # Example
# HTTPURL is the HTTP(S) endpoint for this node. Required for all nodes.
HTTPURL = 'https://foo.web' # Example
# SendOnly limits usage to sending transaction broadcasts only. With this enabled, only HTTPURL is required, and WSURL is not used.
SendOnly = false # Default
# Order of the node in the pool, will takes effect if `SelectionMode` is `PriorityLevel` or will be used as a tie-breaker for `HighestHead` and `TotalDifficulty`
Order = 100 # Default

[EVM.OCR2.Automation]
# GasLimit controls the gas limit for transmit transactions from ocr2automation job.
GasLimit = 5400000 # Default

[EVM.Workflow]
# FromAddress is Address of the transmitter key to use for workflow writes.
FromAddress = '0x2a3e23c6f242F5345320814aC8a1b4E58707D292' # Example
# ForwarderAddress is the keystone forwarder contract address on chain.
ForwarderAddress = '0x2a3e23c6f242F5345320814aC8a1b4E58707D292' # Example
# GasLimitDefault is the default gas limit for workflow transactions.
GasLimitDefault = 400_000 # Default<|MERGE_RESOLUTION|>--- conflicted
+++ resolved
@@ -98,11 +98,8 @@
 # Block 64 will be treated as finalized by CL Node only when chain's latest finalized block is 65. As chain finalizes blocks in batches of 32,
 # CL Node has to wait for a whole new batch to be finalized to treat block 64 as finalized.
 FinalizedBlockOffset = 0 # Default
-<<<<<<< HEAD
-=======
 # LogBroadcasterEnabled is a feature flag for LogBroadcaster, by default it's true.
 LogBroadcasterEnabled = true # Default
->>>>>>> 5ebb6326
 # NoNewFinalizedHeadsThreshold controls how long to wait for new finalized block before `NodePool` marks rpc endpoints as
 # out-of-sync. Only applicable if `FinalityTagEnabled=true`
 #
