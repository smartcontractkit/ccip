package toml

import (
	"errors"
	"fmt"
	"net"
	"net/url"
	"reflect"
	"regexp"
	"strings"

	"github.com/google/uuid"
	"go.uber.org/multierr"
	"go.uber.org/zap/zapcore"

	ocrcommontypes "github.com/smartcontractkit/libocr/commontypes"

	commonconfig "github.com/smartcontractkit/chainlink-common/pkg/config"

	"github.com/smartcontractkit/chainlink/v2/core/build"
	"github.com/smartcontractkit/chainlink/v2/core/chains/evm/types"
	"github.com/smartcontractkit/chainlink/v2/core/config"
	"github.com/smartcontractkit/chainlink/v2/core/config/parse"
	"github.com/smartcontractkit/chainlink/v2/core/services/keystore/keys/p2pkey"
	"github.com/smartcontractkit/chainlink/v2/core/sessions"
	"github.com/smartcontractkit/chainlink/v2/core/store/dialects"
	"github.com/smartcontractkit/chainlink/v2/core/store/models"
	"github.com/smartcontractkit/chainlink/v2/core/utils"

	configutils "github.com/smartcontractkit/chainlink/v2/core/utils/config"
)

var ErrUnsupported = errors.New("unsupported with config v2")

// Core holds the core configuration. See chainlink.Config for more information.
type Core struct {
	// General/misc
	AppID               uuid.UUID `toml:"-"` // random or test
	InsecureFastScrypt  *bool
	RootDir             *string
	ShutdownGracePeriod *commonconfig.Duration

	Feature          Feature          `toml:",omitempty"`
	Database         Database         `toml:",omitempty"`
	TelemetryIngress TelemetryIngress `toml:",omitempty"`
	AuditLogger      AuditLogger      `toml:",omitempty"`
	Log              Log              `toml:",omitempty"`
	WebServer        WebServer        `toml:",omitempty"`
	JobPipeline      JobPipeline      `toml:",omitempty"`
	FluxMonitor      FluxMonitor      `toml:",omitempty"`
	OCR2             OCR2             `toml:",omitempty"`
	OCR              OCR              `toml:",omitempty"`
	P2P              P2P              `toml:",omitempty"`
	Keeper           Keeper           `toml:",omitempty"`
	AutoPprof        AutoPprof        `toml:",omitempty"`
	Pyroscope        Pyroscope        `toml:",omitempty"`
	Sentry           Sentry           `toml:",omitempty"`
	Insecure         Insecure         `toml:",omitempty"`
	Tracing          Tracing          `toml:",omitempty"`
	Mercury          Mercury          `toml:",omitempty"`
	Capabilities     Capabilities     `toml:",omitempty"`
	Telemetry        Telemetry        `toml:",omitempty"`
}

// SetFrom updates c with any non-nil values from f. (currently TOML field only!)
func (c *Core) SetFrom(f *Core) {
	if v := f.InsecureFastScrypt; v != nil {
		c.InsecureFastScrypt = v
	}
	if v := f.RootDir; v != nil {
		c.RootDir = v
	}
	if v := f.ShutdownGracePeriod; v != nil {
		c.ShutdownGracePeriod = v
	}

	c.Feature.setFrom(&f.Feature)
	c.Database.setFrom(&f.Database)
	c.TelemetryIngress.setFrom(&f.TelemetryIngress)
	c.AuditLogger.SetFrom(&f.AuditLogger)
	c.Log.setFrom(&f.Log)

	c.WebServer.setFrom(&f.WebServer)
	c.JobPipeline.setFrom(&f.JobPipeline)

	c.FluxMonitor.setFrom(&f.FluxMonitor)
	c.OCR2.setFrom(&f.OCR2)
	c.OCR.setFrom(&f.OCR)
	c.P2P.setFrom(&f.P2P)
	c.Keeper.setFrom(&f.Keeper)
	c.Mercury.setFrom(&f.Mercury)
	c.Capabilities.setFrom(&f.Capabilities)

	c.AutoPprof.setFrom(&f.AutoPprof)
	c.Pyroscope.setFrom(&f.Pyroscope)
	c.Sentry.setFrom(&f.Sentry)
	c.Insecure.setFrom(&f.Insecure)
	c.Tracing.setFrom(&f.Tracing)
	c.Telemetry.setFrom(&f.Telemetry)
}

func (c *Core) ValidateConfig() (err error) {
	_, verr := parse.HomeDir(*c.RootDir)
	if verr != nil {
		err = multierr.Append(err, configutils.ErrInvalid{Name: "RootDir", Value: true, Msg: fmt.Sprintf("Failed to expand RootDir. Please use an explicit path: %s", verr)})
	}

	if (*c.OCR.Enabled || *c.OCR2.Enabled) && !*c.P2P.V2.Enabled {
		err = multierr.Append(err, configutils.ErrInvalid{Name: "P2P.V2.Enabled", Value: false, Msg: "P2P required for OCR or OCR2. Please enable P2P or disable OCR/OCR2."})
	}

	if *c.Tracing.Enabled && *c.Telemetry.Enabled {
		if c.Tracing.CollectorTarget == c.Telemetry.Endpoint {
			err = multierr.Append(err, configutils.ErrInvalid{Name: "Tracing.CollectorTarget", Value: *c.Tracing.CollectorTarget, Msg: "Same as Telemetry.Endpoint. Must be different or disabled."})
		}
	}

	return err
}

type Secrets struct {
	Database   DatabaseSecrets          `toml:",omitempty"`
	Password   Passwords                `toml:",omitempty"`
	WebServer  WebServerSecrets         `toml:",omitempty"`
	Pyroscope  PyroscopeSecrets         `toml:",omitempty"`
	Prometheus PrometheusSecrets        `toml:",omitempty"`
	Mercury    MercurySecrets           `toml:",omitempty"`
	Threshold  ThresholdKeyShareSecrets `toml:",omitempty"`
}

func dbURLPasswordComplexity(err error) string {
	return fmt.Sprintf("missing or insufficiently complex password: %s. Database should be secured by a password matching the following complexity requirements: "+utils.PasswordComplexityRequirements, err)
}

type DatabaseSecrets struct {
	URL                  *models.SecretURL
	BackupURL            *models.SecretURL
	AllowSimplePasswords *bool
}

func validateDBURL(dbURI url.URL) error {
	if strings.Contains(dbURI.Redacted(), "_test") {
		return nil
	}

	// url params take priority if present, multiple params are ignored by postgres (it picks the first)
	q := dbURI.Query()
	// careful, this is a raw database password
	pw := q.Get("password")
	if pw == "" {
		// fallback to user info
		userInfo := dbURI.User
		if userInfo == nil {
			return fmt.Errorf("DB URL must be authenticated; plaintext URLs are not allowed")
		}
		var pwSet bool
		pw, pwSet = userInfo.Password()
		if !pwSet {
			return fmt.Errorf("DB URL must be authenticated; password is required")
		}
	}

	return utils.VerifyPasswordComplexity(pw)
}

func (d *DatabaseSecrets) ValidateConfig() (err error) {
	return d.validateConfig(build.Mode())
}

func (d *DatabaseSecrets) validateConfig(buildMode string) (err error) {
	if d.URL == nil || (*url.URL)(d.URL).String() == "" {
		err = multierr.Append(err, configutils.ErrEmpty{Name: "URL", Msg: "must be provided and non-empty"})
	} else if *d.AllowSimplePasswords && buildMode == build.Prod {
		err = multierr.Append(err, configutils.ErrInvalid{Name: "AllowSimplePasswords", Value: true, Msg: "insecure configs are not allowed on secure builds"})
	} else if !*d.AllowSimplePasswords {
		if verr := validateDBURL((url.URL)(*d.URL)); verr != nil {
			err = multierr.Append(err, configutils.ErrInvalid{Name: "URL", Value: "*****", Msg: dbURLPasswordComplexity(verr)})
		}
	}
	if d.BackupURL != nil && !*d.AllowSimplePasswords {
		if verr := validateDBURL((url.URL)(*d.BackupURL)); verr != nil {
			err = multierr.Append(err, configutils.ErrInvalid{Name: "BackupURL", Value: "*****", Msg: dbURLPasswordComplexity(verr)})
		}
	}
	return err
}

func (d *DatabaseSecrets) SetFrom(f *DatabaseSecrets) (err error) {
	err = d.validateMerge(f)
	if err != nil {
		return err
	}

	if v := f.AllowSimplePasswords; v != nil {
		d.AllowSimplePasswords = v
	}
	if v := f.BackupURL; v != nil {
		d.BackupURL = v
	}
	if v := f.URL; v != nil {
		d.URL = v
	}
	return nil
}

func (d *DatabaseSecrets) validateMerge(f *DatabaseSecrets) (err error) {
	if d.AllowSimplePasswords != nil && f.AllowSimplePasswords != nil {
		err = multierr.Append(err, configutils.ErrOverride{Name: "AllowSimplePasswords"})
	}

	if d.BackupURL != nil && f.BackupURL != nil {
		err = multierr.Append(err, configutils.ErrOverride{Name: "BackupURL"})
	}

	if d.URL != nil && f.URL != nil {
		err = multierr.Append(err, configutils.ErrOverride{Name: "URL"})
	}

	return err
}

type Passwords struct {
	Keystore *models.Secret
	VRF      *models.Secret
}

func (p *Passwords) SetFrom(f *Passwords) (err error) {
	err = p.validateMerge(f)
	if err != nil {
		return err
	}

	if v := f.Keystore; v != nil {
		p.Keystore = v
	}
	if v := f.VRF; v != nil {
		p.VRF = v
	}

	return nil
}

func (p *Passwords) validateMerge(f *Passwords) (err error) {
	if p.Keystore != nil && f.Keystore != nil {
		err = multierr.Append(err, configutils.ErrOverride{Name: "Keystore"})
	}

	if p.VRF != nil && f.VRF != nil {
		err = multierr.Append(err, configutils.ErrOverride{Name: "VRF"})
	}

	return err
}

func (p *Passwords) ValidateConfig() (err error) {
	if p.Keystore == nil || *p.Keystore == "" {
		err = multierr.Append(err, configutils.ErrEmpty{Name: "Keystore", Msg: "must be provided and non-empty"})
	}
	return err
}

type PyroscopeSecrets struct {
	AuthToken *models.Secret
}

func (p *PyroscopeSecrets) SetFrom(f *PyroscopeSecrets) (err error) {
	err = p.validateMerge(f)
	if err != nil {
		return err
	}

	if v := f.AuthToken; v != nil {
		p.AuthToken = v
	}

	return nil
}

func (p *PyroscopeSecrets) validateMerge(f *PyroscopeSecrets) (err error) {
	if p.AuthToken != nil && f.AuthToken != nil {
		err = multierr.Append(err, configutils.ErrOverride{Name: "AuthToken"})
	}

	return err
}

type PrometheusSecrets struct {
	AuthToken *models.Secret
}

func (p *PrometheusSecrets) SetFrom(f *PrometheusSecrets) (err error) {
	err = p.validateMerge(f)
	if err != nil {
		return err
	}

	if v := f.AuthToken; v != nil {
		p.AuthToken = v
	}

	return nil
}

func (p *PrometheusSecrets) validateMerge(f *PrometheusSecrets) (err error) {
	if p.AuthToken != nil && f.AuthToken != nil {
		err = multierr.Append(err, configutils.ErrOverride{Name: "AuthToken"})
	}

	return err
}

type Feature struct {
<<<<<<< HEAD
	FeedsManager *bool
	LogPoller    *bool
	UICSAKeys    *bool
	CCIP         *bool
=======
	FeedsManager       *bool
	LogPoller          *bool
	UICSAKeys          *bool
	CCIP               *bool
	MultiFeedsManagers *bool
>>>>>>> 5ebb6326
}

func (f *Feature) setFrom(f2 *Feature) {
	if v := f2.FeedsManager; v != nil {
		f.FeedsManager = v
	}
	if v := f2.LogPoller; v != nil {
		f.LogPoller = v
	}
	if v := f2.UICSAKeys; v != nil {
		f.UICSAKeys = v
	}
	if v := f2.CCIP; v != nil {
		f.CCIP = v
	}
<<<<<<< HEAD
=======
	if v := f2.MultiFeedsManagers; v != nil {
		f.MultiFeedsManagers = v
	}
>>>>>>> 5ebb6326
}

type Database struct {
	DefaultIdleInTxSessionTimeout *commonconfig.Duration
	DefaultLockTimeout            *commonconfig.Duration
	DefaultQueryTimeout           *commonconfig.Duration
	Dialect                       dialects.DialectName `toml:"-"`
	LogQueries                    *bool
	MaxIdleConns                  *int64
	MaxOpenConns                  *int64
	MigrateOnStartup              *bool

	Backup   DatabaseBackup   `toml:",omitempty"`
	Listener DatabaseListener `toml:",omitempty"`
	Lock     DatabaseLock     `toml:",omitempty"`
}

func (d *Database) setFrom(f *Database) {
	if v := f.DefaultIdleInTxSessionTimeout; v != nil {
		d.DefaultIdleInTxSessionTimeout = v
	}
	if v := f.DefaultLockTimeout; v != nil {
		d.DefaultLockTimeout = v
	}
	if v := f.DefaultQueryTimeout; v != nil {
		d.DefaultQueryTimeout = v
	}
	if v := f.LogQueries; v != nil {
		d.LogQueries = v
	}
	if v := f.MigrateOnStartup; v != nil {
		d.MigrateOnStartup = v
	}
	if v := f.MaxIdleConns; v != nil {
		d.MaxIdleConns = v
	}
	if v := f.MaxOpenConns; v != nil {
		d.MaxOpenConns = v
	}

	d.Backup.setFrom(&f.Backup)
	d.Listener.setFrom(&f.Listener)
	d.Lock.setFrom(&f.Lock)
}

type DatabaseListener struct {
	MaxReconnectDuration *commonconfig.Duration
	MinReconnectInterval *commonconfig.Duration
	FallbackPollInterval *commonconfig.Duration
}

func (d *DatabaseListener) setFrom(f *DatabaseListener) {
	if v := f.MaxReconnectDuration; v != nil {
		d.MaxReconnectDuration = v
	}
	if v := f.MinReconnectInterval; v != nil {
		d.MinReconnectInterval = v
	}
	if v := f.FallbackPollInterval; v != nil {
		d.FallbackPollInterval = v
	}
}

type DatabaseLock struct {
	Enabled              *bool
	LeaseDuration        *commonconfig.Duration
	LeaseRefreshInterval *commonconfig.Duration
}

func (l *DatabaseLock) Mode() string {
	if *l.Enabled {
		return "lease"
	}
	return "none"
}

func (l *DatabaseLock) ValidateConfig() (err error) {
	if l.LeaseRefreshInterval.Duration() > l.LeaseDuration.Duration()/2 {
		err = multierr.Append(err, configutils.ErrInvalid{Name: "LeaseRefreshInterval", Value: l.LeaseRefreshInterval.String(),
			Msg: fmt.Sprintf("must be less than or equal to half of LeaseDuration (%s)", l.LeaseDuration.String())})
	}
	return
}

func (l *DatabaseLock) setFrom(f *DatabaseLock) {
	if v := f.Enabled; v != nil {
		l.Enabled = v
	}
	if v := f.LeaseDuration; v != nil {
		l.LeaseDuration = v
	}
	if v := f.LeaseRefreshInterval; v != nil {
		l.LeaseRefreshInterval = v
	}
}

// DatabaseBackup
//
// Note: url is stored in Secrets.DatabaseBackupURL
type DatabaseBackup struct {
	Dir              *string
	Frequency        *commonconfig.Duration
	Mode             *config.DatabaseBackupMode
	OnVersionUpgrade *bool
}

func (d *DatabaseBackup) setFrom(f *DatabaseBackup) {
	if v := f.Dir; v != nil {
		d.Dir = v
	}
	if v := f.Frequency; v != nil {
		d.Frequency = v
	}
	if v := f.Mode; v != nil {
		d.Mode = v
	}
	if v := f.OnVersionUpgrade; v != nil {
		d.OnVersionUpgrade = v
	}
}

type TelemetryIngress struct {
	UniConn      *bool
	Logging      *bool
	BufferSize   *uint16
	MaxBatchSize *uint16
	SendInterval *commonconfig.Duration
	SendTimeout  *commonconfig.Duration
	UseBatchSend *bool
	Endpoints    []TelemetryIngressEndpoint `toml:",omitempty"`
}

type TelemetryIngressEndpoint struct {
	Network      *string
	ChainID      *string
	URL          *commonconfig.URL
	ServerPubKey *string
}

func (t *TelemetryIngress) setFrom(f *TelemetryIngress) {
	if v := f.UniConn; v != nil {
		t.UniConn = v
	}
	if v := f.Logging; v != nil {
		t.Logging = v
	}
	if v := f.BufferSize; v != nil {
		t.BufferSize = v
	}
	if v := f.MaxBatchSize; v != nil {
		t.MaxBatchSize = v
	}
	if v := f.SendInterval; v != nil {
		t.SendInterval = v
	}
	if v := f.SendTimeout; v != nil {
		t.SendTimeout = v
	}
	if v := f.UseBatchSend; v != nil {
		t.UseBatchSend = v
	}
	if v := f.Endpoints; v != nil {
		t.Endpoints = v
	}
}

type AuditLogger struct {
	Enabled        *bool
	ForwardToUrl   *commonconfig.URL
	JsonWrapperKey *string
	Headers        *[]models.ServiceHeader
}

func (p *AuditLogger) SetFrom(f *AuditLogger) {
	if v := f.Enabled; v != nil {
		p.Enabled = v
	}
	if v := f.ForwardToUrl; v != nil {
		p.ForwardToUrl = v
	}
	if v := f.JsonWrapperKey; v != nil {
		p.JsonWrapperKey = v
	}
	if v := f.Headers; v != nil {
		p.Headers = v
	}
}

// LogLevel replaces dpanic with crit/CRIT
type LogLevel zapcore.Level

func (l LogLevel) String() string {
	zl := zapcore.Level(l)
	if zl == zapcore.DPanicLevel {
		return "crit"
	}
	return zl.String()
}

func (l LogLevel) CapitalString() string {
	zl := zapcore.Level(l)
	if zl == zapcore.DPanicLevel {
		return "CRIT"
	}
	return zl.CapitalString()
}

func (l LogLevel) MarshalText() ([]byte, error) {
	return []byte(l.String()), nil
}

func (l *LogLevel) UnmarshalText(text []byte) error {
	switch string(text) {
	case "crit", "CRIT":
		*l = LogLevel(zapcore.DPanicLevel)
		return nil
	}
	return (*zapcore.Level)(l).UnmarshalText(text)
}

type Log struct {
	Level       *LogLevel
	JSONConsole *bool
	UnixTS      *bool

	File LogFile `toml:",omitempty"`
}

func (l *Log) setFrom(f *Log) {
	if v := f.Level; v != nil {
		l.Level = v
	}
	if v := f.JSONConsole; v != nil {
		l.JSONConsole = v
	}
	if v := f.UnixTS; v != nil {
		l.UnixTS = v
	}
	l.File.setFrom(&f.File)
}

type LogFile struct {
	Dir        *string
	MaxSize    *utils.FileSize
	MaxAgeDays *int64
	MaxBackups *int64
}

func (l *LogFile) setFrom(f *LogFile) {
	if v := f.Dir; v != nil {
		l.Dir = v
	}
	if v := f.MaxSize; v != nil {
		l.MaxSize = v
	}
	if v := f.MaxAgeDays; v != nil {
		l.MaxAgeDays = v
	}
	if v := f.MaxBackups; v != nil {
		l.MaxBackups = v
	}
}

type WebServer struct {
	AuthenticationMethod    *string
	AllowOrigins            *string
	BridgeResponseURL       *commonconfig.URL
	BridgeCacheTTL          *commonconfig.Duration
	HTTPWriteTimeout        *commonconfig.Duration
	HTTPPort                *uint16
	SecureCookies           *bool
	SessionTimeout          *commonconfig.Duration
	SessionReaperExpiration *commonconfig.Duration
	HTTPMaxSize             *utils.FileSize
	StartTimeout            *commonconfig.Duration
	ListenIP                *net.IP

	LDAP      WebServerLDAP      `toml:",omitempty"`
	MFA       WebServerMFA       `toml:",omitempty"`
	RateLimit WebServerRateLimit `toml:",omitempty"`
	TLS       WebServerTLS       `toml:",omitempty"`
}

func (w *WebServer) setFrom(f *WebServer) {
	if v := f.AuthenticationMethod; v != nil {
		w.AuthenticationMethod = v
	}
	if v := f.AllowOrigins; v != nil {
		w.AllowOrigins = v
	}
	if v := f.BridgeResponseURL; v != nil {
		w.BridgeResponseURL = v
	}
	if v := f.BridgeCacheTTL; v != nil {
		w.BridgeCacheTTL = v
	}
	if v := f.HTTPWriteTimeout; v != nil {
		w.HTTPWriteTimeout = v
	}
	if v := f.ListenIP; v != nil {
		w.ListenIP = v
	}
	if v := f.HTTPPort; v != nil {
		w.HTTPPort = v
	}
	if v := f.SecureCookies; v != nil {
		w.SecureCookies = v
	}
	if v := f.SessionTimeout; v != nil {
		w.SessionTimeout = v
	}
	if v := f.SessionReaperExpiration; v != nil {
		w.SessionReaperExpiration = v
	}
	if v := f.StartTimeout; v != nil {
		w.StartTimeout = v
	}
	if v := f.HTTPMaxSize; v != nil {
		w.HTTPMaxSize = v
	}

	w.LDAP.setFrom(&f.LDAP)
	w.MFA.setFrom(&f.MFA)
	w.RateLimit.setFrom(&f.RateLimit)
	w.TLS.setFrom(&f.TLS)
}

func (w *WebServer) ValidateConfig() (err error) {
	// Validate LDAP fields when authentication method is LDAPAuth
	if *w.AuthenticationMethod != string(sessions.LDAPAuth) {
		return
	}

	// Assert LDAP fields when AuthMethod set to LDAP
	if *w.LDAP.BaseDN == "" {
		err = multierr.Append(err, configutils.ErrInvalid{Name: "LDAP.BaseDN", Msg: "LDAP BaseDN can not be empty"})
	}
	if *w.LDAP.BaseUserAttr == "" {
		err = multierr.Append(err, configutils.ErrInvalid{Name: "LDAP.BaseUserAttr", Msg: "LDAP BaseUserAttr can not be empty"})
	}
	if *w.LDAP.UsersDN == "" {
		err = multierr.Append(err, configutils.ErrInvalid{Name: "LDAP.UsersDN", Msg: "LDAP UsersDN can not be empty"})
	}
	if *w.LDAP.GroupsDN == "" {
		err = multierr.Append(err, configutils.ErrInvalid{Name: "LDAP.GroupsDN", Msg: "LDAP GroupsDN can not be empty"})
	}
	if *w.LDAP.AdminUserGroupCN == "" {
		err = multierr.Append(err, configutils.ErrInvalid{Name: "LDAP.AdminUserGroupCN", Msg: "LDAP AdminUserGroupCN can not be empty"})
	}
	if *w.LDAP.EditUserGroupCN == "" {
		err = multierr.Append(err, configutils.ErrInvalid{Name: "LDAP.RunUserGroupCN", Msg: "LDAP ReadUserGroupCN can not be empty"})
	}
	if *w.LDAP.RunUserGroupCN == "" {
		err = multierr.Append(err, configutils.ErrInvalid{Name: "LDAP.RunUserGroupCN", Msg: "LDAP RunUserGroupCN can not be empty"})
	}
	if *w.LDAP.ReadUserGroupCN == "" {
		err = multierr.Append(err, configutils.ErrInvalid{Name: "LDAP.ReadUserGroupCN", Msg: "LDAP ReadUserGroupCN can not be empty"})
	}
	return err
}

type WebServerMFA struct {
	RPID     *string
	RPOrigin *string
}

func (w *WebServerMFA) setFrom(f *WebServerMFA) {
	if v := f.RPID; v != nil {
		w.RPID = v
	}
	if v := f.RPOrigin; v != nil {
		w.RPOrigin = v
	}
}

type WebServerRateLimit struct {
	Authenticated         *int64
	AuthenticatedPeriod   *commonconfig.Duration
	Unauthenticated       *int64
	UnauthenticatedPeriod *commonconfig.Duration
}

func (w *WebServerRateLimit) setFrom(f *WebServerRateLimit) {
	if v := f.Authenticated; v != nil {
		w.Authenticated = v
	}
	if v := f.AuthenticatedPeriod; v != nil {
		w.AuthenticatedPeriod = v
	}
	if v := f.Unauthenticated; v != nil {
		w.Unauthenticated = v
	}
	if v := f.UnauthenticatedPeriod; v != nil {
		w.UnauthenticatedPeriod = v
	}
}

type WebServerTLS struct {
	CertPath      *string
	ForceRedirect *bool
	Host          *string
	HTTPSPort     *uint16
	KeyPath       *string
	ListenIP      *net.IP
}

func (w *WebServerTLS) setFrom(f *WebServerTLS) {
	if v := f.CertPath; v != nil {
		w.CertPath = v
	}
	if v := f.ForceRedirect; v != nil {
		w.ForceRedirect = v
	}
	if v := f.Host; v != nil {
		w.Host = v
	}
	if v := f.HTTPSPort; v != nil {
		w.HTTPSPort = v
	}
	if v := f.KeyPath; v != nil {
		w.KeyPath = v
	}
	if v := f.ListenIP; v != nil {
		w.ListenIP = v
	}
}

type WebServerLDAP struct {
	ServerTLS                   *bool
	SessionTimeout              *commonconfig.Duration
	QueryTimeout                *commonconfig.Duration
	BaseUserAttr                *string
	BaseDN                      *string
	UsersDN                     *string
	GroupsDN                    *string
	ActiveAttribute             *string
	ActiveAttributeAllowedValue *string
	AdminUserGroupCN            *string
	EditUserGroupCN             *string
	RunUserGroupCN              *string
	ReadUserGroupCN             *string
	UserApiTokenEnabled         *bool
	UserAPITokenDuration        *commonconfig.Duration
	UpstreamSyncInterval        *commonconfig.Duration
	UpstreamSyncRateLimit       *commonconfig.Duration
}

func (w *WebServerLDAP) setFrom(f *WebServerLDAP) {
	if v := f.ServerTLS; v != nil {
		w.ServerTLS = v
	}
	if v := f.SessionTimeout; v != nil {
		w.SessionTimeout = v
	}
	if v := f.SessionTimeout; v != nil {
		w.SessionTimeout = v
	}
	if v := f.QueryTimeout; v != nil {
		w.QueryTimeout = v
	}
	if v := f.BaseUserAttr; v != nil {
		w.BaseUserAttr = v
	}
	if v := f.BaseDN; v != nil {
		w.BaseDN = v
	}
	if v := f.UsersDN; v != nil {
		w.UsersDN = v
	}
	if v := f.GroupsDN; v != nil {
		w.GroupsDN = v
	}
	if v := f.ActiveAttribute; v != nil {
		w.ActiveAttribute = v
	}
	if v := f.ActiveAttributeAllowedValue; v != nil {
		w.ActiveAttributeAllowedValue = v
	}
	if v := f.AdminUserGroupCN; v != nil {
		w.AdminUserGroupCN = v
	}
	if v := f.EditUserGroupCN; v != nil {
		w.EditUserGroupCN = v
	}
	if v := f.RunUserGroupCN; v != nil {
		w.RunUserGroupCN = v
	}
	if v := f.ReadUserGroupCN; v != nil {
		w.ReadUserGroupCN = v
	}
	if v := f.UserApiTokenEnabled; v != nil {
		w.UserApiTokenEnabled = v
	}
	if v := f.UserAPITokenDuration; v != nil {
		w.UserAPITokenDuration = v
	}
	if v := f.UpstreamSyncInterval; v != nil {
		w.UpstreamSyncInterval = v
	}
	if v := f.UpstreamSyncRateLimit; v != nil {
		w.UpstreamSyncRateLimit = v
	}
}

type WebServerLDAPSecrets struct {
	ServerAddress     *models.SecretURL
	ReadOnlyUserLogin *models.Secret
	ReadOnlyUserPass  *models.Secret
}

func (w *WebServerLDAPSecrets) setFrom(f *WebServerLDAPSecrets) {
	if v := f.ServerAddress; v != nil {
		w.ServerAddress = v
	}
	if v := f.ReadOnlyUserLogin; v != nil {
		w.ReadOnlyUserLogin = v
	}
	if v := f.ReadOnlyUserPass; v != nil {
		w.ReadOnlyUserPass = v
	}
}

type WebServerSecrets struct {
	LDAP WebServerLDAPSecrets `toml:",omitempty"`
}

func (w *WebServerSecrets) SetFrom(f *WebServerSecrets) error {
	w.LDAP.setFrom(&f.LDAP)
	return nil
}

type JobPipeline struct {
	ExternalInitiatorsEnabled *bool
	MaxRunDuration            *commonconfig.Duration
	MaxSuccessfulRuns         *uint64
	ReaperInterval            *commonconfig.Duration
	ReaperThreshold           *commonconfig.Duration
	ResultWriteQueueDepth     *uint32
	VerboseLogging            *bool

	HTTPRequest JobPipelineHTTPRequest `toml:",omitempty"`
}

func (j *JobPipeline) setFrom(f *JobPipeline) {
	if v := f.ExternalInitiatorsEnabled; v != nil {
		j.ExternalInitiatorsEnabled = v
	}
	if v := f.MaxRunDuration; v != nil {
		j.MaxRunDuration = v
	}
	if v := f.MaxSuccessfulRuns; v != nil {
		j.MaxSuccessfulRuns = v
	}
	if v := f.ReaperInterval; v != nil {
		j.ReaperInterval = v
	}
	if v := f.ReaperThreshold; v != nil {
		j.ReaperThreshold = v
	}
	if v := f.ResultWriteQueueDepth; v != nil {
		j.ResultWriteQueueDepth = v
	}
	if v := f.VerboseLogging; v != nil {
		j.VerboseLogging = v
	}
	j.HTTPRequest.setFrom(&f.HTTPRequest)
}

type JobPipelineHTTPRequest struct {
	DefaultTimeout *commonconfig.Duration
	MaxSize        *utils.FileSize
}

func (j *JobPipelineHTTPRequest) setFrom(f *JobPipelineHTTPRequest) {
	if v := f.DefaultTimeout; v != nil {
		j.DefaultTimeout = v
	}
	if v := f.MaxSize; v != nil {
		j.MaxSize = v
	}
}

type FluxMonitor struct {
	DefaultTransactionQueueDepth *uint32
	SimulateTransactions         *bool
}

func (m *FluxMonitor) setFrom(f *FluxMonitor) {
	if v := f.DefaultTransactionQueueDepth; v != nil {
		m.DefaultTransactionQueueDepth = v
	}
	if v := f.SimulateTransactions; v != nil {
		m.SimulateTransactions = v
	}
}

type OCR2 struct {
	Enabled                            *bool
	ContractConfirmations              *uint32
	BlockchainTimeout                  *commonconfig.Duration
	ContractPollInterval               *commonconfig.Duration
	ContractSubscribeInterval          *commonconfig.Duration
	ContractTransmitterTransmitTimeout *commonconfig.Duration
	DatabaseTimeout                    *commonconfig.Duration
	KeyBundleID                        *models.Sha256Hash
	CaptureEATelemetry                 *bool
	CaptureAutomationCustomTelemetry   *bool
	DefaultTransactionQueueDepth       *uint32
	SimulateTransactions               *bool
	TraceLogging                       *bool
}

func (o *OCR2) setFrom(f *OCR2) {
	if v := f.Enabled; v != nil {
		o.Enabled = v
	}
	if v := f.ContractConfirmations; v != nil {
		o.ContractConfirmations = v
	}
	if v := f.BlockchainTimeout; v != nil {
		o.BlockchainTimeout = v
	}
	if v := f.ContractPollInterval; v != nil {
		o.ContractPollInterval = v
	}
	if v := f.ContractSubscribeInterval; v != nil {
		o.ContractSubscribeInterval = v
	}
	if v := f.ContractTransmitterTransmitTimeout; v != nil {
		o.ContractTransmitterTransmitTimeout = v
	}
	if v := f.DatabaseTimeout; v != nil {
		o.DatabaseTimeout = v
	}
	if v := f.KeyBundleID; v != nil {
		o.KeyBundleID = v
	}
	if v := f.CaptureEATelemetry; v != nil {
		o.CaptureEATelemetry = v
	}
	if v := f.CaptureAutomationCustomTelemetry; v != nil {
		o.CaptureAutomationCustomTelemetry = v
	}
	if v := f.DefaultTransactionQueueDepth; v != nil {
		o.DefaultTransactionQueueDepth = v
	}
	if v := f.SimulateTransactions; v != nil {
		o.SimulateTransactions = v
	}
	if v := f.TraceLogging; v != nil {
		o.TraceLogging = v
	}
}

type OCR struct {
	Enabled                      *bool
	ObservationTimeout           *commonconfig.Duration
	BlockchainTimeout            *commonconfig.Duration
	ContractPollInterval         *commonconfig.Duration
	ContractSubscribeInterval    *commonconfig.Duration
	DefaultTransactionQueueDepth *uint32
	// Optional
	KeyBundleID          *models.Sha256Hash
	SimulateTransactions *bool
	TransmitterAddress   *types.EIP55Address
	CaptureEATelemetry   *bool
	TraceLogging         *bool
}

func (o *OCR) setFrom(f *OCR) {
	if v := f.Enabled; v != nil {
		o.Enabled = v
	}
	if v := f.ObservationTimeout; v != nil {
		o.ObservationTimeout = v
	}
	if v := f.BlockchainTimeout; v != nil {
		o.BlockchainTimeout = v
	}
	if v := f.ContractPollInterval; v != nil {
		o.ContractPollInterval = v
	}
	if v := f.ContractSubscribeInterval; v != nil {
		o.ContractSubscribeInterval = v
	}
	if v := f.DefaultTransactionQueueDepth; v != nil {
		o.DefaultTransactionQueueDepth = v
	}
	if v := f.KeyBundleID; v != nil {
		o.KeyBundleID = v
	}
	if v := f.SimulateTransactions; v != nil {
		o.SimulateTransactions = v
	}
	if v := f.TransmitterAddress; v != nil {
		o.TransmitterAddress = v
	}
	if v := f.CaptureEATelemetry; v != nil {
		o.CaptureEATelemetry = v
	}
	if v := f.TraceLogging; v != nil {
		o.TraceLogging = v
	}
}

type P2P struct {
	IncomingMessageBufferSize *int64
	OutgoingMessageBufferSize *int64
	PeerID                    *p2pkey.PeerID
	TraceLogging              *bool

	V2 P2PV2 `toml:",omitempty"`
}

func (p *P2P) setFrom(f *P2P) {
	if v := f.IncomingMessageBufferSize; v != nil {
		p.IncomingMessageBufferSize = v
	}
	if v := f.OutgoingMessageBufferSize; v != nil {
		p.OutgoingMessageBufferSize = v
	}
	if v := f.PeerID; v != nil {
		p.PeerID = v
	}
	if v := f.TraceLogging; v != nil {
		p.TraceLogging = v
	}

	p.V2.setFrom(&f.V2)
}

type P2PV2 struct {
	Enabled              *bool
	AnnounceAddresses    *[]string
	DefaultBootstrappers *[]ocrcommontypes.BootstrapperLocator
	DeltaDial            *commonconfig.Duration
	DeltaReconcile       *commonconfig.Duration
	ListenAddresses      *[]string
}

func (p *P2PV2) setFrom(f *P2PV2) {
	if v := f.Enabled; v != nil {
		p.Enabled = v
	}
	if v := f.AnnounceAddresses; v != nil {
		p.AnnounceAddresses = v
	}
	if v := f.DefaultBootstrappers; v != nil {
		p.DefaultBootstrappers = v
	}
	if v := f.DeltaDial; v != nil {
		p.DeltaDial = v
	}
	if v := f.DeltaReconcile; v != nil {
		p.DeltaReconcile = v
	}
	if v := f.ListenAddresses; v != nil {
		p.ListenAddresses = v
	}
}

type Keeper struct {
	DefaultTransactionQueueDepth *uint32
	GasPriceBufferPercent        *uint16
	GasTipCapBufferPercent       *uint16
	BaseFeeBufferPercent         *uint16
	MaxGracePeriod               *int64
	TurnLookBack                 *int64

	Registry KeeperRegistry `toml:",omitempty"`
}

func (k *Keeper) setFrom(f *Keeper) {
	if v := f.DefaultTransactionQueueDepth; v != nil {
		k.DefaultTransactionQueueDepth = v
	}
	if v := f.GasPriceBufferPercent; v != nil {
		k.GasPriceBufferPercent = v
	}
	if v := f.GasTipCapBufferPercent; v != nil {
		k.GasTipCapBufferPercent = v
	}
	if v := f.BaseFeeBufferPercent; v != nil {
		k.BaseFeeBufferPercent = v
	}
	if v := f.MaxGracePeriod; v != nil {
		k.MaxGracePeriod = v
	}
	if v := f.TurnLookBack; v != nil {
		k.TurnLookBack = v
	}

	k.Registry.setFrom(&f.Registry)
}

type KeeperRegistry struct {
	CheckGasOverhead    *uint32
	PerformGasOverhead  *uint32
	MaxPerformDataSize  *uint32
	SyncInterval        *commonconfig.Duration
	SyncUpkeepQueueSize *uint32
}

func (k *KeeperRegistry) setFrom(f *KeeperRegistry) {
	if v := f.CheckGasOverhead; v != nil {
		k.CheckGasOverhead = v
	}
	if v := f.PerformGasOverhead; v != nil {
		k.PerformGasOverhead = v
	}
	if v := f.MaxPerformDataSize; v != nil {
		k.MaxPerformDataSize = v
	}
	if v := f.SyncInterval; v != nil {
		k.SyncInterval = v
	}
	if v := f.SyncUpkeepQueueSize; v != nil {
		k.SyncUpkeepQueueSize = v
	}
}

type AutoPprof struct {
	Enabled              *bool
	ProfileRoot          *string
	PollInterval         *commonconfig.Duration
	GatherDuration       *commonconfig.Duration
	GatherTraceDuration  *commonconfig.Duration
	MaxProfileSize       *utils.FileSize
	CPUProfileRate       *int64 // runtime.SetCPUProfileRate
	MemProfileRate       *int64 // runtime.MemProfileRate
	BlockProfileRate     *int64 // runtime.SetBlockProfileRate
	MutexProfileFraction *int64 // runtime.SetMutexProfileFraction
	MemThreshold         *utils.FileSize
	GoroutineThreshold   *int64
}

func (p *AutoPprof) setFrom(f *AutoPprof) {
	if v := f.Enabled; v != nil {
		p.Enabled = v
	}
	if v := f.ProfileRoot; v != nil {
		p.ProfileRoot = v
	}
	if v := f.PollInterval; v != nil {
		p.PollInterval = v
	}
	if v := f.GatherDuration; v != nil {
		p.GatherDuration = v
	}
	if v := f.GatherTraceDuration; v != nil {
		p.GatherTraceDuration = v
	}
	if v := f.MaxProfileSize; v != nil {
		p.MaxProfileSize = v
	}
	if v := f.CPUProfileRate; v != nil {
		p.CPUProfileRate = v
	}
	if v := f.MemProfileRate; v != nil {
		p.MemProfileRate = v
	}
	if v := f.BlockProfileRate; v != nil {
		p.BlockProfileRate = v
	}
	if v := f.MutexProfileFraction; v != nil {
		p.MutexProfileFraction = v
	}
	if v := f.MemThreshold; v != nil {
		p.MemThreshold = v
	}
	if v := f.GoroutineThreshold; v != nil {
		p.GoroutineThreshold = v
	}
}

type Pyroscope struct {
	ServerAddress *string
	Environment   *string
}

func (p *Pyroscope) setFrom(f *Pyroscope) {
	if v := f.ServerAddress; v != nil {
		p.ServerAddress = v
	}
	if v := f.Environment; v != nil {
		p.Environment = v
	}
}

type Sentry struct {
	Debug       *bool
	DSN         *string
	Environment *string
	Release     *string
}

func (s *Sentry) setFrom(f *Sentry) {
	if v := f.Debug; v != nil {
		s.Debug = f.Debug
	}
	if v := f.DSN; v != nil {
		s.DSN = f.DSN
	}
	if v := f.Environment; v != nil {
		s.Environment = f.Environment
	}
	if v := f.Release; v != nil {
		s.Release = f.Release
	}
}

type Insecure struct {
	DevWebServer         *bool
	OCRDevelopmentMode   *bool
	InfiniteDepthQueries *bool
	DisableRateLimiting  *bool
}

func (ins *Insecure) ValidateConfig() (err error) {
	return ins.validateConfig(build.Mode())
}

func (ins *Insecure) validateConfig(buildMode string) (err error) {
	if buildMode == build.Dev {
		return
	}
	if ins.DevWebServer != nil && *ins.DevWebServer {
		err = multierr.Append(err, configutils.ErrInvalid{Name: "DevWebServer", Value: *ins.DevWebServer, Msg: "insecure configs are not allowed on secure builds"})
	}
	// OCRDevelopmentMode is allowed on dev/test builds.
	if ins.OCRDevelopmentMode != nil && *ins.OCRDevelopmentMode && buildMode == build.Prod {
		err = multierr.Append(err, configutils.ErrInvalid{Name: "OCRDevelopmentMode", Value: *ins.OCRDevelopmentMode, Msg: "insecure configs are not allowed on secure builds"})
	}
	if ins.InfiniteDepthQueries != nil && *ins.InfiniteDepthQueries {
		err = multierr.Append(err, configutils.ErrInvalid{Name: "InfiniteDepthQueries", Value: *ins.InfiniteDepthQueries, Msg: "insecure configs are not allowed on secure builds"})
	}
	if ins.DisableRateLimiting != nil && *ins.DisableRateLimiting {
		err = multierr.Append(err, configutils.ErrInvalid{Name: "DisableRateLimiting", Value: *ins.DisableRateLimiting, Msg: "insecure configs are not allowed on secure builds"})
	}
	return err
}

func (ins *Insecure) setFrom(f *Insecure) {
	if v := f.DevWebServer; v != nil {
		ins.DevWebServer = f.DevWebServer
	}
	if v := f.InfiniteDepthQueries; v != nil {
		ins.InfiniteDepthQueries = f.InfiniteDepthQueries
	}
	if v := f.DisableRateLimiting; v != nil {
		ins.DisableRateLimiting = f.DisableRateLimiting
	}
	if v := f.OCRDevelopmentMode; v != nil {
		ins.OCRDevelopmentMode = f.OCRDevelopmentMode
	}
}

type MercuryCache struct {
	LatestReportTTL      *commonconfig.Duration
	MaxStaleAge          *commonconfig.Duration
	LatestReportDeadline *commonconfig.Duration
}

func (mc *MercuryCache) setFrom(f *MercuryCache) {
	if v := f.LatestReportTTL; v != nil {
		mc.LatestReportTTL = v
	}
	if v := f.MaxStaleAge; v != nil {
		mc.MaxStaleAge = v
	}
	if v := f.LatestReportDeadline; v != nil {
		mc.LatestReportDeadline = v
	}
}

type MercuryTLS struct {
	CertFile *string
}

func (m *MercuryTLS) setFrom(f *MercuryTLS) {
	if v := f.CertFile; v != nil {
		m.CertFile = v
	}
}

func (m *MercuryTLS) ValidateConfig() (err error) {
	if *m.CertFile != "" {
		if !isValidFilePath(*m.CertFile) {
			err = multierr.Append(err, configutils.ErrInvalid{Name: "CertFile", Value: *m.CertFile, Msg: "must be a valid file path"})
		}
	}
	return
}

type MercuryTransmitter struct {
	TransmitQueueMaxSize *uint32
	TransmitTimeout      *commonconfig.Duration
}

func (m *MercuryTransmitter) setFrom(f *MercuryTransmitter) {
	if v := f.TransmitQueueMaxSize; v != nil {
		m.TransmitQueueMaxSize = v
	}
	if v := f.TransmitTimeout; v != nil {
		m.TransmitTimeout = v
	}
}

type Mercury struct {
	Cache          MercuryCache       `toml:",omitempty"`
	TLS            MercuryTLS         `toml:",omitempty"`
	Transmitter    MercuryTransmitter `toml:",omitempty"`
	VerboseLogging *bool              `toml:",omitempty"`
}

func (m *Mercury) setFrom(f *Mercury) {
	m.Cache.setFrom(&f.Cache)
	m.TLS.setFrom(&f.TLS)
	m.Transmitter.setFrom(&f.Transmitter)
	if v := f.VerboseLogging; v != nil {
		m.VerboseLogging = v
	}
}

func (m *Mercury) ValidateConfig() (err error) {
	return m.TLS.ValidateConfig()
}

type MercuryCredentials struct {
	// LegacyURL is the legacy base URL for mercury v0.2 API
	LegacyURL *models.SecretURL
	// URL is the base URL for mercury v0.3 API
	URL *models.SecretURL
	// Username is the user id for mercury credential
	Username *models.Secret
	// Password is the user secret key for mercury credential
	Password *models.Secret
}

type MercurySecrets struct {
	Credentials map[string]MercuryCredentials
}

func (m *MercurySecrets) SetFrom(f *MercurySecrets) (err error) {
	err = m.validateMerge(f)
	if err != nil {
		return err
	}

	if m.Credentials != nil && f.Credentials != nil {
		for k, v := range f.Credentials {
			m.Credentials[k] = v
		}
	} else if v := f.Credentials; v != nil {
		m.Credentials = v
	}

	return nil
}

func (m *MercurySecrets) validateMerge(f *MercurySecrets) (err error) {
	if m.Credentials != nil && f.Credentials != nil {
		for k := range f.Credentials {
			if _, exists := m.Credentials[k]; exists {
				err = multierr.Append(err, configutils.ErrOverride{Name: fmt.Sprintf("Credentials[\"%s\"]", k)})
			}
		}
	}

	return err
}

func (m *MercurySecrets) ValidateConfig() (err error) {
	urls := make(map[string]struct{}, len(m.Credentials))
	for name, creds := range m.Credentials {
		if name == "" {
			err = multierr.Append(err, configutils.ErrEmpty{Name: "Name", Msg: "must be provided and non-empty"})
		}
		if creds.URL == nil || creds.URL.URL() == nil {
			err = multierr.Append(err, configutils.ErrMissing{Name: "URL", Msg: "must be provided and non-empty"})
			continue
		}
		if creds.LegacyURL != nil && creds.LegacyURL.URL() == nil {
			err = multierr.Append(err, configutils.ErrMissing{Name: "Legacy URL", Msg: "must be a valid URL"})
			continue
		}
		s := creds.URL.URL().String()
		if _, exists := urls[s]; exists {
			err = multierr.Append(err, configutils.NewErrDuplicate("URL", s))
		}
		urls[s] = struct{}{}
	}
	return err
}

type ExternalRegistry struct {
	Address   *string
	NetworkID *string
	ChainID   *string
}

func (r *ExternalRegistry) setFrom(f *ExternalRegistry) {
	if f.Address != nil {
		r.Address = f.Address
	}

	if f.NetworkID != nil {
		r.NetworkID = f.NetworkID
	}

	if f.ChainID != nil {
		r.ChainID = f.ChainID
	}
}

type Dispatcher struct {
	SupportedVersion   *int
	ReceiverBufferSize *int
	RateLimit          DispatcherRateLimit
}

func (d *Dispatcher) setFrom(f *Dispatcher) {
	d.RateLimit.setFrom(&f.RateLimit)

	if f.ReceiverBufferSize != nil {
		d.ReceiverBufferSize = f.ReceiverBufferSize
	}

	if f.SupportedVersion != nil {
		d.SupportedVersion = f.SupportedVersion
	}
}

type DispatcherRateLimit struct {
	GlobalRPS      *float64
	GlobalBurst    *int
	PerSenderRPS   *float64
	PerSenderBurst *int
}

func (drl *DispatcherRateLimit) setFrom(f *DispatcherRateLimit) {
	if f.GlobalRPS != nil {
		drl.GlobalRPS = f.GlobalRPS
	}
	if f.GlobalBurst != nil {
		drl.GlobalBurst = f.GlobalBurst
	}
	if f.PerSenderRPS != nil {
		drl.PerSenderRPS = f.PerSenderRPS
	}
	if f.PerSenderBurst != nil {
		drl.PerSenderBurst = f.PerSenderBurst
	}
}

type GatewayConnector struct {
	ChainIDForNodeKey         *string
	NodeAddress               *string
	DonID                     *string
	Gateways                  []ConnectorGateway
	WSHandshakeTimeoutMillis  *uint32
	AuthMinChallengeLen       *int
	AuthTimestampToleranceSec *uint32
}

func (r *GatewayConnector) setFrom(f *GatewayConnector) {
	if f.ChainIDForNodeKey != nil {
		r.ChainIDForNodeKey = f.ChainIDForNodeKey
	}

	if f.NodeAddress != nil {
		r.NodeAddress = f.NodeAddress
	}

	if f.DonID != nil {
		r.DonID = f.DonID
	}

	if f.Gateways != nil {
		r.Gateways = f.Gateways
	}

	if !reflect.ValueOf(f.WSHandshakeTimeoutMillis).IsZero() {
		r.WSHandshakeTimeoutMillis = f.WSHandshakeTimeoutMillis
	}

	if f.AuthMinChallengeLen != nil {
		r.AuthMinChallengeLen = f.AuthMinChallengeLen
	}

	if f.AuthTimestampToleranceSec != nil {
		r.AuthTimestampToleranceSec = f.AuthTimestampToleranceSec
	}
}

type ConnectorGateway struct {
	ID  *string
	URL *string
}

type Capabilities struct {
	Peering          P2P              `toml:",omitempty"`
	Dispatcher       Dispatcher       `toml:",omitempty"`
	ExternalRegistry ExternalRegistry `toml:",omitempty"`
	GatewayConnector GatewayConnector `toml:",omitempty"`
}

func (c *Capabilities) setFrom(f *Capabilities) {
	c.Peering.setFrom(&f.Peering)
	c.ExternalRegistry.setFrom(&f.ExternalRegistry)
	c.Dispatcher.setFrom(&f.Dispatcher)
	c.GatewayConnector.setFrom(&f.GatewayConnector)
}

type ThresholdKeyShareSecrets struct {
	ThresholdKeyShare *models.Secret
}

func (t *ThresholdKeyShareSecrets) SetFrom(f *ThresholdKeyShareSecrets) (err error) {
	err = t.validateMerge(f)
	if err != nil {
		return err
	}

	if v := f.ThresholdKeyShare; v != nil {
		t.ThresholdKeyShare = v
	}

	return nil
}

func (t *ThresholdKeyShareSecrets) validateMerge(f *ThresholdKeyShareSecrets) (err error) {
	if t.ThresholdKeyShare != nil && f.ThresholdKeyShare != nil {
		err = multierr.Append(err, configutils.ErrOverride{Name: "ThresholdKeyShare"})
	}

	return err
}

type Tracing struct {
	Enabled         *bool
	CollectorTarget *string
	NodeID          *string
	SamplingRatio   *float64
	Mode            *string
	TLSCertPath     *string
	Attributes      map[string]string `toml:",omitempty"`
}

func (t *Tracing) setFrom(f *Tracing) {
	if v := f.Enabled; v != nil {
		t.Enabled = v
	}
	if v := f.CollectorTarget; v != nil {
		t.CollectorTarget = v
	}
	if v := f.NodeID; v != nil {
		t.NodeID = v
	}
	if v := f.Attributes; v != nil {
		t.Attributes = v
	}
	if v := f.SamplingRatio; v != nil {
		t.SamplingRatio = v
	}
	if v := f.Mode; v != nil {
		t.Mode = v
	}
	if v := f.TLSCertPath; v != nil {
		t.TLSCertPath = v
	}
}

func (t *Tracing) ValidateConfig() (err error) {
	if t.Enabled == nil || !*t.Enabled {
		return err
	}

	if t.SamplingRatio != nil {
		if *t.SamplingRatio < 0 || *t.SamplingRatio > 1 {
			err = multierr.Append(err, configutils.ErrInvalid{Name: "SamplingRatio", Value: *t.SamplingRatio, Msg: "must be between 0 and 1"})
		}
	}

	if t.Mode != nil {
		switch *t.Mode {
		case "tls":
			// TLSCertPath must be set
			if t.TLSCertPath == nil {
				err = multierr.Append(err, configutils.ErrMissing{Name: "TLSCertPath", Msg: "must be set when Tracing.Mode is tls"})
			} else {
				ok := isValidFilePath(*t.TLSCertPath)
				if !ok {
					err = multierr.Append(err, configutils.ErrInvalid{Name: "TLSCertPath", Value: *t.TLSCertPath, Msg: "must be a valid file path"})
				}
			}
		case "unencrypted":
			// no-op
		default:
			// Mode must be either "tls" or "unencrypted"
			err = multierr.Append(err, configutils.ErrInvalid{Name: "Mode", Value: *t.Mode, Msg: "must be either 'tls' or 'unencrypted'"})
		}
	}

	if t.CollectorTarget != nil && t.Mode != nil {
		switch *t.Mode {
		case "tls":
			if !isValidURI(*t.CollectorTarget) {
				err = multierr.Append(err, configutils.ErrInvalid{Name: "CollectorTarget", Value: *t.CollectorTarget, Msg: "must be a valid URI"})
			}
		case "unencrypted":
			// Unencrypted traces can not be sent to external networks
			if !isValidLocalURI(*t.CollectorTarget) {
				err = multierr.Append(err, configutils.ErrInvalid{Name: "CollectorTarget", Value: *t.CollectorTarget, Msg: "must be a valid local URI"})
			}
		default:
			// no-op
		}
	}

	return err
}

type Telemetry struct {
	Enabled            *bool
	CACertFile         *string
	Endpoint           *string
	InsecureConnection *bool
	ResourceAttributes map[string]string `toml:",omitempty"`
	TraceSampleRatio   *float64
}

func (b *Telemetry) setFrom(f *Telemetry) {
	if v := f.Enabled; v != nil {
		b.Enabled = v
	}
	if v := f.CACertFile; v != nil {
		b.CACertFile = v
	}
	if v := f.Endpoint; v != nil {
		b.Endpoint = v
	}
	if v := f.InsecureConnection; v != nil {
		b.InsecureConnection = v
	}
	if v := f.ResourceAttributes; v != nil {
		b.ResourceAttributes = v
	}
	if v := f.TraceSampleRatio; v != nil {
		b.TraceSampleRatio = v
	}
}

func (b *Telemetry) ValidateConfig() (err error) {
	if b.Enabled == nil || !*b.Enabled {
		return nil
	}
	if b.Endpoint == nil || *b.Endpoint == "" {
		err = multierr.Append(err, configutils.ErrMissing{Name: "Endpoint", Msg: "must be set when Telemetry is enabled"})
	}
	if b.InsecureConnection != nil && *b.InsecureConnection {
		if build.IsProd() {
			err = multierr.Append(err, configutils.ErrInvalid{Name: "InsecureConnection", Value: true, Msg: "cannot be used in production builds"})
		}
	} else {
		if b.CACertFile == nil || *b.CACertFile == "" {
			err = multierr.Append(err, configutils.ErrMissing{Name: "CACertFile", Msg: "must be set, unless InsecureConnection is used"})
		}
	}
	if ratio := b.TraceSampleRatio; ratio != nil && (*ratio < 0 || *ratio > 1) {
		err = multierr.Append(err, configutils.ErrInvalid{Name: "TraceSampleRatio", Value: *ratio, Msg: "must be between 0 and 1"})
	}

	return err
}

var hostnameRegex = regexp.MustCompile(`^[a-zA-Z0-9-]+(\.[a-zA-Z0-9-]+)*$`)

// Validates uri is valid external or local URI
func isValidURI(uri string) bool {
	if strings.Contains(uri, "://") {
		_, err := url.ParseRequestURI(uri)
		return err == nil
	}

	return isValidLocalURI(uri)
}

// isValidLocalURI returns true if uri is a valid local URI
// External URIs (e.g. http://) are not valid local URIs, and will return false.
func isValidLocalURI(uri string) bool {
	parts := strings.Split(uri, ":")
	if len(parts) == 2 {
		host, port := parts[0], parts[1]

		// Validating hostname
		if !isValidHostname(host) {
			return false
		}

		// Validating port
		if _, err := net.LookupPort("tcp", port); err != nil {
			return false
		}

		return true
	}
	return false
}

func isValidHostname(hostname string) bool {
	return hostnameRegex.MatchString(hostname)
}

func isValidFilePath(path string) bool {
	return len(path) > 0 && len(path) < 4096
}<|MERGE_RESOLUTION|>--- conflicted
+++ resolved
@@ -310,18 +310,11 @@
 }
 
 type Feature struct {
-<<<<<<< HEAD
-	FeedsManager *bool
-	LogPoller    *bool
-	UICSAKeys    *bool
-	CCIP         *bool
-=======
 	FeedsManager       *bool
 	LogPoller          *bool
 	UICSAKeys          *bool
 	CCIP               *bool
 	MultiFeedsManagers *bool
->>>>>>> 5ebb6326
 }
 
 func (f *Feature) setFrom(f2 *Feature) {
@@ -337,12 +330,9 @@
 	if v := f2.CCIP; v != nil {
 		f.CCIP = v
 	}
-<<<<<<< HEAD
-=======
 	if v := f2.MultiFeedsManagers; v != nil {
 		f.MultiFeedsManagers = v
 	}
->>>>>>> 5ebb6326
 }
 
 type Database struct {
