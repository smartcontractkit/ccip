package config

import (
	"fmt"
	"math/big"
	"net/url"
	"os"
	"path/filepath"
	"reflect"
	"regexp"
	"strconv"
	"sync"
	"time"

	"github.com/gin-gonic/contrib/sessions"
	"github.com/multiformats/go-multiaddr"
	"github.com/pkg/errors"
	uuid "github.com/satori/go.uuid"
	"github.com/spf13/viper"
	"go.uber.org/zap/zapcore"

	"github.com/smartcontractkit/chainlink/core/assets"
	"github.com/smartcontractkit/chainlink/core/config/envvar"
	"github.com/smartcontractkit/chainlink/core/config/parse"
	"github.com/smartcontractkit/chainlink/core/logger"
	"github.com/smartcontractkit/chainlink/core/static"
	"github.com/smartcontractkit/chainlink/core/store/dialects"
	"github.com/smartcontractkit/chainlink/core/store/models"
	"github.com/smartcontractkit/chainlink/core/utils"
)

//go:generate mockery --name GeneralConfig --output ./mocks/ --case=underscore

// this permission grants read / write access to file owners only
const readWritePerms = os.FileMode(0600)

//nolint
var (
	ErrUnset   = errors.New("env var unset")
	ErrInvalid = errors.New("env var invalid")

	configFileNotFoundError = reflect.TypeOf(viper.ConfigFileNotFoundError{})
)

// FeatureFlags contains bools that toggle various features or chains
// TODO: document the new ones
type FeatureFlags interface {
	FeatureExternalInitiators() bool
	FeatureFeedsManager() bool
	FeatureOffchainReporting() bool
	FeatureOffchainReporting2() bool
	FeatureUICSAKeys() bool
<<<<<<< HEAD
	FeatureCCIP() bool
=======
	FeatureLogPoller() bool
>>>>>>> 38bbd32c

	AutoPprofEnabled() bool
	EVMEnabled() bool
	EVMRPCEnabled() bool
	KeeperCheckUpkeepGasPriceFeatureEnabled() bool
	P2PEnabled() bool
	SolanaEnabled() bool
	TerraEnabled() bool
}

type GeneralOnlyConfig interface {
	Validate() error
	SetLogLevel(lvl zapcore.Level) error
	SetLogSQL(logSQL bool)

	FeatureFlags

	AdminCredentialsFile() string
	AdvisoryLockCheckInterval() time.Duration
	AdvisoryLockID() int64
	AllowOrigins() string
	AppID() uuid.UUID
	AuthenticatedRateLimit() int64
	AuthenticatedRateLimitPeriod() models.Duration
	AutoPprofBlockProfileRate() int
	AutoPprofCPUProfileRate() int
	AutoPprofGatherDuration() models.Duration
	AutoPprofGatherTraceDuration() models.Duration
	AutoPprofGoroutineThreshold() int
	AutoPprofMaxProfileSize() utils.FileSize
	AutoPprofMemProfileRate() int
	AutoPprofMemThreshold() utils.FileSize
	AutoPprofMutexProfileFraction() int
	AutoPprofPollInterval() models.Duration
	AutoPprofProfileRoot() string
	BlockBackfillDepth() uint64
	BlockBackfillSkip() bool
	BridgeResponseURL() *url.URL
	CertFile() string
	ClientNodeURL() string
	DatabaseBackupDir() string
	DatabaseBackupFrequency() time.Duration
	DatabaseBackupMode() DatabaseBackupMode
	DatabaseBackupOnVersionUpgrade() bool
	DatabaseBackupURL() *url.URL
	DatabaseListenerMaxReconnectDuration() time.Duration
	DatabaseListenerMinReconnectInterval() time.Duration
	DatabaseLockingMode() string
	DatabaseURL() url.URL
	DefaultChainID() *big.Int
	DefaultHTTPAllowUnrestrictedNetworkAccess() bool
	DefaultHTTPLimit() int64
	DefaultHTTPTimeout() models.Duration
	DefaultLogLevel() zapcore.Level
	Dev() bool
	ShutdownGracePeriod() time.Duration
	EthereumHTTPURL() *url.URL
	EthereumNodes() string
	EthereumSecondaryURLs() []url.URL
	EthereumURL() string
	ExplorerAccessKey() string
	ExplorerSecret() string
	ExplorerURL() *url.URL
	FMDefaultTransactionQueueDepth() uint32
	FMSimulateTransactions() bool
	GetAdvisoryLockIDConfiguredOrDefault() int64
	GetDatabaseDialectConfiguredOrDefault() dialects.DialectName
	HTTPServerWriteTimeout() time.Duration
	InsecureFastScrypt() bool
	InsecureSkipVerify() bool
	JSONConsole() bool
	JobPipelineMaxRunDuration() time.Duration
	JobPipelineReaperInterval() time.Duration
	JobPipelineReaperThreshold() time.Duration
	JobPipelineResultWriteQueueDepth() uint64
	KeeperDefaultTransactionQueueDepth() uint32
	KeeperGasPriceBufferPercent() uint32
	KeeperGasTipCapBufferPercent() uint32
	KeeperBaseFeeBufferPercent() uint32
	KeeperMaximumGracePeriod() int64
	KeeperRegistryCheckGasOverhead() uint64
	KeeperRegistryPerformGasOverhead() uint64
	KeeperRegistrySyncInterval() time.Duration
	KeeperRegistrySyncUpkeepQueueSize() uint32
	KeeperTurnLookBack() int64
	KeyFile() string
	LeaseLockDuration() time.Duration
	LeaseLockRefreshInterval() time.Duration
	LogFileDir() string
	LogLevel() zapcore.Level
	LogSQL() bool
	LogFileMaxSize() utils.FileSize
	LogFileMaxAge() int64
	LogFileMaxBackups() int64
	LogUnixTimestamps() bool
	MigrateDatabase() bool
	ORMMaxIdleConns() int
	ORMMaxOpenConns() int
	Port() uint16
	RPID() string
	RPOrigin() string
	ReaperExpiration() models.Duration
	RootDir() string
	SecureCookies() bool
	SessionOptions() sessions.Options
	SessionSecret() ([]byte, error)
	SessionTimeout() models.Duration
	TLSCertPath() string
	TLSDir() string
	TLSHost() string
	TLSKeyPath() string
	TLSPort() uint16
	TLSRedirect() bool
	TelemetryIngressLogging() bool
	TelemetryIngressUniConn() bool
	TelemetryIngressServerPubKey() string
	TelemetryIngressURL() *url.URL
	TelemetryIngressBufferSize() uint
	TelemetryIngressMaxBatchSize() uint
	TelemetryIngressSendInterval() time.Duration
	TelemetryIngressSendTimeout() time.Duration
	TelemetryIngressUseBatchSend() bool
	TriggerFallbackDBPollInterval() time.Duration
	UnAuthenticatedRateLimit() int64
	UnAuthenticatedRateLimitPeriod() models.Duration
}

// GlobalConfig holds global ENV overrides for EVM chains
// If set the global ENV will override everything
// The second bool indicates if it is set or not
type GlobalConfig interface {
	GlobalBalanceMonitorEnabled() (bool, bool)
	GlobalBlockEmissionIdleWarningThreshold() (time.Duration, bool)
	GlobalBlockHistoryEstimatorBatchSize() (uint32, bool)
	GlobalBlockHistoryEstimatorBlockDelay() (uint16, bool)
	GlobalBlockHistoryEstimatorBlockHistorySize() (uint16, bool)
	GlobalBlockHistoryEstimatorEIP1559FeeCapBufferBlocks() (uint16, bool)
	GlobalBlockHistoryEstimatorTransactionPercentile() (uint16, bool)
	GlobalChainType() (string, bool)
	GlobalEthTxReaperInterval() (time.Duration, bool)
	GlobalEthTxReaperThreshold() (time.Duration, bool)
	GlobalEthTxResendAfterThreshold() (time.Duration, bool)
	GlobalEvmEIP1559DynamicFees() (bool, bool)
	GlobalEvmFinalityDepth() (uint32, bool)
	GlobalEvmGasBumpPercent() (uint16, bool)
	GlobalEvmGasBumpThreshold() (uint64, bool)
	GlobalEvmGasBumpTxDepth() (uint16, bool)
	GlobalEvmGasBumpWei() (*big.Int, bool)
	GlobalEvmGasFeeCapDefault() (*big.Int, bool)
	GlobalEvmGasLimitDefault() (uint64, bool)
	GlobalEvmGasLimitMultiplier() (float32, bool)
	GlobalEvmGasLimitTransfer() (uint64, bool)
	GlobalEvmGasPriceDefault() (*big.Int, bool)
	GlobalEvmGasTipCapDefault() (*big.Int, bool)
	GlobalEvmGasTipCapMinimum() (*big.Int, bool)
	GlobalEvmHeadTrackerHistoryDepth() (uint32, bool)
	GlobalEvmHeadTrackerMaxBufferSize() (uint32, bool)
	GlobalEvmHeadTrackerSamplingInterval() (time.Duration, bool)
	GlobalEvmLogBackfillBatchSize() (uint32, bool)
	GlobalEvmLogPollInterval() (time.Duration, bool)
	GlobalEvmMaxGasPriceWei() (*big.Int, bool)
	GlobalEvmMaxInFlightTransactions() (uint32, bool)
	GlobalEvmMaxQueuedTransactions() (uint64, bool)
	GlobalEvmMinGasPriceWei() (*big.Int, bool)
	GlobalEvmNonceAutoSync() (bool, bool)
	GlobalEvmUseForwarders() (bool, bool)
	GlobalEvmRPCDefaultBatchSize() (uint32, bool)
	GlobalFlagsContractAddress() (string, bool)
	GlobalGasEstimatorMode() (string, bool)
	GlobalLinkContractAddress() (string, bool)
	GlobalMinIncomingConfirmations() (uint32, bool)
	GlobalMinRequiredOutgoingConfirmations() (uint64, bool)
	GlobalMinimumContractPayment() (*assets.Link, bool)
	GlobalNodeNoNewHeadsThreshold() (time.Duration, bool)
	GlobalNodePollFailureThreshold() (uint32, bool)
	GlobalNodePollInterval() (time.Duration, bool)

	OCR1Config
	OCR2Config
	P2PNetworking
	P2PV1Networking
	P2PV2Networking
}

type GeneralConfig interface {
	GeneralOnlyConfig
	GlobalConfig
}

// generalConfig holds parameters used by the application which can be overridden by
// setting environment variables.
//
// If you add an entry here which does not contain sensitive information, you
// should also update presenters.ConfigWhitelist and cmd_test.TestClient_RunNodeShowsEnv.
type generalConfig struct {
	lggr             logger.Logger
	viper            *viper.Viper
	secretGenerator  SecretGenerator
	randomP2PPort    uint16
	randomP2PPortMtx sync.RWMutex
	dialect          dialects.DialectName
	advisoryLockID   int64
	logLevel         zapcore.Level
	defaultLogLevel  zapcore.Level
	logSQL           bool
	logMutex         sync.RWMutex
	genAppID         sync.Once
	appID            uuid.UUID
}

// NewGeneralConfig returns the config with the environment variables set to their
// respective fields, or their defaults if environment variables are not set.
func NewGeneralConfig(lggr logger.Logger) GeneralConfig {
	v := viper.New()
	c := newGeneralConfigWithViper(v, lggr.Named("GeneralConfig"))
	c.secretGenerator = FilePersistedSecretGenerator{}
	c.dialect = dialects.Postgres
	return c
}

func newGeneralConfigWithViper(v *viper.Viper, lggr logger.Logger) (config *generalConfig) {
	schemaT := reflect.TypeOf(envvar.ConfigSchema{})
	for index := 0; index < schemaT.NumField(); index++ {
		item := schemaT.FieldByIndex([]int{index})
		name := item.Tag.Get("env")
		def, exists := item.Tag.Lookup("default")
		if exists {
			v.SetDefault(name, def)
		}
		_ = v.BindEnv(name, name)
	}

	config = &generalConfig{
		lggr:  lggr,
		viper: v,
	}

	if err := utils.EnsureDirAndMaxPerms(config.RootDir(), os.FileMode(0700)); err != nil {
		lggr.Fatalf(`Error creating root directory "%s": %+v`, config.RootDir(), err)
	}

	v.SetConfigName("chainlink")
	v.AddConfigPath(config.RootDir())
	err := v.ReadInConfig()
	if err != nil && reflect.TypeOf(err) != configFileNotFoundError {
		lggr.Warnf("Unable to load config file: %v\n", err)
	}

	ll, invalid := envvar.LogLevel.Parse()
	if invalid != "" {
		lggr.Error(invalid)
	}
	config.defaultLogLevel = ll

	config.logLevel = config.defaultLogLevel
	config.logSQL = viper.GetBool(envvar.Name("LogSQL"))

	return
}

// Validate performs basic sanity checks on config and returns error if any
// misconfiguration would be fatal to the application
func (c *generalConfig) Validate() error {
	if c.P2PAnnouncePort() != 0 && c.P2PAnnounceIP() == nil {
		return errors.Errorf("P2P_ANNOUNCE_PORT was given as %v but P2P_ANNOUNCE_IP was unset. You must also set P2P_ANNOUNCE_IP if P2P_ANNOUNCE_PORT is set", c.P2PAnnouncePort())
	}

	if _, exists := os.LookupEnv("MINIMUM_CONTRACT_PAYMENT"); exists {
		return errors.Errorf("MINIMUM_CONTRACT_PAYMENT is deprecated, use MINIMUM_CONTRACT_PAYMENT_LINK_JUELS instead.")
	}

	if _, exists := os.LookupEnv("ETH_DISABLED"); exists {
		c.lggr.Error(`ETH_DISABLED is deprecated.

This will become a fatal error in a future release. Please switch to using one of the two options below instead:

- EVM_ENABLED=false - set this if you wish to completely disable all EVM chains and jobs and prevent them from ever loading (this is probably the one you want).
- EVM_RPC_ENABLED=false - set this if you wish to load all EVM chains and jobs, but prevent any RPC calls to the eth node (the old behaviour).
`)
	}
	if _, exists := os.LookupEnv("EVM_DISABLED"); exists {
		c.lggr.Error(`EVM_DISABLED is deprecated and superceded by EVM_ENABLED.

This will become a fatal error in a future release. Please use the following instead to disable EVM chains:

EVM_ENABLED=false
`)
	}

	if _, err := c.OCRKeyBundleID(); errors.Is(errors.Cause(err), ErrInvalid) {
		return err
	}
	if _, err := c.OCRTransmitterAddress(); errors.Is(errors.Cause(err), ErrInvalid) {
		return err
	}
	if peers, err := c.P2PBootstrapPeers(); err == nil {
		for i := range peers {
			if _, err := multiaddr.NewMultiaddr(peers[i]); err != nil {
				return errors.Errorf("p2p bootstrap peer %d is invalid: err %v", i, err)
			}
		}
	}
	if me := c.OCRMonitoringEndpoint(); me != "" {
		if _, err := url.Parse(me); err != nil {
			return errors.Wrapf(err, "invalid monitoring url: %s", me)
		}
	}
	if ct, set := c.GlobalChainType(); set && !ChainType(ct).IsValid() {
		return errors.Errorf("CHAIN_TYPE is invalid: %s", ct)
	}

	if c.EthereumURL() == "" {
		if c.EthereumHTTPURL() != nil {
			c.lggr.Warn("ETH_HTTP_URL has no effect when ETH_URL is not set")
		}
		if len(c.EthereumSecondaryURLs()) > 0 {
			c.lggr.Warn("ETH_SECONDARY_URL/ETH_SECONDARY_URLS have no effect when ETH_URL is not set")
		}
	} else if c.EthereumNodes() != "" {
		return errors.Errorf("It is not permitted to set both ETH_URL (got %s) and EVM_NODES (got %s). Please set either one or the other.", c.EthereumURL(), c.EthereumNodes())
	}
	// Warn on legacy OCR env vars
	if c.OCRDHTLookupInterval() != 0 {
		c.lggr.Error("OCR_DHT_LOOKUP_INTERVAL is deprecated, use P2P_DHT_LOOKUP_INTERVAL instead")
	}
	if c.OCRBootstrapCheckInterval() != 0 {
		c.lggr.Error("OCR_BOOTSTRAP_CHECK_INTERVAL is deprecated, use P2P_BOOTSTRAP_CHECK_INTERVAL instead")
	}
	if c.OCRIncomingMessageBufferSize() != 0 {
		c.lggr.Error("OCR_INCOMING_MESSAGE_BUFFER_SIZE is deprecated, use P2P_INCOMING_MESSAGE_BUFFER_SIZE instead")
	}
	if c.OCROutgoingMessageBufferSize() != 0 {
		c.lggr.Error("OCR_OUTGOING_MESSAGE_BUFFER_SIZE is deprecated, use P2P_OUTGOING_MESSAGE_BUFFER_SIZE instead")
	}
	if c.OCRNewStreamTimeout() != 0 {
		c.lggr.Error("OCR_NEW_STREAM_TIMEOUT is deprecated, use P2P_NEW_STREAM_TIMEOUT instead")
	}

	switch c.DatabaseLockingMode() {
	case "dual", "lease", "advisorylock", "none":
	default:
		return errors.Errorf("unrecognised value for DATABASE_LOCKING_MODE: %s (valid options are 'dual', 'lease', 'advisorylock' or 'none')", c.DatabaseLockingMode())
	}

	if c.LeaseLockRefreshInterval() > c.LeaseLockDuration()/2 {
		return errors.Errorf("LEASE_LOCK_REFRESH_INTERVAL must be less than or equal to half of LEASE_LOCK_DURATION (got LEASE_LOCK_REFRESH_INTERVAL=%s, LEASE_LOCK_DURATION=%s)", c.LeaseLockRefreshInterval().String(), c.LeaseLockDuration().String())
	}

	if c.viper.GetString(envvar.Name("LogFileDir")) != "" && c.LogFileMaxSize() <= 0 {
		c.lggr.Warn("LOG_FILE_DIR is ignored and has no effect when LOG_FILE_MAX_SIZE is not set to a value greater than zero")
	}

	return nil
}

func (c *generalConfig) GetAdvisoryLockIDConfiguredOrDefault() int64 {
	return c.advisoryLockID
}

func (c *generalConfig) GetDatabaseDialectConfiguredOrDefault() dialects.DialectName {
	return c.dialect
}

// AllowOrigins returns the CORS hosts used by the frontend.
func (c *generalConfig) AllowOrigins() string {
	return c.viper.GetString(envvar.Name("AllowOrigins"))
}

func (c *generalConfig) AppID() uuid.UUID {
	c.genAppID.Do(func() {
		c.appID = uuid.NewV4()
	})
	return c.appID
}

// AdminCredentialsFile points to text file containing admin credentials for logging in
func (c *generalConfig) AdminCredentialsFile() string {
	fieldName := "AdminCredentialsFile"
	file := c.viper.GetString(envvar.Name(fieldName))
	defaultValue, _ := envvar.DefaultValue(fieldName)
	if file == defaultValue {
		return filepath.Join(c.RootDir(), "apicredentials")
	}
	return file
}

// AuthenticatedRateLimit defines the threshold to which authenticated requests
// get limited. More than this many requests per AuthenticatedRateLimitPeriod will be rejected.
func (c *generalConfig) AuthenticatedRateLimit() int64 {
	return c.viper.GetInt64(envvar.Name("AuthenticatedRateLimit"))
}

// AuthenticatedRateLimitPeriod defines the period to which authenticated requests get limited
func (c *generalConfig) AuthenticatedRateLimitPeriod() models.Duration {
	return models.MustMakeDuration(getEnvWithFallback(c, envvar.AuthenticatedRateLimitPeriod))
}

func (c *generalConfig) AutoPprofEnabled() bool {
	return c.viper.GetBool(envvar.Name("AutoPprofEnabled"))
}

func (c *generalConfig) AutoPprofProfileRoot() string {
	root := c.viper.GetString(envvar.Name("AutoPprofProfileRoot"))
	if root == "" {
		return c.RootDir()
	}
	return root
}

func (c *generalConfig) AutoPprofPollInterval() models.Duration {
	return models.MustMakeDuration(getEnvWithFallback(c, envvar.AutoPprofPollInterval))
}

func (c *generalConfig) AutoPprofGatherDuration() models.Duration {
	return models.MustMakeDuration(getEnvWithFallback(c, envvar.AutoPprofGatherDuration))
}

func (c *generalConfig) AutoPprofGatherTraceDuration() models.Duration {
	return models.MustMakeDuration(getEnvWithFallback(c, envvar.AutoPprofGatherTraceDuration))
}

func (c *generalConfig) AutoPprofMaxProfileSize() utils.FileSize {
	return getEnvWithFallback(c, envvar.New("AutoPprofMaxProfileSize", parse.FileSize))
}

func (c *generalConfig) AutoPprofCPUProfileRate() int {
	return c.viper.GetInt(envvar.Name("AutoPprofCPUProfileRate"))
}

func (c *generalConfig) AutoPprofMemProfileRate() int {
	return c.viper.GetInt(envvar.Name("AutoPprofMemProfileRate"))
}

func (c *generalConfig) AutoPprofBlockProfileRate() int {
	return c.viper.GetInt(envvar.Name("AutoPprofBlockProfileRate"))
}

func (c *generalConfig) AutoPprofMutexProfileFraction() int {
	return c.viper.GetInt(envvar.Name("AutoPprofMutexProfileFraction"))
}

func (c *generalConfig) AutoPprofMemThreshold() utils.FileSize {
	return getEnvWithFallback(c, envvar.New("AutoPprofMemThreshold", parse.FileSize))
}

func (c *generalConfig) AutoPprofGoroutineThreshold() int {
	return c.viper.GetInt(envvar.Name("AutoPprofGoroutineThreshold"))
}

// BlockBackfillDepth specifies the number of blocks before the current HEAD that the
// log broadcaster will try to re-consume logs from
func (c *generalConfig) BlockBackfillDepth() uint64 {
	return getEnvWithFallback(c, envvar.BlockBackfillDepth)
}

// BlockBackfillSkip enables skipping of very long log backfills
func (c *generalConfig) BlockBackfillSkip() bool {
	return getEnvWithFallback(c, envvar.NewBool("BlockBackfillSkip"))
}

// BridgeResponseURL represents the URL for bridges to send a response to.
func (c *generalConfig) BridgeResponseURL() *url.URL {
	return getEnvWithFallback(c, envvar.New("BridgeResponseURL", url.Parse))
}

// ClientNodeURL is the URL of the Ethereum node this Chainlink node should connect to.
func (c *generalConfig) ClientNodeURL() string {
	return c.viper.GetString(envvar.Name("ClientNodeURL"))
}

// FeatureUICSAKeys enables the CSA Keys UI Feature.
func (c *generalConfig) FeatureUICSAKeys() bool {
	return getEnvWithFallback(c, envvar.NewBool("FeatureUICSAKeys"))
}

func (c *generalConfig) DatabaseListenerMinReconnectInterval() time.Duration {
	return getEnvWithFallback(c, envvar.NewDuration("DatabaseListenerMinReconnectInterval"))
}

func (c *generalConfig) DatabaseListenerMaxReconnectDuration() time.Duration {
	return getEnvWithFallback(c, envvar.NewDuration("DatabaseListenerMaxReconnectDuration"))
}

// DatabaseBackupMode sets the database backup mode
func (c *generalConfig) DatabaseBackupMode() DatabaseBackupMode {
	return getEnvWithFallback(c, envvar.New("DatabaseBackupMode", parseDatabaseBackupMode))
}

// DatabaseBackupFrequency turns on the periodic database backup if set to a positive value
// DatabaseBackupMode must be then set to a value other than "none"
func (c *generalConfig) DatabaseBackupFrequency() time.Duration {
	return getEnvWithFallback(c, envvar.NewDuration("DatabaseBackupFrequency"))
}

// DatabaseBackupURL configures the URL for the database to backup, if it's to be different from the main on
func (c *generalConfig) DatabaseBackupURL() *url.URL {
	s := c.viper.GetString(envvar.Name("DatabaseBackupURL"))
	if s == "" {
		return nil
	}
	uri, err := url.Parse(s)
	if err != nil {
		c.lggr.Errorf("Invalid database backup url %s", s)
		return nil
	}
	return uri
}

// DatabaseBackupOnVersionUpgrade controls whether an automatic backup will be
// taken before migrations are run, if the node version has been bumped
func (c *generalConfig) DatabaseBackupOnVersionUpgrade() bool {
	return getEnvWithFallback(c, envvar.NewBool("DatabaseBackupOnVersionUpgrade"))
}

// DatabaseBackupDir configures the directory for saving the backup file, if it's to be different from default one located in the RootDir
func (c *generalConfig) DatabaseBackupDir() string {
	return c.viper.GetString(envvar.Name("DatabaseBackupDir"))
}

// DatabaseURL configures the URL for chainlink to connect to. This must be
// a properly formatted URL, with a valid scheme (postgres://)
func (c *generalConfig) DatabaseURL() url.URL {
	s := c.viper.GetString(envvar.Name("DatabaseURL"))
	uri, err := url.Parse(s)
	if err != nil {
		c.lggr.Error("invalid database url %s", s)
		return url.URL{}
	}
	if uri.String() == "" {
		return *uri
	}
	static.SetConsumerName(uri, "Default", nil)
	return *uri
}

// MigrateDatabase determines whether the database will be automatically
// migrated on application startup if set to true
func (c *generalConfig) MigrateDatabase() bool {
	return c.viper.GetBool(envvar.Name("MigrateDatabase"))
}

// DefaultHTTPLimit defines the size limit for HTTP requests and responses
func (c *generalConfig) DefaultHTTPLimit() int64 {
	return c.viper.GetInt64(envvar.Name("DefaultHTTPLimit"))
}

// DefaultHTTPTimeout defines the default timeout for http requests
func (c *generalConfig) DefaultHTTPTimeout() models.Duration {
	return models.MustMakeDuration(getEnvWithFallback(c, envvar.NewDuration("DefaultHTTPTimeout")))
}

// DefaultHTTPAllowUnrestrictedNetworkAccess controls whether http requests are unrestricted by default
// It is recommended that this be left disabled
func (c *generalConfig) DefaultHTTPAllowUnrestrictedNetworkAccess() bool {
	return c.viper.GetBool(envvar.Name("DefaultHTTPAllowUnrestrictedNetworkAccess"))
}

// Dev configures "development" mode for chainlink.
func (c *generalConfig) Dev() bool {
	return c.viper.GetBool(envvar.Name("Dev"))
}

// ShutdownGracePeriod is the maximum duration of graceful application shutdown.
// If exceeded, it will try closing DB lock and connection and exit immediately to avoid SIGKILL.
func (c *generalConfig) ShutdownGracePeriod() time.Duration {
	return getEnvWithFallback(c, envvar.NewDuration("ShutdownGracePeriod"))
}

// FeatureCCIP enables the CCIP feature.
func (c *generalConfig) FeatureCCIP() bool {
	return c.viper.GetBool(envvar.Name("FeatureCCIP"))
}

// FeatureExternalInitiators enables the External Initiator feature.
func (c *generalConfig) FeatureExternalInitiators() bool {
	return c.viper.GetBool(envvar.Name("FeatureExternalInitiators"))
}

// FeatureFeedsManager enables the feeds manager
func (c *generalConfig) FeatureFeedsManager() bool {
	return c.viper.GetBool(envvar.Name("FeatureFeedsManager"))
}

func (c *generalConfig) FeatureLogPoller() bool {
	return c.viper.GetBool(envvar.Name("FeatureLogPoller"))
}

// FeatureOffchainReporting enables the OCR job type.
func (c *generalConfig) FeatureOffchainReporting() bool {
	return getEnvWithFallback(c, envvar.NewBool("FeatureOffchainReporting"))
}

// FeatureOffchainReporting2 enables the OCR2 job type.
func (c *generalConfig) FeatureOffchainReporting2() bool {
	return getEnvWithFallback(c, envvar.NewBool("FeatureOffchainReporting2"))
}

// FMDefaultTransactionQueueDepth controls the queue size for DropOldestStrategy in Flux Monitor
// Set to 0 to use SendEvery strategy instead
func (c *generalConfig) FMDefaultTransactionQueueDepth() uint32 {
	return c.viper.GetUint32(envvar.Name("FMDefaultTransactionQueueDepth"))
}

// FMSimulateTransactions enables using eth_call transaction simulation before
// sending when set to true
func (c *generalConfig) FMSimulateTransactions() bool {
	return c.viper.GetBool(envvar.Name("FMSimulateTransactions"))
}

// EthereumURL represents the URL of the Ethereum node to connect Chainlink to.
func (c *generalConfig) EthereumURL() string {
	return c.viper.GetString(envvar.Name("EthereumURL"))
}

// EthereumHTTPURL is an optional but recommended url that points to the HTTP port of the primary node
func (c *generalConfig) EthereumHTTPURL() (uri *url.URL) {
	urlStr := c.viper.GetString(envvar.Name("EthereumHTTPURL"))
	if urlStr == "" {
		return nil
	}
	var err error
	uri, err = url.Parse(urlStr)
	if err != nil || !(uri.Scheme == "http" || uri.Scheme == "https") {
		c.lggr.Fatalf("Invalid Ethereum HTTP URL: %s, got error: %s", urlStr, err)
	}
	return
}

// EthereumNodes is a hack to allow node operators to give a JSON string that
// sets up multiple nodes
func (c *generalConfig) EthereumNodes() string {
	return c.viper.GetString(envvar.Name("EthereumNodes"))
}

// EthereumSecondaryURLs is an optional backup RPC URL
// Must be http(s) format
// If specified, transactions will also be broadcast to this ethereum node
func (c *generalConfig) EthereumSecondaryURLs() []url.URL {
	oldConfig := c.viper.GetString(envvar.Name("EthereumSecondaryURL"))
	newConfig := c.viper.GetString(envvar.Name("EthereumSecondaryURLs"))

	config := ""
	if newConfig != "" {
		config = newConfig
	} else if oldConfig != "" {
		config = oldConfig
	}

	urlStrings := regexp.MustCompile(`\s*[;,]\s*`).Split(config, -1)
	var urls []url.URL
	for _, urlString := range urlStrings {
		if urlString == "" {
			continue
		}
		url, err := url.Parse(urlString)
		if err != nil {
			c.lggr.Fatalf("Invalid Secondary Ethereum URL: %s, got error: %v", urlString, err)
		}
		urls = append(urls, *url)
	}

	return urls
}

// EVMRPCEnabled if false prevents any calls to any EVM-based chain RPC node
func (c *generalConfig) EVMRPCEnabled() bool {
	if ethDisabled, exists := os.LookupEnv("ETH_DISABLED"); exists {
		res, err := parse.Bool(ethDisabled)
		if err == nil {
			return !res.(bool)
		}
		c.lggr.Warnw("Failed to parse value for ETH_DISABLED", "err", err)
	}
	rpcEnabled := c.viper.GetBool(envvar.Name("EVMRPCEnabled"))
	return rpcEnabled
}

// EVMEnabled allows EVM chains to be used
func (c *generalConfig) EVMEnabled() bool {
	if evmDisabled, exists := os.LookupEnv("EVM_DISABLED"); exists {
		res, err := parse.Bool(evmDisabled)
		if err == nil {
			return res.(bool)
		}
		c.lggr.Warnw("Failed to parse value for EVM_DISABLED", "err", err)
	}
	return c.viper.GetBool(envvar.Name("EVMEnabled"))
}

// SolanaEnabled allows Solana to be used
func (c *generalConfig) SolanaEnabled() bool {
	return c.viper.GetBool(envvar.Name("SolanaEnabled"))
}

// TerraEnabled allows Terra to be used
func (c *generalConfig) TerraEnabled() bool {
	return c.viper.GetBool(envvar.Name("TerraEnabled"))
}

// P2PEnabled controls whether Chainlink will run as a P2P peer for OCR protocol
func (c *generalConfig) P2PEnabled() bool {
	// We need p2p networking if either ocr1 or ocr2 is enabled
	return c.P2PListenPort() > 0 || c.FeatureOffchainReporting() || c.FeatureOffchainReporting2()
}

// InsecureFastScrypt causes all key stores to encrypt using "fast" scrypt params instead
// This is insecure and only useful for local testing. DO NOT SET THIS IN PRODUCTION
func (c *generalConfig) InsecureFastScrypt() bool {
	return c.viper.GetBool(envvar.Name("InsecureFastScrypt"))
}

// InsecureSkipVerify disables SSL certificate verification when connection to
// a chainlink client using the remote client, i.e. when executing most remote
// commands in the CLI.
//
// This is mostly useful for people who want to use TLS on localhost.
func (c *generalConfig) InsecureSkipVerify() bool {
	return c.viper.GetBool(envvar.Name("InsecureSkipVerify"))
}

func (c *generalConfig) TriggerFallbackDBPollInterval() time.Duration {
	return getEnvWithFallback(c, envvar.NewDuration("TriggerFallbackDBPollInterval"))
}

// JobPipelineMaxRunDuration is the maximum time that a job run may take
func (c *generalConfig) JobPipelineMaxRunDuration() time.Duration {
	return getEnvWithFallback(c, envvar.JobPipelineMaxRunDuration)
}

func (c *generalConfig) JobPipelineResultWriteQueueDepth() uint64 {
	return getEnvWithFallback(c, envvar.JobPipelineResultWriteQueueDepth)
}

func (c *generalConfig) JobPipelineReaperInterval() time.Duration {
	return getEnvWithFallback(c, envvar.JobPipelineReaperInterval)
}

func (c *generalConfig) JobPipelineReaperThreshold() time.Duration {
	return getEnvWithFallback(c, envvar.JobPipelineReaperThreshold)
}

// KeeperRegistryCheckGasOverhead is the amount of extra gas to provide checkUpkeep() calls
// to account for the gas consumed by the keeper registry
func (c *generalConfig) KeeperRegistryCheckGasOverhead() uint64 {
	return getEnvWithFallback(c, envvar.KeeperRegistryCheckGasOverhead)
}

// KeeperRegistryPerformGasOverhead is the amount of extra gas to provide performUpkeep() calls
// to account for the gas consumed by the keeper registry
func (c *generalConfig) KeeperRegistryPerformGasOverhead() uint64 {
	return getEnvWithFallback(c, envvar.KeeperRegistryPerformGasOverhead)
}

// KeeperDefaultTransactionQueueDepth controls the queue size for DropOldestStrategy in Keeper
// Set to 0 to use SendEvery strategy instead
func (c *generalConfig) KeeperDefaultTransactionQueueDepth() uint32 {
	return c.viper.GetUint32(envvar.Name("KeeperDefaultTransactionQueueDepth"))
}

// KeeperGasPriceBufferPercent adds the specified percentage to the gas price
// used for checking whether to perform an upkeep. Only applies in legacy mode.
func (c *generalConfig) KeeperGasPriceBufferPercent() uint32 {
	return c.viper.GetUint32(envvar.Name("KeeperGasPriceBufferPercent"))
}

// KeeperGasTipCapBufferPercent adds the specified percentage to the gas price
// used for checking whether to perform an upkeep. Only applies in EIP-1559 mode.
func (c *generalConfig) KeeperGasTipCapBufferPercent() uint32 {
	return c.viper.GetUint32(envvar.Name("KeeperGasTipCapBufferPercent"))
}

// KeeperBaseFeeBufferPercent adds the specified percentage to the base fee
// used for checking whether to perform an upkeep. Only applies in EIP-1559 mode.
func (c *generalConfig) KeeperBaseFeeBufferPercent() uint32 {
	return c.viper.GetUint32(envvar.Name("KeeperBaseFeeBufferPercent"))
}

// KeeperRegistrySyncInterval is the interval in which the RegistrySynchronizer performs a full
// sync of the keeper registry contract it is tracking
func (c *generalConfig) KeeperRegistrySyncInterval() time.Duration {
	return getEnvWithFallback(c, envvar.KeeperRegistrySyncInterval)
}

// KeeperMaximumGracePeriod is the maximum number of blocks that a keeper will wait after performing
// an upkeep before it resumes checking that upkeep
func (c *generalConfig) KeeperMaximumGracePeriod() int64 {
	return c.viper.GetInt64(envvar.Name("KeeperMaximumGracePeriod"))
}

// KeeperRegistrySyncUpkeepQueueSize represents the maximum number of upkeeps that can be synced in parallel
func (c *generalConfig) KeeperRegistrySyncUpkeepQueueSize() uint32 {
	return getEnvWithFallback(c, envvar.KeeperRegistrySyncUpkeepQueueSize)
}

// KeeperCheckUpkeepGasPriceFeatureEnabled enables keepers to include a gas price when running checkUpkeep
func (c *generalConfig) KeeperCheckUpkeepGasPriceFeatureEnabled() bool {
	return getEnvWithFallback(c, envvar.NewBool("KeeperCheckUpkeepGasPriceFeatureEnabled"))
}

// KeeperTurnLookBack represents the number of blocks in the past to loo back when getting block for turn
func (c *generalConfig) KeeperTurnLookBack() int64 {
	return c.viper.GetInt64(envvar.Name("KeeperTurnLookBack"))
}

// JSONConsole when set to true causes logging to be made in JSON format
// If set to false, logs in console format
func (c *generalConfig) JSONConsole() bool {
	return getEnvWithFallback(c, envvar.JSONConsole)
}

// ExplorerURL returns the websocket URL for this node to push stats to, or nil.
func (c *generalConfig) ExplorerURL() *url.URL {
	return getEnvWithFallback(c, envvar.New("ExplorerURL", url.Parse))
}

// ExplorerAccessKey returns the access key for authenticating with explorer
func (c *generalConfig) ExplorerAccessKey() string {
	return c.viper.GetString(envvar.Name("ExplorerAccessKey"))
}

// ExplorerSecret returns the secret for authenticating with explorer
func (c *generalConfig) ExplorerSecret() string {
	return c.viper.GetString(envvar.Name("ExplorerSecret"))
}

// TelemetryIngressURL returns the WSRPC URL for this node to push telemetry to, or nil.
func (c *generalConfig) TelemetryIngressURL() *url.URL {
	return getEnvWithFallback(c, envvar.New("TelemetryIngressURL", url.Parse))
}

// TelemetryIngressServerPubKey returns the public key to authenticate the telemetry ingress server
func (c *generalConfig) TelemetryIngressServerPubKey() string {
	return c.viper.GetString(envvar.Name("TelemetryIngressServerPubKey"))
}

// TelemetryIngressBufferSize is the number of telemetry messages to buffer before dropping new ones
func (c *generalConfig) TelemetryIngressBufferSize() uint {
	return c.viper.GetUint(envvar.Name("TelemetryIngressBufferSize"))
}

// TelemetryIngressMaxBatchSize is the maximum number of messages to batch into one telemetry request
func (c *generalConfig) TelemetryIngressMaxBatchSize() uint {
	return c.viper.GetUint(envvar.Name("TelemetryIngressMaxBatchSize"))
}

// TelemetryIngressSendInterval is the cadence on which batched telemetry is sent to the ingress server
func (c *generalConfig) TelemetryIngressSendInterval() time.Duration {
	return c.getDuration("TelemetryIngressSendInterval")
}

// TelemetryIngressSendTimeout is the max duration to wait for the request to complete when sending batch telemetry
func (c *generalConfig) TelemetryIngressSendTimeout() time.Duration {
	return c.getDuration("TelemetryIngressSendTimeout")
}

// TelemetryIngressUseBatchSend toggles sending telemetry using the batch client to the ingress server
func (c *generalConfig) TelemetryIngressUseBatchSend() bool {
	return c.viper.GetBool(envvar.Name("TelemetryIngressUseBatchSend"))
}

// TelemetryIngressLogging toggles very verbose logging of raw telemetry messages for the TelemetryIngressClient
func (c *generalConfig) TelemetryIngressLogging() bool {
	return getEnvWithFallback(c, envvar.NewBool("TelemetryIngressLogging"))
}

// TelemetryIngressUniconn toggles which ws connection style is used.
func (c *generalConfig) TelemetryIngressUniConn() bool {
	return c.getWithFallback("TelemetryIngressUniConn", parse.Bool).(bool)
}

func (c *generalConfig) ORMMaxOpenConns() int {
	return int(getEnvWithFallback(c, envvar.NewUint16("ORMMaxOpenConns")))
}

func (c *generalConfig) ORMMaxIdleConns() int {
	return int(getEnvWithFallback(c, envvar.NewUint16("ORMMaxIdleConns")))
}

// LogLevel represents the maximum level of log messages to output.
func (c *generalConfig) LogLevel() zapcore.Level {
	c.logMutex.RLock()
	defer c.logMutex.RUnlock()
	return c.logLevel
}

// DefaultLogLevel returns default log level.
func (c *generalConfig) DefaultLogLevel() zapcore.Level {
	return c.defaultLogLevel
}

// SetLogLevel saves a runtime value for the default logger level
func (c *generalConfig) SetLogLevel(lvl zapcore.Level) error {
	c.logMutex.Lock()
	defer c.logMutex.Unlock()
	c.logLevel = lvl
	return nil
}

// LogFileMaxSize configures disk preservation of logs max size (in megabytes) before file rotation.
func (c *generalConfig) LogFileMaxSize() utils.FileSize {
	return getEnvWithFallback(c, envvar.LogFileMaxSize)
}

// LogFileMaxAge configures disk preservation of logs max age (in days) before file rotation.
func (c *generalConfig) LogFileMaxAge() int64 {
	return getEnvWithFallback(c, envvar.LogFileMaxAge)
}

// LogFileMaxBackups configures disk preservation of the max amount of old log files to retain.
// If this is set to 0, the node will retain all old log files instead.
func (c *generalConfig) LogFileMaxBackups() int64 {
	return getEnvWithFallback(c, envvar.LogFileMaxBackups)
}

// LogSQL tells chainlink to log all SQL statements made using the default logger
func (c *generalConfig) LogSQL() bool {
	c.logMutex.RLock()
	defer c.logMutex.RUnlock()
	return c.logSQL
}

// SetLogSQL saves a runtime value for enabling/disabling logging all SQL statements on the default logger
func (c *generalConfig) SetLogSQL(logSQL bool) {
	c.logMutex.Lock()
	defer c.logMutex.Unlock()
	c.logSQL = logSQL
}

// LogUnixTimestamps if set to true will log with timestamp in unix format, otherwise uses ISO8601
func (c *generalConfig) LogUnixTimestamps() bool {
	return getEnvWithFallback(c, envvar.LogUnixTS)
}

// Port represents the port Chainlink should listen on for client requests.
func (c *generalConfig) Port() uint16 {
	return getEnvWithFallback(c, envvar.NewUint16("Port"))
}

// DefaultChainID represents the chain ID which jobs will use if one is not explicitly specified
func (c *generalConfig) DefaultChainID() *big.Int {
	str := c.viper.GetString(envvar.Name("DefaultChainID"))
	if str != "" {
		v, err := parse.BigInt(str)
		if err != nil {
			c.lggr.Errorw(
				"Ignoring invalid value provided for ETH_CHAIN_ID",
				"value", str,
				"error", err)
			return nil
		}
		return v

	}
	return nil
}

// HTTPServerWriteTimeout controls how long chainlink's API server may hold a
// socket open for writing a response to an HTTP request. This sometimes needs
// to be increased for pprof.
func (c *generalConfig) HTTPServerWriteTimeout() time.Duration {
	return getEnvWithFallback(c, envvar.HTTPServerWriteTimeout)
}

// ReaperExpiration represents how long a session is held in the DB before being cleared
func (c *generalConfig) ReaperExpiration() models.Duration {
	return models.MustMakeDuration(getEnvWithFallback(c, envvar.NewDuration("ReaperExpiration")))
}

// RootDir represents the location on the file system where Chainlink should
// keep its files.
func (c *generalConfig) RootDir() string {
	return getEnvWithFallback(c, envvar.RootDir)
}

// RPID Fetches the RPID used for WebAuthn sessions. The RPID value should be the FQDN (localhost)
func (c *generalConfig) RPID() string {
	return c.viper.GetString(envvar.Name("RPID"))
}

// RPOrigin Fetches the RPOrigin used to configure WebAuthn sessions. The RPOrigin value should be
// the origin URL where WebAuthn requests initiate (http://localhost:6688/)
func (c *generalConfig) RPOrigin() string {
	return c.viper.GetString(envvar.Name("RPOrigin"))
}

// SecureCookies allows toggling of the secure cookies HTTP flag
func (c *generalConfig) SecureCookies() bool {
	return c.viper.GetBool(envvar.Name("SecureCookies"))
}

// SessionTimeout is the maximum duration that a user session can persist without any activity.
func (c *generalConfig) SessionTimeout() models.Duration {
	return models.MustMakeDuration(getEnvWithFallback(c, envvar.NewDuration("SessionTimeout")))
}

// TLSCertPath represents the file system location of the TLS certificate
// Chainlink should use for HTTPS.
func (c *generalConfig) TLSCertPath() string {
	return c.viper.GetString(envvar.Name("TLSCertPath"))
}

// TLSHost represents the hostname to use for TLS clients. This should match
// the TLS certificate.
func (c *generalConfig) TLSHost() string {
	return c.viper.GetString(envvar.Name("TLSHost"))
}

// TLSKeyPath represents the file system location of the TLS key Chainlink
// should use for HTTPS.
func (c *generalConfig) TLSKeyPath() string {
	return c.viper.GetString(envvar.Name("TLSKeyPath"))
}

// TLSPort represents the port Chainlink should listen on for encrypted client requests.
func (c *generalConfig) TLSPort() uint16 {
	return getEnvWithFallback(c, envvar.NewUint16("TLSPort"))
}

// TLSRedirect forces TLS redirect for unencrypted connections
func (c *generalConfig) TLSRedirect() bool {
	return c.viper.GetBool(envvar.Name("TLSRedirect"))
}

// UnAuthenticatedRateLimit defines the threshold to which requests unauthenticated requests get limited
func (c *generalConfig) UnAuthenticatedRateLimit() int64 {
	return c.viper.GetInt64(envvar.Name("UnAuthenticatedRateLimit"))
}

// UnAuthenticatedRateLimitPeriod defines the period to which unauthenticated requests get limited
func (c *generalConfig) UnAuthenticatedRateLimitPeriod() models.Duration {
	return models.MustMakeDuration(getEnvWithFallback(c, envvar.NewDuration("UnAuthenticatedRateLimitPeriod")))
}

func (c *generalConfig) TLSDir() string {
	return filepath.Join(c.RootDir(), "tls")
}

// KeyFile returns the path where the server key is kept
func (c *generalConfig) KeyFile() string {
	if c.TLSKeyPath() == "" {
		return filepath.Join(c.TLSDir(), "server.key")
	}
	return c.TLSKeyPath()
}

// CertFile returns the path where the server certificate is kept
func (c *generalConfig) CertFile() string {
	if c.TLSCertPath() == "" {
		return filepath.Join(c.TLSDir(), "server.crt")
	}
	return c.TLSCertPath()
}

// SessionSecret returns a sequence of bytes to be used as a private key for
// session signing or encryption.
func (c *generalConfig) SessionSecret() ([]byte, error) {
	return c.secretGenerator.Generate(c.RootDir())
}

// SessionOptions returns the sessions.Options struct used to configure
// the session store.
func (c *generalConfig) SessionOptions() sessions.Options {
	return sessions.Options{
		Secure:   c.SecureCookies(),
		HttpOnly: true,
		MaxAge:   86400 * 30,
	}
}

// Deprecated - prefer getEnvWithFallback with an EnvVar
func (c *generalConfig) getWithFallback(name string, parser func(string) (interface{}, error)) interface{} {
	return getEnvWithFallback(c, envvar.New(name, parser))
}

func getEnvWithFallback[T any](c *generalConfig, e *envvar.EnvVar[T]) T {
	v, invalid, err := e.ParseFrom(c.viper.GetString)
	if err != nil {
		c.lggr.Panic(err)
	}
	if invalid != "" {
		c.lggr.Error(invalid)
	}
	return v
}

type DatabaseBackupMode string

var (
	DatabaseBackupModeNone DatabaseBackupMode = "none"
	DatabaseBackupModeLite DatabaseBackupMode = "lite"
	DatabaseBackupModeFull DatabaseBackupMode = "full"
)

func parseDatabaseBackupMode(s string) (DatabaseBackupMode, error) {
	switch DatabaseBackupMode(s) {
	case DatabaseBackupModeNone, DatabaseBackupModeLite, DatabaseBackupModeFull:
		return DatabaseBackupMode(s), nil
	default:
		return "", fmt.Errorf("unable to parse %v into DatabaseBackupMode. Must be one of values: \"%s\", \"%s\", \"%s\"", s, DatabaseBackupModeNone, DatabaseBackupModeLite, DatabaseBackupModeFull)
	}
}

func lookupEnv[T any](c *generalConfig, k string, parse func(string) (T, error)) (t T, ok bool) {
	s, ok := os.LookupEnv(k)
	if !ok {
		return
	}
	val, err := parse(s)
	if err == nil {
		return val, true
	}
	c.lggr.Errorw(fmt.Sprintf("Invalid value provided for %s, falling back to default.", s),
		"value", s, "key", k, "error", err)
	return
}

// EVM methods

func (c *generalConfig) GlobalBalanceMonitorEnabled() (bool, bool) {
	return lookupEnv(c, envvar.Name("BalanceMonitorEnabled"), strconv.ParseBool)
}
func (c *generalConfig) GlobalBlockEmissionIdleWarningThreshold() (time.Duration, bool) {
	return lookupEnv(c, envvar.Name("BlockEmissionIdleWarningThreshold"), time.ParseDuration)
}
func (c *generalConfig) GlobalBlockHistoryEstimatorBatchSize() (uint32, bool) {
	return lookupEnv(c, envvar.Name("BlockHistoryEstimatorBatchSize"), parse.Uint32)
}
func (c *generalConfig) GlobalBlockHistoryEstimatorBlockDelay() (uint16, bool) {
	return lookupEnv(c, envvar.Name("BlockHistoryEstimatorBlockDelay"), parse.Uint16)
}
func (c *generalConfig) GlobalBlockHistoryEstimatorBlockHistorySize() (uint16, bool) {
	return lookupEnv(c, envvar.Name("BlockHistoryEstimatorBlockHistorySize"), parse.Uint16)
}
func (c *generalConfig) GlobalBlockHistoryEstimatorTransactionPercentile() (uint16, bool) {
	return lookupEnv(c, envvar.Name("BlockHistoryEstimatorTransactionPercentile"), parse.Uint16)
}
func (c *generalConfig) GlobalEthTxReaperInterval() (time.Duration, bool) {
	return lookupEnv(c, envvar.Name("EthTxReaperInterval"), time.ParseDuration)
}
func (c *generalConfig) GlobalEthTxReaperThreshold() (time.Duration, bool) {
	return lookupEnv(c, envvar.Name("EthTxReaperThreshold"), time.ParseDuration)
}
func (c *generalConfig) GlobalEthTxResendAfterThreshold() (time.Duration, bool) {
	return lookupEnv(c, envvar.Name("EthTxResendAfterThreshold"), time.ParseDuration)
}
func (c *generalConfig) GlobalEvmFinalityDepth() (uint32, bool) {
	return lookupEnv(c, envvar.Name("EvmFinalityDepth"), parse.Uint32)
}
func (c *generalConfig) GlobalEvmGasBumpPercent() (uint16, bool) {
	return lookupEnv(c, envvar.Name("EvmGasBumpPercent"), parse.Uint16)
}
func (c *generalConfig) GlobalEvmGasBumpThreshold() (uint64, bool) {
	return lookupEnv(c, envvar.Name("EvmGasBumpThreshold"), parse.Uint64)
}
func (c *generalConfig) GlobalEvmGasBumpTxDepth() (uint16, bool) {
	return lookupEnv(c, envvar.Name("EvmGasBumpTxDepth"), parse.Uint16)
}
func (c *generalConfig) GlobalEvmGasBumpWei() (*big.Int, bool) {
	return lookupEnv(c, envvar.Name("EvmGasBumpWei"), parse.BigInt)
}
func (c *generalConfig) GlobalEvmGasFeeCapDefault() (*big.Int, bool) {
	return lookupEnv(c, envvar.Name("EvmGasFeeCapDefault"), parse.BigInt)
}
func (c *generalConfig) GlobalBlockHistoryEstimatorEIP1559FeeCapBufferBlocks() (uint16, bool) {
	return lookupEnv(c, envvar.Name("BlockHistoryEstimatorEIP1559FeeCapBufferBlocks"), parse.Uint16)
}
func (c *generalConfig) GlobalEvmGasLimitDefault() (uint64, bool) {
	return lookupEnv(c, envvar.Name("EvmGasLimitDefault"), parse.Uint64)
}
func (c *generalConfig) GlobalEvmGasLimitMultiplier() (float32, bool) {
	return lookupEnv(c, envvar.Name("EvmGasLimitMultiplier"), parse.F32)
}
func (c *generalConfig) GlobalEvmGasLimitTransfer() (uint64, bool) {
	return lookupEnv(c, envvar.Name("EvmGasLimitTransfer"), parse.Uint64)
}
func (c *generalConfig) GlobalEvmGasPriceDefault() (*big.Int, bool) {
	return lookupEnv(c, envvar.Name("EvmGasPriceDefault"), parse.BigInt)
}
func (c *generalConfig) GlobalEvmHeadTrackerHistoryDepth() (uint32, bool) {
	return lookupEnv(c, envvar.Name("EvmHeadTrackerHistoryDepth"), parse.Uint32)
}
func (c *generalConfig) GlobalEvmHeadTrackerMaxBufferSize() (uint32, bool) {
	return lookupEnv(c, envvar.Name("EvmHeadTrackerMaxBufferSize"), parse.Uint32)
}
func (c *generalConfig) GlobalEvmHeadTrackerSamplingInterval() (time.Duration, bool) {
	return lookupEnv(c, envvar.Name("EvmHeadTrackerSamplingInterval"), time.ParseDuration)
}
func (c *generalConfig) GlobalEvmLogBackfillBatchSize() (uint32, bool) {
	return lookupEnv(c, envvar.Name("EvmLogBackfillBatchSize"), parse.Uint32)
}
func (c *generalConfig) GlobalEvmLogPollInterval() (time.Duration, bool) {
	return lookupEnv(c, envvar.Name("EvmLogPollInterval"), time.ParseDuration)
}
func (c *generalConfig) GlobalEvmMaxGasPriceWei() (*big.Int, bool) {
	return lookupEnv(c, envvar.Name("EvmMaxGasPriceWei"), parse.BigInt)
}
func (c *generalConfig) GlobalEvmMaxInFlightTransactions() (uint32, bool) {
	return lookupEnv(c, envvar.Name("EvmMaxInFlightTransactions"), parse.Uint32)
}
func (c *generalConfig) GlobalEvmMaxQueuedTransactions() (uint64, bool) {
	return lookupEnv(c, envvar.Name("EvmMaxQueuedTransactions"), parse.Uint64)
}
func (c *generalConfig) GlobalEvmMinGasPriceWei() (*big.Int, bool) {
	return lookupEnv(c, envvar.Name("EvmMinGasPriceWei"), parse.BigInt)
}
func (c *generalConfig) GlobalEvmNonceAutoSync() (bool, bool) {
	return lookupEnv(c, envvar.Name("EvmNonceAutoSync"), strconv.ParseBool)
}
func (c *generalConfig) GlobalEvmUseForwarders() (bool, bool) {
	return lookupEnv(c, envvar.Name("EvmUseForwarders"), strconv.ParseBool)
}
func (c *generalConfig) GlobalEvmRPCDefaultBatchSize() (uint32, bool) {
	return lookupEnv(c, envvar.Name("EvmRPCDefaultBatchSize"), parse.Uint32)
}
func (c *generalConfig) GlobalFlagsContractAddress() (string, bool) {
	return lookupEnv(c, envvar.Name("FlagsContractAddress"), parse.String)
}
func (c *generalConfig) GlobalGasEstimatorMode() (string, bool) {
	return lookupEnv(c, envvar.Name("GasEstimatorMode"), parse.String)
}

// GlobalChainType overrides all chains and forces them to act as a particular
// chain type. List of chain types is given in `chaintype.go`.
func (c *generalConfig) GlobalChainType() (string, bool) {
	return lookupEnv(c, envvar.Name("ChainType"), parse.String)
}
func (c *generalConfig) GlobalLinkContractAddress() (string, bool) {
	return lookupEnv(c, envvar.Name("LinkContractAddress"), parse.String)
}
func (c *generalConfig) GlobalMinIncomingConfirmations() (uint32, bool) {
	return lookupEnv(c, envvar.Name("MinIncomingConfirmations"), parse.Uint32)
}
func (c *generalConfig) GlobalMinRequiredOutgoingConfirmations() (uint64, bool) {
	return lookupEnv(c, envvar.Name("MinRequiredOutgoingConfirmations"), parse.Uint64)
}
func (c *generalConfig) GlobalMinimumContractPayment() (*assets.Link, bool) {
	return lookupEnv(c, envvar.Name("MinimumContractPayment"), parse.Link)
}
func (c *generalConfig) GlobalEvmEIP1559DynamicFees() (bool, bool) {
	return lookupEnv(c, envvar.Name("EvmEIP1559DynamicFees"), strconv.ParseBool)
}
func (c *generalConfig) GlobalEvmGasTipCapDefault() (*big.Int, bool) {
	return lookupEnv(c, envvar.Name("EvmGasTipCapDefault"), parse.BigInt)
}
func (c *generalConfig) GlobalEvmGasTipCapMinimum() (*big.Int, bool) {
	return lookupEnv(c, envvar.Name("EvmGasTipCapMinimum"), parse.BigInt)
}

func (c *generalConfig) GlobalNodeNoNewHeadsThreshold() (time.Duration, bool) {
	return lookupEnv(c, envvar.Name("NodeNoNewHeadsThreshold"), time.ParseDuration)
}

func (c *generalConfig) GlobalNodePollFailureThreshold() (uint32, bool) {
	return lookupEnv(c, envvar.Name("NodePollFailureThreshold"), parse.Uint32)
}

func (c *generalConfig) GlobalNodePollInterval() (time.Duration, bool) {
	return lookupEnv(c, envvar.Name("NodePollInterval"), time.ParseDuration)
}

// DatabaseLockingMode can be one of 'dual', 'advisorylock', 'lease' or 'none'
// It controls which mode to use to enforce that only one Chainlink application can use the database
func (c *generalConfig) DatabaseLockingMode() string {
	return getEnvWithFallback(c, envvar.NewString("DatabaseLockingMode"))
}

// LeaseLockRefreshInterval controls how often the node should attempt to
// refresh the lease lock
func (c *generalConfig) LeaseLockRefreshInterval() time.Duration {
	return c.getDuration("LeaseLockRefreshInterval")
}

// LeaseLockDuration controls when the lock is set to expire on each refresh
// (this many seconds from now in the future)
func (c *generalConfig) LeaseLockDuration() time.Duration {
	return c.getDuration("LeaseLockDuration")
}

// AdvisoryLockID is the application advisory lock ID. Should match all other
// chainlink applications that might access this database
func (c *generalConfig) AdvisoryLockID() int64 {
	return getEnvWithFallback(c, envvar.AdvisoryLockID)
}

// AdvisoryLockCheckInterval controls how often Chainlink will check to make
// sure it still holds the advisory lock. If it no longer holds it, it will try
// to re-acquire it and if that fails the application will exit
func (c *generalConfig) AdvisoryLockCheckInterval() time.Duration {
	return c.getDuration("AdvisoryLockCheckInterval")
}

// LogFileDir if set will override RootDir as the output path for log files
func (c *generalConfig) LogFileDir() string {
	s := c.viper.GetString(envvar.Name("LogFileDir"))
	if s == "" {
		return c.RootDir()
	}
	return s
}<|MERGE_RESOLUTION|>--- conflicted
+++ resolved
@@ -50,11 +50,8 @@
 	FeatureOffchainReporting() bool
 	FeatureOffchainReporting2() bool
 	FeatureUICSAKeys() bool
-<<<<<<< HEAD
+	FeatureLogPoller() bool
 	FeatureCCIP() bool
-=======
-	FeatureLogPoller() bool
->>>>>>> 38bbd32c
 
 	AutoPprofEnabled() bool
 	EVMEnabled() bool
