--- conflicted
+++ resolved
@@ -5,7 +5,7 @@
 	"errors"
 	"fmt"
 
-	"github.com/pelletier/go-toml/v2"
+	"github.com/naoina/toml"
 
 	"github.com/smartcontractkit/chainlink-common/pkg/loop"
 	"github.com/smartcontractkit/chainlink-common/pkg/loop/adapters/relay"
@@ -155,11 +155,7 @@
 			if err != nil {
 				return nil, err
 			}
-<<<<<<< HEAD
-			solanaRelayers[relayID] = relay.NewServerAdapter(pkgsolana.NewRelayer(lggr, chain), chain)
-=======
 			solanaRelayers[relayID] = relay.NewServerAdapter(solana.NewRelayer(lggr, chain, r.CapabilitiesRegistry), chain)
->>>>>>> cf5caf44
 		}
 	}
 	return solanaRelayers, nil
