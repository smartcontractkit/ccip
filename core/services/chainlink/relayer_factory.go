package chainlink

import (
	"context"
	"errors"
	"fmt"

	"github.com/pelletier/go-toml/v2"

	"github.com/smartcontractkit/chainlink-common/pkg/loop"
	"github.com/smartcontractkit/chainlink-common/pkg/loop/adapters/relay"
	"github.com/smartcontractkit/chainlink-common/pkg/sqlutil"
	"github.com/smartcontractkit/chainlink-common/pkg/types"
	"github.com/smartcontractkit/chainlink-cosmos/pkg/cosmos"
	coscfg "github.com/smartcontractkit/chainlink-cosmos/pkg/cosmos/config"
	pkgsolana "github.com/smartcontractkit/chainlink-solana/pkg/solana"
	solcfg "github.com/smartcontractkit/chainlink-solana/pkg/solana/config"
	pkgstarknet "github.com/smartcontractkit/chainlink-starknet/relayer/pkg/chainlink"
	starkchain "github.com/smartcontractkit/chainlink-starknet/relayer/pkg/chainlink/chain"
	"github.com/smartcontractkit/chainlink-starknet/relayer/pkg/chainlink/config"

	"github.com/smartcontractkit/chainlink/v2/core/capabilities"
	"github.com/smartcontractkit/chainlink/v2/core/chains/legacyevm"
	coreconfig "github.com/smartcontractkit/chainlink/v2/core/config"
	"github.com/smartcontractkit/chainlink/v2/core/config/env"
	"github.com/smartcontractkit/chainlink/v2/core/logger"
	"github.com/smartcontractkit/chainlink/v2/core/services/keystore"
	corerelay "github.com/smartcontractkit/chainlink/v2/core/services/relay"
	evmrelay "github.com/smartcontractkit/chainlink/v2/core/services/relay/evm"
	"github.com/smartcontractkit/chainlink/v2/core/services/relay/evm/mercury/wsrpc"
	"github.com/smartcontractkit/chainlink/v2/plugins"
)

type RelayerFactory struct {
	logger.Logger
	*plugins.LoopRegistry
	loop.GRPCOpts
	MercuryPool          wsrpc.Pool
	CapabilitiesRegistry *capabilities.Registry
}

type EVMFactoryConfig struct {
	legacyevm.ChainOpts
	evmrelay.CSAETHKeystore
	coreconfig.MercuryTransmitter
}

func (r *RelayerFactory) NewEVM(ctx context.Context, config EVMFactoryConfig) (map[types.RelayID]evmrelay.LoopRelayAdapter, error) {
	// TODO impl EVM loop. For now always 'fallback' to an adapter and embedded chain

	relayers := make(map[types.RelayID]evmrelay.LoopRelayAdapter)

	lggr := r.Logger.Named("EVM")

	// override some common opts with the factory values. this seems weird... maybe other signatures should change, or this should take a different type...
	ccOpts := legacyevm.ChainRelayExtenderConfig{
		Logger:    lggr,
		KeyStore:  config.CSAETHKeystore.Eth(),
		ChainOpts: config.ChainOpts,
	}

	evmRelayExtenders, err := evmrelay.NewChainRelayerExtenders(ctx, ccOpts)
	if err != nil {
		return nil, err
	}
	legacyChains := evmrelay.NewLegacyChainsFromRelayerExtenders(evmRelayExtenders)
	for _, ext := range evmRelayExtenders.Slice() {
		relayID := types.RelayID{Network: corerelay.NetworkEVM, ChainID: ext.Chain().ID().String()}
		chain, err2 := legacyChains.Get(relayID.ChainID)
		if err2 != nil {
			return nil, err2
		}

		relayerOpts := evmrelay.RelayerOpts{
			DS:                   ccOpts.DS,
			CSAETHKeystore:       config.CSAETHKeystore,
			MercuryPool:          r.MercuryPool,
			TransmitterConfig:    config.MercuryTransmitter,
			CapabilitiesRegistry: r.CapabilitiesRegistry,
		}
		relayer, err2 := evmrelay.NewRelayer(lggr.Named(relayID.ChainID), chain, relayerOpts)
		if err2 != nil {
			err = errors.Join(err, err2)
			continue
		}

		relayers[relayID] = evmrelay.NewLoopRelayServerAdapter(relayer, ext)
	}

	// always return err because it is accumulating individual errors
	return relayers, err
}

type SolanaFactoryConfig struct {
	Keystore keystore.Solana
	solcfg.TOMLConfigs
}

func (r *RelayerFactory) NewSolana(ks keystore.Solana, chainCfgs solcfg.TOMLConfigs) (map[types.RelayID]loop.Relayer, error) {
	solanaRelayers := make(map[types.RelayID]loop.Relayer)
	var (
		solLggr = r.Logger.Named("Solana")
		signer  = &keystore.SolanaSigner{Solana: ks}
	)

	unique := make(map[string]struct{})
	// create one relayer per chain id
	for _, chainCfg := range chainCfgs {
		relayID := types.RelayID{Network: corerelay.NetworkSolana, ChainID: *chainCfg.ChainID}
		_, alreadyExists := unique[relayID.Name()]
		if alreadyExists {
			return nil, fmt.Errorf("duplicate chain definitions for %s", relayID.Name())
		}
		unique[relayID.Name()] = struct{}{}

		// skip disabled chains from further processing
		if !chainCfg.IsEnabled() {
			solLggr.Warnw("Skipping disabled chain", "id", chainCfg.ChainID)
			continue
		}

		lggr := solLggr.Named(relayID.ChainID)

		if cmdName := env.SolanaPlugin.Cmd.Get(); cmdName != "" {
			// setup the solana relayer to be a LOOP
			cfgTOML, err := toml.Marshal(struct {
				Solana solcfg.TOMLConfig
			}{Solana: *chainCfg})

			if err != nil {
				return nil, fmt.Errorf("failed to marshal Solana configs: %w", err)
			}
			envVars, err := plugins.ParseEnvFile(env.SolanaPlugin.Env.Get())
			if err != nil {
				return nil, fmt.Errorf("failed to parse Solana env file: %w", err)
			}
			solCmdFn, err := plugins.NewCmdFactory(r.Register, plugins.CmdConfig{
				ID:  relayID.Name(),
				Cmd: cmdName,
				Env: envVars,
			})
			if err != nil {
				return nil, fmt.Errorf("failed to create Solana LOOP command: %w", err)
			}

			solanaRelayers[relayID] = loop.NewRelayerService(lggr, r.GRPCOpts, solCmdFn, string(cfgTOML), signer, r.CapabilitiesRegistry)
		} else {
			// fallback to embedded chain
			opts := pkgsolana.ChainOpts{
				Logger:   lggr,
				KeyStore: signer,
			}

			chain, err := pkgsolana.NewChain(chainCfg, opts)
			if err != nil {
				return nil, err
			}
<<<<<<< HEAD
			solanaRelayers[relayID] = relay.NewServerAdapter(pkgsolana.NewRelayer(lggr, chain), chain)
=======
			solanaRelayers[relayID] = relay.NewServerAdapter(solana.NewRelayer(lggr, chain, r.CapabilitiesRegistry), chain)
>>>>>>> 2869d26d
		}
	}
	return solanaRelayers, nil
}

type StarkNetFactoryConfig struct {
	Keystore keystore.StarkNet
	config.TOMLConfigs
}

// TODO BCF-2606 consider consolidating the driving logic with that of NewSolana above via generics
// perhaps when we implement a Cosmos LOOP
func (r *RelayerFactory) NewStarkNet(ks keystore.StarkNet, chainCfgs config.TOMLConfigs) (map[types.RelayID]loop.Relayer, error) {
	starknetRelayers := make(map[types.RelayID]loop.Relayer)

	var (
		starkLggr = r.Logger.Named("StarkNet")
		loopKs    = &keystore.StarknetLooppSigner{StarkNet: ks}
	)

	unique := make(map[string]struct{})
	// create one relayer per chain id
	for _, chainCfg := range chainCfgs {
		relayID := types.RelayID{Network: corerelay.NetworkStarkNet, ChainID: *chainCfg.ChainID}
		_, alreadyExists := unique[relayID.Name()]
		if alreadyExists {
			return nil, fmt.Errorf("duplicate chain definitions for %s", relayID.Name())
		}
		unique[relayID.Name()] = struct{}{}

		// skip disabled chains from further processing
		if !chainCfg.IsEnabled() {
			starkLggr.Warnw("Skipping disabled chain", "id", chainCfg.ChainID)
			continue
		}

		lggr := starkLggr.Named(relayID.ChainID)

		if cmdName := env.StarknetPlugin.Cmd.Get(); cmdName != "" {
			// setup the starknet relayer to be a LOOP
			cfgTOML, err := toml.Marshal(struct {
				Starknet config.TOMLConfig
			}{Starknet: *chainCfg})
			if err != nil {
				return nil, fmt.Errorf("failed to marshal StarkNet configs: %w", err)
			}

			envVars, err := plugins.ParseEnvFile(env.StarknetPlugin.Env.Get())
			if err != nil {
				return nil, fmt.Errorf("failed to parse Starknet env file: %w", err)
			}
			starknetCmdFn, err := plugins.NewCmdFactory(r.Register, plugins.CmdConfig{
				ID:  relayID.Name(),
				Cmd: cmdName,
				Env: envVars,
			})
			if err != nil {
				return nil, fmt.Errorf("failed to create StarkNet LOOP command: %w", err)
			}
			// the starknet relayer service has a delicate keystore dependency. the value that is passed to NewRelayerService must
			// be compatible with instantiating a starknet transaction manager KeystoreAdapter within the LOOPp executable.
			starknetRelayers[relayID] = loop.NewRelayerService(lggr, r.GRPCOpts, starknetCmdFn, string(cfgTOML), loopKs, r.CapabilitiesRegistry)
		} else {
			// fallback to embedded chain
			opts := starkchain.ChainOpts{
				Logger:   lggr,
				KeyStore: loopKs,
			}

			chain, err := starkchain.NewChain(chainCfg, opts)
			if err != nil {
				return nil, err
			}

			starknetRelayers[relayID] = relay.NewServerAdapter(pkgstarknet.NewRelayer(lggr, chain, r.CapabilitiesRegistry), chain)
		}
	}
	return starknetRelayers, nil
}

type CosmosFactoryConfig struct {
	Keystore keystore.Cosmos
	coscfg.TOMLConfigs
	DS sqlutil.DataSource
}

func (c CosmosFactoryConfig) Validate() error {
	var err error
	if c.Keystore == nil {
		err = errors.Join(err, fmt.Errorf("nil Keystore"))
	}
	if len(c.TOMLConfigs) == 0 {
		err = errors.Join(err, fmt.Errorf("no CosmosConfigs provided"))
	}
	if c.DS == nil {
		err = errors.Join(err, fmt.Errorf("nil DataStore"))
	}

	if err != nil {
		err = fmt.Errorf("invalid CosmosFactoryConfig: %w", err)
	}
	return err
}

func (r *RelayerFactory) NewCosmos(config CosmosFactoryConfig) (map[types.RelayID]CosmosLoopRelayerChainer, error) {
	err := config.Validate()
	if err != nil {
		return nil, fmt.Errorf("cannot create Cosmos relayer: %w", err)
	}
	relayers := make(map[types.RelayID]CosmosLoopRelayerChainer)

	var (
		cosmosLggr = r.Logger.Named("Cosmos")
		loopKs     = &keystore.CosmosLoopKeystore{Cosmos: config.Keystore}
	)

	// create one relayer per chain id
	for _, chainCfg := range config.TOMLConfigs {
		relayID := types.RelayID{Network: corerelay.NetworkCosmos, ChainID: *chainCfg.ChainID}

		lggr := cosmosLggr.Named(relayID.ChainID)

		opts := cosmos.ChainOpts{
			Logger:   lggr,
			DS:       config.DS,
			KeyStore: loopKs,
		}

		chain, err := cosmos.NewChain(chainCfg, opts)
		if err != nil {
			return nil, fmt.Errorf("failed to load Cosmos chain %q: %w", relayID, err)
		}

		relayers[relayID] = NewCosmosLoopRelayerChain(cosmos.NewRelayer(lggr, chain), chain)
	}
	return relayers, nil
}<|MERGE_RESOLUTION|>--- conflicted
+++ resolved
@@ -13,7 +13,7 @@
 	"github.com/smartcontractkit/chainlink-common/pkg/types"
 	"github.com/smartcontractkit/chainlink-cosmos/pkg/cosmos"
 	coscfg "github.com/smartcontractkit/chainlink-cosmos/pkg/cosmos/config"
-	pkgsolana "github.com/smartcontractkit/chainlink-solana/pkg/solana"
+	"github.com/smartcontractkit/chainlink-solana/pkg/solana"
 	solcfg "github.com/smartcontractkit/chainlink-solana/pkg/solana/config"
 	pkgstarknet "github.com/smartcontractkit/chainlink-starknet/relayer/pkg/chainlink"
 	starkchain "github.com/smartcontractkit/chainlink-starknet/relayer/pkg/chainlink/chain"
@@ -146,20 +146,16 @@
 			solanaRelayers[relayID] = loop.NewRelayerService(lggr, r.GRPCOpts, solCmdFn, string(cfgTOML), signer, r.CapabilitiesRegistry)
 		} else {
 			// fallback to embedded chain
-			opts := pkgsolana.ChainOpts{
+			opts := solana.ChainOpts{
 				Logger:   lggr,
 				KeyStore: signer,
 			}
 
-			chain, err := pkgsolana.NewChain(chainCfg, opts)
+			chain, err := solana.NewChain(chainCfg, opts)
 			if err != nil {
 				return nil, err
 			}
-<<<<<<< HEAD
-			solanaRelayers[relayID] = relay.NewServerAdapter(pkgsolana.NewRelayer(lggr, chain), chain)
-=======
-			solanaRelayers[relayID] = relay.NewServerAdapter(solana.NewRelayer(lggr, chain, r.CapabilitiesRegistry), chain)
->>>>>>> 2869d26d
+			solanaRelayers[relayID] = relay.NewServerAdapter(solana.NewRelayer(lggr, chain), chain)
 		}
 	}
 	return solanaRelayers, nil
@@ -234,7 +230,7 @@
 				return nil, err
 			}
 
-			starknetRelayers[relayID] = relay.NewServerAdapter(pkgstarknet.NewRelayer(lggr, chain, r.CapabilitiesRegistry), chain)
+			starknetRelayers[relayID] = relay.NewServerAdapter(pkgstarknet.NewRelayer(lggr, chain), chain)
 		}
 	}
 	return starknetRelayers, nil
