package chainlink

import (
	"crypto/rand"
	"fmt"
	"math/big"
	"net"
	"net/url"
	"path/filepath"
	"strconv"
	"strings"
	"sync"
	"time"

	"github.com/gin-gonic/contrib/sessions"
	"github.com/pkg/errors"
	"go.uber.org/multierr"
	"go.uber.org/zap/zapcore"

	"github.com/smartcontractkit/libocr/commontypes"
	ocrnetworking "github.com/smartcontractkit/libocr/networking"

	evmcfg "github.com/smartcontractkit/chainlink/core/chains/evm/config/v2"
	"github.com/smartcontractkit/chainlink/core/chains/solana"
	"github.com/smartcontractkit/chainlink/core/chains/starknet"
	"github.com/smartcontractkit/chainlink/core/chains/terra"
	coreconfig "github.com/smartcontractkit/chainlink/core/config"
	"github.com/smartcontractkit/chainlink/core/config/envvar"
	"github.com/smartcontractkit/chainlink/core/config/parse"
	v2 "github.com/smartcontractkit/chainlink/core/config/v2"
	"github.com/smartcontractkit/chainlink/core/logger"
	"github.com/smartcontractkit/chainlink/core/services/keystore/keys/ethkey"
	"github.com/smartcontractkit/chainlink/core/services/keystore/keys/p2pkey"
	"github.com/smartcontractkit/chainlink/core/store/dialects"
	"github.com/smartcontractkit/chainlink/core/store/models"
	"github.com/smartcontractkit/chainlink/core/utils"
)

// generalConfig is a wrapper to adapt Config to the config.GeneralConfig interface.
type generalConfig struct {
	lggr logger.Logger

	inputTOML     string // user input, normalized via de/re-serialization
	effectiveTOML string // with default values included

	c       *Config // all fields non-nil (unless the legacy method signature return a pointer)
	secrets *Secrets

	logLevelDefault zapcore.Level

	appIDOnce sync.Once

	randomP2PPort     uint16
	randomP2PPortOnce sync.Once

	logMu sync.RWMutex // for the mutable fields Log.Level & Log.SQL
}

// GeneralConfigTOML holds TOML configuration options for creating a coreconfig.GeneralConfig via New().
//
// See GeneralConfigOpts to initilize from go types.
type GeneralConfigTOML struct {
	Config, Secrets string

	KeystorePasswordFileName, VRFPasswordFileName *string

	OverrideFn func(*Config, *Secrets) // tests only
}

// New returns a coreconfig.GeneralConfig from the parsed TOML.
func (t GeneralConfigTOML) New(lggr logger.Logger) (coreconfig.GeneralConfig, error) {
	o := GeneralConfigOpts{
		KeystorePasswordFileName: t.KeystorePasswordFileName,
		VRFPasswordFileName:      t.VRFPasswordFileName,
		OverrideFn:               t.OverrideFn,
	}
	err := v2.DecodeTOML(strings.NewReader(t.Config), &o.Config)
	if err != nil {
		return nil, err
	}
	err = v2.DecodeTOML(strings.NewReader(t.Secrets), &o.Secrets)
	if err != nil {
		return nil, err
	}
	return o.New(lggr)
}

// GeneralConfigOpts holds configuration options for creating a coreconfig.GeneralConfig via New().
//
// See GeneralConfigTOML to inialize from TOML.
type GeneralConfigOpts struct {
	Config
	Secrets

	KeystorePasswordFileName, VRFPasswordFileName *string

	// OverrideFn is a *test-only* hook to override effective values.
	OverrideFn func(*Config, *Secrets)
}

// New returns a coreconfig.GeneralConfig for the given options.
func (o GeneralConfigOpts) New(lggr logger.Logger) (coreconfig.GeneralConfig, error) {
	input, err := o.Config.TOMLString()
	if err != nil {
		return nil, err
	}

	o.Config.setDefaults()

	//TODO setEnv() helper; https://app.shortcut.com/chainlinklabs/story/23679/prefix-all-env-vars-with-cl
	o.Config.DevMode = v2.CLDev
	if p := envvar.LogLevel.ParsePtr(); p != nil {
		o.Config.Log.Level = *p
	}

	err = o.Secrets.SetOverrides(o.KeystorePasswordFileName, o.VRFPasswordFileName)
	if err != nil {
		return nil, err
	}

	if fn := o.OverrideFn; fn != nil {
		fn(&o.Config, &o.Secrets)
	}

	effective, err := o.Config.TOMLString()
	if err != nil {
		return nil, err
	}

	return &generalConfig{
		lggr:      lggr,
		inputTOML: input, effectiveTOML: effective,
		c: &o.Config, secrets: &o.Secrets,
		logLevelDefault: o.Config.Log.Level}, nil
}

func (g *generalConfig) EVMConfigs() evmcfg.EVMConfigs {
	return g.c.EVM
}

func (g *generalConfig) SolanaConfigs() solana.SolanaConfigs {
	return g.c.Solana
}

func (g *generalConfig) StarknetConfigs() starknet.StarknetConfigs {
	return g.c.Starknet
}

func (g *generalConfig) TerraConfigs() terra.TerraConfigs {
	return g.c.Terra
}

func (g *generalConfig) Validate() error {
	return multierr.Combine(g.c.Validate(), g.secrets.Validate())
}

func (g *generalConfig) LogConfiguration(log coreconfig.LogFn) {
	log("Input Configuration:\n", g.inputTOML)
	log("Effective Configuration, with defaults applied:\n", g.effectiveTOML)
}

func (g *generalConfig) Dev() bool {
	return g.c.DevMode
}

func (g *generalConfig) FeatureExternalInitiators() bool {
	return *g.c.JobPipeline.ExternalInitiatorsEnabled
}

func (g *generalConfig) FeatureFeedsManager() bool {
	return *g.c.Feature.FeedsManager
}

func (g *generalConfig) FeatureOffchainReporting() bool {
	return *g.c.OCR.Enabled
}

func (g *generalConfig) FeatureOffchainReporting2() bool {
	return *g.c.OCR2.Enabled
}

func (g *generalConfig) FeatureLogPoller() bool {
	return *g.c.Feature.LogPoller
}

func (g *generalConfig) FeatureUICSAKeys() bool {
	return *g.c.Feature.UICSAKeys
}

func (g *generalConfig) AutoPprofEnabled() bool {
	return *g.c.AutoPprof.Enabled
}

func (g *generalConfig) EVMEnabled() bool {
	for _, c := range g.c.EVM {
		if e := c.Enabled; e != nil && *e {
			return true
		}
	}
	return false
}

func (g *generalConfig) EVMRPCEnabled() bool {
	for _, c := range g.c.EVM {
		if e := c.Enabled; e != nil && *e {
			if len(c.Nodes) > 0 {
				return true
			}
		}
	}
	return false
}

func (g *generalConfig) DefaultChainID() *big.Int {
	for _, c := range g.c.EVM {
		if e := c.Enabled; e != nil && *e {
			return (*big.Int)(c.ChainID)
		}
	}
	return nil
}

func (g *generalConfig) EthereumHTTPURL() *url.URL {
	for _, c := range g.c.EVM {
		if e := c.Enabled; e != nil && *e {
			for _, n := range c.Nodes {
				if n.SendOnly == nil || !*n.SendOnly {
					return (*url.URL)(n.HTTPURL)
				}
			}
		}
	}
	return nil

}
func (g *generalConfig) EthereumSecondaryURLs() (us []url.URL) {
	for _, c := range g.c.EVM {
		if e := c.Enabled; e != nil && *e {
			for _, n := range c.Nodes {
				if n.HTTPURL != nil {
					us = append(us, (url.URL)(*n.HTTPURL))
				}
			}
		}
	}
	return nil

}
func (g *generalConfig) EthereumURL() string {
	for _, c := range g.c.EVM {
		if e := c.Enabled; e != nil && *e {
			for _, n := range c.Nodes {
				if n.SendOnly == nil || !*n.SendOnly {
					if n.WSURL != nil {
						return n.WSURL.String()
					}
				}
			}
		}
	}
	return ""
}

func (g *generalConfig) KeeperCheckUpkeepGasPriceFeatureEnabled() bool {
	return *g.c.Keeper.UpkeepCheckGasPriceEnabled
}

func (g *generalConfig) P2PEnabled() bool {
	p := g.c.P2P
	return *p.V1.Enabled || *p.V2.Enabled
}

func (g *generalConfig) SolanaEnabled() bool {
	for _, c := range g.c.Solana {
		if e := c.Enabled; e != nil && *e {
			return true
		}
	}
	return false
}

func (g *generalConfig) TerraEnabled() bool {
	for _, c := range g.c.Terra {
		if e := c.Enabled; e != nil && *e {
			return true
		}
	}
	return false
}

func (g *generalConfig) StarkNetEnabled() bool {
	for _, c := range g.c.Starknet {
		if e := c.Enabled; e != nil && *e {
			return true
		}
	}
	return false
}

func (g *generalConfig) AllowOrigins() string {
	return *g.c.WebServer.AllowOrigins
}

func (g *generalConfig) AuthenticatedRateLimit() int64 {
	return *g.c.WebServer.RateLimit.Authenticated
}

func (g *generalConfig) AuthenticatedRateLimitPeriod() models.Duration {
	return *g.c.WebServer.RateLimit.AuthenticatedPeriod
}

func (g *generalConfig) AutoPprofBlockProfileRate() int {
	return int(*g.c.AutoPprof.BlockProfileRate)
}

func (g *generalConfig) AutoPprofCPUProfileRate() int {
	return int(*g.c.AutoPprof.CPUProfileRate)
}

func (g *generalConfig) AutoPprofGatherDuration() models.Duration {
	return models.MustMakeDuration(g.c.AutoPprof.GatherDuration.Duration())
}

func (g *generalConfig) AutoPprofGatherTraceDuration() models.Duration {
	return models.MustMakeDuration(g.c.AutoPprof.GatherTraceDuration.Duration())
}

func (g *generalConfig) AutoPprofGoroutineThreshold() int {
	return int(*g.c.AutoPprof.GoroutineThreshold)
}

func (g *generalConfig) AutoPprofMaxProfileSize() utils.FileSize {
	return *g.c.AutoPprof.MaxProfileSize
}

func (g *generalConfig) AutoPprofMemProfileRate() int {
	return int(*g.c.AutoPprof.MemProfileRate)
}

func (g *generalConfig) AutoPprofMemThreshold() utils.FileSize {
	return *g.c.AutoPprof.MemThreshold
}

func (g *generalConfig) AutoPprofMutexProfileFraction() int {
	return int(*g.c.AutoPprof.MutexProfileFraction)
}

func (g *generalConfig) AutoPprofPollInterval() models.Duration {
	return *g.c.AutoPprof.PollInterval
}

func (g *generalConfig) AutoPprofProfileRoot() string {
	s := *g.c.AutoPprof.ProfileRoot
	if s == "" {
		s = g.RootDir()
	}
	return s
}

<<<<<<< HEAD
func (g *generalConfig) PyroscopeAuthToken() string {
	return *g.c.Pyroscope.AuthToken
}

func (g *generalConfig) PyroscopeServerAddress() string {
	return *g.c.Pyroscope.ServerAddress
}

func (g *generalConfig) PyroscopeEnvironment() string {
	return *g.c.Pyroscope.Environment
}

func (g *generalConfig) BlockBackfillDepth() uint64 {
	//TODO implement me
	panic("implement me")
}
=======
func (g *generalConfig) BlockBackfillDepth() uint64 { panic(v2.ErrUnsupported) }
>>>>>>> 254fa94b

func (g *generalConfig) BlockBackfillSkip() bool { panic(v2.ErrUnsupported) }

func (g *generalConfig) BridgeResponseURL() *url.URL {
	u := (*url.URL)(g.c.WebServer.BridgeResponseURL)
	if *u == zeroURL {
		u = nil
	}
	return u
}

func (g *generalConfig) CertFile() string {
	s := *g.c.WebServer.TLS.CertPath
	if s == "" {
		s = filepath.Join(g.TLSDir(), "server.crt")
	}
	return s
}

func (g *generalConfig) DatabaseBackupDir() string {
	return *g.c.Database.Backup.Dir
}

func (g *generalConfig) DatabaseBackupFrequency() time.Duration {
	return g.c.Database.Backup.Frequency.Duration()
}

func (g *generalConfig) DatabaseBackupMode() coreconfig.DatabaseBackupMode {
	return *g.c.Database.Backup.Mode
}

func (g *generalConfig) DatabaseBackupOnVersionUpgrade() bool {
	return *g.c.Database.Backup.OnVersionUpgrade
}

func (g *generalConfig) DatabaseListenerMaxReconnectDuration() time.Duration {
	return g.c.Database.Listener.MaxReconnectDuration.Duration()
}

func (g *generalConfig) DatabaseListenerMinReconnectInterval() time.Duration {
	return g.c.Database.Listener.MinReconnectInterval.Duration()
}

func (g *generalConfig) DefaultHTTPLimit() int64 {
	return int64(*g.c.JobPipeline.HTTPRequest.MaxSize)
}

func (g *generalConfig) DefaultHTTPTimeout() models.Duration {
	return *g.c.JobPipeline.HTTPRequest.DefaultTimeout
}

func (g *generalConfig) ShutdownGracePeriod() time.Duration {
	return g.c.ShutdownGracePeriod.Duration()
}

func (g *generalConfig) ExplorerURL() *url.URL {
	u := (*url.URL)(g.c.ExplorerURL)
	if *u == zeroURL {
		u = nil
	}
	return u
}

func (g *generalConfig) FMDefaultTransactionQueueDepth() uint32 {
	return *g.c.FluxMonitor.DefaultTransactionQueueDepth
}

func (g *generalConfig) FMSimulateTransactions() bool {
	return *g.c.FluxMonitor.SimulateTransactions
}

func (g *generalConfig) GetDatabaseDialectConfiguredOrDefault() dialects.DialectName {
	return g.c.Database.Dialect
}

func (g *generalConfig) HTTPServerWriteTimeout() time.Duration {
	return g.c.WebServer.HTTPWriteTimeout.Duration()
}

func (g *generalConfig) InsecureFastScrypt() bool {
	return *g.c.InsecureFastScrypt
}

func (g *generalConfig) JSONConsole() bool {
	return *g.c.Log.JSONConsole
}

func (g *generalConfig) JobPipelineMaxRunDuration() time.Duration {
	return g.c.JobPipeline.MaxRunDuration.Duration()
}

func (g *generalConfig) JobPipelineReaperInterval() time.Duration {
	return g.c.JobPipeline.ReaperInterval.Duration()
}

func (g *generalConfig) JobPipelineReaperThreshold() time.Duration {
	return g.c.JobPipeline.ReaperThreshold.Duration()
}

func (g *generalConfig) JobPipelineResultWriteQueueDepth() uint64 {
	return uint64(*g.c.JobPipeline.ResultWriteQueueDepth)
}

func (g *generalConfig) KeeperDefaultTransactionQueueDepth() uint32 {
	return *g.c.Keeper.DefaultTransactionQueueDepth
}

func (g *generalConfig) KeeperGasPriceBufferPercent() uint32 {
	return *g.c.Keeper.GasPriceBufferPercent
}

func (g *generalConfig) KeeperGasTipCapBufferPercent() uint32 {
	return *g.c.Keeper.GasTipCapBufferPercent
}

func (g *generalConfig) KeeperBaseFeeBufferPercent() uint32 {
	return *g.c.Keeper.BaseFeeBufferPercent
}

func (g *generalConfig) KeeperMaximumGracePeriod() int64 {
	return *g.c.Keeper.MaxGracePeriod
}

func (g *generalConfig) KeeperRegistryCheckGasOverhead() uint32 {
	return *g.c.Keeper.Registry.CheckGasOverhead
}

func (g *generalConfig) KeeperRegistryPerformGasOverhead() uint32 {
	return *g.c.Keeper.Registry.PerformGasOverhead
}

func (g *generalConfig) KeeperRegistryMaxPerformDataSize() uint32 {
	return *g.c.Keeper.Registry.MaxPerformDataSize
}

func (g *generalConfig) KeeperRegistryMaxPerformDataSize() uint32 {
	return *g.c.Keeper.RegistryMaxPerformDataSize
}

func (g *generalConfig) KeeperRegistrySyncInterval() time.Duration {
	return g.c.Keeper.Registry.SyncInterval.Duration()
}

func (g *generalConfig) KeeperRegistrySyncUpkeepQueueSize() uint32 {
	return *g.c.Keeper.Registry.SyncUpkeepQueueSize
}

func (g *generalConfig) KeeperTurnLookBack() int64 {
	return *g.c.Keeper.TurnLookBack
}

func (g *generalConfig) KeeperTurnFlagEnabled() bool {
	return *g.c.Keeper.TurnFlagEnabled
}

func (g *generalConfig) KeyFile() string {
	if g.TLSKeyPath() == "" {
		return filepath.Join(g.TLSDir(), "server.key")
	}
	return g.TLSKeyPath()
}

func (g *generalConfig) LeaseLockDuration() time.Duration {
	return g.c.Database.Lock.LeaseDuration.Duration()
}

func (g *generalConfig) LeaseLockRefreshInterval() time.Duration {
	return g.c.Database.Lock.LeaseRefreshInterval.Duration()
}

func (g *generalConfig) LogFileDir() string {
	s := *g.c.Log.File.Dir
	if s == "" {
		s = g.RootDir()
	}
	return s
}

func (g *generalConfig) LogFileMaxSize() utils.FileSize {
	return *g.c.Log.File.MaxSize
}

func (g *generalConfig) LogFileMaxAge() int64 {
	return *g.c.Log.File.MaxAgeDays
}

func (g *generalConfig) LogFileMaxBackups() int64 {
	return *g.c.Log.File.MaxBackups
}

func (g *generalConfig) LogUnixTimestamps() bool {
	return *g.c.Log.UnixTS
}

func (g *generalConfig) MigrateDatabase() bool {
	return *g.c.Database.MigrateOnStartup
}

func (g *generalConfig) ORMMaxIdleConns() int {
	return int(*g.c.Database.MaxIdleConns)
}

func (g *generalConfig) ORMMaxOpenConns() int {
	return int(*g.c.Database.MaxOpenConns)
}

func (g *generalConfig) OCRBlockchainTimeout() time.Duration {
	return g.c.OCR.BlockchainTimeout.Duration()
}

func (g *generalConfig) OCRContractPollInterval() time.Duration {
	return g.c.OCR.ContractPollInterval.Duration()
}

func (g *generalConfig) OCRContractSubscribeInterval() time.Duration {
	return g.c.OCR.ContractSubscribeInterval.Duration()
}

func (g *generalConfig) OCRKeyBundleID() (string, error) {
	b := g.c.OCR.KeyBundleID
	if *b == zeroSha256Hash {
		return "", nil
	}
	return b.String(), nil
}

func (g *generalConfig) OCRObservationTimeout() time.Duration {
	return g.c.OCR.ObservationTimeout.Duration()
}

func (g *generalConfig) OCRSimulateTransactions() bool {
	return *g.c.OCR.SimulateTransactions
}

func (g *generalConfig) OCRTransmitterAddress() (ethkey.EIP55Address, error) {
	a := *g.c.OCR.TransmitterAddress
	if a.IsZero() {
		return a, errors.Wrap(coreconfig.ErrEnvUnset, "OCRTransmitterAddress is not set")
	}
	return a, nil
}

func (g *generalConfig) OCRTraceLogging() bool {
	return *g.c.P2P.TraceLogging
}

func (g *generalConfig) OCRDefaultTransactionQueueDepth() uint32 {
	return *g.c.OCR.DefaultTransactionQueueDepth
}

func (g *generalConfig) OCR2ContractConfirmations() uint16 {
	return uint16(*g.c.OCR2.ContractConfirmations)
}

func (g *generalConfig) OCR2ContractTransmitterTransmitTimeout() time.Duration {
	return g.c.OCR2.ContractTransmitterTransmitTimeout.Duration()
}

func (g *generalConfig) OCR2BlockchainTimeout() time.Duration {
	return g.c.OCR2.BlockchainTimeout.Duration()
}

func (g *generalConfig) OCR2DatabaseTimeout() time.Duration {
	return g.c.OCR2.DatabaseTimeout.Duration()
}

func (g *generalConfig) OCR2ContractPollInterval() time.Duration {
	return g.c.OCR2.ContractPollInterval.Duration()
}

func (g *generalConfig) OCR2ContractSubscribeInterval() time.Duration {
	return g.c.OCR2.ContractSubscribeInterval.Duration()
}

func (g *generalConfig) OCR2KeyBundleID() (string, error) {
	b := g.c.OCR2.KeyBundleID
	if *b == zeroSha256Hash {
		return "", nil
	}
	return b.String(), nil
}

func (g *generalConfig) OCR2TraceLogging() bool {
	return *g.c.P2P.TraceLogging
}

func (g *generalConfig) P2PNetworkingStack() (n ocrnetworking.NetworkingStack) {
	return g.c.P2P.NetworkStack()
}

func (g *generalConfig) P2PNetworkingStackRaw() string {
	return g.c.P2P.NetworkStack().String()
}

func (g *generalConfig) P2PPeerID() p2pkey.PeerID {
	return *g.c.P2P.V1.PeerID
}

func (g *generalConfig) P2PPeerIDRaw() string {
	return g.c.P2P.V1.PeerID.String()
}

func (g *generalConfig) P2PIncomingMessageBufferSize() int {
	return int(*g.c.P2P.IncomingMessageBufferSize)
}

func (g *generalConfig) P2POutgoingMessageBufferSize() int {
	return int(*g.c.P2P.OutgoingMessageBufferSize)
}

func (g *generalConfig) P2PAnnounceIP() net.IP {
	return *g.c.P2P.V1.AnnounceIP
}

func (g *generalConfig) P2PAnnouncePort() uint16 {
	return *g.c.P2P.V1.AnnouncePort
}

func (g *generalConfig) P2PBootstrapPeers() ([]string, error) {
	p := *g.c.P2P.V1.DefaultBootstrapPeers
	if p == nil {
		p = []string{}
	}
	return p, nil
}

func (g *generalConfig) P2PDHTAnnouncementCounterUserPrefix() uint32 {
	return *g.c.P2P.V1.DHTAnnouncementCounterUserPrefix
}

func (g *generalConfig) P2PListenIP() net.IP {
	return *g.c.P2P.V1.ListenIP
}

func (g *generalConfig) P2PListenPort() uint16 {
	v1 := g.c.P2P.V1
	p := *v1.ListenPort
	if p == 0 && *v1.Enabled {
		g.randomP2PPortOnce.Do(func() {
			r, err := rand.Int(rand.Reader, big.NewInt(65535-1023))
			if err != nil {
				panic(fmt.Errorf("unexpected error generating random P2PListenPort: %w", err))
			}
			g.randomP2PPort = uint16(r.Int64() + 1024)
			g.lggr.Warnw(fmt.Sprintf("P2PListenPort was not set, listening on random port %d. A new random port will be generated on every boot, for stability it is recommended to set P2PListenPort to a fixed value in your environment", g.randomP2PPort), "p2pPort", g.randomP2PPort)
		})
		return g.randomP2PPort
	}
	return p
}

func (g *generalConfig) P2PListenPortRaw() string {
	p := *g.c.P2P.V1.ListenPort
	if p == 0 {
		return ""
	}
	return strconv.Itoa(int(p))
}

func (g *generalConfig) P2PNewStreamTimeout() time.Duration {
	return g.c.P2P.V1.NewStreamTimeout.Duration()
}

func (g *generalConfig) P2PBootstrapCheckInterval() time.Duration {
	return g.c.P2P.V1.BootstrapCheckInterval.Duration()
}

func (g *generalConfig) P2PDHTLookupInterval() int {
	return int(*g.c.P2P.V1.DHTLookupInterval)
}

func (g *generalConfig) P2PPeerstoreWriteInterval() time.Duration {
	return g.c.P2P.V1.PeerstoreWriteInterval.Duration()
}

func (g *generalConfig) P2PV2AnnounceAddresses() []string {
	if p := g.c.P2P; p != nil {
		if v2 := p.V2; v2 != nil {
			if v := v2.AnnounceAddresses; v != nil {
				return *v
			}
		}
	}
	return nil
}

func (g *generalConfig) P2PV2Bootstrappers() (locators []commontypes.BootstrapperLocator) {
	if p := g.c.P2P; p != nil {
		if v2 := p.V2; v2 != nil {
			if v := v2.DefaultBootstrappers; v != nil {
				return *v
			}
		}
	}
	return nil
}

func (g *generalConfig) P2PV2BootstrappersRaw() (s []string) {
	if p := g.c.P2P; p != nil {
		if v2 := p.V2; v2 != nil {
			if v := v2.DefaultBootstrappers; v != nil {
				for _, b := range *v {
					t, err := b.MarshalText()
					if err != nil {
						// log panic matches old behavior - only called for UI presentation
						panic(fmt.Sprintf("Failed to marshal bootstrapper: %v", err))
					}
					s = append(s, string(t))
				}
			}
		}
	}
	return
}

func (g *generalConfig) P2PV2DeltaDial() models.Duration {
	if p := g.c.P2P; p != nil {
		if v2 := p.V2; v2 != nil {
			if v := v2.DeltaDial; v != nil {
				return *v
			}
		}
	}
	return models.Duration{}
}

func (g *generalConfig) P2PV2DeltaReconcile() models.Duration {
	if p := g.c.P2P; p != nil {
		if v2 := p.V2; v2 != nil {
			if v := v2.DeltaReconcile; v != nil {
				return *v
			}
		}
	}
	return models.Duration{}
}

func (g *generalConfig) P2PV2ListenAddresses() []string {
	if p := g.c.P2P; p != nil {
		if v2 := p.V2; v2 != nil {
			if v := v2.ListenAddresses; v != nil {
				return *v
			}
		}
	}
	return nil
}

func (g *generalConfig) PyroscopeAuthToken() string {
	return *g.c.Pyroscope.AuthToken
}

func (g *generalConfig) PyroscopeServerAddress() string {
	return *g.c.Pyroscope.ServerAddress
}

func (g *generalConfig) PyroscopeEnvironment() string {
	return *g.c.Pyroscope.Environment
}
func (g *generalConfig) Port() uint16 {
	return *g.c.WebServer.HTTPPort
}

func (g *generalConfig) RPID() string {
	return *g.c.WebServer.MFA.RPID
}

func (g *generalConfig) RPOrigin() string {
	return *g.c.WebServer.MFA.RPOrigin
}

func (g *generalConfig) ReaperExpiration() models.Duration {
	return *g.c.WebServer.SessionReaperExpiration
}

func (g *generalConfig) RootDir() string {
	d := *g.c.RootDir
	h, err := parse.HomeDir(d)
	if err != nil {
		g.lggr.Error("Failed to expand RootDir. You may need to set an explicit path", "err", err)
		return d
	}
	return h
}

func (g *generalConfig) SecureCookies() bool {
	return *g.c.WebServer.SecureCookies
}

func (g *generalConfig) SessionOptions() sessions.Options {
	return sessions.Options{
		Secure:   g.SecureCookies(),
		HttpOnly: true,
		MaxAge:   86400 * 30,
	}
}

func (g *generalConfig) SessionTimeout() models.Duration {
	return models.MustMakeDuration(g.c.WebServer.SessionTimeout.Duration())
}

func (g *generalConfig) TLSCertPath() string {
	return *g.c.WebServer.TLS.CertPath
}

func (g *generalConfig) TLSDir() string {
	return filepath.Join(g.RootDir(), "tls")
}

func (g *generalConfig) TLSHost() string {
	return *g.c.WebServer.TLS.Host
}

func (g *generalConfig) TLSKeyPath() string {
	return *g.c.WebServer.TLS.KeyPath
}

func (g *generalConfig) TLSPort() uint16 {
	return *g.c.WebServer.TLS.HTTPSPort
}

func (g *generalConfig) TLSRedirect() bool {
	return *g.c.WebServer.TLS.ForceRedirect
}

func (g *generalConfig) TelemetryIngressLogging() bool {
	return *g.c.TelemetryIngress.Logging
}

func (g *generalConfig) TelemetryIngressUniConn() bool {
	return *g.c.TelemetryIngress.UniConn
}

func (g *generalConfig) TelemetryIngressServerPubKey() string {
	return *g.c.TelemetryIngress.ServerPubKey
}

func (g *generalConfig) TelemetryIngressURL() *url.URL {
	u := (*url.URL)(g.c.TelemetryIngress.URL)
	if *u == zeroURL {
		u = nil
	}
	return u
}

func (g *generalConfig) TelemetryIngressBufferSize() uint {
	return uint(*g.c.TelemetryIngress.BufferSize)
}

func (g *generalConfig) TelemetryIngressMaxBatchSize() uint {
	return uint(*g.c.TelemetryIngress.MaxBatchSize)
}

func (g *generalConfig) TelemetryIngressSendInterval() time.Duration {
	return g.c.TelemetryIngress.SendInterval.Duration()
}

func (g *generalConfig) TelemetryIngressSendTimeout() time.Duration {
	return g.c.TelemetryIngress.SendTimeout.Duration()
}

func (g *generalConfig) TelemetryIngressUseBatchSend() bool {
	return *g.c.TelemetryIngress.UseBatchSend
}

func (g *generalConfig) TriggerFallbackDBPollInterval() time.Duration {
	return g.c.Database.Listener.FallbackPollInterval.Duration()
}

func (g *generalConfig) UnAuthenticatedRateLimit() int64 {
	return *g.c.WebServer.RateLimit.Unauthenticated
}

func (g *generalConfig) UnAuthenticatedRateLimitPeriod() models.Duration {
	return *g.c.WebServer.RateLimit.UnauthenticatedPeriod
}

var (
	zeroURL        = url.URL{}
	zeroSha256Hash = models.Sha256Hash{}
)<|MERGE_RESOLUTION|>--- conflicted
+++ resolved
@@ -357,26 +357,7 @@
 	return s
 }
 
-<<<<<<< HEAD
-func (g *generalConfig) PyroscopeAuthToken() string {
-	return *g.c.Pyroscope.AuthToken
-}
-
-func (g *generalConfig) PyroscopeServerAddress() string {
-	return *g.c.Pyroscope.ServerAddress
-}
-
-func (g *generalConfig) PyroscopeEnvironment() string {
-	return *g.c.Pyroscope.Environment
-}
-
-func (g *generalConfig) BlockBackfillDepth() uint64 {
-	//TODO implement me
-	panic("implement me")
-}
-=======
 func (g *generalConfig) BlockBackfillDepth() uint64 { panic(v2.ErrUnsupported) }
->>>>>>> 254fa94b
 
 func (g *generalConfig) BlockBackfillSkip() bool { panic(v2.ErrUnsupported) }
 
@@ -510,10 +491,6 @@
 
 func (g *generalConfig) KeeperRegistryMaxPerformDataSize() uint32 {
 	return *g.c.Keeper.Registry.MaxPerformDataSize
-}
-
-func (g *generalConfig) KeeperRegistryMaxPerformDataSize() uint32 {
-	return *g.c.Keeper.RegistryMaxPerformDataSize
 }
 
 func (g *generalConfig) KeeperRegistrySyncInterval() time.Duration {
