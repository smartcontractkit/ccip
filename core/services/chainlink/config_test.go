--- conflicted
+++ resolved
@@ -261,11 +261,7 @@
 		FeedsManager: ptr(true),
 		LogPoller:    ptr(true),
 		UICSAKeys:    ptr(true),
-<<<<<<< HEAD
 		CCIP:         ptr(false),
-=======
-		CCIP:         ptr(true),
->>>>>>> 72a7d232
 	}
 	full.Database = toml.Database{
 		DefaultIdleInTxSessionTimeout: commoncfg.MustNewDuration(time.Minute),
@@ -566,11 +562,7 @@
 				LogBackfillBatchSize:         ptr[uint32](17),
 				LogPollInterval:              &minute,
 				LogKeepBlocksDepth:           ptr[uint32](100000),
-<<<<<<< HEAD
 				LogPrunePageSize:             ptr[uint32](10000),
-=======
-				LogPrunePageSize:             ptr[uint32](0),
->>>>>>> 72a7d232
 				BackupLogPollerBlockDelay:    ptr[uint64](532),
 				MinContractPayment:           commonassets.NewLinkFromJuels(math.MaxInt64),
 				MinIncomingConfirmations:     ptr[uint32](13),
@@ -785,11 +777,7 @@
 FeedsManager = true
 LogPoller = true
 UICSAKeys = true
-<<<<<<< HEAD
 CCIP = false
-=======
-CCIP = true
->>>>>>> 72a7d232
 `},
 		{"Database", Config{Core: toml.Core{Database: full.Database}}, `[Database]
 DefaultIdleInTxSessionTimeout = '1m0s'
