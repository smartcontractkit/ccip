--- conflicted
+++ resolved
@@ -336,12 +336,7 @@
 // A typical usage pattern to use [List] with [FilterByType] to obtain a set of [RelayerChainInteroperators]
 // for a given chain
 func (rs *CoreRelayerChainInteroperators) List(filter FilterFn) RelayerChainInteroperators {
-<<<<<<< HEAD
 	matches := make(map[relay.ID]loop.Relayer)
-=======
-
-	matches := make(map[types.RelayID]loop.Relayer)
->>>>>>> 27e8834a
 	rs.mu.Lock()
 	for id, relayer := range rs.loopRelayers {
 		if filter(id) {
