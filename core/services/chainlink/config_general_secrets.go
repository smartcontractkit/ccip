package chainlink

import (
	"net/url"

	"github.com/smartcontractkit/chainlink/v2/core/services/legacygasstation/types"
	"github.com/smartcontractkit/chainlink/v2/core/services/ocr2/models"
)

func (g *generalConfig) DatabaseURL() url.URL {
	if g.secrets.Database.URL == nil {
		return url.URL{}
	}
	return *g.secrets.Database.URL.URL()
}

func (g *generalConfig) DatabaseBackupURL() *url.URL {
	return g.secrets.Database.BackupURL.URL()
}

func (g *generalConfig) ExplorerAccessKey() string {
	if g.secrets.Explorer.AccessKey == nil {
		return ""
	}
	return string(*g.secrets.Explorer.AccessKey)
}

func (g *generalConfig) ExplorerSecret() string {
	if g.secrets.Explorer.Secret == nil {
		return ""
	}
	return string(*g.secrets.Explorer.Secret)
}
func (g *generalConfig) PyroscopeAuthToken() string {
	if g.secrets.Pyroscope.AuthToken == nil {
		return ""
	}
	return string(*g.secrets.Pyroscope.AuthToken)
}

func (g *generalConfig) PrometheusAuthToken() string {
	if g.secrets.Prometheus.AuthToken == nil {
		return ""
	}
	return string(*g.secrets.Prometheus.AuthToken)
}

func (g *generalConfig) MercuryCredentials(credName string) *models.MercuryCredentials {
	if mc, ok := g.secrets.Mercury.Credentials[credName]; ok {
		return &models.MercuryCredentials{
			URL:      mc.URL.URL().String(),
			Username: string(*mc.Username),
			Password: string(*mc.Password),
		}
	}
	return nil
}

<<<<<<< HEAD
func (g *generalConfig) LegacyGasStationAuthConfig() *types.AuthConfig {
	if g.secrets.LegacyGasStation.AuthConfig == nil {
		return nil
	}
	return &types.AuthConfig{
		ClientKey:         string(g.secrets.LegacyGasStation.AuthConfig.ClientKey),
		ClientCertificate: string(g.secrets.LegacyGasStation.AuthConfig.ClientCertificate),
	}
=======
func (g *generalConfig) ThresholdKeyShare() string {
	if g.secrets.Threshold.ThresholdKeyShare == nil {
		return ""
	}
	return string(*g.secrets.Threshold.ThresholdKeyShare)
>>>>>>> a76ab96e
}<|MERGE_RESOLUTION|>--- conflicted
+++ resolved
@@ -56,7 +56,6 @@
 	return nil
 }
 
-<<<<<<< HEAD
 func (g *generalConfig) LegacyGasStationAuthConfig() *types.AuthConfig {
 	if g.secrets.LegacyGasStation.AuthConfig == nil {
 		return nil
@@ -65,11 +64,11 @@
 		ClientKey:         string(g.secrets.LegacyGasStation.AuthConfig.ClientKey),
 		ClientCertificate: string(g.secrets.LegacyGasStation.AuthConfig.ClientCertificate),
 	}
-=======
+}
+
 func (g *generalConfig) ThresholdKeyShare() string {
 	if g.secrets.Threshold.ThresholdKeyShare == nil {
 		return ""
 	}
 	return string(*g.secrets.Threshold.ThresholdKeyShare)
->>>>>>> a76ab96e
 }