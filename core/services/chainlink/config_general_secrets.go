--- conflicted
+++ resolved
@@ -2,12 +2,8 @@
 
 import (
 	"net/url"
-<<<<<<< HEAD
 
 	lgsconfig "github.com/smartcontractkit/chainlink/v2/core/services/legacygasstation/types/config"
-	"github.com/smartcontractkit/chainlink/v2/core/services/ocr2/models"
-=======
->>>>>>> 0d860548
 )
 
 func (g *generalConfig) DatabaseURL() url.URL {
@@ -33,31 +29,6 @@
 		return ""
 	}
 	return string(*g.secrets.Explorer.Secret)
-<<<<<<< HEAD
-}
-func (g *generalConfig) PyroscopeAuthToken() string {
-	if g.secrets.Pyroscope.AuthToken == nil {
-		return ""
-	}
-	return string(*g.secrets.Pyroscope.AuthToken)
-}
-
-func (g *generalConfig) PrometheusAuthToken() string {
-	if g.secrets.Prometheus.AuthToken == nil {
-		return ""
-	}
-	return string(*g.secrets.Prometheus.AuthToken)
-}
-
-func (g *generalConfig) MercuryCredentials(credName string) *models.MercuryCredentials {
-	if mc, ok := g.secrets.Mercury.Credentials[credName]; ok {
-		return &models.MercuryCredentials{
-			URL:      mc.URL.URL().String(),
-			Username: string(*mc.Username),
-			Password: string(*mc.Password),
-		}
-	}
-	return nil
 }
 
 func (g *generalConfig) LegacyGasStationAuthConfig() *lgsconfig.AuthConfig {
@@ -68,13 +39,4 @@
 		ClientKey:         string(g.secrets.LegacyGasStation.AuthConfig.ClientKey),
 		ClientCertificate: string(g.secrets.LegacyGasStation.AuthConfig.ClientCertificate),
 	}
-}
-
-func (g *generalConfig) ThresholdKeyShare() string {
-	if g.secrets.Threshold.ThresholdKeyShare == nil {
-		return ""
-	}
-	return string(*g.secrets.Threshold.ThresholdKeyShare)
-=======
->>>>>>> 0d860548
 }