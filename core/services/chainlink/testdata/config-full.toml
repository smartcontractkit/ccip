--- conflicted
+++ resolved
@@ -6,11 +6,7 @@
 FeedsManager = true
 LogPoller = true
 UICSAKeys = true
-<<<<<<< HEAD
-CCIP = false
-=======
 CCIP = true
->>>>>>> 72a7d232
 
 [Database]
 DefaultIdleInTxSessionTimeout = '1m0s'
