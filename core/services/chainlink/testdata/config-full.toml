InsecureFastScrypt = true
RootDir = 'test/root/dir'
ShutdownGracePeriod = '10s'

[Feature]
FeedsManager = true
LogPoller = true
UICSAKeys = true
<<<<<<< HEAD
CCIP = false
=======
CCIP = true
>>>>>>> 7b2dd3b2

[Database]
DefaultIdleInTxSessionTimeout = '1m0s'
DefaultLockTimeout = '1h0m0s'
DefaultQueryTimeout = '1s'
LogQueries = true
MaxIdleConns = 7
MaxOpenConns = 13
MigrateOnStartup = true

[Database.Backup]
Dir = 'test/backup/dir'
Frequency = '1h0m0s'
Mode = 'full'
OnVersionUpgrade = true

[Database.Listener]
MaxReconnectDuration = '1m0s'
MinReconnectInterval = '5m0s'
FallbackPollInterval = '2m0s'

[Database.Lock]
Enabled = false
LeaseDuration = '1m0s'
LeaseRefreshInterval = '1s'

[TelemetryIngress]
UniConn = true
Logging = true
BufferSize = 1234
MaxBatchSize = 4321
SendInterval = '1m0s'
SendTimeout = '5s'
UseBatchSend = true

[[TelemetryIngress.Endpoints]]
Network = 'EVM'
ChainID = '1'
URL = 'prom.test'
ServerPubKey = 'test-pub-key'

[AuditLogger]
Enabled = true
ForwardToUrl = 'http://localhost:9898'
JsonWrapperKey = 'event'
Headers = ['Authorization: token', 'X-SomeOther-Header: value with spaces | and a bar+*']

[Log]
Level = 'crit'
JSONConsole = true
UnixTS = true

[Log.File]
Dir = 'log/file/dir'
MaxSize = '100.00gb'
MaxAgeDays = 17
MaxBackups = 9

[WebServer]
AuthenticationMethod = 'local'
AllowOrigins = '*'
BridgeResponseURL = 'https://bridge.response'
BridgeCacheTTL = '10s'
HTTPWriteTimeout = '1m0s'
HTTPPort = 56
SecureCookies = true
SessionTimeout = '1h0m0s'
SessionReaperExpiration = '168h0m0s'
HTTPMaxSize = '32.77kb'
StartTimeout = '15s'
ListenIP = '192.158.1.37'

[WebServer.LDAP]
ServerTLS = true
SessionTimeout = '15m0s'
QueryTimeout = '2m0s'
BaseUserAttr = 'uid'
BaseDN = 'dc=custom,dc=example,dc=com'
UsersDN = 'ou=users'
GroupsDN = 'ou=groups'
ActiveAttribute = 'organizationalStatus'
ActiveAttributeAllowedValue = 'ACTIVE'
AdminUserGroupCN = 'NodeAdmins'
EditUserGroupCN = 'NodeEditors'
RunUserGroupCN = 'NodeRunners'
ReadUserGroupCN = 'NodeReadOnly'
UserApiTokenEnabled = false
UserAPITokenDuration = '240h0m0s'
UpstreamSyncInterval = '0s'
UpstreamSyncRateLimit = '2m0s'

[WebServer.MFA]
RPID = 'test-rpid'
RPOrigin = 'test-rp-origin'

[WebServer.RateLimit]
Authenticated = 42
AuthenticatedPeriod = '1s'
Unauthenticated = 7
UnauthenticatedPeriod = '1m0s'

[WebServer.TLS]
CertPath = 'tls/cert/path'
ForceRedirect = true
Host = 'tls-host'
HTTPSPort = 6789
KeyPath = 'tls/key/path'
ListenIP = '192.158.1.38'

[JobPipeline]
ExternalInitiatorsEnabled = true
MaxRunDuration = '1h0m0s'
MaxSuccessfulRuns = 123456
ReaperInterval = '4h0m0s'
ReaperThreshold = '168h0m0s'
ResultWriteQueueDepth = 10
VerboseLogging = false

[JobPipeline.HTTPRequest]
DefaultTimeout = '1m0s'
MaxSize = '100.00mb'

[FluxMonitor]
DefaultTransactionQueueDepth = 100
SimulateTransactions = true

[OCR2]
Enabled = true
ContractConfirmations = 11
BlockchainTimeout = '3s'
ContractPollInterval = '1h0m0s'
ContractSubscribeInterval = '1m0s'
ContractTransmitterTransmitTimeout = '1m0s'
DatabaseTimeout = '8s'
KeyBundleID = '7a5f66bbe6594259325bf2b4f5b1a9c900000000000000000000000000000000'
CaptureEATelemetry = false
CaptureAutomationCustomTelemetry = true
DefaultTransactionQueueDepth = 1
SimulateTransactions = false
TraceLogging = false

[OCR]
Enabled = true
ObservationTimeout = '11s'
BlockchainTimeout = '3s'
ContractPollInterval = '1h0m0s'
ContractSubscribeInterval = '1m0s'
DefaultTransactionQueueDepth = 12
KeyBundleID = 'acdd42797a8b921b2910497badc5000600000000000000000000000000000000'
SimulateTransactions = true
TransmitterAddress = '0xa0788FC17B1dEe36f057c42B6F373A34B014687e'
CaptureEATelemetry = false
TraceLogging = false

[P2P]
IncomingMessageBufferSize = 13
OutgoingMessageBufferSize = 17
PeerID = '12D3KooWMoejJznyDuEk5aX6GvbjaG12UzeornPCBNzMRqdwrFJw'
TraceLogging = true

[P2P.V2]
Enabled = false
AnnounceAddresses = ['a', 'b', 'c']
DefaultBootstrappers = ['12D3KooWMoejJznyDuEk5aX6GvbjaG12UzeornPCBNzMRqdwrFJw@foo:42/bar:10', '12D3KooWMoejJznyDuEk5aX6GvbjaG12UzeornPCBNzMRqdwrFJw@test:99']
DeltaDial = '1m0s'
DeltaReconcile = '1s'
ListenAddresses = ['foo', 'bar']

[Keeper]
DefaultTransactionQueueDepth = 17
GasPriceBufferPercent = 12
GasTipCapBufferPercent = 43
BaseFeeBufferPercent = 89
MaxGracePeriod = 31
TurnLookBack = 91

[Keeper.Registry]
CheckGasOverhead = 90
PerformGasOverhead = 4294967295
MaxPerformDataSize = 5000
SyncInterval = '1h0m0s'
SyncUpkeepQueueSize = 31

[AutoPprof]
Enabled = true
ProfileRoot = 'prof/root'
PollInterval = '1m0s'
GatherDuration = '12s'
GatherTraceDuration = '13s'
MaxProfileSize = '1.00gb'
CPUProfileRate = 7
MemProfileRate = 9
BlockProfileRate = 5
MutexProfileFraction = 2
MemThreshold = '1.00gb'
GoroutineThreshold = 999

[Pyroscope]
ServerAddress = 'http://localhost:4040'
Environment = 'tests'

[Sentry]
Debug = true
DSN = 'sentry-dsn'
Environment = 'dev'
Release = 'v1.2.3'

[Insecure]
DevWebServer = false
OCRDevelopmentMode = false
InfiniteDepthQueries = false
DisableRateLimiting = false

[Tracing]
Enabled = true
CollectorTarget = 'localhost:4317'
NodeID = 'clc-ocr-sol-devnet-node-1'
SamplingRatio = 1.0
Mode = 'tls'
TLSCertPath = '/path/to/cert.pem'

[Tracing.Attributes]
env = 'dev'
test = 'load'

[Mercury]
VerboseLogging = true

[Mercury.Cache]
LatestReportTTL = '1m40s'
MaxStaleAge = '1m41s'
LatestReportDeadline = '1m42s'

[Mercury.TLS]
CertFile = '/path/to/cert.pem'

[Mercury.Transmitter]
TransmitQueueMaxSize = 123
TransmitTimeout = '3m54s'

[Capabilities]
[Capabilities.Peering]
IncomingMessageBufferSize = 13
OutgoingMessageBufferSize = 17
PeerID = '12D3KooWMoejJznyDuEk5aX6GvbjaG12UzeornPCBNzMRqdwrFJw'
TraceLogging = true

[Capabilities.Peering.V2]
Enabled = false
AnnounceAddresses = ['a', 'b', 'c']
DefaultBootstrappers = ['12D3KooWMoejJznyDuEk5aX6GvbjaG12UzeornPCBNzMRqdwrFJw@foo:42/bar:10', '12D3KooWMoejJznyDuEk5aX6GvbjaG12UzeornPCBNzMRqdwrFJw@test:99']
DeltaDial = '1m0s'
DeltaReconcile = '2s'
ListenAddresses = ['foo', 'bar']

[Capabilities.ExternalRegistry]
Address = ''
NetworkID = 'evm'
ChainID = '1'

[[EVM]]
ChainID = '1'
Enabled = false
AutoCreateKey = false
BlockBackfillDepth = 100
BlockBackfillSkip = true
ChainType = 'Optimism'
FinalityDepth = 42
FinalityTagEnabled = false
FlagsContractAddress = '0xae4E781a6218A8031764928E88d457937A954fC3'
LinkContractAddress = '0x538aAaB4ea120b2bC2fe5D296852D948F07D849e'
LogBackfillBatchSize = 17
LogPollInterval = '1m0s'
LogKeepBlocksDepth = 100000
LogPrunePageSize = 10000
BackupLogPollerBlockDelay = 532
MinIncomingConfirmations = 13
MinContractPayment = '9.223372036854775807 link'
NonceAutoSync = true
NoNewHeadsThreshold = '1m0s'
OperatorFactoryAddress = '0xa5B85635Be42F21f94F28034B7DA440EeFF0F418'
RPCDefaultBatchSize = 17
RPCBlockQueryDelay = 10
FinalizedBlockOffset = 16
NoNewFinalizedHeadsThreshold = '1h0m0s'

[EVM.Transactions]
ForwardersEnabled = true
MaxInFlight = 19
MaxQueued = 99
ReaperInterval = '1m0s'
ReaperThreshold = '1m0s'
ResendAfterThreshold = '1h0m0s'

[EVM.Transactions.AutoPurge]
Enabled = false

[EVM.BalanceMonitor]
Enabled = true

[EVM.GasEstimator]
Mode = 'SuggestedPrice'
PriceDefault = '9.223372036854775807 ether'
PriceMax = '281.474976710655 micro'
PriceMin = '13 wei'
LimitDefault = 12
LimitMax = 17
LimitMultiplier = '1.234'
LimitTransfer = 100
EstimateGasLimit = false
BumpMin = '100 wei'
BumpPercent = 10
BumpThreshold = 6
BumpTxDepth = 6
EIP1559DynamicFees = true
FeeCapDefault = '9.223372036854775807 ether'
TipCapDefault = '2 wei'
TipCapMin = '1 wei'

[EVM.GasEstimator.LimitJobType]
OCR = 1001
OCR2 = 1006
DR = 1002
VRF = 1003
FM = 1004
Keeper = 1005

[EVM.GasEstimator.BlockHistory]
BatchSize = 17
BlockHistorySize = 12
CheckInclusionBlocks = 18
CheckInclusionPercentile = 19
EIP1559FeeCapBufferBlocks = 13
TransactionPercentile = 15

[EVM.HeadTracker]
HistoryDepth = 15
MaxBufferSize = 17
SamplingInterval = '1h0m0s'
MaxAllowedFinalityDepth = 1500
FinalityTagBypass = false

[[EVM.KeySpecific]]
Key = '0x2a3e23c6f242F5345320814aC8a1b4E58707D292'

[EVM.KeySpecific.GasEstimator]
PriceMax = '79.228162514264337593543950335 gether'

[EVM.NodePool]
PollFailureThreshold = 5
PollInterval = '1m0s'
SelectionMode = 'HighestHead'
SyncThreshold = 13
LeaseDuration = '0s'
NodeIsSyncingEnabled = true
FinalizedBlockPollInterval = '1s'
EnforceRepeatableRead = true
DeathDeclarationDelay = '1m0s'

[EVM.NodePool.Errors]
NonceTooLow = '(: |^)nonce too low'
NonceTooHigh = '(: |^)nonce too high'
ReplacementTransactionUnderpriced = '(: |^)replacement transaction underpriced'
LimitReached = '(: |^)limit reached'
TransactionAlreadyInMempool = '(: |^)transaction already in mempool'
TerminallyUnderpriced = '(: |^)terminally underpriced'
InsufficientEth = '(: |^)insufficient eth'
TxFeeExceedsCap = '(: |^)tx fee exceeds cap'
L2FeeTooLow = '(: |^)l2 fee too low'
L2FeeTooHigh = '(: |^)l2 fee too high'
L2Full = '(: |^)l2 full'
TransactionAlreadyMined = '(: |^)transaction already mined'
Fatal = '(: |^)fatal'
ServiceUnavailable = '(: |^)service unavailable'

[EVM.OCR]
ContractConfirmations = 11
ContractTransmitterTransmitTimeout = '1m0s'
DatabaseTimeout = '1s'
DeltaCOverride = '1h0m0s'
DeltaCJitterOverride = '1s'
ObservationGracePeriod = '1s'

[EVM.OCR2]
[EVM.OCR2.Automation]
GasLimit = 540

[[EVM.Nodes]]
Name = 'foo'
WSURL = 'wss://web.socket/test/foo'
HTTPURL = 'https://foo.web'

[[EVM.Nodes]]
Name = 'bar'
WSURL = 'wss://web.socket/test/bar'
HTTPURL = 'https://bar.com'

[[EVM.Nodes]]
Name = 'broadcast'
HTTPURL = 'http://broadcast.mirror'
SendOnly = true

[[Cosmos]]
ChainID = 'Malaga-420'
Enabled = true
Bech32Prefix = 'wasm'
BlockRate = '1m0s'
BlocksUntilTxTimeout = 12
ConfirmPollPeriod = '1s'
FallbackGasPrice = '0.001'
GasToken = 'ucosm'
GasLimitMultiplier = '1.2'
MaxMsgsPerBatch = 17
OCR2CachePollPeriod = '1m0s'
OCR2CacheTTL = '1h0m0s'
TxMsgTimeout = '1s'

[[Cosmos.Nodes]]
Name = 'primary'
TendermintURL = 'http://tender.mint'

[[Cosmos.Nodes]]
Name = 'foo'
TendermintURL = 'http://foo.url'

[[Cosmos.Nodes]]
Name = 'bar'
TendermintURL = 'http://bar.web'

[[Solana]]
ChainID = 'mainnet'
Enabled = false
BalancePollPeriod = '1m0s'
ConfirmPollPeriod = '1s'
OCR2CachePollPeriod = '1m0s'
OCR2CacheTTL = '1h0m0s'
TxTimeout = '1h0m0s'
TxRetryTimeout = '1m0s'
TxConfirmTimeout = '1s'
SkipPreflight = true
Commitment = 'banana'
MaxRetries = 7
FeeEstimatorMode = 'fixed'
ComputeUnitPriceMax = 1000
ComputeUnitPriceMin = 10
ComputeUnitPriceDefault = 100
FeeBumpPeriod = '1m0s'
BlockHistoryPollPeriod = '1m0s'

[[Solana.Nodes]]
Name = 'primary'
URL = 'http://solana.web'

[[Solana.Nodes]]
Name = 'foo'
URL = 'http://solana.foo'

[[Solana.Nodes]]
Name = 'bar'
URL = 'http://solana.bar'

[[Starknet]]
ChainID = 'foobar'
FeederURL = 'http://feeder.url'
Enabled = true
OCR2CachePollPeriod = '6h0m0s'
OCR2CacheTTL = '3m0s'
RequestTimeout = '1m3s'
TxTimeout = '13s'
ConfirmationPoll = '42s'

[[Starknet.Nodes]]
Name = 'primary'
URL = 'http://stark.node'
APIKey = 'key'<|MERGE_RESOLUTION|>--- conflicted
+++ resolved
@@ -6,11 +6,7 @@
 FeedsManager = true
 LogPoller = true
 UICSAKeys = true
-<<<<<<< HEAD
 CCIP = false
-=======
-CCIP = true
->>>>>>> 7b2dd3b2
 
 [Database]
 DefaultIdleInTxSessionTimeout = '1m0s'
