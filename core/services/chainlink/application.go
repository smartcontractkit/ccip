package chainlink

import (
	"bytes"
	"context"
	"math/big"
	"net/http"
	"sync"

	"github.com/ethereum/go-ethereum/common"
	"github.com/ethereum/go-ethereum/core/types"
	"github.com/google/uuid"
	"github.com/pkg/errors"
	"github.com/pyroscope-io/client/pyroscope"
	"go.uber.org/multierr"
	"go.uber.org/zap/zapcore"

	"github.com/smartcontractkit/sqlx"

	pkgcosmos "github.com/smartcontractkit/chainlink-cosmos/pkg/cosmos"
	"github.com/smartcontractkit/chainlink-relay/pkg/loop"
	starknetrelay "github.com/smartcontractkit/chainlink-starknet/relayer/pkg/chainlink"
	starkchain "github.com/smartcontractkit/chainlink-starknet/relayer/pkg/chainlink/chain"

	"github.com/smartcontractkit/chainlink/v2/core/bridges"
	"github.com/smartcontractkit/chainlink/v2/core/build"
	"github.com/smartcontractkit/chainlink/v2/core/chains/cosmos"
	"github.com/smartcontractkit/chainlink/v2/core/chains/evm"
	"github.com/smartcontractkit/chainlink/v2/core/chains/evm/txmgr"
	evmtypes "github.com/smartcontractkit/chainlink/v2/core/chains/evm/types"
	"github.com/smartcontractkit/chainlink/v2/core/config"
	"github.com/smartcontractkit/chainlink/v2/core/logger"
	"github.com/smartcontractkit/chainlink/v2/core/logger/audit"
	"github.com/smartcontractkit/chainlink/v2/core/services"
	"github.com/smartcontractkit/chainlink/v2/core/services/blockhashstore"
	"github.com/smartcontractkit/chainlink/v2/core/services/blockheaderfeeder"
	"github.com/smartcontractkit/chainlink/v2/core/services/cron"
	"github.com/smartcontractkit/chainlink/v2/core/services/directrequest"
	"github.com/smartcontractkit/chainlink/v2/core/services/feeds"
	"github.com/smartcontractkit/chainlink/v2/core/services/fluxmonitorv2"
	"github.com/smartcontractkit/chainlink/v2/core/services/gateway"
	"github.com/smartcontractkit/chainlink/v2/core/services/job"
	"github.com/smartcontractkit/chainlink/v2/core/services/keeper"
	"github.com/smartcontractkit/chainlink/v2/core/services/keystore"
	"github.com/smartcontractkit/chainlink/v2/core/services/legacygasstation"
	"github.com/smartcontractkit/chainlink/v2/core/services/ocr"
	"github.com/smartcontractkit/chainlink/v2/core/services/ocr2"
	"github.com/smartcontractkit/chainlink/v2/core/services/ocrbootstrap"
	"github.com/smartcontractkit/chainlink/v2/core/services/ocrcommon"
	"github.com/smartcontractkit/chainlink/v2/core/services/periodicbackup"
	"github.com/smartcontractkit/chainlink/v2/core/services/pg"
	"github.com/smartcontractkit/chainlink/v2/core/services/pipeline"
	"github.com/smartcontractkit/chainlink/v2/core/services/promreporter"
	"github.com/smartcontractkit/chainlink/v2/core/services/relay"
	evmrelay "github.com/smartcontractkit/chainlink/v2/core/services/relay/evm"
	"github.com/smartcontractkit/chainlink/v2/core/services/synchronization"
	"github.com/smartcontractkit/chainlink/v2/core/services/telemetry"
	"github.com/smartcontractkit/chainlink/v2/core/services/vrf"
	"github.com/smartcontractkit/chainlink/v2/core/services/webhook"
	"github.com/smartcontractkit/chainlink/v2/core/sessions"
	"github.com/smartcontractkit/chainlink/v2/core/utils"
	"github.com/smartcontractkit/chainlink/v2/plugins"
)

//go:generate mockery --quiet --name Application --output ../../internal/mocks/ --case=underscore

// Application implements the common functions used in the core node.
type Application interface {
	Start(ctx context.Context) error
	Stop() error
	GetLogger() logger.SugaredLogger
	GetAuditLogger() audit.AuditLogger
	GetHealthChecker() services.Checker
	GetSqlxDB() *sqlx.DB
	GetConfig() GeneralConfig
	SetLogLevel(lvl zapcore.Level) error
	GetKeyStore() keystore.Master
	GetEventBroadcaster() pg.EventBroadcaster
	WakeSessionReaper()
	GetWebAuthnConfiguration() sessions.WebAuthnConfiguration

	GetExternalInitiatorManager() webhook.ExternalInitiatorManager
	GetChains() Chains

	GetLoopRegistry() *plugins.LoopRegistry

	// V2 Jobs (TOML specified)
	JobSpawner() job.Spawner
	JobORM() job.ORM
	EVMORM() evmtypes.Configs
	PipelineORM() pipeline.ORM
	BridgeORM() bridges.ORM
	SessionORM() sessions.ORM
	TxmStorageService() txmgr.EvmTxStore
	AddJobV2(ctx context.Context, job *job.Job) error
	DeleteJob(ctx context.Context, jobID int32) error
	RunWebhookJobV2(ctx context.Context, jobUUID uuid.UUID, requestBody string, meta pipeline.JSONSerializable) (int64, error)
	ResumeJobV2(ctx context.Context, taskID uuid.UUID, result pipeline.Result) error
	// Testing only
	RunJobV2(ctx context.Context, jobID int32, meta map[string]interface{}) (int64, error)

	// Feeds
	GetFeedsService() feeds.Service

	// ReplayFromBlock replays logs from on or after the given block number. If forceBroadcast is
	// set to true, consumers will reprocess data even if it has already been processed.
	ReplayFromBlock(chainID *big.Int, number uint64, forceBroadcast bool) error

	// ID is unique to this particular application instance
	ID() uuid.UUID

	SecretGenerator() SecretGenerator

	// Request router accepts http request and processes meta-transaction of same-chain or cross-chain token transfers
	LegacyGasStationRequestRouter() legacygasstation.RequestRouter
}

// ChainlinkApplication contains fields for the JobSubscriber, Scheduler,
// and Store. The JobSubscriber and Scheduler are also available
// in the services package, but the Store has its own package.
type ChainlinkApplication struct {
	Chains                   Chains
	EventBroadcaster         pg.EventBroadcaster
	jobORM                   job.ORM
	jobSpawner               job.Spawner
	pipelineORM              pipeline.ORM
	pipelineRunner           pipeline.Runner
	bridgeORM                bridges.ORM
	sessionORM               sessions.ORM
	txmStorageService        txmgr.EvmTxStore
	FeedsService             feeds.Service
	webhookJobRunner         webhook.JobRunner
	Config                   GeneralConfig
	KeyStore                 keystore.Master
	ExternalInitiatorManager webhook.ExternalInitiatorManager
	SessionReaper            utils.SleeperTask
	shutdownOnce             sync.Once
	explorerClient           synchronization.ExplorerClient
	srvcs                    []services.ServiceCtx
	HealthChecker            services.Checker
	Nurse                    *services.Nurse
	logger                   logger.SugaredLogger
	AuditLogger              audit.AuditLogger
	closeLogger              func() error
	sqlxDB                   *sqlx.DB
	secretGenerator          SecretGenerator
	profiler                 *pyroscope.Profiler
	loopRegistry             *plugins.LoopRegistry
	lgsRequestRouter         legacygasstation.RequestRouter

	started     bool
	startStopMu sync.Mutex
}

type ApplicationOpts struct {
	Config                   GeneralConfig
	Logger                   logger.Logger
	EventBroadcaster         pg.EventBroadcaster
	MailMon                  *utils.MailboxMonitor
	SqlxDB                   *sqlx.DB
	KeyStore                 keystore.Master
	Chains                   Chains
	AuditLogger              audit.AuditLogger
	CloseLogger              func() error
	ExternalInitiatorManager webhook.ExternalInitiatorManager
	Version                  string
	RestrictedHTTPClient     *http.Client
	UnrestrictedHTTPClient   *http.Client
	SecretGenerator          SecretGenerator
	LoopRegistry             *plugins.LoopRegistry
}

// Chains holds a ChainSet for each type of chain.
type Chains struct {
	EVM      evm.ChainSet
	Cosmos   cosmos.ChainSet     // nil if disabled
	Solana   loop.Relayer        // nil if disabled
	StarkNet starkchain.ChainSet // nil if disabled
}

func (c *Chains) services() (s []services.ServiceCtx) {
	if c.Cosmos != nil {
		s = append(s, c.Cosmos)
	}
	if c.EVM != nil {
		s = append(s, c.EVM)
	}
	if c.Solana != nil {
		s = append(s, c.Solana)
	}
	if c.StarkNet != nil {
		s = append(s, c.StarkNet)
	}
	return
}

// NewApplication initializes a new store if one is not already
// present at the configured root directory (default: ~/.chainlink),
// the logger at the same directory and returns the Application to
// be used by the node.
// TODO: Inject more dependencies here to save booting up useless stuff in tests
func NewApplication(opts ApplicationOpts) (Application, error) {
	var srvcs []services.ServiceCtx
	auditLogger := opts.AuditLogger
	db := opts.SqlxDB
	cfg := opts.Config
	chains := opts.Chains
	eventBroadcaster := opts.EventBroadcaster
	mailMon := opts.MailMon
	externalInitiatorManager := opts.ExternalInitiatorManager
	globalLogger := logger.Sugared(opts.Logger)
	keyStore := opts.KeyStore
	restrictedHTTPClient := opts.RestrictedHTTPClient
	unrestrictedHTTPClient := opts.UnrestrictedHTTPClient

	// LOOPs can be be created as options, in the  case of LOOP relayers, or
	// as OCR2 job implementations, in the case of Median today.
	// We will have a non-nil registry here in LOOP relayers are being used, otherwise
	// we need to initialize in case we serve OCR2 LOOPs
	loopRegistry := opts.LoopRegistry
	if loopRegistry == nil {
		loopRegistry = plugins.NewLoopRegistry()
	}

	// If the audit logger is enabled
	if auditLogger.Ready() == nil {
		srvcs = append(srvcs, auditLogger)
	}

	var profiler *pyroscope.Profiler
	if cfg.PyroscopeServerAddress() != "" {
		globalLogger.Debug("Pyroscope (automatic pprof profiling) is enabled")
		var err error
		profiler, err = logger.StartPyroscope(cfg)
		if err != nil {
			return nil, errors.Wrap(err, "starting pyroscope (automatic pprof profiling) failed")
		}
	} else {
		globalLogger.Debug("Pyroscope (automatic pprof profiling) is disabled")
	}

	var nurse *services.Nurse
	if cfg.AutoPprofEnabled() {
		globalLogger.Info("Nurse service (automatic pprof profiling) is enabled")
		nurse = services.NewNurse(cfg, globalLogger)
		err := nurse.Start()
		if err != nil {
			return nil, err
		}
	} else {
		globalLogger.Info("Nurse service (automatic pprof profiling) is disabled")
	}

	healthChecker := services.NewChecker()

	telemetryIngressClient := synchronization.TelemetryIngressClient(&synchronization.NoopTelemetryIngressClient{})
	telemetryIngressBatchClient := synchronization.TelemetryIngressBatchClient(&synchronization.NoopTelemetryIngressBatchClient{})
	explorerClient := synchronization.ExplorerClient(&synchronization.NoopExplorerClient{})
	monitoringEndpointGen := telemetry.MonitoringEndpointGenerator(&telemetry.NoopAgent{})

	if cfg.ExplorerURL() != nil && cfg.TelemetryIngressURL() != nil {
		globalLogger.Warn("Both ExplorerUrl and TelemetryIngress.Url are set, defaulting to Explorer")
	}

	if cfg.ExplorerURL() != nil {
		explorerClient = synchronization.NewExplorerClient(cfg.ExplorerURL(), cfg.ExplorerAccessKey(), cfg.ExplorerSecret(), globalLogger)
		monitoringEndpointGen = telemetry.NewExplorerAgent(explorerClient)
	}

	// Use Explorer over TelemetryIngress if both URLs are set
	if cfg.ExplorerURL() == nil && cfg.TelemetryIngressURL() != nil {
		if cfg.TelemetryIngressUseBatchSend() {
			telemetryIngressBatchClient = synchronization.NewTelemetryIngressBatchClient(cfg.TelemetryIngressURL(),
				cfg.TelemetryIngressServerPubKey(), keyStore.CSA(), cfg.TelemetryIngressLogging(), globalLogger, cfg.TelemetryIngressBufferSize(), cfg.TelemetryIngressMaxBatchSize(), cfg.TelemetryIngressSendInterval(), cfg.TelemetryIngressSendTimeout(), cfg.TelemetryIngressUniConn())
			monitoringEndpointGen = telemetry.NewIngressAgentBatchWrapper(telemetryIngressBatchClient)

		} else {
			telemetryIngressClient = synchronization.NewTelemetryIngressClient(cfg.TelemetryIngressURL(),
				cfg.TelemetryIngressServerPubKey(), keyStore.CSA(), cfg.TelemetryIngressLogging(), globalLogger, cfg.TelemetryIngressBufferSize())
			monitoringEndpointGen = telemetry.NewIngressAgentWrapper(telemetryIngressClient)
		}
	}
	srvcs = append(srvcs, explorerClient, telemetryIngressClient, telemetryIngressBatchClient)

	backupCfg := cfg.Database().Backup()
	if backupCfg.Mode() != config.DatabaseBackupModeNone && backupCfg.Frequency() > 0 {
		globalLogger.Infow("DatabaseBackup: periodic database backups are enabled", "frequency", backupCfg.Frequency())

		databaseBackup, err := periodicbackup.NewDatabaseBackup(cfg.DatabaseURL(), cfg.RootDir(), backupCfg, globalLogger)
		if err != nil {
			return nil, errors.Wrap(err, "NewApplication: failed to initialize database backup")
		}
		srvcs = append(srvcs, databaseBackup)
	} else {
		globalLogger.Info("DatabaseBackup: periodic database backups are disabled. To enable automatic backups, set Database.Backup.Mode=lite or Database.Backup.Mode=full")
	}

	srvcs = append(srvcs, eventBroadcaster, mailMon)
	srvcs = append(srvcs, chains.services()...)
	promReporter := promreporter.NewPromReporter(db.DB, globalLogger)
	srvcs = append(srvcs, promReporter)

	var (
		pipelineORM    = pipeline.NewORM(db, globalLogger, cfg)
		bridgeORM      = bridges.NewORM(db, globalLogger, cfg)
		sessionORM     = sessions.NewORM(db, cfg.SessionTimeout().Duration(), globalLogger, cfg, auditLogger)
		pipelineRunner = pipeline.NewRunner(pipelineORM, bridgeORM, cfg, chains.EVM, keyStore.Eth(), keyStore.VRF(), globalLogger, restrictedHTTPClient, unrestrictedHTTPClient)
		jobORM         = job.NewORM(db, chains.EVM, pipelineORM, bridgeORM, keyStore, globalLogger, cfg)
		txmORM         = txmgr.NewTxStore(db, globalLogger, cfg)
	)

	srvcs = append(srvcs, pipelineORM)

	for _, chain := range chains.EVM.Chains() {
		chain.HeadBroadcaster().Subscribe(promReporter)
		chain.TxManager().RegisterResumeCallback(pipelineRunner.ResumeRun)
	}

	var (
		delegates = map[job.Type]job.Delegate{
			job.DirectRequest: directrequest.NewDelegate(
				globalLogger,
				pipelineRunner,
				pipelineORM,
				chains.EVM,
				mailMon),
			job.Keeper: keeper.NewDelegate(
				db,
				jobORM,
				pipelineRunner,
				globalLogger,
				chains.EVM,
				mailMon),
			job.VRF: vrf.NewDelegate(
				db,
				keyStore,
				pipelineRunner,
				pipelineORM,
				chains.EVM,
				globalLogger,
				cfg,
				mailMon),
			job.Webhook: webhook.NewDelegate(
				pipelineRunner,
				externalInitiatorManager,
				globalLogger),
			job.Cron: cron.NewDelegate(
				pipelineRunner,
				globalLogger),
			job.BlockhashStore: blockhashstore.NewDelegate(
				globalLogger,
				chains.EVM,
				keyStore.Eth()),
			job.BlockHeaderFeeder: blockheaderfeeder.NewDelegate(
				globalLogger,
				chains.EVM,
				keyStore.Eth()),
<<<<<<< HEAD
			job.LegacyGasStationServer: legacygasstation.NewServerDelegate(
				globalLogger,
				chains.EVM,
				keyStore.Eth(),
				db,
				cfg,
				pipelineRunner,
			),
			job.LegacyGasStationSidecar: legacygasstation.NewSidecarDelegate(
				globalLogger,
				chains.EVM,
				keyStore.Eth(),
				db,
			),
=======
			job.Gateway: gateway.NewDelegate(
				chains.EVM,
				keyStore.Eth(),
				globalLogger),
>>>>>>> a76ab96e
		}
		webhookJobRunner = delegates[job.Webhook].(*webhook.Delegate).WebhookJobRunner()
		lgsRequestRouter = delegates[job.LegacyGasStationServer].(*legacygasstation.Delegate).RequestRouter()
	)

	// Flux monitor requires ethereum just to boot, silence errors with a null delegate
	if !cfg.EVMRPCEnabled() {
		delegates[job.FluxMonitor] = &job.NullDelegate{Type: job.FluxMonitor}
	} else {
		delegates[job.FluxMonitor] = fluxmonitorv2.NewDelegate(
			keyStore.Eth(),
			jobORM,
			pipelineORM,
			pipelineRunner,
			db,
			chains.EVM,
			globalLogger,
		)
	}

	var peerWrapper *ocrcommon.SingletonPeerWrapper
	if cfg.P2PEnabled() {
		if err := ocrcommon.ValidatePeerWrapperConfig(cfg); err != nil {
			return nil, err
		}
		peerWrapper = ocrcommon.NewSingletonPeerWrapper(keyStore, cfg, db, globalLogger)
		srvcs = append(srvcs, peerWrapper)
	} else {
		globalLogger.Debug("P2P stack disabled")
	}

	if cfg.FeatureOffchainReporting() {
		delegates[job.OffchainReporting] = ocr.NewDelegate(
			db,
			jobORM,
			keyStore,
			pipelineRunner,
			peerWrapper,
			monitoringEndpointGen,
			chains.EVM,
			globalLogger,
			cfg,
			mailMon,
		)
	} else {
		globalLogger.Debug("Off-chain reporting disabled")
	}
	if cfg.FeatureOffchainReporting2() {
		globalLogger.Debug("Off-chain reporting v2 enabled")
		relayers := make(map[relay.Network]loop.Relayer)
		if cfg.EVMEnabled() {
			lggr := globalLogger.Named("EVM")
			evmRelayer := evmrelay.NewRelayer(db, chains.EVM, lggr, cfg, keyStore)
			relayers[relay.EVM] = relay.NewRelayerAdapter(evmRelayer, chains.EVM)
		}
		if cfg.CosmosEnabled() {
			lggr := globalLogger.Named("Cosmos.Relayer")
			cosmosRelayer := pkgcosmos.NewRelayer(lggr, chains.Cosmos)
			relayers[relay.Cosmos] = relay.NewRelayerAdapter(cosmosRelayer, chains.Cosmos)
		}
		if cfg.SolanaEnabled() {
			relayers[relay.Solana] = chains.Solana
		}
		if cfg.StarkNetEnabled() {
			lggr := globalLogger.Named("StarkNet.Relayer")
			starknetRelayer := starknetrelay.NewRelayer(lggr, chains.StarkNet)
			relayers[relay.StarkNet] = relay.NewRelayerAdapter(starknetRelayer, chains.StarkNet)
		}
		registrarConfig := plugins.NewRegistrarConfig(cfg, opts.LoopRegistry.Register)
		ocr2DelegateConfig := ocr2.NewDelegateConfig(cfg, registrarConfig)
		delegates[job.OffchainReporting2] = ocr2.NewDelegate(
			db,
			jobORM,
			pipelineRunner,
			peerWrapper,
			monitoringEndpointGen,
			chains.EVM,
			globalLogger,
			ocr2DelegateConfig,
			keyStore.OCR2(),
			keyStore.DKGSign(),
			keyStore.DKGEncrypt(),
			keyStore.Eth(),
			relayers,
			mailMon,
		)
		delegates[job.Bootstrap] = ocrbootstrap.NewDelegateBootstrap(
			db,
			jobORM,
			peerWrapper,
			globalLogger,
			cfg,
			relayers,
		)
	} else {
		globalLogger.Debug("Off-chain reporting v2 disabled")
	}

	var lbs []utils.DependentAwaiter
	for _, c := range chains.EVM.Chains() {
		lbs = append(lbs, c.LogBroadcaster())
	}
	jobSpawner := job.NewSpawner(jobORM, cfg, delegates, db, globalLogger, lbs)
	srvcs = append(srvcs, jobSpawner, pipelineRunner)

	// We start the log poller after the job spawner
	// so jobs have a chance to apply their initial log filters.
	if cfg.FeatureLogPoller() {
		for _, c := range chains.EVM.Chains() {
			srvcs = append(srvcs, c.LogPoller())
		}
	}

	var feedsService feeds.Service
	if cfg.FeatureFeedsManager() {
		feedsORM := feeds.NewORM(db, opts.Logger, cfg)
		feedsService = feeds.NewService(
			feedsORM,
			jobORM,
			db,
			jobSpawner,
			keyStore,
			cfg,
			chains.EVM,
			globalLogger,
			opts.Version,
		)
	} else {
		feedsService = &feeds.NullService{}
	}

	app := &ChainlinkApplication{
		Chains:                   chains,
		EventBroadcaster:         eventBroadcaster,
		jobORM:                   jobORM,
		jobSpawner:               jobSpawner,
		pipelineRunner:           pipelineRunner,
		pipelineORM:              pipelineORM,
		bridgeORM:                bridgeORM,
		sessionORM:               sessionORM,
		txmStorageService:        txmORM,
		FeedsService:             feedsService,
		Config:                   cfg,
		webhookJobRunner:         webhookJobRunner,
		KeyStore:                 keyStore,
		SessionReaper:            sessions.NewSessionReaper(db.DB, cfg, globalLogger),
		ExternalInitiatorManager: externalInitiatorManager,
		explorerClient:           explorerClient,
		HealthChecker:            healthChecker,
		Nurse:                    nurse,
		logger:                   globalLogger,
		AuditLogger:              auditLogger,
		closeLogger:              opts.CloseLogger,
		secretGenerator:          opts.SecretGenerator,
		profiler:                 profiler,
		loopRegistry:             loopRegistry,

		sqlxDB:           opts.SqlxDB,
		lgsRequestRouter: lgsRequestRouter,

		// NOTE: Can keep things clean by putting more things in srvcs instead of manually start/closing
		srvcs: srvcs,
	}

	for _, service := range app.srvcs {
		checkable := service.(services.Checkable)
		if err := app.HealthChecker.Register(service.Name(), checkable); err != nil {
			return nil, err
		}
	}

	// To avoid subscribing chain services twice, we only subscribe them if OCR2 is not enabled.
	// If it's enabled, they are going to be registered with relayers by default.
	if !cfg.FeatureOffchainReporting2() {
		for _, service := range app.Chains.services() {
			checkable := service.(services.Checkable)
			if err := app.HealthChecker.Register(service.Name(), checkable); err != nil {
				return nil, err
			}
		}
	}

	return app, nil
}

func (app *ChainlinkApplication) SetLogLevel(lvl zapcore.Level) error {
	if err := app.Config.SetLogLevel(lvl); err != nil {
		return err
	}
	app.logger.SetLogLevel(lvl)
	return nil
}

// Start all necessary services. If successful, nil will be returned.
// Start sequence is aborted if the context gets cancelled.
func (app *ChainlinkApplication) Start(ctx context.Context) error {
	app.startStopMu.Lock()
	defer app.startStopMu.Unlock()
	if app.started {
		panic("application is already started")
	}

	if app.FeedsService != nil {
		if err := app.FeedsService.Start(ctx); err != nil {
			app.logger.Errorf("[Feeds Service] Failed to start %v", err)
			app.FeedsService = &feeds.NullService{} // so we don't try to Close() later
		}
	}

	var ms services.MultiStart
	for _, service := range app.srvcs {
		if ctx.Err() != nil {
			err := errors.Wrap(ctx.Err(), "aborting start")
			return multierr.Combine(err, ms.Close())
		}

		app.logger.Debugw("Starting service...", "name", service.Name())

		if err := ms.Start(ctx, service); err != nil {
			return err
		}
	}

	// Start HealthChecker last, so that the other services had the chance to
	// start enough to immediately pass the readiness check.
	if err := app.HealthChecker.Start(); err != nil {
		return err
	}

	app.started = true

	return nil
}

func (app *ChainlinkApplication) StopIfStarted() error {
	app.startStopMu.Lock()
	defer app.startStopMu.Unlock()
	if app.started {
		return app.stop()
	}
	return nil
}

func (app *ChainlinkApplication) GetLoopRegistry() *plugins.LoopRegistry {
	return app.loopRegistry
}

// Stop allows the application to exit by halting schedules, closing
// logs, and closing the DB connection.
func (app *ChainlinkApplication) Stop() error {
	app.startStopMu.Lock()
	defer app.startStopMu.Unlock()
	return app.stop()
}

func (app *ChainlinkApplication) stop() (err error) {
	if !app.started {
		panic("application is already stopped")
	}
	app.shutdownOnce.Do(func() {
		defer func() {
			if app.closeLogger == nil {
				return
			}
			if lerr := app.closeLogger(); lerr != nil {
				err = multierr.Append(err, lerr)
			}
		}()
		app.logger.Info("Gracefully exiting...")

		// Stop services in the reverse order from which they were started
		for i := len(app.srvcs) - 1; i >= 0; i-- {
			service := app.srvcs[i]
			app.logger.Debugw("Closing service...", "name", service.Name())
			err = multierr.Append(err, service.Close())
		}

		app.logger.Debug("Stopping SessionReaper...")
		err = multierr.Append(err, app.SessionReaper.Stop())
		app.logger.Debug("Closing HealthChecker...")
		err = multierr.Append(err, app.HealthChecker.Close())
		if app.FeedsService != nil {
			app.logger.Debug("Closing Feeds Service...")
			err = multierr.Append(err, app.FeedsService.Close())
		}

		if app.Nurse != nil {
			err = multierr.Append(err, app.Nurse.Close())
		}

		if app.profiler != nil {
			err = multierr.Append(err, app.profiler.Stop())
		}

		app.logger.Info("Exited all services")

		app.started = false
	})
	return err
}

func (app *ChainlinkApplication) GetConfig() GeneralConfig {
	return app.Config
}

func (app *ChainlinkApplication) GetKeyStore() keystore.Master {
	return app.KeyStore
}

func (app *ChainlinkApplication) GetLogger() logger.SugaredLogger {
	return app.logger
}

func (app *ChainlinkApplication) GetAuditLogger() audit.AuditLogger {
	return app.AuditLogger
}

func (app *ChainlinkApplication) GetHealthChecker() services.Checker {
	return app.HealthChecker
}

func (app *ChainlinkApplication) JobSpawner() job.Spawner {
	return app.jobSpawner
}

func (app *ChainlinkApplication) JobORM() job.ORM {
	return app.jobORM
}

func (app *ChainlinkApplication) BridgeORM() bridges.ORM {
	return app.bridgeORM
}

func (app *ChainlinkApplication) SessionORM() sessions.ORM {
	return app.sessionORM
}

func (app *ChainlinkApplication) EVMORM() evmtypes.Configs {
	return app.Chains.EVM.Configs()
}

func (app *ChainlinkApplication) PipelineORM() pipeline.ORM {
	return app.pipelineORM
}

func (app *ChainlinkApplication) TxmStorageService() txmgr.EvmTxStore {
	return app.txmStorageService
}

func (app *ChainlinkApplication) GetExternalInitiatorManager() webhook.ExternalInitiatorManager {
	return app.ExternalInitiatorManager
}

func (app *ChainlinkApplication) SecretGenerator() SecretGenerator {
	return app.secretGenerator
}

func (app *ChainlinkApplication) LegacyGasStationRequestRouter() legacygasstation.RequestRouter {
	return app.lgsRequestRouter
}

// WakeSessionReaper wakes up the reaper to do its reaping.
func (app *ChainlinkApplication) WakeSessionReaper() {
	app.SessionReaper.WakeUp()
}

func (app *ChainlinkApplication) AddJobV2(ctx context.Context, j *job.Job) error {
	return app.jobSpawner.CreateJob(j, pg.WithParentCtx(ctx))
}

func (app *ChainlinkApplication) DeleteJob(ctx context.Context, jobID int32) error {
	// Do not allow the job to be deleted if it is managed by the Feeds Manager
	isManaged, err := app.FeedsService.IsJobManaged(ctx, int64(jobID))
	if err != nil {
		return err
	}

	if isManaged {
		return errors.New("job must be deleted in the feeds manager")
	}

	return app.jobSpawner.DeleteJob(jobID, pg.WithParentCtx(ctx))
}

func (app *ChainlinkApplication) RunWebhookJobV2(ctx context.Context, jobUUID uuid.UUID, requestBody string, meta pipeline.JSONSerializable) (int64, error) {
	return app.webhookJobRunner.RunJob(ctx, jobUUID, requestBody, meta)
}

// Only used for local testing, not supported by the UI.
func (app *ChainlinkApplication) RunJobV2(
	ctx context.Context,
	jobID int32,
	meta map[string]interface{},
) (int64, error) {
	if build.IsProd() {
		return 0, errors.New("manual job runs not supported on secure builds")
	}
	jb, err := app.jobORM.FindJob(ctx, jobID)
	if err != nil {
		return 0, errors.Wrapf(err, "job ID %v", jobID)
	}
	var runID int64

	// Some jobs are special in that they do not have a task graph.
	isBootstrap := jb.Type == job.OffchainReporting && jb.OCROracleSpec != nil && jb.OCROracleSpec.IsBootstrapPeer
	if jb.Type.RequiresPipelineSpec() || !isBootstrap {
		var vars map[string]interface{}
		var saveTasks bool
		if jb.Type == job.VRF {
			saveTasks = true
			// Create a dummy log to trigger a run
			testLog := types.Log{
				Data: bytes.Join([][]byte{
					jb.VRFSpec.PublicKey.MustHash().Bytes(),  // key hash
					common.BigToHash(big.NewInt(42)).Bytes(), // seed
					utils.NewHash().Bytes(),                  // sender
					utils.NewHash().Bytes(),                  // fee
					utils.NewHash().Bytes()},                 // requestID
					[]byte{}),
				Topics:      []common.Hash{{}, jb.ExternalIDEncodeBytesToTopic()}, // jobID BYTES
				TxHash:      utils.NewHash(),
				BlockNumber: 10,
				BlockHash:   utils.NewHash(),
			}
			vars = map[string]interface{}{
				"jobSpec": map[string]interface{}{
					"databaseID":    jb.ID,
					"externalJobID": jb.ExternalJobID,
					"name":          jb.Name.ValueOrZero(),
					"publicKey":     jb.VRFSpec.PublicKey[:],
				},
				"jobRun": map[string]interface{}{
					"meta":           meta,
					"logBlockHash":   testLog.BlockHash[:],
					"logBlockNumber": testLog.BlockNumber,
					"logTxHash":      testLog.TxHash,
					"logTopics":      testLog.Topics,
					"logData":        testLog.Data,
				},
			}
		} else {
			vars = map[string]interface{}{
				"jobRun": map[string]interface{}{
					"meta": meta,
				},
			}
		}
		runID, _, err = app.pipelineRunner.ExecuteAndInsertFinishedRun(ctx, *jb.PipelineSpec, pipeline.NewVarsFrom(vars), app.logger, saveTasks)
	}
	return runID, err
}

func (app *ChainlinkApplication) ResumeJobV2(
	ctx context.Context,
	taskID uuid.UUID,
	result pipeline.Result,
) error {
	return app.pipelineRunner.ResumeRun(taskID, result.Value, result.Error)
}

func (app *ChainlinkApplication) GetFeedsService() feeds.Service {
	return app.FeedsService
}

// ReplayFromBlock implements the Application interface.
func (app *ChainlinkApplication) ReplayFromBlock(chainID *big.Int, number uint64, forceBroadcast bool) error {
	chain, err := app.Chains.EVM.Get(chainID)
	if err != nil {
		return err
	}
	chain.LogBroadcaster().ReplayFromBlock(int64(number), forceBroadcast)
	if app.Config.FeatureLogPoller() {
		chain.LogPoller().ReplayAsync(int64(number))
	}
	return nil
}

// GetChains returns Chains.
func (app *ChainlinkApplication) GetChains() Chains {
	return app.Chains
}

func (app *ChainlinkApplication) GetEventBroadcaster() pg.EventBroadcaster {
	return app.EventBroadcaster
}

func (app *ChainlinkApplication) GetSqlxDB() *sqlx.DB {
	return app.sqlxDB
}

// Returns the configuration to use for creating and authenticating
// new WebAuthn credentials
func (app *ChainlinkApplication) GetWebAuthnConfiguration() sessions.WebAuthnConfiguration {
	rpid := app.Config.RPID()
	rporigin := app.Config.RPOrigin()
	if rpid == "" {
		app.GetLogger().Errorf("RPID is not set, WebAuthn will likely not work as intended")
	}

	if rporigin == "" {
		app.GetLogger().Errorf("RPOrigin is not set, WebAuthn will likely not work as intended")
	}

	return sessions.WebAuthnConfiguration{
		RPID:     rpid,
		RPOrigin: rporigin,
	}
}

func (app *ChainlinkApplication) ID() uuid.UUID {
	return app.Config.AppID()
}<|MERGE_RESOLUTION|>--- conflicted
+++ resolved
@@ -355,7 +355,6 @@
 				globalLogger,
 				chains.EVM,
 				keyStore.Eth()),
-<<<<<<< HEAD
 			job.LegacyGasStationServer: legacygasstation.NewServerDelegate(
 				globalLogger,
 				chains.EVM,
@@ -370,12 +369,10 @@
 				keyStore.Eth(),
 				db,
 			),
-=======
 			job.Gateway: gateway.NewDelegate(
 				chains.EVM,
 				keyStore.Eth(),
 				globalLogger),
->>>>>>> a76ab96e
 		}
 		webhookJobRunner = delegates[job.Webhook].(*webhook.Delegate).WebhookJobRunner()
 		lgsRequestRouter = delegates[job.LegacyGasStationServer].(*legacygasstation.Delegate).RequestRouter()
