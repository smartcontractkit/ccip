--- conflicted
+++ resolved
@@ -8,15 +8,8 @@
 	"github.com/google/uuid"
 	"github.com/pelletier/go-toml"
 
-<<<<<<< HEAD
-	"github.com/smartcontractkit/chainlink-common/pkg/capabilities/mercury"
-	"github.com/smartcontractkit/chainlink-common/pkg/capabilities/triggers"
-	"github.com/smartcontractkit/chainlink-common/pkg/types"
-
-=======
 	"github.com/smartcontractkit/chainlink-common/pkg/capabilities"
 	"github.com/smartcontractkit/chainlink-common/pkg/types/core"
->>>>>>> dcdb2f0a
 	"github.com/smartcontractkit/chainlink/v2/core/capabilities/targets"
 	"github.com/smartcontractkit/chainlink/v2/core/chains/legacyevm"
 	"github.com/smartcontractkit/chainlink/v2/core/logger"
@@ -24,57 +17,6 @@
 	p2ptypes "github.com/smartcontractkit/chainlink/v2/core/services/p2p/types"
 )
 
-<<<<<<< HEAD
-const hardcodedWorkflow = `
-triggers:
-  - type: "mercury-trigger"
-    config:
-      feedIds:
-        - "0x1111111111111111111100000000000000000000000000000000000000000000"
-        - "0x2222222222222222222200000000000000000000000000000000000000000000"
-        - "0x3333333333333333333300000000000000000000000000000000000000000000"
-
-consensus:
-  - type: "offchain_reporting"
-    ref: "evm_median"
-    inputs:
-      observations:
-        - "$(trigger.outputs)"
-    config:
-      aggregation_method: "data_feeds_2_0"
-      aggregation_config:
-        "0x1111111111111111111100000000000000000000000000000000000000000000":
-          deviation: "0.001"
-          heartbeat: 3600
-        "0x2222222222222222222200000000000000000000000000000000000000000000":
-          deviation: "0.001"
-          heartbeat: 3600
-        "0x3333333333333333333300000000000000000000000000000000000000000000":
-          deviation: "0.001"
-          heartbeat: 3600
-      encoder: "EVM"
-      encoder_config:
-        abi: "mercury_reports bytes[]"
-
-targets:
-  - type: "write_polygon-testnet-mumbai"
-    inputs:
-      report: "$(evm_median.outputs.report)"
-    config:
-      address: "0x3F3554832c636721F1fD1822Ccca0354576741Ef"
-      params: ["$(report)"]
-      abi: "receive(report bytes)"
-  - type: "write_ethereum-testnet-sepolia"
-    inputs:
-      report: "$(evm_median.outputs.report)"
-    config:
-      address: "0x54e220867af6683aE6DcBF535B4f952cB5116510"
-      params: ["$(report)"]
-      abi: "receive(report bytes)"
-`
-
-=======
->>>>>>> dcdb2f0a
 type Delegate struct {
 	registry        core.CapabilitiesRegistry
 	logger          logger.Logger
@@ -104,12 +46,7 @@
 		d.logger.Errorw("could not initialize writes", err)
 	}
 
-<<<<<<< HEAD
-	trigger := triggers.NewMercuryTriggerService(d.logger)
-	err = d.registry.Add(context.Background(), trigger)
-=======
 	dinfo, err := initializeDONInfo(d.logger)
->>>>>>> dcdb2f0a
 	if err != nil {
 		d.logger.Errorw("could not add initialize don info", err)
 	}
