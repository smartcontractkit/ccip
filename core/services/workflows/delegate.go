--- conflicted
+++ resolved
@@ -8,15 +8,8 @@
 	"github.com/google/uuid"
 	"github.com/pelletier/go-toml"
 
-<<<<<<< HEAD
-	"github.com/smartcontractkit/chainlink-common/pkg/capabilities/mercury"
-	"github.com/smartcontractkit/chainlink-common/pkg/capabilities/triggers"
-	"github.com/smartcontractkit/chainlink-common/pkg/types"
-
-=======
 	"github.com/smartcontractkit/chainlink-common/pkg/capabilities"
 	"github.com/smartcontractkit/chainlink-common/pkg/types/core"
->>>>>>> dcdb2f0a
 	"github.com/smartcontractkit/chainlink/v2/core/capabilities/targets"
 	"github.com/smartcontractkit/chainlink/v2/core/chains/legacyevm"
 	"github.com/smartcontractkit/chainlink/v2/core/logger"
@@ -24,7 +17,6 @@
 	p2ptypes "github.com/smartcontractkit/chainlink/v2/core/services/p2p/types"
 )
 
-<<<<<<< HEAD
 const hardcodedWorkflow = `
 triggers:
   - type: "mercury-trigger"
@@ -73,8 +65,6 @@
       abi: "receive(report bytes)"
 `
 
-=======
->>>>>>> dcdb2f0a
 type Delegate struct {
 	registry        core.CapabilitiesRegistry
 	logger          logger.Logger
@@ -104,12 +94,7 @@
 		d.logger.Errorw("could not initialize writes", err)
 	}
 
-<<<<<<< HEAD
-	trigger := triggers.NewMercuryTriggerService(d.logger)
-	err = d.registry.Add(context.Background(), trigger)
-=======
 	dinfo, err := initializeDONInfo(d.logger)
->>>>>>> dcdb2f0a
 	if err != nil {
 		d.logger.Errorw("could not add initialize don info", err)
 	}
