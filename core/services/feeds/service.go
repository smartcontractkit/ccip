package feeds

import (
	"context"
	"database/sql"
	"encoding/hex"
	"fmt"

	"github.com/ethereum/go-ethereum/common"
	"github.com/google/uuid"
	"github.com/lib/pq"
	"github.com/pelletier/go-toml/v2"
	"github.com/pkg/errors"
	"github.com/prometheus/client_golang/prometheus"
	"github.com/prometheus/client_golang/prometheus/promauto"
	"gopkg.in/guregu/null.v4"

	"github.com/smartcontractkit/chainlink-common/pkg/services"
	"github.com/smartcontractkit/chainlink-common/pkg/sqlutil"
	"github.com/smartcontractkit/chainlink/v2/plugins"

	"github.com/smartcontractkit/chainlink/v2/core/chains/evm/types"
	"github.com/smartcontractkit/chainlink/v2/core/chains/evm/utils/big"
	"github.com/smartcontractkit/chainlink/v2/core/chains/legacyevm"
	"github.com/smartcontractkit/chainlink/v2/core/logger"
	pb "github.com/smartcontractkit/chainlink/v2/core/services/feeds/proto"
	"github.com/smartcontractkit/chainlink/v2/core/services/fluxmonitorv2"
	"github.com/smartcontractkit/chainlink/v2/core/services/job"
	"github.com/smartcontractkit/chainlink/v2/core/services/keystore"
	"github.com/smartcontractkit/chainlink/v2/core/services/keystore/keys/ocrkey"
	"github.com/smartcontractkit/chainlink/v2/core/services/keystore/keys/p2pkey"
	"github.com/smartcontractkit/chainlink/v2/core/services/ocr"
	ocr2 "github.com/smartcontractkit/chainlink/v2/core/services/ocr2/validate"
	"github.com/smartcontractkit/chainlink/v2/core/services/ocrbootstrap"
	"github.com/smartcontractkit/chainlink/v2/core/services/workflows"
	"github.com/smartcontractkit/chainlink/v2/core/utils/crypto"
)

var (
	ErrOCR2Disabled         = errors.New("ocr2 is disabled")
	ErrOCRDisabled          = errors.New("ocr is disabled")
	ErrSingleFeedsManager   = errors.New("only a single feeds manager is supported")
	ErrJobAlreadyExists     = errors.New("a job for this contract address already exists - please use the 'force' option to replace it")
	ErrFeedsManagerDisabled = errors.New("feeds manager is disabled")

	promJobProposalRequest = promauto.NewCounter(prometheus.CounterOpts{
		Name: "feeds_job_proposal_requests",
		Help: "Metric to track job proposal requests",
	})

	promWorkflowRequests = promauto.NewCounter(prometheus.CounterOpts{
		Name: "feeds_workflow_requests",
		Help: "Metric to track workflow requests",
	})

	promWorkflowApprovals = promauto.NewCounter(prometheus.CounterOpts{
		Name: "feeds_workflow_approvals",
		Help: "Metric to track workflow successful auto approvals",
	})

	promWorkflowFailures = promauto.NewCounter(prometheus.CounterOpts{
		Name: "feeds_workflow_rejections",
		Help: "Metric to track workflow failed auto approvals",
	})

	promJobProposalCounts = promauto.NewGaugeVec(prometheus.GaugeOpts{
		Name: "feeds_job_proposal_count",
		Help: "Number of job proposals for the node partitioned by status.",
	}, []string{
		// Job Proposal status
		"status",
	})
)

// Service represents a behavior of the feeds service
type Service interface {
	Start(ctx context.Context) error
	Close() error

	CountManagers(ctx context.Context) (int64, error)
	GetManager(ctx context.Context, id int64) (*FeedsManager, error)
	ListManagers(ctx context.Context) ([]FeedsManager, error)
	ListManagersByIDs(ctx context.Context, ids []int64) ([]FeedsManager, error)
	RegisterManager(ctx context.Context, params RegisterManagerParams) (int64, error)
	UpdateManager(ctx context.Context, mgr FeedsManager) error

	CreateChainConfig(ctx context.Context, cfg ChainConfig) (int64, error)
	DeleteChainConfig(ctx context.Context, id int64) (int64, error)
	GetChainConfig(ctx context.Context, id int64) (*ChainConfig, error)
	ListChainConfigsByManagerIDs(ctx context.Context, mgrIDs []int64) ([]ChainConfig, error)
	UpdateChainConfig(ctx context.Context, cfg ChainConfig) (int64, error)

	DeleteJob(ctx context.Context, args *DeleteJobArgs) (int64, error)
	IsJobManaged(ctx context.Context, jobID int64) (bool, error)
	ProposeJob(ctx context.Context, args *ProposeJobArgs) (int64, error)
	RevokeJob(ctx context.Context, args *RevokeJobArgs) (int64, error)
	SyncNodeInfo(ctx context.Context, id int64) error

	CountJobProposalsByStatus(ctx context.Context) (*JobProposalCounts, error)
	GetJobProposal(ctx context.Context, id int64) (*JobProposal, error)
	ListJobProposals(ctx context.Context) ([]JobProposal, error)
	ListJobProposalsByManagersIDs(ctx context.Context, ids []int64) ([]JobProposal, error)

	ApproveSpec(ctx context.Context, id int64, force bool) error
	CancelSpec(ctx context.Context, id int64) error
	GetSpec(ctx context.Context, id int64) (*JobProposalSpec, error)
	ListSpecsByJobProposalIDs(ctx context.Context, ids []int64) ([]JobProposalSpec, error)
	RejectSpec(ctx context.Context, id int64) error
	UpdateSpecDefinition(ctx context.Context, id int64, spec string) error

<<<<<<< HEAD
=======
	// Unsafe_SetConnectionsManager Only for testing
>>>>>>> 72a7d232
	Unsafe_SetConnectionsManager(ConnectionsManager)
}

type service struct {
	services.StateMachine

	orm                 ORM
	jobORM              job.ORM
	ds                  sqlutil.DataSource
	csaKeyStore         keystore.CSA
	p2pKeyStore         keystore.P2P
	ocr1KeyStore        keystore.OCR
	ocr2KeyStore        keystore.OCR2
	jobSpawner          job.Spawner
	gCfg                GeneralConfig
	insecureCfg         InsecureConfig
	jobCfg              JobConfig
	ocrCfg              OCRConfig
	ocr2cfg             OCR2Config
	connMgr             ConnectionsManager
	legacyChains        legacyevm.LegacyChainContainer
	lggr                logger.Logger
	version             string
	loopRegistrarConfig plugins.RegistrarConfig
}

// NewService constructs a new feeds service
func NewService(
	orm ORM,
	jobORM job.ORM,
	ds sqlutil.DataSource,
	jobSpawner job.Spawner,
	keyStore keystore.Master,
	gCfg GeneralConfig,
	insecureCfg InsecureConfig,
	jobCfg JobConfig,
	ocrCfg OCRConfig,
	ocr2Cfg OCR2Config,
	legacyChains legacyevm.LegacyChainContainer,
	lggr logger.Logger,
	version string,
	rc plugins.RegistrarConfig,
) *service {
	lggr = lggr.Named("Feeds")
	svc := &service{
		orm:                 orm,
		jobORM:              jobORM,
		ds:                  ds,
		jobSpawner:          jobSpawner,
		p2pKeyStore:         keyStore.P2P(),
		csaKeyStore:         keyStore.CSA(),
		ocr1KeyStore:        keyStore.OCR(),
		ocr2KeyStore:        keyStore.OCR2(),
		gCfg:                gCfg,
		insecureCfg:         insecureCfg,
		jobCfg:              jobCfg,
		ocrCfg:              ocrCfg,
		ocr2cfg:             ocr2Cfg,
		connMgr:             newConnectionsManager(lggr),
		legacyChains:        legacyChains,
		lggr:                lggr,
		version:             version,
		loopRegistrarConfig: rc,
	}

	return svc
}

type RegisterManagerParams struct {
	Name         string
	URI          string
	PublicKey    crypto.PublicKey
	ChainConfigs []ChainConfig
}

// RegisterManager registers a new ManagerService and attempts to establish a
// connection.
//
// Only a single feeds manager is currently supported.
func (s *service) RegisterManager(ctx context.Context, params RegisterManagerParams) (int64, error) {
	count, err := s.CountManagers(ctx)
	if err != nil {
		return 0, err
	}
	if count >= 1 {
		return 0, ErrSingleFeedsManager
	}

	mgr := FeedsManager{
		Name:      params.Name,
		URI:       params.URI,
		PublicKey: params.PublicKey,
	}

	var id int64

	err = s.orm.Transact(ctx, func(tx ORM) error {
		var txerr error

		id, txerr = tx.CreateManager(ctx, &mgr)
		if txerr != nil {
			return txerr
		}

		if _, txerr = tx.CreateBatchChainConfig(ctx, params.ChainConfigs); txerr != nil {
			return txerr
		}

		return nil
	})
	if err != nil {
		return 0, err
	}

	privkey, err := s.getCSAPrivateKey()
	if err != nil {
		return 0, err
	}

	// Establish a connection
	mgr.ID = id
	s.connectFeedManager(ctx, mgr, privkey)

	return id, nil
}

// SyncNodeInfo syncs the node's information with FMS
func (s *service) SyncNodeInfo(ctx context.Context, id int64) error {
	// Get the FMS RPC client
	fmsClient, err := s.connMgr.GetClient(id)
	if err != nil {
		return errors.Wrap(err, "could not fetch client")
	}

	cfgs, err := s.orm.ListChainConfigsByManagerIDs(ctx, []int64{id})
	if err != nil {
		return errors.Wrap(err, "could not fetch chain configs")
	}

	cfgMsgs := make([]*pb.ChainConfig, 0, len(cfgs))
	for _, cfg := range cfgs {
		cfgMsg, msgErr := s.newChainConfigMsg(cfg)
		if msgErr != nil {
			s.lggr.Errorf("SyncNodeInfo: %v", msgErr)

			continue
		}

		cfgMsgs = append(cfgMsgs, cfgMsg)
	}

	if _, err = fmsClient.UpdateNode(ctx, &pb.UpdateNodeRequest{
		Version:      s.version,
		ChainConfigs: cfgMsgs,
	}); err != nil {
		return err
	}

	return nil
}

// UpdateManager updates the feed manager details, takes down the
// connection and reestablishes a new connection with the updated public key.
func (s *service) UpdateManager(ctx context.Context, mgr FeedsManager) error {
	err := s.orm.UpdateManager(ctx, mgr)
	if err != nil {
		return errors.Wrap(err, "could not update manager")
	}

	if err := s.restartConnection(ctx, mgr); err != nil {
		s.lggr.Errorf("could not restart FMS connection: %v", err)
	}

	return nil
}

// ListManagerServices lists all the manager services.
func (s *service) ListManagers(ctx context.Context) ([]FeedsManager, error) {
	managers, err := s.orm.ListManagers(ctx)
	if err != nil {
		return nil, errors.Wrap(err, "failed to get a list of managers")
	}

	for i := range managers {
		managers[i].IsConnectionActive = s.connMgr.IsConnected(managers[i].ID)
	}

	return managers, nil
}

// GetManager gets a manager service by id.
func (s *service) GetManager(ctx context.Context, id int64) (*FeedsManager, error) {
	manager, err := s.orm.GetManager(ctx, id)
	if err != nil {
		return nil, errors.Wrap(err, "failed to get manager by ID")
	}

	manager.IsConnectionActive = s.connMgr.IsConnected(manager.ID)
	return manager, nil
}

// ListManagersByIDs get managers services by ids.
func (s *service) ListManagersByIDs(ctx context.Context, ids []int64) ([]FeedsManager, error) {
	managers, err := s.orm.ListManagersByIDs(ctx, ids)
	if err != nil {
		return nil, errors.Wrap(err, "failed to list managers by IDs")
	}

	for _, manager := range managers {
		manager.IsConnectionActive = s.connMgr.IsConnected(manager.ID)
	}

	return managers, nil
}

// CountManagers gets the total number of manager services
func (s *service) CountManagers(ctx context.Context) (int64, error) {
	return s.orm.CountManagers(ctx)
}

// CreateChainConfig creates a chain config.
func (s *service) CreateChainConfig(ctx context.Context, cfg ChainConfig) (int64, error) {
	var err error
	if cfg.AdminAddress != "" {
		_, err = common.NewMixedcaseAddressFromString(cfg.AdminAddress)
		if err != nil {
			return 0, fmt.Errorf("invalid admin address: %v", cfg.AdminAddress)
		}
	}

	id, err := s.orm.CreateChainConfig(ctx, cfg)
	if err != nil {
		return 0, errors.Wrap(err, "CreateChainConfig failed")
	}

	mgr, err := s.orm.GetManager(ctx, cfg.FeedsManagerID)
	if err != nil {
		return 0, errors.Wrap(err, "CreateChainConfig: failed to fetch manager")
	}

	if err := s.SyncNodeInfo(ctx, mgr.ID); err != nil {
		s.lggr.Infof("FMS: Unable to sync node info: %v", err)
	}

	return id, nil
}

// DeleteChainConfig deletes the chain config by id.
func (s *service) DeleteChainConfig(ctx context.Context, id int64) (int64, error) {
	cfg, err := s.orm.GetChainConfig(ctx, id)
	if err != nil {
		return 0, errors.Wrap(err, "DeleteChainConfig failed: could not get chain config")
	}

	_, err = s.orm.DeleteChainConfig(ctx, id)
	if err != nil {
		return 0, errors.Wrap(err, "DeleteChainConfig failed")
	}

	mgr, err := s.orm.GetManager(ctx, cfg.FeedsManagerID)
	if err != nil {
		return 0, errors.Wrap(err, "DeleteChainConfig: failed to fetch manager")
	}

	if err := s.SyncNodeInfo(ctx, mgr.ID); err != nil {
		s.lggr.Infof("FMS: Unable to sync node info: %v", err)
	}

	return id, nil
}

func (s *service) GetChainConfig(ctx context.Context, id int64) (*ChainConfig, error) {
	cfg, err := s.orm.GetChainConfig(ctx, id)
	if err != nil {
		return nil, errors.Wrap(err, "GetChainConfig failed")
	}

	return cfg, nil
}

func (s *service) ListChainConfigsByManagerIDs(ctx context.Context, mgrIDs []int64) ([]ChainConfig, error) {
	cfgs, err := s.orm.ListChainConfigsByManagerIDs(ctx, mgrIDs)

	return cfgs, errors.Wrap(err, "ListChainConfigsByManagerIDs failed")
}

func (s *service) UpdateChainConfig(ctx context.Context, cfg ChainConfig) (int64, error) {
	var err error
	if cfg.AdminAddress != "" {
		_, err = common.NewMixedcaseAddressFromString(cfg.AdminAddress)
		if err != nil {
			return 0, fmt.Errorf("invalid admin address: %v", cfg.AdminAddress)
		}
	}

	id, err := s.orm.UpdateChainConfig(ctx, cfg)
	if err != nil {
		return 0, errors.Wrap(err, "UpdateChainConfig failed")
	}

	ccfg, err := s.orm.GetChainConfig(ctx, cfg.ID)
	if err != nil {
		return 0, errors.Wrap(err, "UpdateChainConfig failed: could not get chain config")
	}

	if err := s.SyncNodeInfo(ctx, ccfg.FeedsManagerID); err != nil {
		s.lggr.Infof("FMS: Unable to sync node info: %v", err)
	}

	return id, nil
}

// Lists all JobProposals
//
// When we support multiple feed managers, we will need to change this to filter
// by feeds manager
func (s *service) ListJobProposals(ctx context.Context) ([]JobProposal, error) {
	return s.orm.ListJobProposals(ctx)
}

// ListJobProposalsByManagersIDs gets job proposals by feeds managers IDs
func (s *service) ListJobProposalsByManagersIDs(ctx context.Context, ids []int64) ([]JobProposal, error) {
	return s.orm.ListJobProposalsByManagersIDs(ctx, ids)
}

// DeleteJobArgs are the arguments to provide to the DeleteJob method.
type DeleteJobArgs struct {
	FeedsManagerID int64
	RemoteUUID     uuid.UUID
}

// DeleteJob deletes a job proposal if it exist. The feeds manager id check
// ensures that only the intended feed manager can make this request.
func (s *service) DeleteJob(ctx context.Context, args *DeleteJobArgs) (int64, error) {
	proposal, err := s.orm.GetJobProposalByRemoteUUID(ctx, args.RemoteUUID)
	if err != nil {
		if !errors.Is(err, sql.ErrNoRows) {
			return 0, errors.Wrap(err, "GetJobProposalByRemoteUUID failed to check existence of job proposal")
		}

		return 0, errors.Wrap(err, "GetJobProposalByRemoteUUID did not find any proposals to delete")
	}

	logger := s.lggr.With(
		"job_proposal_id", proposal.ID,
	)

	// Ensure that if the job proposal exists, that it belongs to the feeds
	// manager which previously proposed a job using the remote UUID.
	if args.FeedsManagerID != proposal.FeedsManagerID {
		return 0, errors.New("cannot delete a job proposal belonging to another feeds manager")
	}

	if err = s.orm.DeleteProposal(ctx, proposal.ID); err != nil {
		s.lggr.Errorw("Failed to delete the proposal", "err", err)

		return 0, errors.Wrap(err, "DeleteProposal failed")
	}

	if err = s.observeJobProposalCounts(ctx); err != nil {
		logger.Errorw("Failed to push metrics for job proposal deletion", "err", err)
	}

	return proposal.ID, nil
}

// RevokeJobArgs are the arguments to provide the RevokeJob method
type RevokeJobArgs struct {
	FeedsManagerID int64
	RemoteUUID     uuid.UUID
}

// RevokeJob revokes a pending job proposal if it exist. The feeds manager
// id check ensures that only the intended feed manager can make this request.
func (s *service) RevokeJob(ctx context.Context, args *RevokeJobArgs) (int64, error) {
	proposal, err := s.orm.GetJobProposalByRemoteUUID(ctx, args.RemoteUUID)
	if err != nil {
		if !errors.Is(err, sql.ErrNoRows) {
			return 0, errors.Wrap(err, "GetJobProposalByRemoteUUID failed to check existence of job proposal")
		}

		return 0, errors.Wrap(err, "GetJobProposalByRemoteUUID did not find any proposals to revoke")
	}

	// Ensure that if the job proposal exists, that it belongs to the feeds
	// manager which previously proposed a job using the remote UUID.
	if args.FeedsManagerID != proposal.FeedsManagerID {
		return 0, errors.New("cannot revoke a job proposal belonging to another feeds manager")
	}

	// get the latest spec for the proposal
	latest, err := s.orm.GetLatestSpec(ctx, proposal.ID)
	if err != nil {
		return 0, errors.Wrap(err, "GetLatestSpec failed to get latest spec")
	}

	if canRevoke := s.isRevokable(proposal.Status, latest.Status); !canRevoke {
		return 0, errors.New("only pending job specs can be revoked")
	}

	if err = s.orm.RevokeSpec(ctx, latest.ID); err != nil {
		s.lggr.Errorw("Failed to revoke the proposal", "err", err)

		return 0, errors.Wrap(err, "RevokeSpec failed")
	}

	logger := s.lggr.With(
		"job_proposal_id", proposal.ID,
		"job_proposal_spec_id", latest.ID,
	)

	if err = s.observeJobProposalCounts(ctx); err != nil {
		logger.Errorw("Failed to push metrics for revoke job", "err", err)
	}

	return proposal.ID, nil
}

// ProposeJobArgs are the arguments to provide to the ProposeJob method.
type ProposeJobArgs struct {
	FeedsManagerID int64
	RemoteUUID     uuid.UUID
	Multiaddrs     pq.StringArray
	Version        int32
	Spec           string
}

// ProposeJob creates a job proposal if it does not exist. If it already exists
// and a new version is provided, a new spec is created.
//
// The feeds manager id check exists for support of multiple feeds managers in
// the future so that in the (very slim) off chance that the same uuid is
// generated by another feeds manager or they maliciously send an existing uuid
// belonging to another feeds manager, we do not update it.
func (s *service) ProposeJob(ctx context.Context, args *ProposeJobArgs) (int64, error) {
	// Validate the args
	if err := s.validateProposeJobArgs(ctx, *args); err != nil {
		return 0, err
	}

	existing, err := s.orm.GetJobProposalByRemoteUUID(ctx, args.RemoteUUID)
	if err != nil {
		if !errors.Is(err, sql.ErrNoRows) {
			return 0, errors.Wrap(err, "failed to check existence of job proposal")
		}
	}

	// Validation for existing job proposals
	if err == nil {
		// Ensure that if the job proposal exists, that it belongs to the feeds
		// manager which previously proposed a job using the remote UUID.
		if args.FeedsManagerID != existing.FeedsManagerID {
			return 0, errors.New("cannot update a job proposal belonging to another feeds manager")
		}

		// Check the version being proposed has not been previously proposed.
		var exists bool
		exists, err = s.orm.ExistsSpecByJobProposalIDAndVersion(ctx, existing.ID, args.Version)
		if err != nil {
			return 0, errors.Wrap(err, "failed to check existence of spec")
		}

		if exists {
			// note: CLO auto-increments the version number on re-proposal, so this should never happen
			return 0, errors.New("proposed job spec version already exists")
		}
	}

	logger := s.lggr.With(
		"job_proposal_remote_uuid", args.RemoteUUID,
	)

	var id int64
	// we need the specID to auto-approve workflow specs
	var specID int64
	err = s.orm.Transact(ctx, func(tx ORM) error {
		var txerr error

		// Parse the Job Spec TOML to extract the name
		name := extractName(args.Spec)

		// Upsert job proposal
		id, txerr = tx.UpsertJobProposal(ctx, &JobProposal{
			Name:           name,
			RemoteUUID:     args.RemoteUUID,
			Status:         JobProposalStatusPending,
			FeedsManagerID: args.FeedsManagerID,
			Multiaddrs:     args.Multiaddrs,
		})
		if txerr != nil {
			return errors.Wrap(txerr, "failed to upsert job proposal")
		}

		// Create the spec version
		specID, txerr = tx.CreateSpec(ctx, JobProposalSpec{
			Definition:    args.Spec,
			Status:        SpecStatusPending,
			Version:       args.Version,
			JobProposalID: id,
		})
		if txerr != nil {
			return errors.Wrap(txerr, "failed to create spec")
		}

		return nil
	})
	if err != nil {
		return 0, err
	}
	// auto approve workflow specs
	if isWFSpec(logger, args.Spec) {
		promWorkflowRequests.Inc()
		err = s.ApproveSpec(ctx, specID, true)
		if err != nil {
			promWorkflowFailures.Inc()
			logger.Errorw("Failed to auto approve workflow spec", "id", id, "err", err)
			return 0, fmt.Errorf("failed to approve workflow spec %d: %w", id, err)
		}
		logger.Infow("Successful workflow spec auto approval", "id", id)
		promWorkflowApprovals.Inc()
	} else {
		// Track the given job proposal request
		promJobProposalRequest.Inc()
	}

	if err = s.observeJobProposalCounts(ctx); err != nil {
		logger.Errorw("Failed to push metrics for propose job", "err", err)
	}

	return id, nil
}

func isWFSpec(lggr logger.Logger, spec string) bool {
	jobType, err := job.ValidateSpec(spec)
	if err != nil {
		// this should not happen in practice
		lggr.Errorw("Failed to validate spec while checking for workflow", "err", err)
		return false
	}
	return jobType == job.Workflow
}

// GetJobProposal gets a job proposal by id.
func (s *service) GetJobProposal(ctx context.Context, id int64) (*JobProposal, error) {
	return s.orm.GetJobProposal(ctx, id)
}

// CountJobProposalsByStatus returns the count of job proposals with a given status.
func (s *service) CountJobProposalsByStatus(ctx context.Context) (*JobProposalCounts, error) {
	return s.orm.CountJobProposalsByStatus(ctx)
}

// RejectSpec rejects a spec.
func (s *service) RejectSpec(ctx context.Context, id int64) error {
	spec, err := s.orm.GetSpec(ctx, id)
	if err != nil {
		return errors.Wrap(err, "orm: job proposal spec")
	}

	// Validate
	if spec.Status != SpecStatusPending {
		return errors.New("must be a pending job proposal spec")
	}

	proposal, err := s.orm.GetJobProposal(ctx, spec.JobProposalID)
	if err != nil {
		return errors.Wrap(err, "orm: job proposal")
	}

	fmsClient, err := s.connMgr.GetClient(proposal.FeedsManagerID)
	if err != nil {
		return errors.Wrap(err, "fms rpc client is not connected")
	}

	logger := s.lggr.With(
		"job_proposal_id", proposal.ID,
		"job_proposal_spec_id", id,
	)

	err = s.orm.Transact(ctx, func(tx ORM) error {
		if err = tx.RejectSpec(ctx, id); err != nil {
			return err
		}

		if _, err = fmsClient.RejectedJob(ctx, &pb.RejectedJobRequest{
			Uuid:    proposal.RemoteUUID.String(),
			Version: int64(spec.Version),
		}); err != nil {
			return err
		}

		return nil
	})
	if err != nil {
		return errors.Wrap(err, "could not reject job proposal")
	}

	if err = s.observeJobProposalCounts(ctx); err != nil {
		logger.Errorw("Failed to push metrics for job rejection", "err", err)
	}

	return nil
}

// IsJobManaged determines is a job is managed by the Feeds Manager.
func (s *service) IsJobManaged(ctx context.Context, jobID int64) (bool, error) {
	return s.orm.IsJobManaged(ctx, jobID)
}

// ApproveSpec approves a spec for a job proposal and creates a job with the
// spec.
func (s *service) ApproveSpec(ctx context.Context, id int64, force bool) error {
	spec, err := s.orm.GetSpec(ctx, id)
	if err != nil {
		return errors.Wrap(err, "orm: job proposal spec")
	}

	proposal, err := s.orm.GetJobProposal(ctx, spec.JobProposalID)
	if err != nil {
		return errors.Wrap(err, "orm: job proposal")
	}

	if err = s.isApprovable(ctx, proposal.Status, proposal.ID, spec.Status, spec.ID); err != nil {
		return err
	}

	logger := s.lggr.With(
		"job_proposal_id", proposal.ID,
		"job_proposal_spec_id", id,
	)

	fmsClient, err := s.connMgr.GetClient(proposal.FeedsManagerID)
	if err != nil {
		logger.Errorw("Failed to get FMS Client", "err", err)

		return errors.Wrap(err, "fms rpc client")
	}

	j, err := s.generateJob(ctx, spec.Definition)
	if err != nil {
		return errors.Wrap(err, "could not generate job from spec")
	}

	// All job specs should have external_job_ids
	if j.ExternalJobID == uuid.Nil {
		return errors.New("failed to approve job spec due to missing ExternalJobID in spec")
	}

	// Check that the bridges exist
	if err = s.jobORM.AssertBridgesExist(ctx, j.Pipeline); err != nil {
		logger.Errorw("Failed to approve job spec due to bridge check", "err", err.Error())

		return errors.Wrap(err, "failed to approve job spec due to bridge check")
	}

	err = s.transact(ctx, func(tx datasources) error {
		var (
			txerr         error
			existingJobID int32
		)

		// Use the external job id to check if a job already exists
		foundJob, txerr := tx.jobORM.FindJobByExternalJobID(ctx, j.ExternalJobID)
		if txerr != nil {
			// Return an error if the repository errors. If there is a not found
			// error we want to continue with approving the job.
			if !errors.Is(txerr, sql.ErrNoRows) {
				return errors.Wrap(txerr, "FindJobByExternalJobID failed")
			}
		}

		if txerr == nil {
			existingJobID = foundJob.ID
		}

		// If no job was found by external job id, check if a job exists by address
		if existingJobID == 0 {
			switch j.Type {
			case job.OffchainReporting, job.FluxMonitor:
				existingJobID, txerr = findExistingJobForOCRFlux(ctx, j, tx.jobORM)
				if txerr != nil {
					// Return an error if the repository errors. If there is a not found
					// error we want to continue with approving the job.
					if !errors.Is(txerr, sql.ErrNoRows) {
						return errors.Wrap(txerr, "FindJobIDByAddress failed")
					}
				}
			case job.OffchainReporting2, job.Bootstrap:
				existingJobID, txerr = findExistingJobForOCR2(ctx, j, tx.jobORM)
				if txerr != nil {
					// Return an error if the repository errors. If there is a not found
					// error we want to continue with approving the job.
					if !errors.Is(txerr, sql.ErrNoRows) {
						return errors.Wrap(txerr, "FindOCR2JobIDByAddress failed")
					}
				}
			case job.Workflow:
				existingJobID, txerr = tx.jobORM.FindJobIDByWorkflow(ctx, *j.WorkflowSpec)
				if txerr != nil {
					// Return an error if the repository errors. If there is a not found
					// error we want to continue with approving the job.
					if !errors.Is(txerr, sql.ErrNoRows) {
						return fmt.Errorf("failed while checking for existing workflow job: %w", txerr)
					}
				}
			default:
				return errors.Errorf("unsupported job type when approving job proposal specs: %s", j.Type)
			}
		}

		// Remove the existing job since a job was found
		if existingJobID != 0 {
			// Do not proceed to remove the running job unless the force flag is true
			if !force {
				return ErrJobAlreadyExists
			}

			// Check if the job is managed by FMS
			approvedSpec, serr := tx.orm.GetApprovedSpec(ctx, proposal.ID)
			if serr != nil {
				if !errors.Is(serr, sql.ErrNoRows) {
					logger.Errorw("Failed to get approved spec", "err", serr)

					// Return an error for any other errors fetching the
					// approved spec
					return errors.Wrap(serr, "GetApprovedSpec failed")
				}
			}

			// If a spec is found, cancel the existing job spec
			if serr == nil {
				if cerr := tx.orm.CancelSpec(ctx, approvedSpec.ID); cerr != nil {
					logger.Errorw("Failed to delete the cancel the spec", "err", cerr)

					return cerr
				}
			}

			// Delete the job
			if serr = s.jobSpawner.DeleteJob(ctx, tx.ds, existingJobID); serr != nil {
				logger.Errorw("Failed to delete the job", "err", serr)

				return errors.Wrap(serr, "DeleteJob failed")
			}
		}

		// Create the job
		if txerr = s.jobSpawner.CreateJob(ctx, tx.ds, j); txerr != nil {
			logger.Errorw("Failed to create job", "err", txerr)

			return txerr
		}

		// Approve the job proposal spec
		if txerr = tx.orm.ApproveSpec(ctx, id, j.ExternalJobID); txerr != nil {
			logger.Errorw("Failed to approve spec", "err", txerr)

			return txerr
		}

		// Send to FMS Client
		if _, txerr = fmsClient.ApprovedJob(ctx, &pb.ApprovedJobRequest{
			Uuid:    proposal.RemoteUUID.String(),
			Version: int64(spec.Version),
		}); txerr != nil {
			logger.Errorw("Failed to approve job to FMS", "err", txerr)

			return txerr
		}

		return nil
	})
	if err != nil {
		return errors.Wrap(err, "could not approve job proposal")
	}

	if err = s.observeJobProposalCounts(ctx); err != nil {
		logger.Errorw("Failed to push metrics for job approval", "err", err)
	}

	return nil
}

type datasources struct {
	ds     sqlutil.DataSource
	orm    ORM
	jobORM job.ORM
}

func (s *service) transact(ctx context.Context, fn func(datasources) error) error {
	return sqlutil.Transact(ctx, func(tx sqlutil.DataSource) datasources {
		return datasources{
			ds:     tx,
			orm:    s.orm.WithDataSource(tx),
			jobORM: s.jobORM.WithDataSource(tx),
		}
	}, s.ds, nil, fn)
}

// CancelSpec cancels a spec for a job proposal.
func (s *service) CancelSpec(ctx context.Context, id int64) error {
	spec, err := s.orm.GetSpec(ctx, id)
	if err != nil {
		return errors.Wrap(err, "orm: job proposal spec")
	}

	if spec.Status != SpecStatusApproved {
		return errors.New("must be an approved job proposal spec")
	}

	jp, err := s.orm.GetJobProposal(ctx, spec.JobProposalID)
	if err != nil {
		return errors.Wrap(err, "orm: job proposal")
	}

	fmsClient, err := s.connMgr.GetClient(jp.FeedsManagerID)
	if err != nil {
		return errors.Wrap(err, "fms rpc client")
	}

	logger := s.lggr.With(
		"job_proposal_id", jp.ID,
		"job_proposal_spec_id", id,
	)

	err = s.transact(ctx, func(tx datasources) error {
		var (
			txerr error
		)

		if txerr = tx.orm.CancelSpec(ctx, id); txerr != nil {
			return txerr
		}

		// Delete the job
		if jp.ExternalJobID.Valid {
			j, txerr := tx.jobORM.FindJobByExternalJobID(ctx, jp.ExternalJobID.UUID)
			if txerr != nil {
				// Return an error if the repository errors. If there is a not found error we want
				// to continue with cancelling the spec but we won't have to cancel any jobs.
				if !errors.Is(txerr, sql.ErrNoRows) {
					return errors.Wrap(txerr, "FindJobByExternalJobID failed")
				}
			}

			if txerr == nil {
				if serr := s.jobSpawner.DeleteJob(ctx, tx.ds, j.ID); serr != nil {
					return errors.Wrap(serr, "DeleteJob failed")
				}
			}
		}

		// Send to FMS Client
		if _, err = fmsClient.CancelledJob(ctx, &pb.CancelledJobRequest{
			Uuid:    jp.RemoteUUID.String(),
			Version: int64(spec.Version),
		}); err != nil {
			return err
		}

		return nil
	})
	if err != nil {
		return err
	}

	if err = s.observeJobProposalCounts(ctx); err != nil {
		logger.Errorw("Failed to push metrics for job cancellation", "err", err)
	}

	return nil
}

// ListSpecsByJobProposalIDs gets the specs which belong to the job proposal ids.
func (s *service) ListSpecsByJobProposalIDs(ctx context.Context, ids []int64) ([]JobProposalSpec, error) {
	return s.orm.ListSpecsByJobProposalIDs(ctx, ids)
}

// GetSpec gets the spec details by id.
func (s *service) GetSpec(ctx context.Context, id int64) (*JobProposalSpec, error) {
	return s.orm.GetSpec(ctx, id)
}

// UpdateSpecDefinition updates the spec's TOML definition.
func (s *service) UpdateSpecDefinition(ctx context.Context, id int64, defn string) error {
	spec, err := s.orm.GetSpec(ctx, id)
	if err != nil {
		if errors.Is(err, sql.ErrNoRows) {
			return errors.Wrap(err, "job proposal spec does not exist")
		}

		return errors.Wrap(err, "database error")
	}

	if !spec.CanEditDefinition() {
		return errors.New("must be a pending or cancelled spec")
	}

	// Update the spec definition
	if err = s.orm.UpdateSpecDefinition(ctx, id, defn); err != nil {
		return errors.Wrap(err, "could not update job proposal")
	}

	return nil
}

// Start starts the service.
func (s *service) Start(ctx context.Context) error {
	return s.StartOnce("FeedsService", func() error {
		privkey, err := s.getCSAPrivateKey()
		if err != nil {
			return err
		}

		// We only support a single feeds manager right now
		mgrs, err := s.ListManagers(ctx)
		if err != nil {
			return err
		}
		if len(mgrs) < 1 {
			s.lggr.Info("no feeds managers registered")

			return nil
		}

		mgr := mgrs[0]
		s.connectFeedManager(ctx, mgr, privkey)

		if err = s.observeJobProposalCounts(ctx); err != nil {
			s.lggr.Error("failed to observe job proposal count when starting service", err)
		}

		return nil
	})
}

// Close shuts down the service
func (s *service) Close() error {
	return s.StopOnce("FeedsService", func() error {
		// This blocks until it finishes
		s.connMgr.Close()

		return nil
	})
}

// connectFeedManager connects to a feeds manager
func (s *service) connectFeedManager(ctx context.Context, mgr FeedsManager, privkey []byte) {
	s.connMgr.Connect(ConnectOpts{
		FeedsManagerID: mgr.ID,
		URI:            mgr.URI,
		Privkey:        privkey,
		Pubkey:         mgr.PublicKey,
		Handlers: &RPCHandlers{
			feedsManagerID: mgr.ID,
			svc:            s,
		},
		OnConnect: func(pb.FeedsManagerClient) {
			// Sync the node's information with FMS once connected
			err := s.SyncNodeInfo(ctx, mgr.ID)
			if err != nil {
				s.lggr.Infof("Error syncing node info: %v", err)
			}
		},
	})
}

// getCSAPrivateKey gets the server's CSA private key
func (s *service) getCSAPrivateKey() (privkey []byte, err error) {
	// Fetch the server's public key
	keys, err := s.csaKeyStore.GetAll()
	if err != nil {
		return privkey, err
	}
	if len(keys) < 1 {
		return privkey, errors.New("CSA key does not exist")
	}
	return keys[0].Raw(), nil
}

// observeJobProposalCounts is a helper method that queries the repository for the count of
// job proposals by status and then updates prometheus gauges.
func (s *service) observeJobProposalCounts(ctx context.Context) error {
	counts, err := s.CountJobProposalsByStatus(ctx)
	if err != nil {
		return errors.Wrap(err, "failed to fetch counts of job proposals")
	}

	// Transform counts into prometheus metrics.
	metrics := counts.toMetrics()

	// Set the prometheus gauge metrics.
	for _, status := range []JobProposalStatus{JobProposalStatusPending, JobProposalStatusApproved,
		JobProposalStatusCancelled, JobProposalStatusRejected, JobProposalStatusDeleted, JobProposalStatusRevoked} {
		status := status

		promJobProposalCounts.With(prometheus.Labels{"status": string(status)}).Set(metrics[status])
	}

	return nil
}

// Unsafe_SetConnectionsManager sets the ConnectionsManager on the service.
//
// We need to be able to inject a mock for the client to facilitate integration
// tests.
//
// ONLY TO BE USED FOR TESTING.
func (s *service) Unsafe_SetConnectionsManager(connMgr ConnectionsManager) {
	s.connMgr = connMgr
}

// findExistingJobForOCR2 looks for existing job for OCR2
func findExistingJobForOCR2(ctx context.Context, j *job.Job, tx job.ORM) (int32, error) {
	var contractID string
	var feedID *common.Hash

	switch j.Type {
	case job.OffchainReporting2:
		contractID = j.OCR2OracleSpec.ContractID
		feedID = j.OCR2OracleSpec.FeedID
	case job.Bootstrap:
		contractID = j.BootstrapSpec.ContractID
		if j.BootstrapSpec.FeedID != nil {
			feedID = j.BootstrapSpec.FeedID
		}
	case job.FluxMonitor, job.OffchainReporting:
		return 0, errors.Errorf("contractID and feedID not applicable for job type: %s", j.Type)
	default:
		return 0, errors.Errorf("unsupported job type: %s", j.Type)
	}

	return tx.FindOCR2JobIDByAddress(ctx, contractID, feedID)
}

// Unsafe_SetConnectionsManager sets the ConnectionsManager on the service.
//
// We need to be able to inject a mock for the client to facilitate integration
// tests.
//
// ONLY TO BE USED FOR TESTING.
func (s *service) Unsafe_SetConnectionsManager(connMgr ConnectionsManager) {
	s.connMgr = connMgr
}

// findExistingJobForOCRFlux looks for existing job for OCR or flux
func findExistingJobForOCRFlux(ctx context.Context, j *job.Job, tx job.ORM) (int32, error) {
	var address types.EIP55Address
	var evmChainID *big.Big

	switch j.Type {
	case job.OffchainReporting:
		address = j.OCROracleSpec.ContractAddress
		evmChainID = j.OCROracleSpec.EVMChainID
	case job.FluxMonitor:
		address = j.FluxMonitorSpec.ContractAddress
		evmChainID = j.FluxMonitorSpec.EVMChainID
	case job.OffchainReporting2, job.Bootstrap:
		return 0, errors.Errorf("epi55address and evmchainID not applicable for job type: %s", j.Type)
	default:
		return 0, errors.Errorf("unsupported job type: %s", j.Type)
	}

	return tx.FindJobIDByAddress(ctx, address, evmChainID)
}

// generateJob validates and generates a job from a spec.
func (s *service) generateJob(ctx context.Context, spec string) (*job.Job, error) {
	jobType, err := job.ValidateSpec(spec)
	if err != nil {
		return nil, fmt.Errorf("failed to parse job spec TOML'%s': %w", spec, err)
	}

	var js job.Job
	switch jobType {
	case job.OffchainReporting:
		if !s.ocrCfg.Enabled() {
			return nil, ErrOCRDisabled
		}
		js, err = ocr.ValidatedOracleSpecToml(s.gCfg, s.legacyChains, spec)
	case job.OffchainReporting2:
		if !s.ocr2cfg.Enabled() {
			return nil, ErrOCR2Disabled
		}
		js, err = ocr2.ValidatedOracleSpecToml(ctx, s.ocr2cfg, s.insecureCfg, spec, s.loopRegistrarConfig)
	case job.Bootstrap:
		if !s.ocr2cfg.Enabled() {
			return nil, ErrOCR2Disabled
		}
		js, err = ocrbootstrap.ValidatedBootstrapSpecToml(spec)
	case job.FluxMonitor:
		js, err = fluxmonitorv2.ValidatedFluxMonitorSpec(s.jobCfg, spec)
	case job.Workflow:
		js, err = workflows.ValidatedWorkflowJobSpec(spec)
	default:
		return nil, errors.Errorf("unknown job type: %s", jobType)
	}
	if err != nil {
		return nil, err
	}

	return &js, nil
}

// newChainConfigMsg generates a chain config protobuf message.
func (s *service) newChainConfigMsg(cfg ChainConfig) (*pb.ChainConfig, error) {
	// Only supports EVM Chains
	if cfg.ChainType != "EVM" {
		return nil, errors.New("unsupported chain type")
	}

	ocr1Cfg, err := s.newOCR1ConfigMsg(cfg.OCR1Config)
	if err != nil {
		return nil, err
	}

	ocr2Cfg, err := s.newOCR2ConfigMsg(cfg.OCR2Config)
	if err != nil {
		return nil, err
	}

	pbChainConfig := pb.ChainConfig{
		Chain: &pb.Chain{
			Id:   cfg.ChainID,
			Type: pb.ChainType_CHAIN_TYPE_EVM,
		},
		AccountAddress:    cfg.AccountAddress,
		AdminAddress:      cfg.AdminAddress,
		FluxMonitorConfig: s.newFluxMonitorConfigMsg(cfg.FluxMonitorConfig),
		Ocr1Config:        ocr1Cfg,
		Ocr2Config:        ocr2Cfg,
	}

	if cfg.AccountAddressPublicKey.Valid {
		pbChainConfig.AccountAddressPublicKey = &cfg.AccountAddressPublicKey.String
	}

	return &pbChainConfig, nil
}

// newFluxMonitorConfigMsg generates a FMConfig protobuf message. Flux Monitor does not
// have any configuration but this is here for consistency.
func (*service) newFluxMonitorConfigMsg(cfg FluxMonitorConfig) *pb.FluxMonitorConfig {
	return &pb.FluxMonitorConfig{Enabled: cfg.Enabled}
}

// newOCR1ConfigMsg generates a OCR1Config protobuf message.
func (s *service) newOCR1ConfigMsg(cfg OCR1Config) (*pb.OCR1Config, error) {
	if !cfg.Enabled {
		return &pb.OCR1Config{Enabled: false}, nil
	}

	msg := &pb.OCR1Config{
		Enabled:     true,
		IsBootstrap: cfg.IsBootstrap,
		Multiaddr:   cfg.Multiaddr.ValueOrZero(),
	}

	// Fetch the P2P key bundle
	if cfg.P2PPeerID.Valid {
		peerID, err := p2pkey.MakePeerID(cfg.P2PPeerID.String)
		if err != nil {
			return nil, errors.Wrapf(err, "invalid peer id: %s", cfg.P2PPeerID.String)
		}
		p2pKey, err := s.p2pKeyStore.Get(peerID)
		if err != nil {
			return nil, errors.Wrapf(err, "p2p key not found: %s", cfg.P2PPeerID.String)
		}

		msg.P2PKeyBundle = &pb.OCR1Config_P2PKeyBundle{
			PeerId:    p2pKey.PeerID().String(),
			PublicKey: p2pKey.PublicKeyHex(),
		}
	}

	if cfg.KeyBundleID.Valid {
		ocrKey, err := s.ocr1KeyStore.Get(cfg.KeyBundleID.String)
		if err != nil {
			return nil, errors.Wrapf(err, "ocr key not found: %s", cfg.KeyBundleID.String)
		}

		msg.OcrKeyBundle = &pb.OCR1Config_OCRKeyBundle{
			BundleId:              ocrKey.GetID(),
			ConfigPublicKey:       ocrkey.ConfigPublicKey(ocrKey.PublicKeyConfig()).String(),
			OffchainPublicKey:     ocrKey.OffChainSigning.PublicKey().String(),
			OnchainSigningAddress: ocrKey.OnChainSigning.Address().String(),
		}
	}

	return msg, nil
}

// newOCR2ConfigMsg generates a OCR2ConfigModel protobuf message.
func (s *service) newOCR2ConfigMsg(cfg OCR2ConfigModel) (*pb.OCR2Config, error) {
	if !cfg.Enabled {
		return &pb.OCR2Config{Enabled: false}, nil
	}

	msg := &pb.OCR2Config{
		Enabled:          true,
		IsBootstrap:      cfg.IsBootstrap,
		Multiaddr:        cfg.Multiaddr.ValueOrZero(),
		ForwarderAddress: cfg.ForwarderAddress.Ptr(),
		Plugins: &pb.OCR2Config_Plugins{
			Commit:     cfg.Plugins.Commit,
			Execute:    cfg.Plugins.Execute,
			Median:     cfg.Plugins.Median,
			Mercury:    cfg.Plugins.Mercury,
			Rebalancer: cfg.Plugins.LiquidityManager,
		},
	}

	// Fetch the P2P key bundle
	if cfg.P2PPeerID.Valid {
		peerID, err := p2pkey.MakePeerID(cfg.P2PPeerID.String)
		if err != nil {
			return nil, errors.Wrapf(err, "invalid peer id: %s", cfg.P2PPeerID.String)
		}
		p2pKey, err := s.p2pKeyStore.Get(peerID)
		if err != nil {
			return nil, errors.Wrapf(err, "p2p key not found: %s", cfg.P2PPeerID.String)
		}

		msg.P2PKeyBundle = &pb.OCR2Config_P2PKeyBundle{
			PeerId:    p2pKey.PeerID().String(),
			PublicKey: p2pKey.PublicKeyHex(),
		}
	}

	// Fetch the OCR Key Bundle
	if cfg.KeyBundleID.Valid {
		ocrKey, err := s.ocr2KeyStore.Get(cfg.KeyBundleID.String)
		if err != nil {
			return nil, errors.Wrapf(err, "ocr key not found: %s", cfg.KeyBundleID.String)
		}

		ocrConfigPublicKey := ocrKey.ConfigEncryptionPublicKey()
		ocrOffChainPublicKey := ocrKey.OffchainPublicKey()

		msg.OcrKeyBundle = &pb.OCR2Config_OCRKeyBundle{
			BundleId:              ocrKey.ID(),
			ConfigPublicKey:       hex.EncodeToString(ocrConfigPublicKey[:]),
			OffchainPublicKey:     hex.EncodeToString(ocrOffChainPublicKey[:]),
			OnchainSigningAddress: ocrKey.OnChainPublicKey(),
		}
	}

	return msg, nil
}

func (s *service) validateProposeJobArgs(ctx context.Context, args ProposeJobArgs) error {
	// Validate the job spec
	j, err := s.generateJob(ctx, args.Spec)
	if err != nil {
		return errors.Wrap(err, "failed to generate a job based on spec")
	}
	// Validate bootstrap multiaddrs which are only allowed for OCR jobs.
	if len(args.Multiaddrs) > 0 && j.Type != job.OffchainReporting && j.Type != job.OffchainReporting2 {
		return errors.New("only OCR job type supports multiaddr")
	}
	return nil
}

func (s *service) restartConnection(ctx context.Context, mgr FeedsManager) error {
	s.lggr.Infof("Restarting connection")
	if err := s.connMgr.Disconnect(mgr.ID); err != nil {
		s.lggr.Info("Feeds Manager not connected, attempting to connect")
	}
	// Establish a new connection
	privkey, err := s.getCSAPrivateKey()
	if err != nil {
		return err
	}
	s.connectFeedManager(ctx, mgr, privkey)
	return nil
}

// extractName extracts the name from the TOML returning an null string if
// there is an error.
func extractName(defn string) null.String {
	spec := struct {
		Name null.String
	}{}

	if err := toml.Unmarshal([]byte(defn), &spec); err != nil {
		return null.StringFromPtr(nil)
	}

	return spec.Name
}

// isApprovable returns nil if a spec can be approved based on the current
// proposal and spec status, and if it can't be approved, the reason as an
// error.
func (s *service) isApprovable(ctx context.Context, propStatus JobProposalStatus, proposalID int64, specStatus SpecStatus, specID int64) error {
	if propStatus == JobProposalStatusDeleted {
		return errors.New("cannot approve spec for a deleted job proposal")
	}

	if propStatus == JobProposalStatusRevoked {
		return errors.New("cannot approve spec for a revoked job proposal")
	}

	switch specStatus {
	case SpecStatusApproved:
		return errors.New("cannot approve an approved spec")
	case SpecStatusRejected:
		return errors.New("cannot approve a rejected spec")
	case SpecStatusRevoked:
		return errors.New("cannot approve a revoked spec")
	case SpecStatusCancelled:
		// Allowed to approve a cancelled job if it is the latest job
		latest, serr := s.orm.GetLatestSpec(ctx, proposalID)
		if serr != nil {
			return errors.Wrap(serr, "failed to get latest spec")
		}

		if latest.ID != specID {
			return errors.New("cannot approve a cancelled spec")
		}

		return nil
	case SpecStatusPending:
		return nil
	default:
		return errors.New("invalid job spec status")
	}
}

func (s *service) isRevokable(propStatus JobProposalStatus, specStatus SpecStatus) bool {
	return propStatus != JobProposalStatusDeleted && (specStatus == SpecStatusPending || specStatus == SpecStatusCancelled)
}

var _ Service = &NullService{}

// NullService defines an implementation of the Feeds Service that is used
// when the Feeds Service is disabled.
type NullService struct{}

//revive:disable
func (ns NullService) Start(ctx context.Context) error { return nil }
func (ns NullService) Close() error                    { return nil }
func (ns NullService) ApproveSpec(ctx context.Context, id int64, force bool) error {
	return ErrFeedsManagerDisabled
}
func (ns NullService) CountManagers(ctx context.Context) (int64, error) { return 0, nil }
func (ns NullService) CountJobProposalsByStatus(ctx context.Context) (*JobProposalCounts, error) {
	return nil, ErrFeedsManagerDisabled
}
func (ns NullService) CancelSpec(ctx context.Context, id int64) error {
	return ErrFeedsManagerDisabled
}
func (ns NullService) GetJobProposal(ctx context.Context, id int64) (*JobProposal, error) {
	return nil, ErrFeedsManagerDisabled
}
func (ns NullService) ListSpecsByJobProposalIDs(ctx context.Context, ids []int64) ([]JobProposalSpec, error) {
	return nil, ErrFeedsManagerDisabled
}
func (ns NullService) GetManager(ctx context.Context, id int64) (*FeedsManager, error) {
	return nil, ErrFeedsManagerDisabled
}
func (ns NullService) ListManagersByIDs(ctx context.Context, ids []int64) ([]FeedsManager, error) {
	return nil, ErrFeedsManagerDisabled
}
func (ns NullService) GetSpec(ctx context.Context, id int64) (*JobProposalSpec, error) {
	return nil, ErrFeedsManagerDisabled
}
func (ns NullService) ListManagers(ctx context.Context) ([]FeedsManager, error) { return nil, nil }
func (ns NullService) CreateChainConfig(ctx context.Context, cfg ChainConfig) (int64, error) {
	return 0, ErrFeedsManagerDisabled
}
func (ns NullService) GetChainConfig(ctx context.Context, id int64) (*ChainConfig, error) {
	return nil, ErrFeedsManagerDisabled
}
func (ns NullService) DeleteChainConfig(ctx context.Context, id int64) (int64, error) {
	return 0, ErrFeedsManagerDisabled
}
func (ns NullService) ListChainConfigsByManagerIDs(ctx context.Context, mgrIDs []int64) ([]ChainConfig, error) {
	return nil, ErrFeedsManagerDisabled
}
func (ns NullService) UpdateChainConfig(ctx context.Context, cfg ChainConfig) (int64, error) {
	return 0, ErrFeedsManagerDisabled
}
func (ns NullService) ListJobProposals(ctx context.Context) ([]JobProposal, error) { return nil, nil }
func (ns NullService) ListJobProposalsByManagersIDs(ctx context.Context, ids []int64) ([]JobProposal, error) {
	return nil, ErrFeedsManagerDisabled
}
func (ns NullService) ProposeJob(ctx context.Context, args *ProposeJobArgs) (int64, error) {
	return 0, ErrFeedsManagerDisabled
}
func (ns NullService) DeleteJob(ctx context.Context, args *DeleteJobArgs) (int64, error) {
	return 0, ErrFeedsManagerDisabled
}
func (ns NullService) RevokeJob(ctx context.Context, args *RevokeJobArgs) (int64, error) {
	return 0, ErrFeedsManagerDisabled
}
func (ns NullService) RegisterManager(ctx context.Context, params RegisterManagerParams) (int64, error) {
	return 0, ErrFeedsManagerDisabled
}
func (ns NullService) RejectSpec(ctx context.Context, id int64) error {
	return ErrFeedsManagerDisabled
}
func (ns NullService) SyncNodeInfo(ctx context.Context, id int64) error { return nil }
func (ns NullService) UpdateManager(ctx context.Context, mgr FeedsManager) error {
	return ErrFeedsManagerDisabled
}
func (ns NullService) IsJobManaged(ctx context.Context, jobID int64) (bool, error) {
	return false, nil
}
func (ns NullService) UpdateSpecDefinition(ctx context.Context, id int64, spec string) error {
	return ErrFeedsManagerDisabled
}
func (ns NullService) Unsafe_SetConnectionsManager(_ ConnectionsManager) {}

//revive:enable<|MERGE_RESOLUTION|>--- conflicted
+++ resolved
@@ -108,10 +108,7 @@
 	RejectSpec(ctx context.Context, id int64) error
 	UpdateSpecDefinition(ctx context.Context, id int64, spec string) error
 
-<<<<<<< HEAD
-=======
 	// Unsafe_SetConnectionsManager Only for testing
->>>>>>> 72a7d232
 	Unsafe_SetConnectionsManager(ConnectionsManager)
 }
 
