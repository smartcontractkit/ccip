--- conflicted
+++ resolved
@@ -10,11 +10,8 @@
 	OCR               TelemetryType = "ocr"
 	OCR2Automation    TelemetryType = "ocr2-automation"
 	OCR2Functions     TelemetryType = "ocr2-functions"
-<<<<<<< HEAD
 	OCR2CCIP          TelemetryType = "ocr2-ccip"
-=======
 	OCR2S4            TelemetryType = "ocr2-s4"
->>>>>>> 8d3cd360
 	OCR2Median        TelemetryType = "ocr2-median"
 	OCR3Mercury       TelemetryType = "ocr3-mercury"
 	OCR2VRF           TelemetryType = "ocr2-vrf"
