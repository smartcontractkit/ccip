package fluxmonitorv2

import (
	"github.com/pkg/errors"
<<<<<<< HEAD
	"github.com/smartcontractkit/sqlx"
=======

	"github.com/jmoiron/sqlx"
>>>>>>> 1d20c9b6

	txmgrcommon "github.com/smartcontractkit/chainlink/v2/common/txmgr"
	"github.com/smartcontractkit/chainlink/v2/core/chains/evm/txmgr"
	"github.com/smartcontractkit/chainlink/v2/core/chains/legacyevm"
	"github.com/smartcontractkit/chainlink/v2/core/logger"
	"github.com/smartcontractkit/chainlink/v2/core/services/job"
	"github.com/smartcontractkit/chainlink/v2/core/services/keystore"
	"github.com/smartcontractkit/chainlink/v2/core/services/pg"
	"github.com/smartcontractkit/chainlink/v2/core/services/pipeline"
)

// Delegate represents a Flux Monitor delegate
type Delegate struct {
	db             *sqlx.DB
	ethKeyStore    keystore.Eth
	jobORM         job.ORM
	pipelineORM    pipeline.ORM
	pipelineRunner pipeline.Runner
	legacyChains   legacyevm.LegacyChainContainer
	lggr           logger.Logger
}

var _ job.Delegate = (*Delegate)(nil)

// NewDelegate constructs a new delegate
func NewDelegate(
	ethKeyStore keystore.Eth,
	jobORM job.ORM,
	pipelineORM pipeline.ORM,
	pipelineRunner pipeline.Runner,
	db *sqlx.DB,
	legacyChains legacyevm.LegacyChainContainer,
	lggr logger.Logger,
) *Delegate {
	return &Delegate{
		db:             db,
		ethKeyStore:    ethKeyStore,
		jobORM:         jobORM,
		pipelineORM:    pipelineORM,
		pipelineRunner: pipelineRunner,
		legacyChains:   legacyChains,
		lggr:           lggr.Named("FluxMonitor"),
	}
}

// JobType implements the job.Delegate interface
func (d *Delegate) JobType() job.Type {
	return job.FluxMonitor
}

func (d *Delegate) BeforeJobCreated(spec job.Job)                {}
func (d *Delegate) AfterJobCreated(spec job.Job)                 {}
func (d *Delegate) BeforeJobDeleted(spec job.Job)                {}
func (d *Delegate) OnDeleteJob(spec job.Job, q pg.Queryer) error { return nil }

// ServicesForSpec returns the flux monitor service for the job spec
func (d *Delegate) ServicesForSpec(jb job.Job, qopts ...pg.QOpt) (services []job.ServiceCtx, err error) {
	if jb.FluxMonitorSpec == nil {
		return nil, errors.Errorf("Delegate expects a *job.FluxMonitorSpec to be present, got %v", jb)
	}
	chain, err := d.legacyChains.Get(jb.FluxMonitorSpec.EVMChainID.String())
	if err != nil {
		return nil, err
	}
	cfg := chain.Config()
	strategy := txmgrcommon.NewQueueingTxStrategy(jb.ExternalJobID, cfg.FluxMonitor().DefaultTransactionQueueDepth(), cfg.Database().DefaultQueryTimeout())
	var checker txmgr.TransmitCheckerSpec
	if chain.Config().FluxMonitor().SimulateTransactions() {
		checker.CheckerType = txmgr.TransmitCheckerTypeSimulate
	}

	fm, err := NewFromJobSpec(
		jb,
		d.db,
		NewORM(d.db, d.lggr, chain.Config().Database(), chain.TxManager(), strategy, checker),
		d.jobORM,
		d.pipelineORM,
		NewKeyStore(d.ethKeyStore),
		chain.Client(),
		chain.LogBroadcaster(),
		d.pipelineRunner,
		chain.Config().EVM(),
		chain.Config().EVM().GasEstimator(),
		chain.Config().EVM().Transactions(),
		chain.Config().FluxMonitor(),
		chain.Config().JobPipeline(),
		chain.Config().Database(),
		d.lggr,
	)
	if err != nil {
		return nil, err
	}

	return []job.ServiceCtx{fm}, nil
}<|MERGE_RESOLUTION|>--- conflicted
+++ resolved
@@ -2,12 +2,8 @@
 
 import (
 	"github.com/pkg/errors"
-<<<<<<< HEAD
-	"github.com/smartcontractkit/sqlx"
-=======
 
 	"github.com/jmoiron/sqlx"
->>>>>>> 1d20c9b6
 
 	txmgrcommon "github.com/smartcontractkit/chainlink/v2/common/txmgr"
 	"github.com/smartcontractkit/chainlink/v2/core/chains/evm/txmgr"
@@ -64,7 +60,7 @@
 func (d *Delegate) OnDeleteJob(spec job.Job, q pg.Queryer) error { return nil }
 
 // ServicesForSpec returns the flux monitor service for the job spec
-func (d *Delegate) ServicesForSpec(jb job.Job, qopts ...pg.QOpt) (services []job.ServiceCtx, err error) {
+func (d *Delegate) ServicesForSpec(jb job.Job) (services []job.ServiceCtx, err error) {
 	if jb.FluxMonitorSpec == nil {
 		return nil, errors.Errorf("Delegate expects a *job.FluxMonitorSpec to be present, got %v", jb)
 	}
