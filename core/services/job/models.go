--- conflicted
+++ resolved
@@ -28,7 +28,6 @@
 )
 
 const (
-<<<<<<< HEAD
 	Cron                    Type = (Type)(pipeline.CronJobType)
 	DirectRequest           Type = (Type)(pipeline.DirectRequestJobType)
 	FluxMonitor             Type = (Type)(pipeline.FluxMonitorJobType)
@@ -42,20 +41,7 @@
 	LegacyGasStationSidecar Type = (Type)(pipeline.LegacyGasStationSidecarJobType)
 	Webhook                 Type = (Type)(pipeline.WebhookJobType)
 	Bootstrap               Type = (Type)(pipeline.BootstrapJobType)
-=======
-	Cron               Type = (Type)(pipeline.CronJobType)
-	DirectRequest      Type = (Type)(pipeline.DirectRequestJobType)
-	FluxMonitor        Type = (Type)(pipeline.FluxMonitorJobType)
-	OffchainReporting  Type = (Type)(pipeline.OffchainReportingJobType)
-	OffchainReporting2 Type = (Type)(pipeline.OffchainReporting2JobType)
-	Keeper             Type = (Type)(pipeline.KeeperJobType)
-	VRF                Type = (Type)(pipeline.VRFJobType)
-	BlockhashStore     Type = (Type)(pipeline.BlockhashStoreJobType)
-	BlockHeaderFeeder  Type = (Type)(pipeline.BlockHeaderFeederJobType)
-	Webhook            Type = (Type)(pipeline.WebhookJobType)
-	Bootstrap          Type = (Type)(pipeline.BootstrapJobType)
-	Gateway            Type = (Type)(pipeline.GatewayJobType)
->>>>>>> a76ab96e
+	Gateway                 Type = (Type)(pipeline.GatewayJobType)
 )
 
 //revive:disable:redefines-builtin-id
@@ -79,7 +65,6 @@
 
 var (
 	requiresPipelineSpec = map[Type]bool{
-<<<<<<< HEAD
 		Cron:                    true,
 		DirectRequest:           true,
 		FluxMonitor:             true,
@@ -93,6 +78,7 @@
 		LegacyGasStationServer:  false,
 		LegacyGasStationSidecar: false,
 		Bootstrap:               false,
+		Gateway:                 false,
 	}
 	supportsAsync = map[Type]bool{
 		Cron:                    true,
@@ -108,6 +94,7 @@
 		LegacyGasStationServer:  false,
 		LegacyGasStationSidecar: false,
 		Bootstrap:               false,
+		Gateway:                 false,
 	}
 	schemaVersions = map[Type]uint32{
 		Cron:                    1,
@@ -123,53 +110,11 @@
 		LegacyGasStationServer:  1,
 		LegacyGasStationSidecar: 1,
 		Bootstrap:               1,
-=======
-		Cron:               true,
-		DirectRequest:      true,
-		FluxMonitor:        true,
-		OffchainReporting:  false, // bootstrap jobs do not require it
-		OffchainReporting2: false, // bootstrap jobs do not require it
-		Keeper:             false, // observationSource is injected in the upkeep executor
-		VRF:                true,
-		Webhook:            true,
-		BlockhashStore:     false,
-		BlockHeaderFeeder:  false,
-		Bootstrap:          false,
-		Gateway:            false,
-	}
-	supportsAsync = map[Type]bool{
-		Cron:               true,
-		DirectRequest:      true,
-		FluxMonitor:        false,
-		OffchainReporting:  false,
-		OffchainReporting2: false,
-		Keeper:             true,
-		VRF:                true,
-		Webhook:            true,
-		BlockhashStore:     false,
-		BlockHeaderFeeder:  false,
-		Bootstrap:          false,
-		Gateway:            false,
-	}
-	schemaVersions = map[Type]uint32{
-		Cron:               1,
-		DirectRequest:      1,
-		FluxMonitor:        1,
-		OffchainReporting:  1,
-		OffchainReporting2: 1,
-		Keeper:             1,
-		VRF:                1,
-		Webhook:            1,
-		BlockhashStore:     1,
-		BlockHeaderFeeder:  1,
-		Bootstrap:          1,
-		Gateway:            1,
->>>>>>> a76ab96e
+		Gateway:                 1,
 	}
 )
 
 type Job struct {
-<<<<<<< HEAD
 	ID                            int32     `toml:"-"`
 	ExternalJobID                 uuid.UUID `toml:"externalJobID"`
 	OCROracleSpecID               *int32
@@ -198,6 +143,8 @@
 	LegacyGasStationSidecarSpec   *LegacyGasStationSidecarSpec
 	BootstrapSpec                 *BootstrapSpec
 	BootstrapSpecID               *int32
+	GatewaySpec                   *GatewaySpec
+	GatewaySpecID                 *int32
 	PipelineSpecID                int32
 	PipelineSpec                  *pipeline.Spec
 	JobSpecErrors                 []SpecError
@@ -209,45 +156,6 @@
 	MaxTaskDuration               models.Interval
 	Pipeline                      pipeline.Pipeline `toml:"observationSource"`
 	CreatedAt                     time.Time
-=======
-	ID                      int32     `toml:"-"`
-	ExternalJobID           uuid.UUID `toml:"externalJobID"`
-	OCROracleSpecID         *int32
-	OCROracleSpec           *OCROracleSpec
-	OCR2OracleSpecID        *int32
-	OCR2OracleSpec          *OCR2OracleSpec
-	CronSpecID              *int32
-	CronSpec                *CronSpec
-	DirectRequestSpecID     *int32
-	DirectRequestSpec       *DirectRequestSpec
-	FluxMonitorSpecID       *int32
-	FluxMonitorSpec         *FluxMonitorSpec
-	KeeperSpecID            *int32
-	KeeperSpec              *KeeperSpec
-	VRFSpecID               *int32
-	VRFSpec                 *VRFSpec
-	WebhookSpecID           *int32
-	WebhookSpec             *WebhookSpec
-	BlockhashStoreSpecID    *int32
-	BlockhashStoreSpec      *BlockhashStoreSpec
-	BlockHeaderFeederSpecID *int32
-	BlockHeaderFeederSpec   *BlockHeaderFeederSpec
-	BootstrapSpec           *BootstrapSpec
-	BootstrapSpecID         *int32
-	GatewaySpec             *GatewaySpec
-	GatewaySpecID           *int32
-	PipelineSpecID          int32
-	PipelineSpec            *pipeline.Spec
-	JobSpecErrors           []SpecError
-	Type                    Type
-	SchemaVersion           uint32
-	GasLimit                clnull.Uint32 `toml:"gasLimit"`
-	ForwardingAllowed       bool          `toml:"forwardingAllowed"`
-	Name                    null.String
-	MaxTaskDuration         models.Interval
-	Pipeline                pipeline.Pipeline `toml:"observationSource"`
-	CreatedAt               time.Time
->>>>>>> a76ab96e
 }
 
 func ExternalJobIDEncodeStringToTopic(id uuid.UUID) common.Hash {
