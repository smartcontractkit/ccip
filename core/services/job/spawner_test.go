package job_test

import (
	"context"
	"testing"
	"time"

	"github.com/onsi/gomega"
	"github.com/stretchr/testify/assert"
	"github.com/stretchr/testify/mock"
	"github.com/stretchr/testify/require"

	"github.com/jmoiron/sqlx"

	"github.com/smartcontractkit/chainlink-common/pkg/loop"
	"github.com/smartcontractkit/chainlink-common/pkg/services"
	"github.com/smartcontractkit/chainlink-common/pkg/services/servicetest"
	"github.com/smartcontractkit/chainlink-common/pkg/types"
	"github.com/smartcontractkit/chainlink-common/pkg/utils"
	"github.com/smartcontractkit/chainlink-common/pkg/utils/mailbox/mailboxtest"

	"github.com/smartcontractkit/chainlink/v2/core/bridges"
	"github.com/smartcontractkit/chainlink/v2/core/capabilities"
	mocklp "github.com/smartcontractkit/chainlink/v2/core/chains/evm/logpoller/mocks"
	evmtypes "github.com/smartcontractkit/chainlink/v2/core/chains/evm/types"
	"github.com/smartcontractkit/chainlink/v2/core/internal/cltest"
	"github.com/smartcontractkit/chainlink/v2/core/internal/testutils"
	"github.com/smartcontractkit/chainlink/v2/core/internal/testutils/configtest"
	"github.com/smartcontractkit/chainlink/v2/core/internal/testutils/evmtest"
	"github.com/smartcontractkit/chainlink/v2/core/internal/testutils/pgtest"
	"github.com/smartcontractkit/chainlink/v2/core/logger"
	"github.com/smartcontractkit/chainlink/v2/core/services/chainlink"
	"github.com/smartcontractkit/chainlink/v2/core/services/job"
	"github.com/smartcontractkit/chainlink/v2/core/services/job/mocks"
	"github.com/smartcontractkit/chainlink/v2/core/services/ocr"
	"github.com/smartcontractkit/chainlink/v2/core/services/ocr2"
	"github.com/smartcontractkit/chainlink/v2/core/services/pipeline"
	evmrelay "github.com/smartcontractkit/chainlink/v2/core/services/relay/evm"
	evmrelayer "github.com/smartcontractkit/chainlink/v2/core/services/relay/evm"
	"github.com/smartcontractkit/chainlink/v2/plugins"
)

type delegate struct {
	jobType                    job.Type
	services                   []job.ServiceCtx
	jobID                      int32
	chContinueCreatingServices chan struct{}
	job.Delegate
}

func (d delegate) JobType() job.Type {
	return d.jobType
}

// ServicesForSpec satisfies the job.Delegate interface.
func (d delegate) ServicesForSpec(ctx context.Context, js job.Job) ([]job.ServiceCtx, error) {
	if js.Type != d.jobType {
		return nil, nil
	}
	return d.services, nil
}

func clearDB(t *testing.T, db *sqlx.DB) {
	cltest.ClearDBTables(t, db, "jobs", "pipeline_runs", "pipeline_specs", "pipeline_task_runs")
}

type relayGetter struct {
	e evmrelay.EVMChainRelayerExtender
	r *evmrelayer.Relayer
}

func (g *relayGetter) Get(id types.RelayID) (loop.Relayer, error) {
	return evmrelayer.NewLoopRelayServerAdapter(g.r, g.e), nil
}

<<<<<<< HEAD
func (g *relayGetter) List(...relay.ID) (map[relay.ID]loop.Relayer, error) {
	relayMap := make(map[relay.ID]loop.Relayer, 1)
	r := evmrelayer.NewLoopRelayServerAdapter(g.r, g.e)
	relayMap[relay.ID{Network: "dummy", ChainID: "dummy"}] = r
	return relayMap, nil
=======
func (g *relayGetter) GetIDToRelayerMap() (map[types.RelayID]loop.Relayer, error) {
	return map[types.RelayID]loop.Relayer{}, nil
>>>>>>> 27e8834a
}

func TestSpawner_CreateJobDeleteJob(t *testing.T) {
	t.Parallel()
	ctx := testutils.Context(t)

	config := configtest.NewTestGeneralConfig(t)
	db := pgtest.NewSqlxDB(t)
	keyStore := cltest.NewKeyStore(t, db)
	ethKeyStore := keyStore.Eth()
	require.NoError(t, keyStore.OCR().Add(ctx, cltest.DefaultOCRKey))
	require.NoError(t, keyStore.P2P().Add(ctx, cltest.DefaultP2PKey))
	require.NoError(t, keyStore.OCR2().Add(ctx, cltest.DefaultOCR2Key))

	_, address := cltest.MustInsertRandomKey(t, ethKeyStore)
	_, bridge := cltest.MustCreateBridge(t, db, cltest.BridgeOpts{})
	_, bridge2 := cltest.MustCreateBridge(t, db, cltest.BridgeOpts{})

	ethClient := cltest.NewEthMocksWithDefaultChain(t)
	ethClient.On("CallContext", mock.Anything, mock.Anything, "eth_getBlockByNumber", mock.Anything, false).
		Run(func(args mock.Arguments) {
			head := args.Get(1).(**evmtypes.Head)
			*head = cltest.Head(10)
		}).
		Return(nil).Maybe()

	relayExtenders := evmtest.NewChainRelayExtenders(t, evmtest.TestChainOpts{DB: db, Client: ethClient, GeneralConfig: config, KeyStore: ethKeyStore})
	legacyChains := evmrelay.NewLegacyChainsFromRelayerExtenders(relayExtenders)
	t.Run("should respect its dependents", func(t *testing.T) {
		lggr := logger.TestLogger(t)
		orm := NewTestORM(t, db, pipeline.NewORM(db, lggr, config.JobPipeline().MaxSuccessfulRuns()), bridges.NewORM(db), keyStore)
		a := utils.NewDependentAwaiter()
		a.AddDependents(1)
		spawner := job.NewSpawner(orm, config.Database(), noopChecker{}, map[job.Type]job.Delegate{}, lggr, []utils.DependentAwaiter{a})
		// Starting the spawner should signal to the dependents
		result := make(chan bool)
		go func() {
			select {
			case <-a.AwaitDependents():
				result <- true
			case <-time.After(2 * time.Second):
				result <- false
			}
		}()
		require.NoError(t, spawner.Start(testutils.Context(t)))
		assert.True(t, <-result, "failed to signal to dependents")
	})

	t.Run("starts and stops job services when jobs are added and removed", func(t *testing.T) {
		jobA := cltest.MakeDirectRequestJobSpec(t)
		jobB := makeOCRJobSpec(t, address, bridge.Name.String(), bridge2.Name.String())

		lggr := logger.TestLogger(t)
		orm := NewTestORM(t, db, pipeline.NewORM(db, lggr, config.JobPipeline().MaxSuccessfulRuns()), bridges.NewORM(db), keyStore)

		eventuallyA := cltest.NewAwaiter()
		serviceA1 := mocks.NewServiceCtx(t)
		serviceA2 := mocks.NewServiceCtx(t)
		serviceA1.On("Start", mock.Anything).Return(nil).Once()
		serviceA2.On("Start", mock.Anything).Return(nil).Once().Run(func(mock.Arguments) { eventuallyA.ItHappened() })
		mailMon := servicetest.Run(t, mailboxtest.NewMonitor(t))
		dA := ocr.NewDelegate(nil, orm, nil, nil, nil, monitoringEndpoint, legacyChains, logger.TestLogger(t), config, mailMon)
		delegateA := &delegate{jobA.Type, []job.ServiceCtx{serviceA1, serviceA2}, 0, make(chan struct{}), dA}

		eventuallyB := cltest.NewAwaiter()
		serviceB1 := mocks.NewServiceCtx(t)
		serviceB2 := mocks.NewServiceCtx(t)
		serviceB1.On("Start", mock.Anything).Return(nil).Once()
		serviceB2.On("Start", mock.Anything).Return(nil).Once().Run(func(mock.Arguments) { eventuallyB.ItHappened() })
		dB := ocr.NewDelegate(nil, orm, nil, nil, nil, monitoringEndpoint, legacyChains, logger.TestLogger(t), config, mailMon)
		delegateB := &delegate{jobB.Type, []job.ServiceCtx{serviceB1, serviceB2}, 0, make(chan struct{}), dB}

		spawner := job.NewSpawner(orm, config.Database(), noopChecker{}, map[job.Type]job.Delegate{
			jobA.Type: delegateA,
			jobB.Type: delegateB,
		}, lggr, nil)
		ctx := testutils.Context(t)
		require.NoError(t, spawner.Start(ctx))
		err := spawner.CreateJob(ctx, nil, jobA)
		require.NoError(t, err)
		jobSpecIDA := jobA.ID
		delegateA.jobID = jobSpecIDA
		close(delegateA.chContinueCreatingServices)

		eventuallyA.AwaitOrFail(t, 20*time.Second)

		err = spawner.CreateJob(ctx, nil, jobB)
		require.NoError(t, err)
		jobSpecIDB := jobB.ID
		delegateB.jobID = jobSpecIDB
		close(delegateB.chContinueCreatingServices)

		eventuallyB.AwaitOrFail(t, 20*time.Second)

		serviceA1.On("Close").Return(nil).Once()
		serviceA2.On("Close").Return(nil).Once()
		err = spawner.DeleteJob(ctx, nil, jobSpecIDA)
		require.NoError(t, err)

		serviceB1.On("Close").Return(nil).Once()
		serviceB2.On("Close").Return(nil).Once()
		err = spawner.DeleteJob(ctx, nil, jobSpecIDB)
		require.NoError(t, err)

		require.NoError(t, spawner.Close())
	})

	clearDB(t, db)

	t.Run("starts and stops job services from the DB when .Start()/.Stop() is called", func(t *testing.T) {
		jobA := makeOCRJobSpec(t, address, bridge.Name.String(), bridge2.Name.String())

		eventually := cltest.NewAwaiter()
		serviceA1 := mocks.NewServiceCtx(t)
		serviceA2 := mocks.NewServiceCtx(t)
		serviceA1.On("Start", mock.Anything).Return(nil).Once()
		serviceA2.On("Start", mock.Anything).Return(nil).Once().Run(func(mock.Arguments) { eventually.ItHappened() })

		lggr := logger.TestLogger(t)
		orm := NewTestORM(t, db, pipeline.NewORM(db, lggr, config.JobPipeline().MaxSuccessfulRuns()), bridges.NewORM(db), keyStore)
		mailMon := servicetest.Run(t, mailboxtest.NewMonitor(t))
		d := ocr.NewDelegate(nil, orm, nil, nil, nil, monitoringEndpoint, legacyChains, logger.TestLogger(t), config, mailMon)
		delegateA := &delegate{jobA.Type, []job.ServiceCtx{serviceA1, serviceA2}, 0, nil, d}
		spawner := job.NewSpawner(orm, config.Database(), noopChecker{}, map[job.Type]job.Delegate{
			jobA.Type: delegateA,
		}, lggr, nil)

		ctx := testutils.Context(t)
		err := orm.CreateJob(ctx, jobA)
		require.NoError(t, err)
		delegateA.jobID = jobA.ID

		require.NoError(t, spawner.Start(ctx))

		eventually.AwaitOrFail(t)

		serviceA1.On("Close").Return(nil).Once()
		serviceA2.On("Close").Return(nil).Once()

		require.NoError(t, spawner.Close())
	})

	clearDB(t, db)

	t.Run("closes job services on 'DeleteJob()'", func(t *testing.T) {
		jobA := makeOCRJobSpec(t, address, bridge.Name.String(), bridge2.Name.String())

		eventuallyStart := cltest.NewAwaiter()
		serviceA1 := mocks.NewServiceCtx(t)
		serviceA2 := mocks.NewServiceCtx(t)
		serviceA1.On("Start", mock.Anything).Return(nil).Once()
		serviceA2.On("Start", mock.Anything).Return(nil).Once().Run(func(mock.Arguments) { eventuallyStart.ItHappened() })

		lggr := logger.TestLogger(t)
		orm := NewTestORM(t, db, pipeline.NewORM(db, lggr, config.JobPipeline().MaxSuccessfulRuns()), bridges.NewORM(db), keyStore)
		mailMon := servicetest.Run(t, mailboxtest.NewMonitor(t))
		d := ocr.NewDelegate(nil, orm, nil, nil, nil, monitoringEndpoint, legacyChains, logger.TestLogger(t), config, mailMon)
		delegateA := &delegate{jobA.Type, []job.ServiceCtx{serviceA1, serviceA2}, 0, nil, d}
		spawner := job.NewSpawner(orm, config.Database(), noopChecker{}, map[job.Type]job.Delegate{
			jobA.Type: delegateA,
		}, lggr, nil)

		ctx := testutils.Context(t)
		err := orm.CreateJob(ctx, jobA)
		require.NoError(t, err)
		jobSpecIDA := jobA.ID
		delegateA.jobID = jobSpecIDA

		require.NoError(t, spawner.Start(ctx))
		defer func() { assert.NoError(t, spawner.Close()) }()

		eventuallyStart.AwaitOrFail(t)

		// Wait for the claim lock to be taken
		gomega.NewWithT(t).Eventually(func() bool {
			jobs := spawner.ActiveJobs()
			_, exists := jobs[jobSpecIDA]
			return exists
		}, testutils.WaitTimeout(t), cltest.DBPollingInterval).Should(gomega.Equal(true))

		eventuallyClose := cltest.NewAwaiter()
		serviceA1.On("Close").Return(nil).Once()
		serviceA2.On("Close").Return(nil).Once().Run(func(mock.Arguments) { eventuallyClose.ItHappened() })

		err = spawner.DeleteJob(ctx, nil, jobSpecIDA)
		require.NoError(t, err)

		eventuallyClose.AwaitOrFail(t)

		// Wait for the claim lock to be released
		gomega.NewWithT(t).Eventually(func() bool {
			jobs := spawner.ActiveJobs()
			_, exists := jobs[jobSpecIDA]
			return exists
		}, testutils.WaitTimeout(t), cltest.DBPollingInterval).Should(gomega.Equal(false))

		clearDB(t, db)
	})

	t.Run("Unregisters filters on 'DeleteJob()'", func(t *testing.T) {
		config = configtest.NewGeneralConfig(t, func(c *chainlink.Config, s *chainlink.Secrets) {
			c.Feature.LogPoller = func(b bool) *bool { return &b }(true)
		})
		lp := &mocklp.LogPoller{}
		testopts := evmtest.TestChainOpts{
			DB:            db,
			Client:        ethClient,
			GeneralConfig: config,
			LogPoller:     lp,
			KeyStore:      ethKeyStore,
		}

		lggr := logger.TestLogger(t)
		relayExtenders := evmtest.NewChainRelayExtenders(t, testopts)
		assert.Equal(t, relayExtenders.Len(), 1)
		legacyChains := evmrelay.NewLegacyChainsFromRelayerExtenders(relayExtenders)
		chain := evmtest.MustGetDefaultChain(t, legacyChains)

		evmRelayer, err := evmrelayer.NewRelayer(lggr, chain, evmrelayer.RelayerOpts{
			DS:             db,
			CSAETHKeystore: keyStore,
		})
		assert.NoError(t, err)

		testRelayGetter := &relayGetter{
			e: relayExtenders.Slice()[0],
			r: evmRelayer,
		}

		jobOCR2VRF := makeOCR2VRFJobSpec(t, keyStore, address, chain.ID(), 2)

		orm := NewTestORM(t, db, pipeline.NewORM(db, lggr, config.JobPipeline().MaxSuccessfulRuns()), bridges.NewORM(db), keyStore)
		mailMon := servicetest.Run(t, mailboxtest.NewMonitor(t))

		processConfig := plugins.NewRegistrarConfig(loop.GRPCOpts{}, func(name string) (*plugins.RegisteredLoop, error) { return nil, nil }, func(loopId string) {})
		ocr2DelegateConfig := ocr2.NewDelegateConfig(config.OCR2(), config.Mercury(), config.Threshold(), config.Insecure(), config.JobPipeline(), processConfig)

		d := ocr2.NewDelegate(nil, orm, nil, nil, nil, nil, nil, monitoringEndpoint, legacyChains, lggr, ocr2DelegateConfig,
			keyStore.OCR2(), keyStore.DKGSign(), keyStore.DKGEncrypt(), ethKeyStore, testRelayGetter, mailMon, capabilities.NewRegistry(lggr))
		delegateOCR2 := &delegate{jobOCR2VRF.Type, []job.ServiceCtx{}, 0, nil, d}

		spawner := job.NewSpawner(orm, config.Database(), noopChecker{}, map[job.Type]job.Delegate{
			jobOCR2VRF.Type: delegateOCR2,
		}, lggr, nil)

		ctx := testutils.Context(t)
		err = spawner.CreateJob(ctx, nil, jobOCR2VRF)
		require.NoError(t, err)
		jobSpecID := jobOCR2VRF.ID
		delegateOCR2.jobID = jobOCR2VRF.ID

		lp.On("UnregisterFilter", mock.Anything, mock.Anything).Return(nil).Run(func(args mock.Arguments) {
			lggr.Debugf("Got here, with args %v", args)
		})

		err = spawner.DeleteJob(ctx, nil, jobSpecID)
		require.NoError(t, err)

		lp.AssertNumberOfCalls(t, "UnregisterFilter", 3)

		lp.On("Close").Return(nil).Once()
		spawner.Close()
	})
}

type noopChecker struct{}

func (n noopChecker) Register(service services.HealthReporter) error { return nil }

func (n noopChecker) Unregister(name string) error { return nil }

func (n noopChecker) IsReady() (ready bool, errors map[string]error) { return true, nil }

func (n noopChecker) IsHealthy() (healthy bool, errors map[string]error) { return true, nil }

func (n noopChecker) Start() error { return nil }

func (n noopChecker) Close() error { return nil }<|MERGE_RESOLUTION|>--- conflicted
+++ resolved
@@ -2,6 +2,7 @@
 
 import (
 	"context"
+	"github.com/smartcontractkit/chainlink-common/pkg/loop/adapters/relay"
 	"testing"
 	"time"
 
@@ -73,16 +74,15 @@
 	return evmrelayer.NewLoopRelayServerAdapter(g.r, g.e), nil
 }
 
-<<<<<<< HEAD
 func (g *relayGetter) List(...relay.ID) (map[relay.ID]loop.Relayer, error) {
 	relayMap := make(map[relay.ID]loop.Relayer, 1)
 	r := evmrelayer.NewLoopRelayServerAdapter(g.r, g.e)
 	relayMap[relay.ID{Network: "dummy", ChainID: "dummy"}] = r
 	return relayMap, nil
-=======
+}
+
 func (g *relayGetter) GetIDToRelayerMap() (map[types.RelayID]loop.Relayer, error) {
 	return map[types.RelayID]loop.Relayer{}, nil
->>>>>>> 27e8834a
 }
 
 func TestSpawner_CreateJobDeleteJob(t *testing.T) {
