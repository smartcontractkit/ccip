--- conflicted
+++ resolved
@@ -43,15 +43,9 @@
 func (d *Delegate) BeforeJobDeleted(jb job.Job)                {}
 func (d *Delegate) OnDeleteJob(jb job.Job, q pg.Queryer) error { return nil }
 
-<<<<<<< HEAD
-func (d *Delegate) ServicesForSpec(jb job.Job, qopts ...pg.QOpt) (services []job.ServiceCtx, err error) {
-	if !jb.Name.Valid {
-		return nil, errors.New("job name is required to be present for stream specs")
-=======
 func (d *Delegate) ServicesForSpec(ctx context.Context, jb job.Job) (services []job.ServiceCtx, err error) {
 	if jb.StreamID == nil {
 		return nil, errors.New("streamID is required to be present for stream specs")
->>>>>>> 2743b556
 	}
 	id := *jb.StreamID
 	lggr := d.lggr.Named(fmt.Sprintf("%d", id)).With("streamID", id)
