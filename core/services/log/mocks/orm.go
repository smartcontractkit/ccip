// Code generated by mockery 2.9.0. DO NOT EDIT.

package mocks

import (
	common "github.com/ethereum/go-ethereum/common"
	gorm "gorm.io/gorm"

	log "github.com/smartcontractkit/chainlink/core/services/log"

	mock "github.com/stretchr/testify/mock"
)

// ORM is an autogenerated mock type for the ORM type
type ORM struct {
	mock.Mock
}

<<<<<<< HEAD
// DeleteNewestBroadcastsUntil provides a mock function with given fields: blockNumber
func (_m *ORM) DeleteNewestBroadcastsUntil(blockNumber uint64) error {
	ret := _m.Called(blockNumber)

	var r0 error
	if rf, ok := ret.Get(0).(func(uint64) error); ok {
		r0 = rf(blockNumber)
	} else {
		r0 = ret.Error(0)
	}

	return r0
}

=======
>>>>>>> 2cf81baa
// FindConsumedLogs provides a mock function with given fields: fromBlockNum, toBlockNum
func (_m *ORM) FindConsumedLogs(fromBlockNum int64, toBlockNum int64) ([]log.LogBroadcast, error) {
	ret := _m.Called(fromBlockNum, toBlockNum)

	var r0 []log.LogBroadcast
	if rf, ok := ret.Get(0).(func(int64, int64) []log.LogBroadcast); ok {
		r0 = rf(fromBlockNum, toBlockNum)
	} else {
		if ret.Get(0) != nil {
			r0 = ret.Get(0).([]log.LogBroadcast)
		}
	}

	var r1 error
	if rf, ok := ret.Get(1).(func(int64, int64) error); ok {
		r1 = rf(fromBlockNum, toBlockNum)
	} else {
		r1 = ret.Error(1)
	}

	return r0, r1
}

// MarkBroadcastConsumed provides a mock function with given fields: tx, blockHash, blockNumber, logIndex, jobID
func (_m *ORM) MarkBroadcastConsumed(tx *gorm.DB, blockHash common.Hash, blockNumber uint64, logIndex uint, jobID log.JobIdSelect) error {
	ret := _m.Called(tx, blockHash, blockNumber, logIndex, jobID)

	var r0 error
	if rf, ok := ret.Get(0).(func(*gorm.DB, common.Hash, uint64, uint, log.JobIdSelect) error); ok {
		r0 = rf(tx, blockHash, blockNumber, logIndex, jobID)
	} else {
		r0 = ret.Error(0)
	}

	return r0
}

// WasBroadcastConsumed provides a mock function with given fields: tx, blockHash, logIndex, jobID
func (_m *ORM) WasBroadcastConsumed(tx *gorm.DB, blockHash common.Hash, logIndex uint, jobID log.JobIdSelect) (bool, error) {
	ret := _m.Called(tx, blockHash, logIndex, jobID)

	var r0 bool
	if rf, ok := ret.Get(0).(func(*gorm.DB, common.Hash, uint, log.JobIdSelect) bool); ok {
		r0 = rf(tx, blockHash, logIndex, jobID)
	} else {
		r0 = ret.Get(0).(bool)
	}

	var r1 error
	if rf, ok := ret.Get(1).(func(*gorm.DB, common.Hash, uint, log.JobIdSelect) error); ok {
		r1 = rf(tx, blockHash, logIndex, jobID)
	} else {
		r1 = ret.Error(1)
	}

	return r0, r1
}<|MERGE_RESOLUTION|>--- conflicted
+++ resolved
@@ -16,23 +16,6 @@
 	mock.Mock
 }
 
-<<<<<<< HEAD
-// DeleteNewestBroadcastsUntil provides a mock function with given fields: blockNumber
-func (_m *ORM) DeleteNewestBroadcastsUntil(blockNumber uint64) error {
-	ret := _m.Called(blockNumber)
-
-	var r0 error
-	if rf, ok := ret.Get(0).(func(uint64) error); ok {
-		r0 = rf(blockNumber)
-	} else {
-		r0 = ret.Error(0)
-	}
-
-	return r0
-}
-
-=======
->>>>>>> 2cf81baa
 // FindConsumedLogs provides a mock function with given fields: fromBlockNum, toBlockNum
 func (_m *ORM) FindConsumedLogs(fromBlockNum int64, toBlockNum int64) ([]log.LogBroadcast, error) {
 	ret := _m.Called(fromBlockNum, toBlockNum)
@@ -54,6 +37,20 @@
 	}
 
 	return r0, r1
+}
+
+// DeleteNewestBroadcastsUntil provides a mock function with given fields: blockNumber
+func (_m *ORM) DeleteNewestBroadcastsUntil(blockNumber uint64) error {
+	ret := _m.Called(blockNumber)
+
+	var r0 error
+	if rf, ok := ret.Get(0).(func(uint64) error); ok {
+		r0 = rf(blockNumber)
+	} else {
+		r0 = ret.Error(0)
+	}
+
+	return r0
 }
 
 // MarkBroadcastConsumed provides a mock function with given fields: tx, blockHash, blockNumber, logIndex, jobID
