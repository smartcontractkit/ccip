package cron

import (
	"context"

	"github.com/pkg/errors"

	"github.com/smartcontractkit/chainlink/v2/core/logger"
	"github.com/smartcontractkit/chainlink/v2/core/services/job"
	"github.com/smartcontractkit/chainlink/v2/core/services/pg"
	"github.com/smartcontractkit/chainlink/v2/core/services/pipeline"
)

type Delegate struct {
	pipelineRunner pipeline.Runner
	lggr           logger.Logger
}

var _ job.Delegate = (*Delegate)(nil)

func NewDelegate(pipelineRunner pipeline.Runner, lggr logger.Logger) *Delegate {
	return &Delegate{
		pipelineRunner: pipelineRunner,
		lggr:           lggr,
	}
}

func (d *Delegate) JobType() job.Type {
	return job.Cron
}

func (d *Delegate) BeforeJobCreated(spec job.Job)                {}
func (d *Delegate) AfterJobCreated(spec job.Job)                 {}
func (d *Delegate) BeforeJobDeleted(spec job.Job)                {}
func (d *Delegate) OnDeleteJob(spec job.Job, q pg.Queryer) error { return nil }

// ServicesForSpec returns the scheduler to be used for running cron jobs
<<<<<<< HEAD
func (d *Delegate) ServicesForSpec(spec job.Job, qopts ...pg.QOpt) (services []job.ServiceCtx, err error) {
=======
func (d *Delegate) ServicesForSpec(ctx context.Context, spec job.Job) (services []job.ServiceCtx, err error) {
>>>>>>> 2743b556
	if spec.CronSpec == nil {
		return nil, errors.Errorf("services.Delegate expects a *jobSpec.CronSpec to be present, got %v", spec)
	}

	cron, err := NewCronFromJobSpec(spec, d.pipelineRunner, d.lggr)
	if err != nil {
		return nil, err
	}

	return []job.ServiceCtx{cron}, nil
}<|MERGE_RESOLUTION|>--- conflicted
+++ resolved
@@ -35,11 +35,7 @@
 func (d *Delegate) OnDeleteJob(spec job.Job, q pg.Queryer) error { return nil }
 
 // ServicesForSpec returns the scheduler to be used for running cron jobs
-<<<<<<< HEAD
-func (d *Delegate) ServicesForSpec(spec job.Job, qopts ...pg.QOpt) (services []job.ServiceCtx, err error) {
-=======
 func (d *Delegate) ServicesForSpec(ctx context.Context, spec job.Job) (services []job.ServiceCtx, err error) {
->>>>>>> 2743b556
 	if spec.CronSpec == nil {
 		return nil, errors.Errorf("services.Delegate expects a *jobSpec.CronSpec to be present, got %v", spec)
 	}
