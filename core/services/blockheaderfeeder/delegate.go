package blockheaderfeeder

import (
	"context"
	"fmt"
	"time"

	"github.com/pkg/errors"
	"go.uber.org/multierr"

	"github.com/smartcontractkit/chainlink-common/pkg/services"
	"github.com/smartcontractkit/chainlink/v2/core/chains/legacyevm"
	"github.com/smartcontractkit/chainlink/v2/core/gethwrappers/generated/batch_blockhash_store"
	"github.com/smartcontractkit/chainlink/v2/core/gethwrappers/generated/blockhash_store"
	v1 "github.com/smartcontractkit/chainlink/v2/core/gethwrappers/generated/solidity_vrf_coordinator_interface"
	v2 "github.com/smartcontractkit/chainlink/v2/core/gethwrappers/generated/vrf_coordinator_v2"
	v2plus "github.com/smartcontractkit/chainlink/v2/core/gethwrappers/generated/vrf_coordinator_v2plus_interface"
	"github.com/smartcontractkit/chainlink/v2/core/logger"
	"github.com/smartcontractkit/chainlink/v2/core/services/blockhashstore"
	"github.com/smartcontractkit/chainlink/v2/core/services/job"
	"github.com/smartcontractkit/chainlink/v2/core/services/keystore"
	"github.com/smartcontractkit/chainlink/v2/core/services/pg"
	"github.com/smartcontractkit/chainlink/v2/core/utils"
)

var _ job.ServiceCtx = &service{}

type Delegate struct {
	logger       logger.Logger
	legacyChains legacyevm.LegacyChainContainer
	ks           keystore.Eth
}

func NewDelegate(
	logger logger.Logger,
	legacyChains legacyevm.LegacyChainContainer,
	ks keystore.Eth,
) *Delegate {
	return &Delegate{
		logger:       logger,
		legacyChains: legacyChains,
		ks:           ks,
	}
}

// JobType satisfies the job.Delegate interface.
func (d *Delegate) JobType() job.Type {
	return job.BlockHeaderFeeder
}

// ServicesForSpec satisfies the job.Delegate interface.
<<<<<<< HEAD
func (d *Delegate) ServicesForSpec(jb job.Job, qopts ...pg.QOpt) ([]job.ServiceCtx, error) {
=======
func (d *Delegate) ServicesForSpec(ctx context.Context, jb job.Job) ([]job.ServiceCtx, error) {
>>>>>>> 1eda459c
	if jb.BlockHeaderFeederSpec == nil {
		return nil, errors.Errorf("Delegate expects a BlockHeaderFeederSpec to be present, got %+v", jb)
	}

	chain, err := d.legacyChains.Get(jb.BlockHeaderFeederSpec.EVMChainID.String())
	if err != nil {
		return nil, fmt.Errorf(
			"getting chain ID %d: %w", jb.BlockHeaderFeederSpec.EVMChainID.ToInt(), err)
	}

	if !chain.Config().Feature().LogPoller() {
		return nil, errors.New("log poller must be enabled to run blockheaderfeeder")
	}

	if jb.BlockHeaderFeederSpec.LookbackBlocks < int32(chain.Config().EVM().FinalityDepth()) {
		return nil, fmt.Errorf(
			"lookbackBlocks must be greater than or equal to chain's finality depth (%d), currently %d",
			chain.Config().EVM().FinalityDepth(), jb.BlockHeaderFeederSpec.LookbackBlocks)
	}

	keys, err := d.ks.EnabledKeysForChain(ctx, chain.ID())
	if err != nil {
		return nil, errors.Wrap(err, "getting sending keys")
	}
	if len(keys) == 0 {
		return nil, fmt.Errorf("missing sending keys for chain ID: %v", chain.ID())
	}
	if err = CheckFromAddressesExist(ctx, jb, d.ks); err != nil {
		return nil, err
	}
	fromAddresses := jb.BlockHeaderFeederSpec.FromAddresses

	bhs, err := blockhash_store.NewBlockhashStore(
		jb.BlockHeaderFeederSpec.BlockhashStoreAddress.Address(), chain.Client())
	if err != nil {
		return nil, errors.Wrap(err, "building BHS")
	}

	batchBlockhashStore, err := batch_blockhash_store.NewBatchBlockhashStore(
		jb.BlockHeaderFeederSpec.BatchBlockhashStoreAddress.Address(), chain.Client())
	if err != nil {
		return nil, errors.Wrap(err, "building batch BHS")
	}

	lp := chain.LogPoller()
	var coordinators []blockhashstore.Coordinator
	if jb.BlockHeaderFeederSpec.CoordinatorV1Address != nil {
		var c *v1.VRFCoordinator
		if c, err = v1.NewVRFCoordinator(
			jb.BlockHeaderFeederSpec.CoordinatorV1Address.Address(), chain.Client()); err != nil {

			return nil, errors.Wrap(err, "building V1 coordinator")
		}
		var coord *blockhashstore.V1Coordinator
		coord, err = blockhashstore.NewV1Coordinator(c, lp)
		if err != nil {
			return nil, errors.Wrap(err, "building V1 coordinator")
		}
		coordinators = append(coordinators, coord)
	}
	if jb.BlockHeaderFeederSpec.CoordinatorV2Address != nil {
		var c *v2.VRFCoordinatorV2
		if c, err = v2.NewVRFCoordinatorV2(
			jb.BlockHeaderFeederSpec.CoordinatorV2Address.Address(), chain.Client()); err != nil {

			return nil, errors.Wrap(err, "building V2 coordinator")
		}
		var coord *blockhashstore.V2Coordinator
		coord, err = blockhashstore.NewV2Coordinator(c, lp)
		if err != nil {
			return nil, errors.Wrap(err, "building V2 coordinator")
		}
		coordinators = append(coordinators, coord)
	}
	if jb.BlockHeaderFeederSpec.CoordinatorV2PlusAddress != nil {
		var c v2plus.IVRFCoordinatorV2PlusInternalInterface
		if c, err = v2plus.NewIVRFCoordinatorV2PlusInternal(
			jb.BlockHeaderFeederSpec.CoordinatorV2PlusAddress.Address(), chain.Client()); err != nil {

			return nil, errors.Wrap(err, "building V2 plus coordinator")
		}
		var coord *blockhashstore.V2PlusCoordinator
		coord, err = blockhashstore.NewV2PlusCoordinator(c, lp)
		if err != nil {
			return nil, errors.Wrap(err, "building V2 plus coordinator")
		}
		coordinators = append(coordinators, coord)
	}

	bpBHS, err := blockhashstore.NewBulletproofBHS(chain.Config().EVM().GasEstimator(), chain.Config().Database(), fromAddresses, chain.TxManager(), bhs, nil, chain.ID(), d.ks)
	if err != nil {
		return nil, errors.Wrap(err, "building bulletproof bhs")
	}

	batchBHS, err := blockhashstore.NewBatchBHS(
		chain.Config().EVM().GasEstimator(),
		fromAddresses,
		chain.TxManager(),
		batchBlockhashStore,
		chain.ID(),
		d.ks,
		d.logger,
	)
	if err != nil {
		return nil, errors.Wrap(err, "building batchBHS")
	}

	log := d.logger.Named("BlockHeaderFeeder").With(
		"jobID", jb.ID,
		"externalJobID", jb.ExternalJobID,
		"bhsAddress", bhs.Address(),
		"batchBHSAddress", batchBlockhashStore.Address(),
	)

	blockHeaderProvider := NewGethBlockHeaderProvider(chain.Client())

	feeder := NewBlockHeaderFeeder(
		log,
		blockhashstore.NewMultiCoordinator(coordinators...),
		bpBHS,
		batchBHS,
		blockHeaderProvider,
		int(jb.BlockHeaderFeederSpec.WaitBlocks),
		int(jb.BlockHeaderFeederSpec.LookbackBlocks),
		func(ctx context.Context) (uint64, error) {
			head, err := chain.Client().HeadByNumber(ctx, nil)
			if err != nil {
				return 0, errors.Wrap(err, "getting chain head")
			}
			return uint64(head.Number), nil
		},
		d.ks,
		jb.BlockHeaderFeederSpec.GetBlockhashesBatchSize,
		jb.BlockHeaderFeederSpec.StoreBlockhashesBatchSize,
		fromAddresses,
		chain.ID(),
	)

	services := []job.ServiceCtx{&service{
		feeder:     feeder,
		pollPeriod: jb.BlockHeaderFeederSpec.PollPeriod,
		runTimeout: jb.BlockHeaderFeederSpec.RunTimeout,
		logger:     log,
		done:       make(chan struct{}),
	}}

	return services, nil
}

// AfterJobCreated satisfies the job.Delegate interface.
func (d *Delegate) AfterJobCreated(spec job.Job) {}

func (d *Delegate) BeforeJobCreated(spec job.Job) {}

// BeforeJobDeleted satisfies the job.Delegate interface.
func (d *Delegate) BeforeJobDeleted(spec job.Job) {}

// OnDeleteJob satisfies the job.Delegate interface.
func (d *Delegate) OnDeleteJob(spec job.Job, q pg.Queryer) error { return nil }

// service is a job.Service that runs the BHS feeder every pollPeriod.
type service struct {
	services.StateMachine
	feeder     *BlockHeaderFeeder
	done       chan struct{}
	pollPeriod time.Duration
	runTimeout time.Duration
	logger     logger.Logger
	parentCtx  context.Context
	cancel     context.CancelFunc
}

// Start the BHS feeder service, satisfying the job.Service interface.
func (s *service) Start(context.Context) error {
	return s.StartOnce("Block Header Feeder Service", func() error {
		s.logger.Infow("Starting BlockHeaderFeeder")
		ticker := time.NewTicker(utils.WithJitter(s.pollPeriod))
		s.parentCtx, s.cancel = context.WithCancel(context.Background())
		go func() {
			defer close(s.done)
			defer ticker.Stop()
			for {
				select {
				case <-ticker.C:
					s.runFeeder()
				case <-s.parentCtx.Done():
					return
				}
			}
		}()
		return nil
	})
}

// Close the BHS feeder service, satisfying the job.Service interface.
func (s *service) Close() error {
	return s.StopOnce("Block Header Feeder Service", func() error {
		s.logger.Infow("Stopping BlockHeaderFeeder")
		s.cancel()
		<-s.done
		return nil
	})
}

func (s *service) runFeeder() {
	s.logger.Debugw("Running BlockHeaderFeeder")
	ctx, cancel := context.WithTimeout(s.parentCtx, s.runTimeout)
	defer cancel()
	err := s.feeder.Run(ctx)
	if err == nil {
		s.logger.Debugw("BlockHeaderFeeder run completed successfully")
	} else {
		s.logger.Errorw("BlockHeaderFeeder run was at least partially unsuccessful",
			"err", err)
	}
}

// CheckFromAddressesExist returns an error if and only if one of the addresses
// in the BlockHeaderFeeder spec's fromAddresses field does not exist in the keystore.
func CheckFromAddressesExist(ctx context.Context, jb job.Job, gethks keystore.Eth) (err error) {
	for _, a := range jb.BlockHeaderFeederSpec.FromAddresses {
		_, err2 := gethks.Get(ctx, a.Hex())
		err = multierr.Append(err, err2)
	}
	return
}<|MERGE_RESOLUTION|>--- conflicted
+++ resolved
@@ -49,11 +49,7 @@
 }
 
 // ServicesForSpec satisfies the job.Delegate interface.
-<<<<<<< HEAD
-func (d *Delegate) ServicesForSpec(jb job.Job, qopts ...pg.QOpt) ([]job.ServiceCtx, error) {
-=======
 func (d *Delegate) ServicesForSpec(ctx context.Context, jb job.Job) ([]job.ServiceCtx, error) {
->>>>>>> 1eda459c
 	if jb.BlockHeaderFeederSpec == nil {
 		return nil, errors.Errorf("Delegate expects a BlockHeaderFeederSpec to be present, got %+v", jb)
 	}
