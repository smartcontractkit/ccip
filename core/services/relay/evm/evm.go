package evm

import (
	"context"
	"encoding/json"
	"errors"
	"fmt"
	"strings"
	"sync"
	"time"

	"github.com/ethereum/go-ethereum/accounts/abi"
	"github.com/ethereum/go-ethereum/common"
	"github.com/google/uuid"
	pkgerrors "github.com/pkg/errors"
	"golang.org/x/exp/maps"

	"github.com/smartcontractkit/libocr/gethwrappers2/ocr2aggregator"
	"github.com/smartcontractkit/libocr/offchainreporting2/reportingplugin/median"
	"github.com/smartcontractkit/libocr/offchainreporting2/reportingplugin/median/evmreportcodec"
	ocrtypes "github.com/smartcontractkit/libocr/offchainreporting2plus/types"

	"github.com/smartcontractkit/chainlink-common/pkg/services"
	"github.com/smartcontractkit/chainlink-common/pkg/sqlutil"
	commontypes "github.com/smartcontractkit/chainlink-common/pkg/types"

	txmgrcommon "github.com/smartcontractkit/chainlink/v2/common/txmgr"
	txm "github.com/smartcontractkit/chainlink/v2/core/chains/evm/txmgr"
	evmtypes "github.com/smartcontractkit/chainlink/v2/core/chains/evm/types"
	"github.com/smartcontractkit/chainlink/v2/core/chains/legacyevm"
	"github.com/smartcontractkit/chainlink/v2/core/logger"
	"github.com/smartcontractkit/chainlink/v2/core/services/keystore"
	"github.com/smartcontractkit/chainlink/v2/core/services/llo"
	"github.com/smartcontractkit/chainlink/v2/core/services/llo/bm"
	lloconfig "github.com/smartcontractkit/chainlink/v2/core/services/ocr2/plugins/llo/config"
	mercuryconfig "github.com/smartcontractkit/chainlink/v2/core/services/ocr2/plugins/mercury/config"
	"github.com/smartcontractkit/chainlink/v2/core/services/ocrcommon"
	"github.com/smartcontractkit/chainlink/v2/core/services/relay/evm/functions"
	"github.com/smartcontractkit/chainlink/v2/core/services/relay/evm/mercury"
	mercuryutils "github.com/smartcontractkit/chainlink/v2/core/services/relay/evm/mercury/utils"
	reportcodecv1 "github.com/smartcontractkit/chainlink/v2/core/services/relay/evm/mercury/v1/reportcodec"
	reportcodecv2 "github.com/smartcontractkit/chainlink/v2/core/services/relay/evm/mercury/v2/reportcodec"
	reportcodecv3 "github.com/smartcontractkit/chainlink/v2/core/services/relay/evm/mercury/v3/reportcodec"
	"github.com/smartcontractkit/chainlink/v2/core/services/relay/evm/mercury/wsrpc"
	"github.com/smartcontractkit/chainlink/v2/core/services/relay/evm/types"
)

var (
	OCR2AggregatorTransmissionContractABI abi.ABI
	OCR2AggregatorLogDecoder              LogDecoder
	ChannelVerifierLogDecoder             LogDecoder
)

func init() {
	var err error
	OCR2AggregatorTransmissionContractABI, err = abi.JSON(strings.NewReader(ocr2aggregator.OCR2AggregatorMetaData.ABI))
	if err != nil {
		panic(err)
	}
	OCR2AggregatorLogDecoder, err = newOCR2AggregatorLogDecoder()
	if err != nil {
		panic(err)
	}
	ChannelVerifierLogDecoder, err = newChannelVerifierLogDecoder()
	if err != nil {
		panic(err)
	}
}

var _ commontypes.Relayer = &Relayer{} //nolint:staticcheck

type Relayer struct {
	ds          sqlutil.DataSource
	chain       legacyevm.Chain
	lggr        logger.Logger
	ks          CSAETHKeystore
	mercuryPool wsrpc.Pool
	chainReader commontypes.ChainReader
	codec       commontypes.Codec

	// Mercury
	mercuryORM     mercury.ORM
	transmitterCfg mercury.TransmitterConfig

	// LLO/data streams
	cdcFactory llo.ChannelDefinitionCacheFactory
	lloORM     llo.ORM
}

type CSAETHKeystore interface {
	CSA() keystore.CSA
	Eth() keystore.Eth
}

type RelayerOpts struct {
	DS sqlutil.DataSource
	CSAETHKeystore
	MercuryPool       wsrpc.Pool
	TransmitterConfig mercury.TransmitterConfig
}

func (c RelayerOpts) Validate() error {
	var err error
	if c.DS == nil {
		err = errors.Join(err, errors.New("nil DataSource"))
	}
	if c.CSAETHKeystore == nil {
		err = errors.Join(err, errors.New("nil Keystore"))
	}

	if err != nil {
		err = fmt.Errorf("invalid RelayerOpts: %w", err)
	}
	return err
}

func NewRelayer(lggr logger.Logger, chain legacyevm.Chain, opts RelayerOpts) (*Relayer, error) {
	err := opts.Validate()
	if err != nil {
		return nil, fmt.Errorf("cannot create evm relayer: %w", err)
	}
	lggr = lggr.Named("Relayer")

	mercuryORM := mercury.NewORM(opts.DS)
	lloORM := llo.NewORM(opts.DS, chain.ID())
	cdcFactory := llo.NewChannelDefinitionCacheFactory(lggr, lloORM, chain.LogPoller())
	return &Relayer{
		ds:             opts.DS,
		chain:          chain,
		lggr:           lggr,
		ks:             opts.CSAETHKeystore,
		mercuryPool:    opts.MercuryPool,
		cdcFactory:     cdcFactory,
		lloORM:         lloORM,
		mercuryORM:     mercuryORM,
		transmitterCfg: opts.TransmitterConfig,
	}, nil
}

func (r *Relayer) Name() string {
	return r.lggr.Name()
}

// Start does noop: no subservices started on relay start, but when the first job is started
func (r *Relayer) Start(context.Context) error {
	return nil
}

func (r *Relayer) Close() error {
	return nil
}

// Ready does noop: always ready
func (r *Relayer) Ready() error {
	return r.chain.Ready()
}

func (r *Relayer) HealthReport() (report map[string]error) {
	report = make(map[string]error)
	maps.Copy(report, r.chain.HealthReport())
	return
}

func (r *Relayer) NewPluginProvider(rargs commontypes.RelayArgs, pargs commontypes.PluginArgs) (commontypes.PluginProvider, error) {

	// TODO https://smartcontract-it.atlassian.net/browse/BCF-2887
	ctx := context.Background()

	lggr := r.lggr.Named("PluginProvider").Named(rargs.ExternalJobID.String())

	configWatcher, err := newStandardConfigProvider(ctx, r.lggr, r.chain, types.NewRelayOpts(rargs))
	if err != nil {
		return nil, err
	}

<<<<<<< HEAD
	transmitter, err := newOnChainContractTransmitter(ctx, r.lggr, rargs, pargs.TransmitterID, r.ks.Eth(), configWatcher, configTransmitterOpts{}, OCR2AggregatorTransmissionContractABI, nil)
=======
	transmitter, err := newOnChainContractTransmitter(ctx, r.lggr, rargs, pargs.TransmitterID, r.ks.Eth(), configWatcher, configTransmitterOpts{}, OCR2AggregatorTransmissionContractABI, 0)
>>>>>>> dcdb2f0a
	if err != nil {
		return nil, err
	}

	return NewPluginProvider(
		r.chainReader,
		r.codec,
		transmitter,
		configWatcher,
		lggr,
	), nil
}

func (r *Relayer) NewMercuryProvider(rargs commontypes.RelayArgs, pargs commontypes.PluginArgs) (commontypes.MercuryProvider, error) {
	// TODO https://smartcontract-it.atlassian.net/browse/BCF-2887
	ctx := context.Background()
	lggr := r.lggr.Named("MercuryProvider").Named(rargs.ExternalJobID.String())
	relayOpts := types.NewRelayOpts(rargs)
	relayConfig, err := relayOpts.RelayConfig()
	if err != nil {
		return nil, fmt.Errorf("failed to get relay config: %w", err)
	}

	var mercuryConfig mercuryconfig.PluginConfig
	if err = json.Unmarshal(pargs.PluginConfig, &mercuryConfig); err != nil {
		return nil, pkgerrors.WithStack(err)
	}

	if relayConfig.FeedID == nil {
		return nil, pkgerrors.New("FeedID must be specified")
	}
	feedID := mercuryutils.FeedID(*relayConfig.FeedID)

	if relayConfig.ChainID.String() != r.chain.ID().String() {
		return nil, fmt.Errorf("internal error: chain id in spec does not match this relayer's chain: have %s expected %s", relayConfig.ChainID.String(), r.chain.ID().String())
	}
	cp, err := newMercuryConfigProvider(ctx, lggr, r.chain, relayOpts)
	if err != nil {
		return nil, pkgerrors.WithStack(err)
	}

	if !relayConfig.EffectiveTransmitterID.Valid {
		return nil, pkgerrors.New("EffectiveTransmitterID must be specified")
	}
	privKey, err := r.ks.CSA().Get(relayConfig.EffectiveTransmitterID.String)
	if err != nil {
		return nil, pkgerrors.Wrap(err, "failed to get CSA key for mercury connection")
	}

	clients := make(map[string]wsrpc.Client)
	for _, server := range mercuryConfig.GetServers() {
		client, err := r.mercuryPool.Checkout(context.Background(), privKey, server.PubKey, server.URL)
		if err != nil {
			return nil, err
		}
		clients[server.URL] = client
	}

	// FIXME: We actually know the version here since it's in the feed ID, can
	// we use generics to avoid passing three of this?
	// https://smartcontract-it.atlassian.net/browse/MERC-1414
	reportCodecV1 := reportcodecv1.NewReportCodec(*relayConfig.FeedID, lggr.Named("ReportCodecV1"))
	reportCodecV2 := reportcodecv2.NewReportCodec(*relayConfig.FeedID, lggr.Named("ReportCodecV2"))
	reportCodecV3 := reportcodecv3.NewReportCodec(*relayConfig.FeedID, lggr.Named("ReportCodecV3"))

	var transmitterCodec mercury.TransmitterReportDecoder
	switch feedID.Version() {
	case 1:
		transmitterCodec = reportCodecV1
	case 2:
		transmitterCodec = reportCodecV2
	case 3:
		transmitterCodec = reportCodecV3
	default:
		return nil, fmt.Errorf("invalid feed version %d", feedID.Version())
	}
	transmitter := mercury.NewTransmitter(lggr, r.transmitterCfg, clients, privKey.PublicKey, rargs.JobID, *relayConfig.FeedID, r.mercuryORM, transmitterCodec)

	return NewMercuryProvider(cp, r.chainReader, r.codec, NewMercuryChainReader(r.chain.HeadTracker()), transmitter, reportCodecV1, reportCodecV2, reportCodecV3, lggr), nil
}

func (r *Relayer) NewLLOProvider(rargs commontypes.RelayArgs, pargs commontypes.PluginArgs) (commontypes.LLOProvider, error) {

	// TODO https://smartcontract-it.atlassian.net/browse/BCF-2887
	ctx := context.Background()

	relayOpts := types.NewRelayOpts(rargs)
	var relayConfig types.RelayConfig
	{
		var err error
		relayConfig, err = relayOpts.RelayConfig()
		if err != nil {
			return nil, fmt.Errorf("failed to get relay config: %w", err)
		}
	}

	var lloCfg lloconfig.PluginConfig
	if err := json.Unmarshal(pargs.PluginConfig, &lloCfg); err != nil {
		return nil, pkgerrors.WithStack(err)
	}
	if err := lloCfg.Validate(); err != nil {
		return nil, err
	}

	if relayConfig.ChainID.String() != r.chain.ID().String() {
		return nil, fmt.Errorf("internal error: chain id in spec does not match this relayer's chain: have %s expected %s", relayConfig.ChainID.String(), r.chain.ID().String())
	}
	cp, err := newLLOConfigProvider(ctx, r.lggr, r.chain, relayOpts)
	if err != nil {
		return nil, pkgerrors.WithStack(err)
	}

	if !relayConfig.EffectiveTransmitterID.Valid {
		return nil, pkgerrors.New("EffectiveTransmitterID must be specified")
	}
	privKey, err := r.ks.CSA().Get(relayConfig.EffectiveTransmitterID.String)
	if err != nil {
		return nil, pkgerrors.Wrap(err, "failed to get CSA key for mercury connection")
	}

	// FIXME: Remove after benchmarking is done
	// https://smartcontract-it.atlassian.net/browse/MERC-3487
	var transmitter llo.Transmitter
	if lloCfg.BenchmarkMode {
		r.lggr.Info("Benchmark mode enabled, using dummy transmitter. NOTE: THIS WILL NOT TRANSMIT ANYTHING")
		transmitter = bm.NewTransmitter(r.lggr, privKey.PublicKey)
	} else {
		var client wsrpc.Client
		client, err = r.mercuryPool.Checkout(context.Background(), privKey, lloCfg.ServerPubKey, lloCfg.ServerURL())
		if err != nil {
			return nil, err
		}
		transmitter = llo.NewTransmitter(r.lggr, client, privKey.PublicKey)
	}

	cdc, err := r.cdcFactory.NewCache(lloCfg)
	if err != nil {
		return nil, err
	}
	return NewLLOProvider(cp, transmitter, r.lggr, cdc), nil
}

func (r *Relayer) NewFunctionsProvider(rargs commontypes.RelayArgs, pargs commontypes.PluginArgs) (commontypes.FunctionsProvider, error) {

	// TODO https://smartcontract-it.atlassian.net/browse/BCF-2887
	ctx := context.Background()

	lggr := r.lggr.Named("FunctionsProvider").Named(rargs.ExternalJobID.String())
	// TODO(FUN-668): Not ready yet (doesn't implement FunctionsEvents() properly)
	return NewFunctionsProvider(ctx, r.chain, rargs, pargs, lggr, r.ks.Eth(), functions.FunctionsPlugin)
}

// NewConfigProvider is called by bootstrap jobs
func (r *Relayer) NewConfigProvider(args commontypes.RelayArgs) (configProvider commontypes.ConfigProvider, err error) {
	// TODO https://smartcontract-it.atlassian.net/browse/BCF-2887
	ctx := context.Background()

	lggr := r.lggr.Named("ConfigProvider").Named(args.ExternalJobID.String())
	relayOpts := types.NewRelayOpts(args)
	relayConfig, err := relayOpts.RelayConfig()
	if err != nil {
		return nil, fmt.Errorf("failed to get relay config: %w", err)
	}
	expectedChainID := relayConfig.ChainID.String()
	if expectedChainID != r.chain.ID().String() {
		return nil, fmt.Errorf("internal error: chain id in spec does not match this relayer's chain: have %s expected %s", relayConfig.ChainID.String(), r.chain.ID().String())
	}

	// Handle legacy jobs which did not yet specify provider type and
	// switched between median/mercury based on presence of feed ID
	if args.ProviderType == "" {
		if relayConfig.FeedID == nil {
			args.ProviderType = "median"
		} else {
			args.ProviderType = "mercury"
		}
	}

	switch args.ProviderType {
	case "median":
		configProvider, err = newStandardConfigProvider(ctx, lggr, r.chain, relayOpts)
	case "mercury":
		configProvider, err = newMercuryConfigProvider(ctx, lggr, r.chain, relayOpts)
	case "llo":
		configProvider, err = newLLOConfigProvider(ctx, lggr, r.chain, relayOpts)
	default:
		return nil, fmt.Errorf("unrecognized provider type: %q", args.ProviderType)
	}

	if err != nil {
		// Never return (*configProvider)(nil)
		return nil, err
	}
	return configProvider, err
}

func FilterNamesFromRelayArgs(args commontypes.RelayArgs) (filterNames []string, err error) {
	var addr evmtypes.EIP55Address
	if addr, err = evmtypes.NewEIP55Address(args.ContractID); err != nil {
		return nil, err
	}
	var relayConfig types.RelayConfig
	if err = json.Unmarshal(args.RelayConfig, &relayConfig); err != nil {
		return nil, pkgerrors.WithStack(err)
	}

	if relayConfig.FeedID != nil {
		filterNames = []string{mercury.FilterName(addr.Address(), *relayConfig.FeedID)}
	} else {
		filterNames = []string{configPollerFilterName(addr.Address()), transmitterFilterName(addr.Address())}
	}
	return filterNames, err
}

type configWatcher struct {
	services.StateMachine
	lggr             logger.Logger
	contractAddress  common.Address
	offchainDigester ocrtypes.OffchainConfigDigester
	configPoller     types.ConfigPoller
	chain            legacyevm.Chain
	runReplay        bool
	fromBlock        uint64
	replayCtx        context.Context
	replayCancel     context.CancelFunc
	wg               sync.WaitGroup
}

func newConfigWatcher(lggr logger.Logger,
	contractAddress common.Address,
	offchainDigester ocrtypes.OffchainConfigDigester,
	configPoller types.ConfigPoller,
	chain legacyevm.Chain,
	fromBlock uint64,
	runReplay bool,
) *configWatcher {
	replayCtx, replayCancel := context.WithCancel(context.Background())
	return &configWatcher{
		lggr:             lggr.Named("ConfigWatcher").Named(contractAddress.String()),
		contractAddress:  contractAddress,
		offchainDigester: offchainDigester,
		configPoller:     configPoller,
		chain:            chain,
		runReplay:        runReplay,
		fromBlock:        fromBlock,
		replayCtx:        replayCtx,
		replayCancel:     replayCancel,
	}

}

func (c *configWatcher) Name() string {
	return c.lggr.Name()
}

func (c *configWatcher) Start(ctx context.Context) error {
	return c.StartOnce(fmt.Sprintf("configWatcher %x", c.contractAddress), func() error {
		if c.runReplay && c.fromBlock != 0 {
			// Only replay if it's a brand runReplay job.
			c.wg.Add(1)
			go func() {
				defer c.wg.Done()
				c.lggr.Infow("starting replay for config", "fromBlock", c.fromBlock)
				if err := c.configPoller.Replay(c.replayCtx, int64(c.fromBlock)); err != nil {
					c.lggr.Errorf("error replaying for config", "err", err)
				} else {
					c.lggr.Infow("completed replaying for config", "fromBlock", c.fromBlock)
				}
			}()
		}
		c.configPoller.Start()
		return nil
	})
}

func (c *configWatcher) Close() error {
	return c.StopOnce(fmt.Sprintf("configWatcher %x", c.contractAddress), func() error {
		c.replayCancel()
		c.wg.Wait()
		return c.configPoller.Close()
	})
}

func (c *configWatcher) HealthReport() map[string]error {
	return map[string]error{c.Name(): c.Healthy()}
}

func (c *configWatcher) OffchainConfigDigester() ocrtypes.OffchainConfigDigester {
	return c.offchainDigester
}

func (c *configWatcher) ContractConfigTracker() ocrtypes.ContractConfigTracker {
	return c.configPoller
}

type configTransmitterOpts struct {
	// pluginGasLimit overrides the gas limit default provided in the config watcher.
	pluginGasLimit *uint32
	// subjectID overrides the queueing subject id (the job external id will be used by default).
	subjectID *uuid.UUID
}

// newOnChainContractTransmitter creates a new contract transmitter.
<<<<<<< HEAD
func newOnChainContractTransmitter(ctx context.Context, lggr logger.Logger, rargs commontypes.RelayArgs, transmitterID string, ethKeystore keystore.Eth, configWatcher *configWatcher, opts configTransmitterOpts, transmissionContractABI abi.ABI, reportToEthMeta ReportToEthMetadata) (*contractTransmitter, error) {
=======
func newOnChainContractTransmitter(ctx context.Context, lggr logger.Logger, rargs commontypes.RelayArgs, transmitterID string, ethKeystore keystore.Eth, configWatcher *configWatcher, opts configTransmitterOpts, transmissionContractABI abi.ABI, transmissionContractRetention time.Duration) (*contractTransmitter, error) {
>>>>>>> dcdb2f0a
	var relayConfig types.RelayConfig
	if err := json.Unmarshal(rargs.RelayConfig, &relayConfig); err != nil {
		return nil, err
	}
	var fromAddresses []common.Address
	sendingKeys := relayConfig.SendingKeys
	if !relayConfig.EffectiveTransmitterID.Valid {
		return nil, pkgerrors.New("EffectiveTransmitterID must be specified")
	}
	effectiveTransmitterAddress := common.HexToAddress(relayConfig.EffectiveTransmitterID.String)

	sendingKeysLength := len(sendingKeys)
	if sendingKeysLength == 0 {
		return nil, pkgerrors.New("no sending keys provided")
	}

	// If we are using multiple sending keys, then a forwarder is needed to rotate transmissions.
	// Ensure that this forwarder is not set to a local sending key, and ensure our sending keys are enabled.
	for _, s := range sendingKeys {
		if sendingKeysLength > 1 && s == effectiveTransmitterAddress.String() {
			return nil, pkgerrors.New("the transmitter is a local sending key with transaction forwarding enabled")
		}
		if err := ethKeystore.CheckEnabled(ctx, common.HexToAddress(s), configWatcher.chain.Config().EVM().ChainID()); err != nil {
			return nil, pkgerrors.Wrap(err, "one of the sending keys given is not enabled")
		}
		fromAddresses = append(fromAddresses, common.HexToAddress(s))
	}

	subject := rargs.ExternalJobID
	if opts.subjectID != nil {
		subject = *opts.subjectID
	}
	strategy := txmgrcommon.NewQueueingTxStrategy(subject, relayConfig.DefaultTransactionQueueDepth)

	var checker txm.TransmitCheckerSpec
	if relayConfig.SimulateTransactions {
		checker.CheckerType = txm.TransmitCheckerTypeSimulate
	}

	gasLimit := configWatcher.chain.Config().EVM().GasEstimator().LimitDefault()
	ocr2Limit := configWatcher.chain.Config().EVM().GasEstimator().LimitJobType().OCR2()
	if ocr2Limit != nil {
		gasLimit = uint64(*ocr2Limit)
	}
	if opts.pluginGasLimit != nil {
		gasLimit = uint64(*opts.pluginGasLimit)
	}

	transmitter, err := ocrcommon.NewTransmitter(
		configWatcher.chain.TxManager(),
		fromAddresses,
		gasLimit,
		effectiveTransmitterAddress,
		strategy,
		checker,
		configWatcher.chain.ID(),
		ethKeystore,
	)

	if err != nil {
		return nil, pkgerrors.Wrap(err, "failed to create transmitter")
	}

	return NewOCRContractTransmitterWithRetention(
		ctx,
		configWatcher.contractAddress,
		configWatcher.chain.Client(),
		transmissionContractABI,
		transmitter,
		configWatcher.chain.LogPoller(),
		lggr,
<<<<<<< HEAD
		reportToEthMeta,
=======
		nil,
		transmissionContractRetention,
>>>>>>> dcdb2f0a
	)
}

func (r *Relayer) NewMedianProvider(rargs commontypes.RelayArgs, pargs commontypes.PluginArgs) (commontypes.MedianProvider, error) {
	// TODO https://smartcontract-it.atlassian.net/browse/BCF-2887
	ctx := context.Background()

	lggr := r.lggr.Named("MedianProvider").Named(rargs.ExternalJobID.String())
	relayOpts := types.NewRelayOpts(rargs)
	relayConfig, err := relayOpts.RelayConfig()
	if err != nil {
		return nil, fmt.Errorf("failed to get relay config: %w", err)
	}
	expectedChainID := relayConfig.ChainID.String()
	if expectedChainID != r.chain.ID().String() {
		return nil, fmt.Errorf("internal error: chain id in spec does not match this relayer's chain: have %s expected %s", relayConfig.ChainID.String(), r.chain.ID().String())
	}
	if !common.IsHexAddress(relayOpts.ContractID) {
		return nil, fmt.Errorf("invalid contractID %s, expected hex address", relayOpts.ContractID)
	}
	contractID := common.HexToAddress(relayOpts.ContractID)

	configWatcher, err := newStandardConfigProvider(ctx, lggr, r.chain, relayOpts)
	if err != nil {
		return nil, err
	}

	reportCodec := evmreportcodec.ReportCodec{}

<<<<<<< HEAD
	contractTransmitter, err := newOnChainContractTransmitter(ctx, lggr, rargs, pargs.TransmitterID, r.ks.Eth(), configWatcher, configTransmitterOpts{}, OCR2AggregatorTransmissionContractABI, nil)
=======
	contractTransmitter, err := newOnChainContractTransmitter(ctx, lggr, rargs, pargs.TransmitterID, r.ks.Eth(), configWatcher, configTransmitterOpts{}, OCR2AggregatorTransmissionContractABI, 0)
>>>>>>> dcdb2f0a
	if err != nil {
		return nil, err
	}

	medianContract, err := newMedianContract(configWatcher.ContractConfigTracker(), configWatcher.contractAddress, configWatcher.chain, rargs.JobID, r.ds, lggr)
	if err != nil {
		return nil, err
	}

	medianProvider := medianProvider{
		lggr:                lggr.Named("MedianProvider"),
		configWatcher:       configWatcher,
		reportCodec:         reportCodec,
		contractTransmitter: contractTransmitter,
		medianContract:      medianContract,
	}

	// allow fallback until chain reader is default and median contract is removed, but still log just in case
	var chainReaderService ChainReaderService
	if relayConfig.ChainReader != nil {
		if chainReaderService, err = NewChainReaderService(ctx, lggr, r.chain.LogPoller(), r.chain.Client(), *relayConfig.ChainReader); err != nil {
			return nil, err
		}

		boundContracts := []commontypes.BoundContract{{Name: "median", Pending: true, Address: contractID.String()}}
		if err = chainReaderService.Bind(context.Background(), boundContracts); err != nil {
			return nil, err
		}
	} else {
		lggr.Info("ChainReader missing from RelayConfig; falling back to internal MedianContract")
	}
	medianProvider.chainReader = chainReaderService

	if relayConfig.Codec != nil {
		medianProvider.codec, err = NewCodec(*relayConfig.Codec)
		if err != nil {
			return nil, err
		}
	} else {
		lggr.Info("Codec missing from RelayConfig; falling back to internal MedianContract")
	}

	return &medianProvider, nil
}

func (r *Relayer) NewAutomationProvider(rargs commontypes.RelayArgs, pargs commontypes.PluginArgs) (commontypes.AutomationProvider, error) {
	lggr := r.lggr.Named("AutomationProvider").Named(rargs.ExternalJobID.String())
	ocr2keeperRelayer := NewOCR2KeeperRelayer(r.ds, r.chain, lggr.Named("OCR2KeeperRelayer"), r.ks.Eth())

	return ocr2keeperRelayer.NewOCR2KeeperProvider(rargs, pargs)
}

var _ commontypes.MedianProvider = (*medianProvider)(nil)

type medianProvider struct {
	lggr                logger.Logger
	configWatcher       *configWatcher
	contractTransmitter ContractTransmitter
	reportCodec         median.ReportCodec
	medianContract      *medianContract
	chainReader         ChainReaderService
	codec               commontypes.Codec
	ms                  services.MultiStart
}

func (p *medianProvider) Name() string { return p.lggr.Name() }

func (p *medianProvider) Start(ctx context.Context) error {
	srvcs := []services.StartClose{p.configWatcher, p.contractTransmitter, p.medianContract}
	if p.chainReader != nil {
		srvcs = append(srvcs, p.chainReader)
	}

	return p.ms.Start(ctx, srvcs...)
}

func (p *medianProvider) Close() error { return p.ms.Close() }

func (p *medianProvider) Ready() error { return nil }

func (p *medianProvider) HealthReport() map[string]error {
	hp := map[string]error{p.Name(): p.Ready()}
	services.CopyHealth(hp, p.configWatcher.HealthReport())
	services.CopyHealth(hp, p.contractTransmitter.HealthReport())
	services.CopyHealth(hp, p.medianContract.HealthReport())
	return hp
}

func (p *medianProvider) ContractTransmitter() ocrtypes.ContractTransmitter {
	return p.contractTransmitter
}

func (p *medianProvider) ReportCodec() median.ReportCodec {
	return p.reportCodec
}

func (p *medianProvider) MedianContract() median.MedianContract {
	return p.medianContract
}

func (p *medianProvider) OnchainConfigCodec() median.OnchainConfigCodec {
	return median.StandardOnchainConfigCodec{}
}

func (p *medianProvider) OffchainConfigDigester() ocrtypes.OffchainConfigDigester {
	return p.configWatcher.OffchainConfigDigester()
}

func (p *medianProvider) ContractConfigTracker() ocrtypes.ContractConfigTracker {
	return p.configWatcher.ContractConfigTracker()
}

func (p *medianProvider) ChainReader() commontypes.ChainReader {
	return p.chainReader
}

func (p *medianProvider) Codec() commontypes.Codec {
	return p.codec
}<|MERGE_RESOLUTION|>--- conflicted
+++ resolved
@@ -162,7 +162,6 @@
 }
 
 func (r *Relayer) NewPluginProvider(rargs commontypes.RelayArgs, pargs commontypes.PluginArgs) (commontypes.PluginProvider, error) {
-
 	// TODO https://smartcontract-it.atlassian.net/browse/BCF-2887
 	ctx := context.Background()
 
@@ -173,11 +172,7 @@
 		return nil, err
 	}
 
-<<<<<<< HEAD
-	transmitter, err := newOnChainContractTransmitter(ctx, r.lggr, rargs, pargs.TransmitterID, r.ks.Eth(), configWatcher, configTransmitterOpts{}, OCR2AggregatorTransmissionContractABI, nil)
-=======
 	transmitter, err := newOnChainContractTransmitter(ctx, r.lggr, rargs, pargs.TransmitterID, r.ks.Eth(), configWatcher, configTransmitterOpts{}, OCR2AggregatorTransmissionContractABI, 0)
->>>>>>> dcdb2f0a
 	if err != nil {
 		return nil, err
 	}
@@ -260,7 +255,6 @@
 }
 
 func (r *Relayer) NewLLOProvider(rargs commontypes.RelayArgs, pargs commontypes.PluginArgs) (commontypes.LLOProvider, error) {
-
 	// TODO https://smartcontract-it.atlassian.net/browse/BCF-2887
 	ctx := context.Background()
 
@@ -321,7 +315,6 @@
 }
 
 func (r *Relayer) NewFunctionsProvider(rargs commontypes.RelayArgs, pargs commontypes.PluginArgs) (commontypes.FunctionsProvider, error) {
-
 	// TODO https://smartcontract-it.atlassian.net/browse/BCF-2887
 	ctx := context.Background()
 
@@ -426,7 +419,6 @@
 		replayCtx:        replayCtx,
 		replayCancel:     replayCancel,
 	}
-
 }
 
 func (c *configWatcher) Name() string {
@@ -481,11 +473,7 @@
 }
 
 // newOnChainContractTransmitter creates a new contract transmitter.
-<<<<<<< HEAD
-func newOnChainContractTransmitter(ctx context.Context, lggr logger.Logger, rargs commontypes.RelayArgs, transmitterID string, ethKeystore keystore.Eth, configWatcher *configWatcher, opts configTransmitterOpts, transmissionContractABI abi.ABI, reportToEthMeta ReportToEthMetadata) (*contractTransmitter, error) {
-=======
 func newOnChainContractTransmitter(ctx context.Context, lggr logger.Logger, rargs commontypes.RelayArgs, transmitterID string, ethKeystore keystore.Eth, configWatcher *configWatcher, opts configTransmitterOpts, transmissionContractABI abi.ABI, transmissionContractRetention time.Duration) (*contractTransmitter, error) {
->>>>>>> dcdb2f0a
 	var relayConfig types.RelayConfig
 	if err := json.Unmarshal(rargs.RelayConfig, &relayConfig); err != nil {
 		return nil, err
@@ -544,7 +532,6 @@
 		configWatcher.chain.ID(),
 		ethKeystore,
 	)
-
 	if err != nil {
 		return nil, pkgerrors.Wrap(err, "failed to create transmitter")
 	}
@@ -557,12 +544,8 @@
 		transmitter,
 		configWatcher.chain.LogPoller(),
 		lggr,
-<<<<<<< HEAD
-		reportToEthMeta,
-=======
 		nil,
 		transmissionContractRetention,
->>>>>>> dcdb2f0a
 	)
 }
 
@@ -592,11 +575,7 @@
 
 	reportCodec := evmreportcodec.ReportCodec{}
 
-<<<<<<< HEAD
-	contractTransmitter, err := newOnChainContractTransmitter(ctx, lggr, rargs, pargs.TransmitterID, r.ks.Eth(), configWatcher, configTransmitterOpts{}, OCR2AggregatorTransmissionContractABI, nil)
-=======
 	contractTransmitter, err := newOnChainContractTransmitter(ctx, lggr, rargs, pargs.TransmitterID, r.ks.Eth(), configWatcher, configTransmitterOpts{}, OCR2AggregatorTransmissionContractABI, 0)
->>>>>>> dcdb2f0a
 	if err != nil {
 		return nil, err
 	}
