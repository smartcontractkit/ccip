--- conflicted
+++ resolved
@@ -373,16 +373,12 @@
 	return newConfigWatcher(lggr, aggregatorAddress, contractABI, offchainConfigDigester, cp, chain, relayConfig.FromBlock, opts.New), nil
 }
 
-<<<<<<< HEAD
-func newContractTransmitter(lggr logger.Logger, rargs relaytypes.RelayArgs, transmitterID string, configWatcher *configWatcher, ethKeystore keystore.Eth, reportToEthMeta ReportToEthMetadata) (*contractTransmitter, error) {
-=======
 type configTransmitterOpts struct {
 	// override the gas limit default provided in the config watcher
 	pluginGasLimit *uint32
 }
 
 func newContractTransmitter(lggr logger.Logger, rargs commontypes.RelayArgs, transmitterID string, ethKeystore keystore.Eth, configWatcher *configWatcher, opts configTransmitterOpts) (*contractTransmitter, error) {
->>>>>>> 1d20c9b6
 	var relayConfig types.RelayConfig
 	if err := json.Unmarshal(rargs.RelayConfig, &relayConfig); err != nil {
 		return nil, err
@@ -450,7 +446,7 @@
 		transmitter,
 		configWatcher.chain.LogPoller(),
 		lggr,
-		reportToEthMeta,
+		nil,
 	)
 }
 
@@ -476,12 +472,7 @@
 	}
 
 	reportCodec := evmreportcodec.ReportCodec{}
-<<<<<<< HEAD
-
-	contractTransmitter, err := newContractTransmitter(lggr, rargs, pargs.TransmitterID, configWatcher, r.ks.Eth(), nil)
-=======
 	contractTransmitter, err := newContractTransmitter(lggr, rargs, pargs.TransmitterID, r.ks.Eth(), configWatcher, configTransmitterOpts{})
->>>>>>> 1d20c9b6
 	if err != nil {
 		return nil, err
 	}
