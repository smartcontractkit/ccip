--- conflicted
+++ resolved
@@ -523,11 +523,8 @@
 		configWatcher,
 		r.chain.GasEstimator(),
 		*r.chain.Config().EVM().GasEstimator().PriceMax().ToInt(),
-<<<<<<< HEAD
 		r.chain.TxManager(),
-=======
 		cciptypes.Address(rargs.ContractID),
->>>>>>> 054de17b
 	)
 }
 
