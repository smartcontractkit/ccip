--- conflicted
+++ resolved
@@ -64,11 +64,7 @@
 	if err != nil {
 		return nil, err
 	}
-<<<<<<< HEAD
-	contractTransmitter, err := newOnChainContractTransmitter(ctx, r.lggr, rargs, pargs.TransmitterID, r.ethKeystore, configWatcher, configTransmitterOpts{}, OCR2AggregatorTransmissionContractABI, nil)
-=======
 	contractTransmitter, err := newOnChainContractTransmitter(ctx, r.lggr, rargs, pargs.TransmitterID, r.ethKeystore, configWatcher, configTransmitterOpts{}, OCR2AggregatorTransmissionContractABI, 0)
->>>>>>> dcdb2f0a
 	if err != nil {
 		return nil, err
 	}
@@ -95,11 +91,7 @@
 	if err != nil {
 		return nil, err
 	}
-<<<<<<< HEAD
-	contractTransmitter, err := newOnChainContractTransmitter(ctx, r.lggr, rargs, pargs.TransmitterID, r.ethKeystore, configWatcher, configTransmitterOpts{}, OCR2AggregatorTransmissionContractABI, nil)
-=======
 	contractTransmitter, err := newOnChainContractTransmitter(ctx, r.lggr, rargs, pargs.TransmitterID, r.ethKeystore, configWatcher, configTransmitterOpts{}, OCR2AggregatorTransmissionContractABI, 0)
->>>>>>> dcdb2f0a
 	if err != nil {
 		return nil, err
 	}
