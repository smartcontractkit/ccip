--- conflicted
+++ resolved
@@ -76,36 +76,6 @@
 	return cr, err
 }
 
-<<<<<<< HEAD
-func (cr *chainReader) Name() string { return cr.lggr.Name() }
-
-var _ commontypes.ContractTypeProvider = &chainReader{}
-var _ ChainReaderService = &chainReader{}
-
-func (cr *chainReader) GetLatestValue(ctx context.Context, contractName, method string, params any, returnVal any) error {
-	b, err := cr.contractBindings.GetReadBinding(contractName, method)
-	if err != nil {
-		return err
-	}
-
-	return b.GetLatestValue(ctx, params, returnVal)
-}
-
-func (cr *chainReader) Bind(ctx context.Context, bindings []commontypes.BoundContract) error {
-	return cr.contractBindings.Bind(ctx, bindings)
-}
-
-func (cr *chainReader) QueryKey(ctx context.Context, contractName string, filter query.KeyFilter, limitAndSort query.LimitAndSort, sequenceDataType any) ([]commontypes.Sequence, error) {
-	b, err := cr.contractBindings.GetReadBinding(contractName, filter.Key)
-	if err != nil {
-		return nil, err
-	}
-
-	return b.QueryKey(ctx, filter, limitAndSort, sequenceDataType)
-}
-
-=======
->>>>>>> 2869d26d
 func (cr *chainReader) init(chainContractReaders map[string]types.ChainContractReader) error {
 	for contractName, chainContractReader := range chainContractReaders {
 		contractAbi, err := abi.JSON(strings.NewReader(chainContractReader.ContractABI))
