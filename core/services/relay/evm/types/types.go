--- conflicted
+++ resolved
@@ -194,14 +194,12 @@
 	FeedID                  *common.Hash `json:"feedID"`
 	EnableTriggerCapability bool         `json:"enableTriggerCapability"`
 
-<<<<<<< HEAD
 	// Rebalancer specific
 	// FromBlocks specifies the block numbers to replay from for each chain.
 	FromBlocks map[string]int64 `json:"fromBlocks"`
-=======
+
 	// LLO-specific
 	LLODONID uint32 `json:"lloDonID" toml:"lloDonID"`
->>>>>>> 5ebb6326
 }
 
 var ErrBadRelayConfig = errors.New("bad relay config")
