--- conflicted
+++ resolved
@@ -368,16 +368,11 @@
 	return
 }
 
-<<<<<<< HEAD
 // NewOffRampReader constructs a reader for the offramp contract on the dest chain.
 // The offramp address is known when the provider is constructed - by consuming it from the provider instead of at runtime
 // we save ourselves wiring it through the execution reporting plugin factory grpc server + client
 func (d DstExecProvider) NewOffRampReader(ctx context.Context, _ cciptypes.Address) (offRampReader cciptypes.OffRampReader, err error) {
-	offRampReader, err = ccip.NewOffRampReader(d.lggr, d.versionFinder, d.offRampAddress, d.client, d.lp, d.gasEstimator, &d.maxGasPrice, true)
-=======
-func (d *DstExecProvider) NewOffRampReader(ctx context.Context, offRampAddress cciptypes.Address) (offRampReader cciptypes.OffRampReader, err error) {
-	offRampReader, err = ccip.NewOffRampReader(d.lggr, d.versionFinder, offRampAddress, d.client, d.lp, d.gasEstimator, &d.maxGasPrice, true, d.feeEstimatorConfig)
->>>>>>> ebc7094c
+	offRampReader, err = ccip.NewOffRampReader(d.lggr, d.versionFinder, d.offRampAddress, d.client, d.lp, d.gasEstimator, &d.maxGasPrice, true, d.feeEstimatorConfig)
 	return
 }
 
