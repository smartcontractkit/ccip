--- conflicted
+++ resolved
@@ -1,8 +1,5 @@
 package relay
 
-<<<<<<< HEAD
-import relaytypes "github.com/smartcontractkit/chainlink-relay/pkg/types"
-=======
 import (
 	"context"
 	"errors"
@@ -15,7 +12,6 @@
 	"github.com/smartcontractkit/chainlink-relay/pkg/types"
 	"github.com/smartcontractkit/chainlink/v2/core/services"
 )
->>>>>>> b88c0e50
 
 type Network string
 
@@ -32,22 +28,6 @@
 	}
 )
 
-<<<<<<< HEAD
-type CCIPRelayer interface {
-	relaytypes.Relayer
-	NewCCIPCommitProvider(rargs relaytypes.RelayArgs, transmitterID string) (CCIPCommitProvider, error)
-	NewCCIPExecutionProvider(rargs relaytypes.RelayArgs, transmitterID string) (CCIPExecutionProvider, error)
-}
-
-// CCIPCommitProvider provides all components needed for a CCIP Relay OCR2 plugin.
-type CCIPCommitProvider interface {
-	relaytypes.Plugin
-}
-
-// CCIPExecutionProvider provides all components needed for a CCIP Execution OCR2 plugin.
-type CCIPExecutionProvider interface {
-	relaytypes.Plugin
-=======
 // RelayerExt is a subset of [loop.Relayer] for adapting [types.Relayer], typically with a ChainSet. See [RelayerAdapter].
 type RelayerExt interface {
 	services.ServiceCtx
@@ -120,5 +100,20 @@
 // NewLocalRelayerService returns a RelayerService adapted from a [types.Relayer] and [RelayerExt].
 func NewLocalRelayerService(r types.Relayer, e RelayerExt) RelayerService {
 	return &RelayerServiceAdapter{&RelayerAdapter{Relayer: r, RelayerExt: e}}
->>>>>>> b88c0e50
+}
+
+type CCIPRelayer interface {
+	relaytypes.Relayer
+	NewCCIPCommitProvider(rargs relaytypes.RelayArgs, transmitterID string) (CCIPCommitProvider, error)
+	NewCCIPExecutionProvider(rargs relaytypes.RelayArgs, transmitterID string) (CCIPExecutionProvider, error)
+}
+
+// CCIPCommitProvider provides all components needed for a CCIP Relay OCR2 plugin.
+type CCIPCommitProvider interface {
+	relaytypes.Plugin
+}
+
+// CCIPExecutionProvider provides all components needed for a CCIP Execution OCR2 plugin.
+type CCIPExecutionProvider interface {
+	relaytypes.Plugin
 }