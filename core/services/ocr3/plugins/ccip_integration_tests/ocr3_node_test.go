package ccip_integration_tests

import (
	"fmt"
	"math/big"
	"sync"
	"testing"
	"time"

	"github.com/ethereum/go-ethereum/accounts/abi/bind"
	"github.com/ethereum/go-ethereum/common"
	"github.com/ethereum/go-ethereum/common/hexutil"
	"github.com/hashicorp/consul/sdk/freeport"
	"go.uber.org/zap/zapcore"

	"github.com/smartcontractkit/chainlink/v2/core/gethwrappers/ccip/generated/ping_pong_demo"

	"github.com/smartcontractkit/chainlink/v2/core/gethwrappers/ccip/generated/evm_2_evm_multi_offramp"
	"github.com/smartcontractkit/chainlink/v2/core/internal/testutils"
	"github.com/smartcontractkit/chainlink/v2/core/services/chainlink"
	"github.com/smartcontractkit/chainlink/v2/core/services/keystore/keys/p2pkey"

	confighelper2 "github.com/smartcontractkit/libocr/offchainreporting2plus/confighelper"
	ocrtypes "github.com/smartcontractkit/libocr/offchainreporting2plus/types"

	"github.com/stretchr/testify/require"
)

/*
*   If you want to debug, set log level to info and use the following commands for easier logs filtering.
*
*   // Run the test and redirect logs to logs.txt
*   go test -v -run "^TestIntegration_OCR3Nodes" ./core/services/ocr3/plugins/ccip_integration_tests 2>&1 > logs.txt
*
*   // Reads logs.txt as a stream and apply filters using grep
*   tail -fn0 logs.txt | grep "CCIPExecPlugin"
 */
func TestIntegration_OCR3Nodes(t *testing.T) {
	const (
		numChains = 3 // number of chains that this test will run on
		numNodes  = 4 // number of OCR3 nodes, test assumes that every node supports every chain

		simulatedBackendBlockTime = 900 * time.Millisecond // Simulated backend blocks committing interval
		oraclesBootWaitTime       = 30 * time.Second       // Time to wait for oracles to come up (HACK)
		fChain                    = 1                      // fChain value for all the chains
<<<<<<< HEAD
		oracleLogLevel            = zapcore.WarnLevel      // Log level for the oracle / plugins.
=======
		oracleLogLevel            = zapcore.ErrorLevel     // Log level for the oracle / plugins.
>>>>>>> a2566c07
	)

	t.Logf("creating %d universes", numChains)
	homeChainUni, universes := createUniverses(t, numChains)

	var (
		oracles = make(map[uint64][]confighelper2.OracleIdentityExtra)
		apps    []chainlink.Application
		nodes   []*ocr3Node
		p2pIDs  [][32]byte

		// The bootstrap node will be: nodes[0]
		bootstrapPort  int
		bootstrapP2PID p2pkey.PeerID
	)

	ports := freeport.GetN(t, numNodes)
	ctx := testutils.Context(t)
	callCtx := &bind.CallOpts{Context: ctx}

	for i := 0; i < numNodes; i++ {
		t.Logf("Setting up ocr3 node:%d at port:%d", i, ports[i])
		node := setupNodeOCR3(t, ports[i], universes, homeChainUni, oracleLogLevel)

		for chainID, transmitter := range node.transmitters {
			identity := confighelper2.OracleIdentityExtra{
				OracleIdentity: confighelper2.OracleIdentity{
					OnchainPublicKey:  node.keybundle.PublicKey(), // Different for each chain
					TransmitAccount:   ocrtypes.Account(transmitter.Hex()),
					OffchainPublicKey: node.keybundle.OffchainPublicKey(), // Same for each family
					PeerID:            node.peerID,
				},
				ConfigEncryptionPublicKey: node.keybundle.ConfigEncryptionPublicKey(), // Different for each chain
			}
			oracles[chainID] = append(oracles[chainID], identity)
		}

		apps = append(apps, node.app)
		nodes = append(nodes, node)

		peerID, err := p2pkey.MakePeerID(node.peerID)
		require.NoError(t, err)
		p2pIDs = append(p2pIDs, peerID)
	}

	bootstrapPort = ports[0]
	bootstrapP2PID = p2pIDs[0]
	bootstrapAddr := fmt.Sprintf("127.0.0.1:%d", bootstrapPort)
	t.Logf("[bootstrap node] peerID:%s p2pID:%d address:%s", nodes[0].peerID, bootstrapP2PID, bootstrapAddr)

	// Start committing periodically in the background for all the chains
	tick := time.NewTicker(simulatedBackendBlockTime)
	defer tick.Stop()
	commitBlocksBackground(t, universes, tick)

	ccipCapabilityID, err := homeChainUni.capabilityRegistry.GetHashedCapabilityId(
		callCtx, CapabilityLabelledName, CapabilityVersion)
	require.NoError(t, err, "failed to get hashed capability id for ccip")
	require.NotEqual(t, [32]byte{}, ccipCapabilityID, "ccip capability id is empty")

	// Need to Add nodes and assign capabilities to them before creating DONS
	homeChainUni.AddNodes(t, p2pIDs, [][32]byte{ccipCapabilityID})

	for _, uni := range universes {
		t.Logf("Adding chainconfig for chain %d", uni.chainID)
		AddChainConfig(t, homeChainUni, getSelector(uni.chainID), p2pIDs, fChain)
	}

	cfgs, err := homeChainUni.ccipConfig.GetAllChainConfigs(callCtx)
	require.NoError(t, err)
	t.Logf("Got all homechain configs %#v", cfgs)
	require.Len(t, cfgs, numChains)

	// Create a DON for each chain
	for _, uni := range universes {
		// Add nodes and give them the capability
		t.Log("Adding DON for universe: ", uni.chainID)
		chainSelector := getSelector(uni.chainID)
		homeChainUni.AddDON(
			t,
			ccipCapabilityID,
			chainSelector,
			uni,
			fChain,
			bootstrapP2PID,
			p2pIDs,
			oracles[uni.chainID],
		)
	}

	t.Log("Creating ocr3 jobs, starting oracles")
	for i := 0; i < len(nodes); i++ {
		err1 := nodes[i].app.Start(ctx)
		require.NoError(t, err1)
		tApp := apps[i]
		t.Cleanup(func() { require.NoError(t, tApp.Stop()) })

		jb := mustGetJobSpec(t, bootstrapP2PID, bootstrapPort, nodes[i].peerID, nodes[i].keybundle.ID())
		require.NoErrorf(t, tApp.AddJobV2(ctx, &jb), "Wasn't able to create ccip job for node %d", i)
	}

	t.Logf("Initializing PingPong contracts")
	pingPongs := initializePingPongContracts(t, universes)

	// NOTE: messageIDs are populated in the sendPingPong function
	var messageIDs = make(map[uint64]map[uint64][32]byte) // sourceChain->destChain->messageID
	var replayBlocks = make(map[uint64]uint64)            // chainID -> blocksToReplay

	t.Logf("Sending ping pong from each chain to each other")
	sendPingPong(t, universes, pingPongs, messageIDs, replayBlocks, 1)

	// Wait for the oracles to come up.
	// TODO: We need some data driven way to do this e.g. wait until LP filters to be registered.
	time.Sleep(oraclesBootWaitTime)

	// Replay the log poller on all the chains so that the logs are in the db.
	// otherwise the plugins won't pick them up.
	for _, node := range nodes {
		for chainID, replayBlock := range replayBlocks {
			t.Logf("Replaying logs for chain %d from block %d", chainID, replayBlock)
			require.NoError(t, node.app.ReplayFromBlock(big.NewInt(int64(chainID)), replayBlock, false), "failed to replay logs")
		}
	}

	// Wait for the commit reports to be generated and reported on all chains.
	numUnis := len(universes)
	var wg sync.WaitGroup
	for _, uni := range universes {
		wg.Add(1)
		go func(uni onchainUniverse) {
			defer wg.Done()
			waitForCommit(t, uni, numUnis, nil)
		}(uni)
	}

	tStart := time.Now()
	t.Log("Waiting for commit reports")
	wg.Wait()
	t.Logf("Commit reports received after %s", time.Since(tStart))

	var preRequestBlocks = make(map[uint64]uint64)
	for _, uni := range universes {
		preRequestBlocks[uni.chainID] = uni.backend.Blockchain().CurrentBlock().Number.Uint64()
	}

	t.Log("Sending ping pong from each chain to each other again for a second time")
	sendPingPong(t, universes, pingPongs, messageIDs, replayBlocks, 2)

	for _, uni := range universes {
		startBlock := preRequestBlocks[uni.chainID]
		wg.Add(1)
		go func(uni onchainUniverse, startBlock *uint64) {
			defer wg.Done()
			waitForCommit(t, uni, numUnis, startBlock)
		}(uni, &startBlock)
	}

	tStart = time.Now()
	t.Log("Waiting for second batch of commit reports")
	wg.Wait()
	t.Logf("Second batch of commit reports received after %s", time.Since(tStart))

	expectedMessagesPerChain := (numChains - 1) * 2
	for _, uni := range universes {
		wg.Add(1)
		go func(uni onchainUniverse) {
			defer wg.Done()
			waitForExec(t, uni, expectedMessagesPerChain)
		}(uni)
	}

	tStart = time.Now()
	wg.Wait()
	t.Logf("Execution state changes received after %s", time.Since(tStart))
}

func sendPingPong(
	t *testing.T,
	universes map[uint64]onchainUniverse,
	pingPongs map[uint64]map[uint64]*ping_pong_demo.PingPongDemo,
	messageIDs map[uint64]map[uint64][32]byte,
	replayBlocks map[uint64]uint64,
	expectedSeqNum uint64,
) {
	for chainID, uni := range universes {
		var replayBlock uint64
		for otherChain, pingPong := range pingPongs[chainID] {
			t.Log("PingPong From: ", chainID, " To: ", otherChain)

			expNextSeqNr, err1 := uni.onramp.GetExpectedNextSequenceNumber(&bind.CallOpts{}, getSelector(otherChain))
			require.NoError(t, err1)
			require.Equal(t, expectedSeqNum, expNextSeqNr, "expected next sequence number should be 1")

			uni.backend.Commit()

			_, err2 := pingPong.StartPingPong(uni.owner)
			require.NoError(t, err2)
			uni.backend.Commit()

			endBlock := uni.backend.Blockchain().CurrentBlock().Number.Uint64()
			logIter, err3 := uni.onramp.FilterCCIPSendRequested(&bind.FilterOpts{
				Start: endBlock - 1,
				End:   &endBlock,
			}, []uint64{getSelector(otherChain)})
			require.NoError(t, err3)
			// Iterate until latest event
			var count int
			for logIter.Next() {
				count++
			}
			require.Equal(t, 1, count, "expected 1 CCIPSendRequested log only")

			log := logIter.Event
			require.Equal(t, getSelector(otherChain), log.DestChainSelector)
			require.Equal(t, pingPong.Address(), log.Message.Sender)
			chainPingPongAddr := pingPongs[otherChain][chainID].Address().Bytes()

			// Receiver address is abi-encoded if destination is EVM.
			paddedAddr := common.LeftPadBytes(chainPingPongAddr, len(log.Message.Receiver))
			require.Equal(t, paddedAddr, log.Message.Receiver)

			// check that sequence number is equal to the expected next sequence number.
			// and that the sequence number is bumped in the onramp.
			require.Equalf(t, log.Message.Header.SequenceNumber, expNextSeqNr, "incorrect sequence number in CCIPSendRequested event on chain %d", log.DestChainSelector)
			newExpNextSeqNr, err := uni.onramp.GetExpectedNextSequenceNumber(&bind.CallOpts{}, getSelector(otherChain))
			require.NoError(t, err)
			require.Equal(t, expNextSeqNr+1, newExpNextSeqNr, "expected next sequence number should be bumped by 1")

			_, ok := messageIDs[chainID]
			if !ok {
				messageIDs[chainID] = make(map[uint64][32]byte)
			}
			messageIDs[chainID][otherChain] = log.Message.Header.MessageId

			// replay block should be the earliest block that has a ccip message.
			if replayBlock == 0 {
				replayBlock = endBlock
			}
		}
		replayBlocks[chainID] = replayBlock
	}
}

func waitForCommit(t *testing.T, uni onchainUniverse, numUnis int, startBlock *uint64) {
	sink := make(chan *evm_2_evm_multi_offramp.EVM2EVMMultiOffRampCommitReportAccepted)
	subscription, err := uni.offramp.WatchCommitReportAccepted(&bind.WatchOpts{
		Start:   startBlock,
		Context: testutils.Context(t),
	}, sink)
	require.NoError(t, err)

	for {
		select {
		case <-time.After(5 * time.Second):
			t.Logf("Waiting for commit report on chain id %d (selector %d)", uni.chainID, getSelector(uni.chainID))
		case subErr := <-subscription.Err():
			t.Fatalf("Subscription error: %+v", subErr)
		case report := <-sink:
			if len(report.Report.MerkleRoots) > 0 {
				if len(report.Report.MerkleRoots) == numUnis-1 {
					t.Logf("Received commit report with %d merkle roots on chain id %d (selector %d): %+v",
						len(report.Report.MerkleRoots), uni.chainID, getSelector(uni.chainID), report)
					return
				}
				t.Fatalf("Received commit report with %d merkle roots, expected %d", len(report.Report.MerkleRoots), numUnis)
			} else {
				t.Logf("Received commit report without merkle roots on chain id %d (selector %d): %+v", uni.chainID, getSelector(uni.chainID), report)
			}
		}
	}
}

func waitForExec(t *testing.T, uni onchainUniverse, numExpected int) {
	const STATE_SUCCESS = uint8(2)

	sink := make(chan *evm_2_evm_multi_offramp.EVM2EVMMultiOffRampExecutionStateChanged)
	subscription, err := uni.offramp.WatchExecutionStateChanged(&bind.WatchOpts{
		Context: testutils.Context(t),
	}, sink, nil, nil, nil)
	require.NoError(t, err)

	numGot := 0
	for {
		select {
		case <-time.After(10 * time.Second):
			t.Logf("Waiting for %d execution state changes on chain %d (selector %d)", numExpected, uni.chainID, getSelector(uni.chainID))
		case <-subscription.Err():
			t.Fatalf("Subscription error")
		case event := <-sink:
			t.Logf("Received execution state change for msg id %s, sequence number %d, source chain %d",
				hexutil.Encode(event.MessageId[:]), event.SequenceNumber, event.SourceChainSelector)
			require.Equal(t, STATE_SUCCESS, event.State)
			require.Greater(t, event.SequenceNumber, uint64(0))
			numGot++
			if numGot == numExpected {
				t.Logf("Received all %d execution state changes on chain id %d (selector %d)", numExpected, uni.chainID, getSelector(uni.chainID))
				return
			}
		}
	}
}<|MERGE_RESOLUTION|>--- conflicted
+++ resolved
@@ -43,11 +43,7 @@
 		simulatedBackendBlockTime = 900 * time.Millisecond // Simulated backend blocks committing interval
 		oraclesBootWaitTime       = 30 * time.Second       // Time to wait for oracles to come up (HACK)
 		fChain                    = 1                      // fChain value for all the chains
-<<<<<<< HEAD
-		oracleLogLevel            = zapcore.WarnLevel      // Log level for the oracle / plugins.
-=======
 		oracleLogLevel            = zapcore.ErrorLevel     // Log level for the oracle / plugins.
->>>>>>> a2566c07
 	)
 
 	t.Logf("creating %d universes", numChains)
