package model

import (
	"encoding/json"
	"fmt"
	"time"
)

type CommitPluginObservation struct {
	NewMsgs      []CCIPMsgBaseDetails `json:"newMsgs"`
	GasPrices    []GasPriceChain      `json:"gasPrices"`
	TokenPrices  []TokenPrice         `json:"tokenPrices"`
	MaxSeqNums   []SeqNumChain        `json:"maxSeqNums"`
	PluginConfig CommitPluginConfig   `json:"pluginConfig"`
}

func NewCommitPluginObservation(
	newMsgs []CCIPMsgBaseDetails,
	gasPrices []GasPriceChain,
	tokenPrices []TokenPrice,
	maxSeqNums []SeqNumChain,
	pluginConfig CommitPluginConfig,
) CommitPluginObservation {
	return CommitPluginObservation{
		NewMsgs:      newMsgs,
		GasPrices:    gasPrices,
		TokenPrices:  tokenPrices,
		MaxSeqNums:   maxSeqNums,
		PluginConfig: pluginConfig,
	}
}

func (obs CommitPluginObservation) Encode() ([]byte, error) {
	return json.Marshal(obs)
}

func DecodeCommitPluginObservation(b []byte) (CommitPluginObservation, error) {
	obs := CommitPluginObservation{}
	err := json.Unmarshal(b, &obs)
	return obs, err
}

type CommitPluginOutcome struct {
	MaxSeqNums  []SeqNumChain     `json:"maxSeqNums"`
	MerkleRoots []MerkleRootChain `json:"merkleRoots"`
	TokenPrices []TokenPrice      `json:"tokenPrices"`
	GasPrices   []GasPriceChain   `json:"gasPrices"`
}

func NewCommitPluginOutcome(
	seqNums []SeqNumChain,
	merkleRoots []MerkleRootChain,
	tokenPrices []TokenPrice,
	gasPrices []GasPriceChain,
) CommitPluginOutcome {
	return CommitPluginOutcome{
		MaxSeqNums:  seqNums,
		MerkleRoots: merkleRoots,
		TokenPrices: tokenPrices,
		GasPrices:   gasPrices,
	}
}

func (o CommitPluginOutcome) Encode() ([]byte, error) {
	return json.Marshal(o)
}

// IsEmpty returns true if the CommitPluginOutcome is empty
func (o CommitPluginOutcome) IsEmpty() bool {
	return len(o.MaxSeqNums) == 0 &&
		len(o.MerkleRoots) == 0 &&
		len(o.TokenPrices) == 0 &&
		len(o.GasPrices) == 0
}

func DecodeCommitPluginOutcome(b []byte) (CommitPluginOutcome, error) {
	o := CommitPluginOutcome{}
	err := json.Unmarshal(b, &o)
	return o, err
}

func (o CommitPluginOutcome) String() string {
	return fmt.Sprintf("{MaxSeqNums: %v, MerkleRoots: %v}", o.MaxSeqNums, o.MerkleRoots)
}

type SeqNumChain struct {
	ChainSel ChainSelector `json:"chainSel"`
	SeqNum   SeqNum        `json:"seqNum"`
}

func NewSeqNumChain(chainSel ChainSelector, seqNum SeqNum) SeqNumChain {
	return SeqNumChain{
		ChainSel: chainSel,
		SeqNum:   seqNum,
	}
}

type MerkleRootChain struct {
	ChainSel     ChainSelector `json:"chain"`
	SeqNumsRange SeqNumRange   `json:"seqNumsRange"`
	MerkleRoot   Bytes32       `json:"merkleRoot"`
}

func NewMerkleRootChain(chainSel ChainSelector, seqNumsRange SeqNumRange, merkleRoot Bytes32) MerkleRootChain {
	return MerkleRootChain{
		ChainSel:     chainSel,
		SeqNumsRange: seqNumsRange,
		MerkleRoot:   merkleRoot,
	}
}

type PriceUpdate struct {
	TokenPriceUpdates []TokenPrice    `json:"tokenPriceUpdates"`
	GasPriceUpdates   []GasPriceChain `json:"gasPriceUpdates"`
}

type CommitPluginReport struct {
	MerkleRoots  []MerkleRootChain `json:"merkleRoots"`
	PriceUpdates PriceUpdate       `json:"priceUpdates"`
<<<<<<< HEAD
=======
}

type CommitPluginReportWithMeta struct {
	Report    CommitPluginReport `json:"report"`
	Timestamp time.Time          `json:"timestamp"`
	BlockNum  uint64             `json:"blockNum"`
>>>>>>> c7863880
}

// TODO: also accept gas prices slice in the constructor
func NewCommitPluginReport(merkleRoots []MerkleRootChain, tokenPriceUpdates []TokenPrice, gasPriceUpdate []GasPriceChain) CommitPluginReport {
	return CommitPluginReport{
		MerkleRoots:  merkleRoots,
		PriceUpdates: PriceUpdate{TokenPriceUpdates: tokenPriceUpdates, GasPriceUpdates: gasPriceUpdate},
	}
}

// IsEmpty returns true if the CommitPluginReport is empty
func (r CommitPluginReport) IsEmpty() bool {
	return len(r.MerkleRoots) == 0 && len(r.PriceUpdates.TokenPriceUpdates) == 0 && len(r.PriceUpdates.GasPriceUpdates) == 0
}<|MERGE_RESOLUTION|>--- conflicted
+++ resolved
@@ -117,15 +117,12 @@
 type CommitPluginReport struct {
 	MerkleRoots  []MerkleRootChain `json:"merkleRoots"`
 	PriceUpdates PriceUpdate       `json:"priceUpdates"`
-<<<<<<< HEAD
-=======
 }
 
 type CommitPluginReportWithMeta struct {
 	Report    CommitPluginReport `json:"report"`
 	Timestamp time.Time          `json:"timestamp"`
 	BlockNum  uint64             `json:"blockNum"`
->>>>>>> c7863880
 }
 
 // TODO: also accept gas prices slice in the constructor
