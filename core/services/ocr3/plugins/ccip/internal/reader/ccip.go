package reader

import "C"
import (
	"context"
	"errors"
	"fmt"

	"github.com/smartcontractkit/ccipocr3/internal/model"

	"github.com/smartcontractkit/chainlink-common/pkg/types"
	"github.com/smartcontractkit/chainlink-common/pkg/types/query"
	"github.com/smartcontractkit/chainlink-common/pkg/types/query/primitives"
)

var (
	ErrChainReaderNotFound = errors.New("chain reader not found")
)

type CCIP interface {
<<<<<<< HEAD
	// CommitReportsGTETimestamp reads the requested chain starting at a given timestamp
	// and finds all ReportAccepted up to the provided limit.
	CommitReportsGTETimestamp(ctx context.Context, dest model.ChainSelector, ts time.Time, limit int) ([]model.CommitPluginReportWithMeta, error)

	// ExecutedMessageRanges reads the destination chain and finds which messages are executed.
	// A slice of sequence number ranges is returned to express which messages are executed.
	ExecutedMessageRanges(ctx context.Context, source, dest model.ChainSelector, seqNumRange model.SeqNumRange) ([]model.SeqNumRange, error)

	// MsgsAfterTimestamp reads the provided chains.
	// Finds and returns ccip messages submitted after the target time.
	// Messages are sorted ascending based on their timestamp and limited up to the provided limit.
	// TODO: unused.
	MsgsAfterTimestamp(ctx context.Context, chains []model.ChainSelector, ts time.Time, limit int) ([]model.CCIPMsg, error)

	// MsgsBetweenSeqNums reads the provided chains.
	// Finds and returns ccip messages submitted between the provided sequence numbers.
	// Messages are sorted ascending based on their timestamp and limited up to the provided limit.
	// TODO: a slice of chain selectors and a single seqNumRange doesn't make sense. Either have one
	//       chain to read or a slice of sequence number ranges.
	MsgsBetweenSeqNums(ctx context.Context, chains []model.ChainSelector, seqNumRange model.SeqNumRange) ([]model.CCIPMsg, error)
=======
	// MsgsBetweenSeqNums reads the provided chains.
	// Finds and returns ccip messages submitted between the provided sequence numbers.
	// Messages are sorted ascending based on their timestamp and limited up to the provided limit.
	MsgsBetweenSeqNums(ctx context.Context, chain model.ChainSelector, seqNumRange model.SeqNumRange) ([]model.CCIPMsg, error)
>>>>>>> 10860947

	// NextSeqNum reads the destination chain.
	// Returns the next expected sequence number for each one of the provided chains.
	// TODO: if destination was a parameter, this could be a capability reused across plugin instances.
	NextSeqNum(ctx context.Context, chains []model.ChainSelector) (seqNum []model.SeqNum, err error)

	// GasPrices reads the provided chains gas prices.
	GasPrices(ctx context.Context, chains []model.ChainSelector) ([]model.BigInt, error)

	// Close closes any open resources.
	Close(ctx context.Context) error
}

type CCIPChainReader struct {
	chainReaders map[model.ChainSelector]types.ChainReader
	destChain    model.ChainSelector
}

<<<<<<< HEAD
func (r *CCIPChainReader) CommitReportsGTETimestamp(ctx context.Context, dest model.ChainSelector, ts time.Time, limit int) ([]model.CommitPluginReport, error) {
	if err := r.validateReaderExistence(dest); err != nil {
		return nil, err
	}
	panic("implement me")
}

func (r *CCIPChainReader) MsgsAfterTimestamp(ctx context.Context, chains []model.ChainSelector, ts time.Time, limit int) ([]model.CCIPMsg, error) {
	if err := r.validateReaderExistence(chains...); err != nil {
=======
func (r *CCIPChainReader) MsgsBetweenSeqNums(ctx context.Context, chain model.ChainSelector, seqNumRange model.SeqNumRange) ([]model.CCIPMsg, error) {
	if err := r.validateReaderExistence(chain); err != nil {
>>>>>>> 10860947
		return nil, err
	}

	const (
		contractName       = "OnRamp"
		eventName          = "CCIPSendRequested"
		eventAttributeName = "SequenceNumber"
	)

	seq, err := r.chainReaders[chain].QueryKey(
		ctx,
		contractName,
		query.KeyFilter{
			Key: eventName,
			Expressions: []query.Expression{
				{
					Primitive: &primitives.Comparator{
						Name: eventAttributeName,
						ValueComparators: []primitives.ValueComparator{
							{
								Value:    seqNumRange.Start().String(),
								Operator: primitives.Gte,
							},
							{
								Value:    seqNumRange.End().String(),
								Operator: primitives.Lte,
							},
						},
					},
					BoolExpression: query.BoolExpression{},
				},
			},
		},
		query.LimitAndSort{
			SortBy: []query.SortBy{
				query.NewSortByTimestamp(query.Asc),
			},
			Limit: query.Limit{
				Count: uint64(seqNumRange.End() - seqNumRange.Start() + 1),
			},
		},
		&model.CCIPMsg{},
	)
	if err != nil {
		return nil, fmt.Errorf("failed to query onRamp: %w", err)
	}

	msgs := make([]model.CCIPMsg, 0)
	for _, item := range seq {
		msg, ok := item.Data.(model.CCIPMsg)
		if !ok {
			return nil, fmt.Errorf("failed to cast %v to CCIPMsg", item.Data)
		}
		msgs = append(msgs, msg)
	}

	return msgs, nil
}

func (r *CCIPChainReader) NextSeqNum(ctx context.Context, chains []model.ChainSelector) ([]model.SeqNum, error) {
	if err := r.validateReaderExistence(r.destChain); err != nil {
		return nil, err
	}

	const (
		contractName = "OffRamp"
		funcName     = "getExpectedNextSequenceNumbers"
	)

	seqNums := make([]model.SeqNum, 0)
	err := r.chainReaders[r.destChain].GetLatestValue(
		ctx,
		contractName,
		funcName,
		map[string]any{
			"chains": chains,
		},
		&seqNums,
	)
	return seqNums, err
}

func (r *CCIPChainReader) GasPrices(ctx context.Context, chains []model.ChainSelector) ([]model.BigInt, error) {
	if err := r.validateReaderExistence(chains...); err != nil {
		return nil, err
	}
	panic("implement me")
}

func (r *CCIPChainReader) Close(ctx context.Context) error {
	return nil
}

func (r *CCIPChainReader) validateReaderExistence(chains ...model.ChainSelector) error {
	for _, ch := range chains {
		_, exists := r.chainReaders[ch]
		if !exists {
			return fmt.Errorf("chain %d: %w", ch, ErrChainReaderNotFound)
		}
	}
	return nil
}<|MERGE_RESOLUTION|>--- conflicted
+++ resolved
@@ -18,7 +18,6 @@
 )
 
 type CCIP interface {
-<<<<<<< HEAD
 	// CommitReportsGTETimestamp reads the requested chain starting at a given timestamp
 	// and finds all ReportAccepted up to the provided limit.
 	CommitReportsGTETimestamp(ctx context.Context, dest model.ChainSelector, ts time.Time, limit int) ([]model.CommitPluginReportWithMeta, error)
@@ -27,24 +26,10 @@
 	// A slice of sequence number ranges is returned to express which messages are executed.
 	ExecutedMessageRanges(ctx context.Context, source, dest model.ChainSelector, seqNumRange model.SeqNumRange) ([]model.SeqNumRange, error)
 
-	// MsgsAfterTimestamp reads the provided chains.
-	// Finds and returns ccip messages submitted after the target time.
-	// Messages are sorted ascending based on their timestamp and limited up to the provided limit.
-	// TODO: unused.
-	MsgsAfterTimestamp(ctx context.Context, chains []model.ChainSelector, ts time.Time, limit int) ([]model.CCIPMsg, error)
-
-	// MsgsBetweenSeqNums reads the provided chains.
-	// Finds and returns ccip messages submitted between the provided sequence numbers.
-	// Messages are sorted ascending based on their timestamp and limited up to the provided limit.
-	// TODO: a slice of chain selectors and a single seqNumRange doesn't make sense. Either have one
-	//       chain to read or a slice of sequence number ranges.
-	MsgsBetweenSeqNums(ctx context.Context, chains []model.ChainSelector, seqNumRange model.SeqNumRange) ([]model.CCIPMsg, error)
-=======
 	// MsgsBetweenSeqNums reads the provided chains.
 	// Finds and returns ccip messages submitted between the provided sequence numbers.
 	// Messages are sorted ascending based on their timestamp and limited up to the provided limit.
 	MsgsBetweenSeqNums(ctx context.Context, chain model.ChainSelector, seqNumRange model.SeqNumRange) ([]model.CCIPMsg, error)
->>>>>>> 10860947
 
 	// NextSeqNum reads the destination chain.
 	// Returns the next expected sequence number for each one of the provided chains.
@@ -63,7 +48,6 @@
 	destChain    model.ChainSelector
 }
 
-<<<<<<< HEAD
 func (r *CCIPChainReader) CommitReportsGTETimestamp(ctx context.Context, dest model.ChainSelector, ts time.Time, limit int) ([]model.CommitPluginReport, error) {
 	if err := r.validateReaderExistence(dest); err != nil {
 		return nil, err
@@ -71,12 +55,8 @@
 	panic("implement me")
 }
 
-func (r *CCIPChainReader) MsgsAfterTimestamp(ctx context.Context, chains []model.ChainSelector, ts time.Time, limit int) ([]model.CCIPMsg, error) {
-	if err := r.validateReaderExistence(chains...); err != nil {
-=======
 func (r *CCIPChainReader) MsgsBetweenSeqNums(ctx context.Context, chain model.ChainSelector, seqNumRange model.SeqNumRange) ([]model.CCIPMsg, error) {
 	if err := r.validateReaderExistence(chain); err != nil {
->>>>>>> 10860947
 		return nil, err
 	}
 
