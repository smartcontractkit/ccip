package reader

import (
	"context"
	"fmt"
	"sync"
	"time"

	mapset "github.com/deckarep/golang-set/v2"
	"github.com/smartcontractkit/chainlink-common/pkg/logger"
	"github.com/smartcontractkit/chainlink-common/pkg/services"
	"github.com/smartcontractkit/chainlink-common/pkg/types"
	cciptypes "github.com/smartcontractkit/chainlink-common/pkg/types/ccipocr3"
	libocrtypes "github.com/smartcontractkit/libocr/ragep2p/types"
)

type HomeChain interface {
	GetChainConfig(chainSelector cciptypes.ChainSelector) (ChainConfig, error)
	GetAllChainConfigs() (map[cciptypes.ChainSelector]ChainConfig, error)
	// GetSupportedChainsForPeer Gets all chain selectors that the peerID can read/write from/to
	GetSupportedChainsForPeer(id libocrtypes.PeerID) (mapset.Set[cciptypes.ChainSelector], error)
	// GetKnownCCIPChains Gets all chain selectors that are known to CCIP
	GetKnownCCIPChains() (mapset.Set[cciptypes.ChainSelector], error)
	// GetFChain Gets the FChain value for each chain
	GetFChain() (map[cciptypes.ChainSelector]int, error)
<<<<<<< HEAD
	// GetOCRConfigs gets all the OCR configurations for the given don ID and plugin type.
	GetOCRConfigs(donId uint32, pluginType uint8) ([]OCR3ConfigWithMeta, error)
=======
	// GetOCRConfigs Gets the OCR3Configs for a given donID and pluginType
	GetOCRConfigs(ctx context.Context, donID uint32, pluginType uint8) ([]OCR3ConfigWithMeta, error)
>>>>>>> df2d4847
	services.Service
}

type state struct {
	// gets updated by the polling loop
	chainConfigs map[cciptypes.ChainSelector]ChainConfig
	// mapping between each node's peerID and the chains it supports. derived from chainConfigs
	nodeSupportedChains map[libocrtypes.PeerID]mapset.Set[cciptypes.ChainSelector]
	// set of chains that are known to CCIP, derived from chainConfigs
	knownSourceChains mapset.Set[cciptypes.ChainSelector]
	// map of chain to FChain value, derived from chainConfigs
	fChain map[cciptypes.ChainSelector]int
}

type homeChainPoller struct {
	stopCh          services.StopChan
	sync            services.StateMachine
	homeChainReader types.ContractReader
	lggr            logger.Logger
	mutex           *sync.RWMutex
	state           state
	failedPolls     uint
	// How frequently the poller fetches the chain configs
	pollingDuration time.Duration
}

const MaxFailedPolls = 10

func NewHomeChainConfigPoller(
	homeChainReader types.ContractReader,
	lggr logger.Logger,
	pollingInterval time.Duration,
) HomeChain {
	return &homeChainPoller{
		stopCh:          make(chan struct{}),
		homeChainReader: homeChainReader,
		state:           state{},
		mutex:           &sync.RWMutex{},
		failedPolls:     0,
		lggr:            lggr,
		pollingDuration: pollingInterval,
	}
}

func (r *homeChainPoller) Start(ctx context.Context) error {
	err := r.fetchAndSetConfigs(ctx)
	if err != nil {
		// Just log, don't return error as we want to keep polling
		r.lggr.Errorw("Initial fetch of on-chain configs failed", "err", err)
	}
	r.lggr.Infow("Start Polling ChainConfig")
	return r.sync.StartOnce(r.Name(), func() error {
		go r.poll()
		return nil
	})
}

func (r *homeChainPoller) poll() {
	ctx, cancel := r.stopCh.NewCtx()
	defer cancel()
	ticker := time.NewTicker(r.pollingDuration)
	defer ticker.Stop()
	for {
		select {
		case <-ctx.Done():
			r.mutex.Lock()
			r.failedPolls = 0
			r.mutex.Unlock()
			return
		case <-ticker.C:
			if err := r.fetchAndSetConfigs(ctx); err != nil {
				r.mutex.Lock()
				r.failedPolls++
				r.mutex.Unlock()
				r.lggr.Errorw("fetching and setting configs failed", "failedPolls", r.failedPolls, "err", err)
			}
		}
	}
}

func (r *homeChainPoller) fetchAndSetConfigs(ctx context.Context) error {
	var chainConfigInfos []ChainConfigInfo
	err := r.homeChainReader.GetLatestValue(ctx, "CCIPCapabilityConfiguration", "getAllChainConfigs", nil, &chainConfigInfos)
	if err != nil {
		r.lggr.Errorw("fetching on-chain configs failed", "err", err)
		return err
	}
	if len(chainConfigInfos) == 0 {
		// That's a legitimate case if there are no chain configs on chain yet
		r.lggr.Warnw("no on chain configs found")
		return nil
	}
	homeChainConfigs, err := convertOnChainConfigToHomeChainConfig(chainConfigInfos)
	if err != nil {
		r.lggr.Errorw("error converting OnChainConfigs to ChainConfig", "err", err)
		return err
	}
	r.lggr.Infow("Setting ChainConfig")
	r.setState(homeChainConfigs)
	return nil
}

func (r *homeChainPoller) setState(chainConfigs map[cciptypes.ChainSelector]ChainConfig) {
	r.mutex.Lock()
	defer r.mutex.Unlock()
	s := &r.state
	s.chainConfigs = chainConfigs
	s.nodeSupportedChains = createNodesSupportedChains(chainConfigs)
	s.knownSourceChains = createKnownChains(chainConfigs)
	s.fChain = createFChain(chainConfigs)
}

func (r *homeChainPoller) GetChainConfig(chainSelector cciptypes.ChainSelector) (ChainConfig, error) {
	r.mutex.RLock()
	defer r.mutex.RUnlock()
	s := r.state
	if chainConfig, ok := s.chainConfigs[chainSelector]; ok {
		return chainConfig, nil
	}
	return ChainConfig{}, fmt.Errorf("chain config not found for chain %v", chainSelector)
}

func (r *homeChainPoller) GetAllChainConfigs() (map[cciptypes.ChainSelector]ChainConfig, error) {
	r.mutex.RLock()
	defer r.mutex.RUnlock()
	return r.state.chainConfigs, nil
}

func (r *homeChainPoller) GetSupportedChainsForPeer(id libocrtypes.PeerID) (mapset.Set[cciptypes.ChainSelector], error) {
	r.mutex.RLock()
	defer r.mutex.RUnlock()
	s := r.state
	if _, ok := s.nodeSupportedChains[id]; !ok {
		// empty set to denote no chains supported
		return mapset.NewSet[cciptypes.ChainSelector](), nil
	}
	return s.nodeSupportedChains[id], nil
}

func (r *homeChainPoller) GetKnownCCIPChains() (mapset.Set[cciptypes.ChainSelector], error) {
	r.mutex.RLock()
	defer r.mutex.RUnlock()
	knownSourceChains := mapset.NewSet[cciptypes.ChainSelector]()
	for chain := range r.state.chainConfigs {
		knownSourceChains.Add(chain)
	}

	return knownSourceChains, nil
}

func (r *homeChainPoller) GetFChain() (map[cciptypes.ChainSelector]int, error) {
	r.mutex.RLock()
	defer r.mutex.RUnlock()
	return r.state.fChain, nil
}

<<<<<<< HEAD
func (r *homeChainPoller) GetOCRConfigs(donId uint32, pluginType uint8) ([]OCR3ConfigWithMeta, error) {
	var ocrConfigs []OCR3ConfigWithMeta
	err := r.homeChainReader.GetLatestValue(context.Background(), "CCIPCapabilityConfiguration", "getOCRConfig", map[string]any{
		"donId":      donId,
		"pluginType": pluginType,
	}, &ocrConfigs)
	if err != nil {
		return nil, fmt.Errorf("error fetching OCR configs: %v", err)
=======
func (r *homeChainPoller) GetOCRConfigs(ctx context.Context, donID uint32, pluginType uint8) ([]OCR3ConfigWithMeta, error) {
	var ocrConfigs []OCR3ConfigWithMeta
	err := r.homeChainReader.GetLatestValue(ctx, "CCIPCapabilityConfiguration", "getOCRConfig", map[string]any{
		"donId":      donID,
		"pluginType": pluginType,
	}, &ocrConfigs)
	if err != nil {
		return nil, fmt.Errorf("error fetching OCR configs: %w", err)
>>>>>>> df2d4847
	}

	return ocrConfigs, nil
}

func (r *homeChainPoller) Close() error {
	return r.sync.StopOnce(r.Name(), func() error {
		close(r.stopCh)
		return nil
	})
}

func (r *homeChainPoller) Ready() error {
	r.mutex.RLock()
	defer r.mutex.RUnlock()
	return r.sync.Ready()
}

func (r *homeChainPoller) HealthReport() map[string]error {
	r.mutex.RLock()
	defer r.mutex.RUnlock()
	if r.failedPolls >= MaxFailedPolls {
		r.sync.SvcErrBuffer.Append(fmt.Errorf("polling failed %d times in a row", MaxFailedPolls))
	}
	return map[string]error{r.Name(): r.sync.Healthy()}
}

func (r *homeChainPoller) Name() string {
	return "homeChainPoller"
}

func createFChain(chainConfigs map[cciptypes.ChainSelector]ChainConfig) map[cciptypes.ChainSelector]int {
	fChain := map[cciptypes.ChainSelector]int{}
	for chain, config := range chainConfigs {
		fChain[chain] = config.FChain
	}
	return fChain
}

func createKnownChains(chainConfigs map[cciptypes.ChainSelector]ChainConfig) mapset.Set[cciptypes.ChainSelector] {
	knownChains := mapset.NewSet[cciptypes.ChainSelector]()
	for chain := range chainConfigs {
		knownChains.Add(chain)
	}
	return knownChains
}

func createNodesSupportedChains(chainConfigs map[cciptypes.ChainSelector]ChainConfig) map[libocrtypes.PeerID]mapset.Set[cciptypes.ChainSelector] {
	nodeSupportedChains := map[libocrtypes.PeerID]mapset.Set[cciptypes.ChainSelector]{}
	for chainSelector, config := range chainConfigs {
		for _, p2pID := range config.SupportedNodes.ToSlice() {
			if _, ok := nodeSupportedChains[p2pID]; !ok {
				nodeSupportedChains[p2pID] = mapset.NewSet[cciptypes.ChainSelector]()
			}
			//add chain to SupportedChains
			nodeSupportedChains[p2pID].Add(chainSelector)
		}
	}
	return nodeSupportedChains
}

func convertOnChainConfigToHomeChainConfig(capabilityConfigs []ChainConfigInfo) (map[cciptypes.ChainSelector]ChainConfig, error) {
	chainConfigs := make(map[cciptypes.ChainSelector]ChainConfig)
	for _, capabilityConfig := range capabilityConfigs {
		chainSelector := capabilityConfig.ChainSelector
		config := capabilityConfig.ChainConfig

		chainConfigs[chainSelector] = ChainConfig{
			FChain:         int(config.FChain),
			SupportedNodes: mapset.NewSet(config.Readers...),
		}
	}
	return chainConfigs, nil
}

// HomeChainConfigMapper This is a 1-1 mapping between the config that we get from the contract to make se/deserializing easier
type HomeChainConfigMapper struct {
	Readers []libocrtypes.PeerID `json:"readers"`
	FChain  uint8                `json:"fChain"`
	Config  []byte               `json:"config"`
}

// ChainConfigInfo This is a 1-1 mapping between the config that we get from the contract to make se/deserializing easier
type ChainConfigInfo struct {
	// Calling function https://github.com/smartcontractkit/ccip/blob/330c5e98f624cfb10108c92fe1e00ced6d345a99/contracts/src/v0.8/ccip/capability/CCIPCapabilityConfiguration.sol#L140
	ChainSelector cciptypes.ChainSelector `json:"chainSelector"`
	ChainConfig   HomeChainConfigMapper   `json:"chainConfig"`
}

// ChainConfig will live on the home chain and will be used to update chain configuration like F value and supported nodes dynamically.
type ChainConfig struct {
	// FChain defines the FChain value for the chain. FChain is used while forming consensus based on the observations.
	FChain int `json:"fChain"`
	// SupportedNodes is a map of PeerIDs to SupportedChains.
	SupportedNodes mapset.Set[libocrtypes.PeerID] `json:"supportedNodes"`
	// Config is the chain specific configuration.
	Config []byte `json:"config"`
}

<<<<<<< HEAD
/*
	struct OCR3Config {
	  PluginType pluginType; // ────────╮ The plugin that the configuration is for.
	  uint64 chainSelector; //          | The (remote) chain that the configuration is for.
	  uint8 F; //                       | The "big F" parameter for the role DON.
	  uint64 offchainConfigVersion; // ─╯ The version of the offchain configuration.
	  bytes offrampAddress; // The remote chain offramp address.
	  bytes32[] bootstrapP2PIds; // The bootstrap P2P IDs of the oracles that are part of the role DON.
	  // len(p2pIds) == len(signers) == len(transmitters) == 3 * F + 1
	  // NOTE: indexes matter here! The p2p ID at index i corresponds to the signer at index i and the transmitter at index i.
	  // This is crucial in order to build the oracle ID <-> peer ID mapping offchain.
	  bytes32[] p2pIds; // The P2P IDs of the oracles that are part of the role DON.
	  bytes[] signers; // The onchain signing keys of nodes in the don.
	  bytes[] transmitters; // The onchain transmitter keys of nodes in the don.
	  bytes offchainConfig; // The offchain configuration for the OCR3 protocol. Protobuf encoded.
	}
*/
type OCR3Config struct {
	PluginType            uint8      `json:"pluginType"`
	ChainSelector         uint64     `json:"chainSelector"`
	F                     uint8      `json:"F"`
	OffchainConfigVersion uint64     `json:"offchainConfigVersion"`
	OfframpAddress        []byte     `json:"offrampAddress"`
	BootstrapP2PIds       [][32]byte `json:"bootstrapP2PIds"`
	P2PIds                [][32]byte `json:"p2pIds"`
	Signers               [][]byte   `json:"signers"`
	Transmitters          [][]byte   `json:"transmitters"`
	OffchainConfig        []byte     `json:"offchainConfig"`
}

/*
/// @notice OCR3 configuration with metadata, specifically the config count and the config digest.

	struct OCR3ConfigWithMeta {
	  OCR3Config config; // The OCR3 configuration.
	  uint64 configCount; // The config count used to compute the config digest.
	  bytes32 configDigest; // The config digest of the OCR3 configuration.
	}
*/
=======
// OCR3Config mirrors CCIPCapabilityConfiguration.sol's OCR3Config struct
type OCR3Config struct {
	PluginType            uint8                   `json:"pluginType"`
	ChainSelector         cciptypes.ChainSelector `json:"chainSelector"`
	F                     uint8                   `json:"F"`
	OffchainConfigVersion uint64                  `json:"offchainConfigVersion"`
	OfframpAddress        []byte                  `json:"offrampAddress"`
	BootstrapP2PIds       [][32]byte              `json:"bootstrapP2PIds"`
	P2PIds                [][32]byte              `json:"p2pIds"`
	Signers               [][]byte                `json:"signers"`
	Transmitters          [][]byte                `json:"transmitters"`
	OffchainConfig        []byte                  `json:"offchainConfig"`
}

// OCR3ConfigWithmeta mirrors CCIPCapabilityConfiguration.sol's OCR3ConfigWithMeta struct
>>>>>>> df2d4847
type OCR3ConfigWithMeta struct {
	Config       OCR3Config `json:"config"`
	ConfigCount  uint64     `json:"configCount"`
	ConfigDigest [32]byte   `json:"configDigest"`
}

var _ HomeChain = (*homeChainPoller)(nil)<|MERGE_RESOLUTION|>--- conflicted
+++ resolved
@@ -23,13 +23,8 @@
 	GetKnownCCIPChains() (mapset.Set[cciptypes.ChainSelector], error)
 	// GetFChain Gets the FChain value for each chain
 	GetFChain() (map[cciptypes.ChainSelector]int, error)
-<<<<<<< HEAD
-	// GetOCRConfigs gets all the OCR configurations for the given don ID and plugin type.
-	GetOCRConfigs(donId uint32, pluginType uint8) ([]OCR3ConfigWithMeta, error)
-=======
 	// GetOCRConfigs Gets the OCR3Configs for a given donID and pluginType
 	GetOCRConfigs(ctx context.Context, donID uint32, pluginType uint8) ([]OCR3ConfigWithMeta, error)
->>>>>>> df2d4847
 	services.Service
 }
 
@@ -186,16 +181,6 @@
 	return r.state.fChain, nil
 }
 
-<<<<<<< HEAD
-func (r *homeChainPoller) GetOCRConfigs(donId uint32, pluginType uint8) ([]OCR3ConfigWithMeta, error) {
-	var ocrConfigs []OCR3ConfigWithMeta
-	err := r.homeChainReader.GetLatestValue(context.Background(), "CCIPCapabilityConfiguration", "getOCRConfig", map[string]any{
-		"donId":      donId,
-		"pluginType": pluginType,
-	}, &ocrConfigs)
-	if err != nil {
-		return nil, fmt.Errorf("error fetching OCR configs: %v", err)
-=======
 func (r *homeChainPoller) GetOCRConfigs(ctx context.Context, donID uint32, pluginType uint8) ([]OCR3ConfigWithMeta, error) {
 	var ocrConfigs []OCR3ConfigWithMeta
 	err := r.homeChainReader.GetLatestValue(ctx, "CCIPCapabilityConfiguration", "getOCRConfig", map[string]any{
@@ -204,7 +189,6 @@
 	}, &ocrConfigs)
 	if err != nil {
 		return nil, fmt.Errorf("error fetching OCR configs: %w", err)
->>>>>>> df2d4847
 	}
 
 	return ocrConfigs, nil
@@ -304,47 +288,6 @@
 	Config []byte `json:"config"`
 }
 
-<<<<<<< HEAD
-/*
-	struct OCR3Config {
-	  PluginType pluginType; // ────────╮ The plugin that the configuration is for.
-	  uint64 chainSelector; //          | The (remote) chain that the configuration is for.
-	  uint8 F; //                       | The "big F" parameter for the role DON.
-	  uint64 offchainConfigVersion; // ─╯ The version of the offchain configuration.
-	  bytes offrampAddress; // The remote chain offramp address.
-	  bytes32[] bootstrapP2PIds; // The bootstrap P2P IDs of the oracles that are part of the role DON.
-	  // len(p2pIds) == len(signers) == len(transmitters) == 3 * F + 1
-	  // NOTE: indexes matter here! The p2p ID at index i corresponds to the signer at index i and the transmitter at index i.
-	  // This is crucial in order to build the oracle ID <-> peer ID mapping offchain.
-	  bytes32[] p2pIds; // The P2P IDs of the oracles that are part of the role DON.
-	  bytes[] signers; // The onchain signing keys of nodes in the don.
-	  bytes[] transmitters; // The onchain transmitter keys of nodes in the don.
-	  bytes offchainConfig; // The offchain configuration for the OCR3 protocol. Protobuf encoded.
-	}
-*/
-type OCR3Config struct {
-	PluginType            uint8      `json:"pluginType"`
-	ChainSelector         uint64     `json:"chainSelector"`
-	F                     uint8      `json:"F"`
-	OffchainConfigVersion uint64     `json:"offchainConfigVersion"`
-	OfframpAddress        []byte     `json:"offrampAddress"`
-	BootstrapP2PIds       [][32]byte `json:"bootstrapP2PIds"`
-	P2PIds                [][32]byte `json:"p2pIds"`
-	Signers               [][]byte   `json:"signers"`
-	Transmitters          [][]byte   `json:"transmitters"`
-	OffchainConfig        []byte     `json:"offchainConfig"`
-}
-
-/*
-/// @notice OCR3 configuration with metadata, specifically the config count and the config digest.
-
-	struct OCR3ConfigWithMeta {
-	  OCR3Config config; // The OCR3 configuration.
-	  uint64 configCount; // The config count used to compute the config digest.
-	  bytes32 configDigest; // The config digest of the OCR3 configuration.
-	}
-*/
-=======
 // OCR3Config mirrors CCIPCapabilityConfiguration.sol's OCR3Config struct
 type OCR3Config struct {
 	PluginType            uint8                   `json:"pluginType"`
@@ -360,7 +303,6 @@
 }
 
 // OCR3ConfigWithmeta mirrors CCIPCapabilityConfiguration.sol's OCR3ConfigWithMeta struct
->>>>>>> df2d4847
 type OCR3ConfigWithMeta struct {
 	Config       OCR3Config `json:"config"`
 	ConfigCount  uint64     `json:"configCount"`
