package commit

import (
	"context"
	"fmt"
	"sort"
	"time"

	mapset "github.com/deckarep/golang-set/v2"
	"github.com/smartcontractkit/libocr/commontypes"
	"github.com/smartcontractkit/libocr/offchainreporting2plus/ocr3types"
	"github.com/smartcontractkit/libocr/offchainreporting2plus/types"

	"github.com/smartcontractkit/ccipocr3/internal/libs/slicelib"
	"github.com/smartcontractkit/chainlink-common/pkg/logger"
	cciptypes "github.com/smartcontractkit/chainlink-common/pkg/types/ccipocr3"
)

// Plugin implements the main ocr3 ccip commit plugin logic.
// To learn more about the plugin lifecycle, see the ocr3types.ReportingPlugin interface.
//
// NOTE: If you are changing core plugin logic, you should also update the commit plugin python spec.
type Plugin struct {
	nodeID            commontypes.OracleID
	oracleIDToP2pID   map[commontypes.OracleID]cciptypes.P2PID
	cfg               cciptypes.CommitPluginConfig
	ccipReader        cciptypes.CCIPReader
	tokenPricesReader cciptypes.TokenPricesReader
	reportCodec       cciptypes.CommitPluginCodec
	msgHasher         cciptypes.MessageHasher
	lggr              logger.Logger

	homeChainPoller cciptypes.HomeChainPoller
}

func NewPlugin(
	ctx context.Context,
	nodeID commontypes.OracleID,
	oracleIDToP2pID map[commontypes.OracleID]cciptypes.P2PID,
	cfg cciptypes.CommitPluginConfig,
	ccipReader cciptypes.CCIPReader,
	tokenPricesReader cciptypes.TokenPricesReader,
	reportCodec cciptypes.CommitPluginCodec,
	msgHasher cciptypes.MessageHasher,
	lggr logger.Logger,
	homeChainPoller cciptypes.HomeChainPoller,
) *Plugin {
<<<<<<< HEAD
	// Call to Start doesn't fail if it's already started
	err := homeChainPoller.Start(ctx)
	if err != nil {
		return nil
=======
	knownSourceChains := mapset.NewSet[cciptypes.ChainSelector]()
	for _, inf := range cfg.ObserverInfo {
		var sources []cciptypes.ChainSelector
		for _, chain := range inf.Reads {
			if chain != cfg.DestChain {
				sources = append(sources, chain)
			}
		}
		knownSourceChains = knownSourceChains.Union(mapset.NewSet(sources...))
>>>>>>> 592426a3
	}

	return &Plugin{
		nodeID:            nodeID,
		oracleIDToP2pID:   oracleIDToP2pID,
		cfg:               cfg,
		ccipReader:        ccipReader,
		tokenPricesReader: tokenPricesReader,
		reportCodec:       reportCodec,
		msgHasher:         msgHasher,
		lggr:              lggr,
		homeChainPoller:   homeChainPoller,
	}
}

// Query phase is not used.
func (p *Plugin) Query(_ context.Context, _ ocr3types.OutcomeContext) (types.Query, error) {
	return types.Query{}, nil
}

// Observation phase is used to discover max chain sequence numbers, new messages, gas and token prices.
//
// Max Chain Sequence Numbers:
//
//	It is the sequence number of the last known committed message for each known source chain.
//	If there was a previous outcome we start with the max sequence numbers of the previous outcome.
//	We then read the sequence numbers from the destination chain and override when the on-chain sequence number
//	is greater than previous outcome or when previous outcome did not contain a sequence number for a known source chain.
//
// New Messages:
//
//	We discover new ccip messages only for the chains that the current node is allowed to read from based on the
//	previously discovered max chain sequence numbers. For each chain we scan for new messages
//	in the [max_sequence_number+1, max_sequence_number+1+p.cfg.NewMsgScanBatchSize] range.
//
// Gas Prices:
//
//	We discover the gas prices for each readable source chain.
//
// Token Prices:
//
//	We discover the token prices only for the tokens that are used to pay for ccip fees.
//	The fee tokens are configured in the plugin config.
func (p *Plugin) Observation(ctx context.Context, outctx ocr3types.OutcomeContext, _ types.Query) (types.Observation, error) {
<<<<<<< HEAD
	homeChainConfig := p.homeChainPoller.GetConfig()
	p2pID, exists := p.oracleIDToP2pID[p.nodeID]
	if !exists {
		return types.Observation{}, fmt.Errorf("oracle ID %d not found in oracleIDToP2pID", p.nodeID)
	}
	supportedChains := homeChainConfig.GetSupportedChains(p2pID)
	maxSeqNumsPerChain, err := observeMaxSeqNums(
		ctx,
		p.lggr,
		p.ccipReader,
		outctx.PreviousOutcome,
		supportedChains,
		p.cfg.DestChain,
		p.knownSourceChainsSlice(),
	)
	if err != nil {
		return types.Observation{}, fmt.Errorf("observe max sequence numbers per chain: %w", err)
	}

	newMsgs, err := observeNewMsgs(
		ctx,
		p.lggr,
		p.ccipReader,
		p.msgHasher,
		supportedChains,
		maxSeqNumsPerChain,
		p.cfg.NewMsgScanBatchSize,
	)
=======
	msgBaseDetails := make([]cciptypes.CCIPMsgBaseDetails, 0)
	latestCommittedSeqNumsObservation, err := observeLatestCommittedSeqNums(ctx, p.lggr, p.ccipReader, p.readableChains, p.cfg.DestChain, p.knownSourceChains.ToSlice())
>>>>>>> 592426a3
	if err != nil {
		return types.Observation{}, fmt.Errorf("observe latest committed sequence numbers: %w", err)
	}

	var tokenPrices []cciptypes.TokenPrice
	if p.cfg.TokenPricesObserver {
		tokenPrices, err = observeTokenPrices(
			ctx,
			p.tokenPricesReader,
			p.cfg.PricedTokens,
		)
		if err != nil {
			return types.Observation{}, fmt.Errorf("observe token prices: %w", err)
		}
	}

	// Find the gas prices for each source chain.
	var gasPrices []cciptypes.GasPriceChain
	gasPrices, err = observeGasPrices(ctx, p.ccipReader, p.knownSourceChainsSlice())
	if err != nil {
		return types.Observation{}, fmt.Errorf("observe gas prices: %w", err)
	}
	// If there's no previous outcome (first round ever), we only observe the latest committed sequence numbers.
	// and on the next round we use those to look for messages.
	if outctx.PreviousOutcome == nil {
		p.lggr.Debugw("first round ever, can't observe new messages yet")
		return cciptypes.NewCommitPluginObservation(msgBaseDetails, gasPrices, tokenPrices, latestCommittedSeqNumsObservation, p.cfg).Encode()
	}

	prevOutcome, err := cciptypes.DecodeCommitPluginOutcome(outctx.PreviousOutcome)
	if err != nil {
		return types.Observation{}, fmt.Errorf("decode commit plugin previous outcome: %w", err)
	}
	p.lggr.Debugw("previous outcome decoded", "outcome", prevOutcome.String())

	// Always observe based on previous outcome. We'll filter out stale messages in the outcome phase.
	newMsgs, err := observeNewMsgs(
		ctx,
		p.lggr,
		p.ccipReader,
		p.msgHasher,
		p.readableChains,
		prevOutcome.MaxSeqNums, // TODO: Chainlink common PR to rename.
		p.cfg.NewMsgScanBatchSize,
	)
	if err != nil {
		return types.Observation{}, fmt.Errorf("observe new messages: %w", err)
	}

	p.lggr.Infow("submitting observation",
		"observedNewMsgs", len(newMsgs),
		"gasPrices", len(gasPrices),
		"tokenPrices", len(tokenPrices),
<<<<<<< HEAD
		"maxSeqNumsPerChain", maxSeqNumsPerChain,
		"nodeSupportedChains", homeChainConfig.NodeSupportedChains)
=======
		"latestCommittedSeqNums", latestCommittedSeqNumsObservation,
		"observerInfo", p.cfg.ObserverInfo)
>>>>>>> 592426a3

	for _, msg := range newMsgs {
		msgBaseDetails = append(msgBaseDetails, msg.CCIPMsgBaseDetails)
	}
<<<<<<< HEAD

	consensusObservation := cciptypes.ConsensusObservation{
		FChain:              homeChainConfig.FChain,
		PricedTokens:        p.cfg.PricedTokens,
		NodeSupportedChains: homeChainConfig.NodeSupportedChains,
	}
	return cciptypes.NewCommitPluginObservation(msgBaseDetails, gasPrices, tokenPrices, maxSeqNumsPerChain, consensusObservation).Encode()

=======
	return cciptypes.NewCommitPluginObservation(msgBaseDetails, gasPrices, tokenPrices, latestCommittedSeqNumsObservation, p.cfg).Encode()
>>>>>>> 592426a3
}

func (p *Plugin) ValidateObservation(_ ocr3types.OutcomeContext, _ types.Query, ao types.AttributedObservation) error {
	obs, err := cciptypes.DecodeCommitPluginObservation(ao.Observation)
	if err != nil {
		return fmt.Errorf("decode commit plugin observation: %w", err)
	}

	if err := validateObservedSequenceNumbers(obs.NewMsgs, obs.MaxSeqNums); err != nil {
		return fmt.Errorf("validate sequence numbers: %w", err)
	}

<<<<<<< HEAD
	homeChainConfig := p.homeChainPoller.GetConfig()

	p2pID, exists := p.oracleIDToP2pID[ao.Observer]
	if !exists {
		return fmt.Errorf("oracle ID %d not found in oracleIDToP2pID", ao.Observer)
	}

	if err := validateObserverReadingEligibility(p2pID, obs.NewMsgs, homeChainConfig.NodeSupportedChains); err != nil {
=======
	if err := validateObserverReadingEligibility(ao.Observer, obs.NewMsgs, obs.MaxSeqNums, p.cfg.ObserverInfo); err != nil {
>>>>>>> 592426a3
		return fmt.Errorf("validate observer %d reading eligibility: %w", ao.Observer, err)
	}

	if err := validateObservedTokenPrices(obs.TokenPrices); err != nil {
		return fmt.Errorf("validate token prices: %w", err)
	}

	if err := validateObservedGasPrices(obs.GasPrices); err != nil {
		return fmt.Errorf("validate gas prices: %w", err)
	}

	if err := obs.ConsensusObservation.Validate(); err != nil {
		return fmt.Errorf("validate consensus observation: %w", err)
	}

	return nil
}

func (p *Plugin) ObservationQuorum(_ ocr3types.OutcomeContext, _ types.Query) (ocr3types.Quorum, error) {
	// Across all chains we require at least 2F+1 observations.
	return ocr3types.QuorumTwoFPlusOne, nil
}

// Outcome phase is used to construct the final outcome based on the observations of multiple followers.
//
// The outcome contains:
//   - Max Sequence Numbers: The max sequence number for each source chain.
//   - Merkle Roots: One merkle tree root per source chain. The leaves of the tree are the IDs of the observed messages.
//     The merkle root data type contains information about the chain and the sequence numbers range.
func (p *Plugin) Outcome(_ ocr3types.OutcomeContext, _ types.Query, aos []types.AttributedObservation) (ocr3types.Outcome, error) {
	decodedObservations := make([]cciptypes.CommitPluginObservation, 0)
	for _, ao := range aos {
		obs, err := cciptypes.DecodeCommitPluginObservation(ao.Observation)
		if err != nil {
			return ocr3types.Outcome{}, fmt.Errorf("decode commit plugin observation: %w", err)
		}
		decodedObservations = append(decodedObservations, obs)
	}

	consensusCfg := pluginConfigConsensus(p.cfg.DestChain, decodedObservations)
	p.lggr.Debugw("plugin config follower state", "pluginConfig", p.cfg)
	p.lggr.Debugw("plugin config after consensus", "pluginConfig", consensusCfg)
	if err := consensusCfg.Validate(); err != nil {
		return ocr3types.Outcome{}, fmt.Errorf("no consensus on plugin config: %w", err)
	}

	fChainDest, ok := consensusCfg.FChain[p.cfg.DestChain]
	if !ok {
		return ocr3types.Outcome{}, fmt.Errorf("missing destination chain %d in fChain config", p.cfg.DestChain)
	}

	maxSeqNums := maxSeqNumsConsensus(p.lggr, fChainDest, decodedObservations)
	p.lggr.Debugw("max sequence numbers consensus", "maxSeqNumsConsensus", maxSeqNums)

	merkleRoots, err := newMsgsConsensus(p.lggr, maxSeqNums, decodedObservations, consensusCfg.FChain)
	if err != nil {
		return ocr3types.Outcome{}, fmt.Errorf("new messages consensus: %w", err)
	}
	p.lggr.Debugw("new messages consensus", "merkleRoots", merkleRoots)

	tokenPrices, err := tokenPricesConsensus(decodedObservations, fChainDest)
	if err != nil {
		return ocr3types.Outcome{}, fmt.Errorf("token prices consensus: %w", err)
	}

	gasPrices := gasPricesConsensus(p.lggr, decodedObservations, fChainDest)
	p.lggr.Debugw("gas prices consensus", "gasPrices", gasPrices)

	outcome := cciptypes.NewCommitPluginOutcome(maxSeqNums, merkleRoots, tokenPrices, gasPrices)
	if outcome.IsEmpty() {
		p.lggr.Debugw("empty outcome")
		return ocr3types.Outcome{}, nil
	}
	p.lggr.Debugw("sending outcome", "outcome", outcome)

	return outcome.Encode()
}

func (p *Plugin) Reports(seqNr uint64, outcome ocr3types.Outcome) ([]ocr3types.ReportWithInfo[[]byte], error) {
	outc, err := cciptypes.DecodeCommitPluginOutcome(outcome)
	if err != nil {
		p.lggr.Errorw("decode commit plugin outcome", "outcome", outcome, "err", err)
		return nil, fmt.Errorf("decode commit plugin outcome: %w", err)
	}

	/*
		todo: Once token/gas prices are implemented, we would want to probably check if outc.MerkleRoots is empty or not
		and only create a report if outc.MerkleRoots is non-empty OR gas/token price timer has expired
	*/

	rep := cciptypes.NewCommitPluginReport(outc.MerkleRoots, outc.TokenPrices, outc.GasPrices)

	encodedReport, err := p.reportCodec.Encode(context.Background(), rep)
	if err != nil {
		return nil, fmt.Errorf("encode commit plugin report: %w", err)
	}

	return []ocr3types.ReportWithInfo[[]byte]{{Report: encodedReport, Info: nil}}, nil
}

func (p *Plugin) ShouldAcceptAttestedReport(ctx context.Context, u uint64, r ocr3types.ReportWithInfo[[]byte]) (bool, error) {
	decodedReport, err := p.reportCodec.Decode(ctx, r.Report)
	if err != nil {
		return false, fmt.Errorf("decode commit plugin report: %w", err)
	}

	isEmpty := decodedReport.IsEmpty()
	if isEmpty {
		p.lggr.Infow("skipping empty report")
		return false, nil
	}

	return true, nil
}

func (p *Plugin) ShouldTransmitAcceptedReport(ctx context.Context, u uint64, r ocr3types.ReportWithInfo[[]byte]) (bool, error) {
	homeChainConfig := p.homeChainPoller.GetConfig()
	if !homeChainConfig.IsSupported(p.oracleIDToP2pID[p.nodeID], p.cfg.DestChain) {
		p.lggr.Debugw("not a writer, skipping report transmission")
		return false, nil
	}

	decodedReport, err := p.reportCodec.Decode(ctx, r.Report)
	if err != nil {
		return false, fmt.Errorf("decode commit plugin report: %w", err)
	}

	p.lggr.Debugw("transmitting report",
		"roots", len(decodedReport.MerkleRoots),
		"tokenPriceUpdates", len(decodedReport.PriceUpdates.TokenPriceUpdates),
		"gasPriceUpdates", len(decodedReport.PriceUpdates.GasPriceUpdates),
	)

	// todo: if report is stale -> do not transmit (check the spec for the exact condition)
	return true, nil
}

func (p *Plugin) Close() error {
	timeout := 10 * time.Second
	ctx, cf := context.WithTimeout(context.Background(), timeout)
	defer cf()

	if err := p.ccipReader.Close(ctx); err != nil {
		return fmt.Errorf("close ccip reader: %w", err)
	}

	return nil
}

// TODO: Have a knownSourceChains field in HomeChainConfig that gets updated in the background as well
func (p *Plugin) knownSourceChainsSlice() []cciptypes.ChainSelector {
	knownSourceChains := mapset.NewSet[cciptypes.ChainSelector]()
	homeChainConfig := p.homeChainPoller.GetConfig()
	for _, inf := range homeChainConfig.NodeSupportedChains {
		knownSourceChains = knownSourceChains.Union(inf.Supported)
	}
	knownSourceChainsSlice := knownSourceChains.ToSlice()
	sort.Slice(knownSourceChainsSlice, func(i, j int) bool { return knownSourceChainsSlice[i] < knownSourceChainsSlice[j] })
	return slicelib.Filter(knownSourceChainsSlice, func(ch cciptypes.ChainSelector) bool { return ch != p.cfg.DestChain })
}

// Interface compatibility checks.
var _ ocr3types.ReportingPlugin[[]byte] = &Plugin{}<|MERGE_RESOLUTION|>--- conflicted
+++ resolved
@@ -12,6 +12,7 @@
 	"github.com/smartcontractkit/libocr/offchainreporting2plus/types"
 
 	"github.com/smartcontractkit/ccipocr3/internal/libs/slicelib"
+
 	"github.com/smartcontractkit/chainlink-common/pkg/logger"
 	cciptypes "github.com/smartcontractkit/chainlink-common/pkg/types/ccipocr3"
 )
@@ -45,22 +46,10 @@
 	lggr logger.Logger,
 	homeChainPoller cciptypes.HomeChainPoller,
 ) *Plugin {
-<<<<<<< HEAD
 	// Call to Start doesn't fail if it's already started
 	err := homeChainPoller.Start(ctx)
 	if err != nil {
 		return nil
-=======
-	knownSourceChains := mapset.NewSet[cciptypes.ChainSelector]()
-	for _, inf := range cfg.ObserverInfo {
-		var sources []cciptypes.ChainSelector
-		for _, chain := range inf.Reads {
-			if chain != cfg.DestChain {
-				sources = append(sources, chain)
-			}
-		}
-		knownSourceChains = knownSourceChains.Union(mapset.NewSet(sources...))
->>>>>>> 592426a3
 	}
 
 	return &Plugin{
@@ -105,39 +94,15 @@
 //	We discover the token prices only for the tokens that are used to pay for ccip fees.
 //	The fee tokens are configured in the plugin config.
 func (p *Plugin) Observation(ctx context.Context, outctx ocr3types.OutcomeContext, _ types.Query) (types.Observation, error) {
-<<<<<<< HEAD
 	homeChainConfig := p.homeChainPoller.GetConfig()
 	p2pID, exists := p.oracleIDToP2pID[p.nodeID]
 	if !exists {
 		return types.Observation{}, fmt.Errorf("oracle ID %d not found in oracleIDToP2pID", p.nodeID)
 	}
 	supportedChains := homeChainConfig.GetSupportedChains(p2pID)
-	maxSeqNumsPerChain, err := observeMaxSeqNums(
-		ctx,
-		p.lggr,
-		p.ccipReader,
-		outctx.PreviousOutcome,
-		supportedChains,
-		p.cfg.DestChain,
-		p.knownSourceChainsSlice(),
-	)
-	if err != nil {
-		return types.Observation{}, fmt.Errorf("observe max sequence numbers per chain: %w", err)
-	}
-
-	newMsgs, err := observeNewMsgs(
-		ctx,
-		p.lggr,
-		p.ccipReader,
-		p.msgHasher,
-		supportedChains,
-		maxSeqNumsPerChain,
-		p.cfg.NewMsgScanBatchSize,
-	)
-=======
+
 	msgBaseDetails := make([]cciptypes.CCIPMsgBaseDetails, 0)
-	latestCommittedSeqNumsObservation, err := observeLatestCommittedSeqNums(ctx, p.lggr, p.ccipReader, p.readableChains, p.cfg.DestChain, p.knownSourceChains.ToSlice())
->>>>>>> 592426a3
+	latestCommittedSeqNumsObservation, err := observeLatestCommittedSeqNums(ctx, p.lggr, p.ccipReader, supportedChains, p.cfg.DestChain, p.knownSourceChainsSlice())
 	if err != nil {
 		return types.Observation{}, fmt.Errorf("observe latest committed sequence numbers: %w", err)
 	}
@@ -160,11 +125,16 @@
 	if err != nil {
 		return types.Observation{}, fmt.Errorf("observe gas prices: %w", err)
 	}
+	consensusObservation := cciptypes.ConsensusObservation{
+		FChain:              homeChainConfig.FChain,
+		PricedTokens:        p.cfg.PricedTokens,
+		NodeSupportedChains: homeChainConfig.NodeSupportedChains,
+	}
 	// If there's no previous outcome (first round ever), we only observe the latest committed sequence numbers.
 	// and on the next round we use those to look for messages.
 	if outctx.PreviousOutcome == nil {
 		p.lggr.Debugw("first round ever, can't observe new messages yet")
-		return cciptypes.NewCommitPluginObservation(msgBaseDetails, gasPrices, tokenPrices, latestCommittedSeqNumsObservation, p.cfg).Encode()
+		return cciptypes.NewCommitPluginObservation(msgBaseDetails, gasPrices, tokenPrices, latestCommittedSeqNumsObservation, consensusObservation).Encode()
 	}
 
 	prevOutcome, err := cciptypes.DecodeCommitPluginOutcome(outctx.PreviousOutcome)
@@ -179,7 +149,7 @@
 		p.lggr,
 		p.ccipReader,
 		p.msgHasher,
-		p.readableChains,
+		supportedChains,
 		prevOutcome.MaxSeqNums, // TODO: Chainlink common PR to rename.
 		p.cfg.NewMsgScanBatchSize,
 	)
@@ -191,29 +161,15 @@
 		"observedNewMsgs", len(newMsgs),
 		"gasPrices", len(gasPrices),
 		"tokenPrices", len(tokenPrices),
-<<<<<<< HEAD
-		"maxSeqNumsPerChain", maxSeqNumsPerChain,
+		"latestCommittedSeqNums", latestCommittedSeqNumsObservation,
 		"nodeSupportedChains", homeChainConfig.NodeSupportedChains)
-=======
-		"latestCommittedSeqNums", latestCommittedSeqNumsObservation,
-		"observerInfo", p.cfg.ObserverInfo)
->>>>>>> 592426a3
 
 	for _, msg := range newMsgs {
 		msgBaseDetails = append(msgBaseDetails, msg.CCIPMsgBaseDetails)
 	}
-<<<<<<< HEAD
-
-	consensusObservation := cciptypes.ConsensusObservation{
-		FChain:              homeChainConfig.FChain,
-		PricedTokens:        p.cfg.PricedTokens,
-		NodeSupportedChains: homeChainConfig.NodeSupportedChains,
-	}
-	return cciptypes.NewCommitPluginObservation(msgBaseDetails, gasPrices, tokenPrices, maxSeqNumsPerChain, consensusObservation).Encode()
-
-=======
-	return cciptypes.NewCommitPluginObservation(msgBaseDetails, gasPrices, tokenPrices, latestCommittedSeqNumsObservation, p.cfg).Encode()
->>>>>>> 592426a3
+
+	return cciptypes.NewCommitPluginObservation(msgBaseDetails, gasPrices, tokenPrices, latestCommittedSeqNumsObservation, consensusObservation).Encode()
+
 }
 
 func (p *Plugin) ValidateObservation(_ ocr3types.OutcomeContext, _ types.Query, ao types.AttributedObservation) error {
@@ -226,7 +182,6 @@
 		return fmt.Errorf("validate sequence numbers: %w", err)
 	}
 
-<<<<<<< HEAD
 	homeChainConfig := p.homeChainPoller.GetConfig()
 
 	p2pID, exists := p.oracleIDToP2pID[ao.Observer]
@@ -234,10 +189,7 @@
 		return fmt.Errorf("oracle ID %d not found in oracleIDToP2pID", ao.Observer)
 	}
 
-	if err := validateObserverReadingEligibility(p2pID, obs.NewMsgs, homeChainConfig.NodeSupportedChains); err != nil {
-=======
-	if err := validateObserverReadingEligibility(ao.Observer, obs.NewMsgs, obs.MaxSeqNums, p.cfg.ObserverInfo); err != nil {
->>>>>>> 592426a3
+	if err := validateObserverReadingEligibility(p2pID, obs.NewMsgs, obs.MaxSeqNums, homeChainConfig.NodeSupportedChains, p.cfg.DestChain); err != nil {
 		return fmt.Errorf("validate observer %d reading eligibility: %w", ao.Observer, err)
 	}
 
@@ -383,7 +335,6 @@
 	if err := p.ccipReader.Close(ctx); err != nil {
 		return fmt.Errorf("close ccip reader: %w", err)
 	}
-
 	return nil
 }
 
