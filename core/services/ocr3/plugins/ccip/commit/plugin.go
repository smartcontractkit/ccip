package commit

import (
	"context"
	"fmt"
	"sort"
	"time"

	mapset "github.com/deckarep/golang-set/v2"
	"github.com/smartcontractkit/ccipocr3/internal/codec"
	"github.com/smartcontractkit/ccipocr3/internal/libs/slicelib"
	"github.com/smartcontractkit/ccipocr3/internal/model"
	"github.com/smartcontractkit/ccipocr3/internal/reader"
	"github.com/smartcontractkit/libocr/commontypes"
	"github.com/smartcontractkit/libocr/offchainreporting2plus/ocr3types"
	"github.com/smartcontractkit/libocr/offchainreporting2plus/types"

	"github.com/smartcontractkit/chainlink-common/pkg/logger"
)

// Plugin implements the main ocr3 ccip commit plugin logic.
// To learn more about the plugin lifecycle, see the ocr3types.ReportingPlugin interface.
type Plugin struct {
	nodeID            commontypes.OracleID
	cfg               model.CommitPluginConfig
	ccipReader        reader.CCIP
	tokenPricesReader reader.TokenPrices
	reportCodec       codec.Commit
	msgHasher         codec.MessageHasher
	lggr              logger.Logger

	// readableChains is the set of chains that the plugin can read from.
	readableChains mapset.Set[model.ChainSelector]
	// knownSourceChains is the set of chains that the plugin knows about.
	knownSourceChains mapset.Set[model.ChainSelector]
}

// TODO: background service for home chain config polling

func NewPlugin(
	_ context.Context,
	nodeID commontypes.OracleID,
	cfg model.CommitPluginConfig,
	ccipReader reader.CCIP,
	tokenPricesReader reader.TokenPrices,
	reportCodec codec.Commit,
	msgHasher codec.MessageHasher,
	lggr logger.Logger,
) *Plugin {
	knownSourceChains := mapset.NewSet[model.ChainSelector](cfg.Reads...)
	for _, inf := range cfg.ObserverInfo {
		knownSourceChains = knownSourceChains.Union(mapset.NewSet(inf.Reads...))
	}

	return &Plugin{
		nodeID:            nodeID,
		cfg:               cfg,
		ccipReader:        ccipReader,
		tokenPricesReader: tokenPricesReader,
		reportCodec:       reportCodec,
		msgHasher:         msgHasher,
		lggr:              lggr,

		readableChains:    mapset.NewSet(cfg.Reads...),
		knownSourceChains: knownSourceChains,
	}
}

// Query phase is not used.
func (p *Plugin) Query(_ context.Context, _ ocr3types.OutcomeContext) (types.Query, error) {
	return types.Query{}, nil
}

// Observation phase is used to discover max chain sequence numbers, new messages, gas and token prices.
//
// Max Chain Sequence Numbers:
//
//	It is the sequence number of the last known committed message for each known source chain.
//	If there was a previous outcome we start with the max sequence numbers of the previous outcome.
//	We then read the sequence numbers from the destination chain and override when the on-chain sequence number
//	is greater than previous outcome or when previous outcome did not contain a sequence number for a known source chain.
//
// New Messages:
//
//	We discover new ccip messages only for the chains that the current node is allowed to read from based on the
//	previously discovered max chain sequence numbers. For each chain we scan for new messages
//	in the [max_sequence_number+1, max_sequence_number+1+p.cfg.NewMsgScanBatchSize] range.
//
// Gas Prices:
//
//	We discover the gas prices for each readable source chain.
//
// Token Prices:
//
//	We discover the token prices only for the tokens that are used to pay for ccip fees.
//	The fee tokens are configured in the plugin config.
func (p *Plugin) Observation(ctx context.Context, outctx ocr3types.OutcomeContext, _ types.Query) (types.Observation, error) {
	maxSeqNumsPerChain, err := observeMaxSeqNums(
		ctx,
		p.lggr,
		p.ccipReader,
		outctx.PreviousOutcome,
		p.readableChains,
		p.cfg.DestChain,
		p.knownSourceChainsSlice(),
	)
	if err != nil {
		return types.Observation{}, fmt.Errorf("observe max sequence numbers per chain: %w", err)
	}

	newMsgs, err := observeNewMsgs(
		ctx,
		p.lggr,
		p.ccipReader,
		p.msgHasher,
		p.readableChains,
		maxSeqNumsPerChain,
		p.cfg.NewMsgScanBatchSize,
	)
	if err != nil {
		return types.Observation{}, fmt.Errorf("observe new messages: %w", err)
	}

	var tokenPrices []model.TokenPrice
	if p.cfg.TokenPricesObserver {
		tokenPrices, err = observeTokenPrices(
			ctx,
			p.tokenPricesReader,
			p.cfg.PricedTokens,
		)
		if err != nil {
			return types.Observation{}, fmt.Errorf("observe token prices: %w", err)
		}
	}

	// Find the gas prices for each source chain.
	var gasPrices []model.GasPriceChain
	gasPrices, err = observeGasPrices(ctx, p.ccipReader, p.knownSourceChainsSlice())
	if err != nil {
		return types.Observation{}, fmt.Errorf("observe gas prices: %w", err)
	}

<<<<<<< HEAD
	p.lggr.Infow("submitting observation",
		"observedNewMsgs", len(newMsgs),
		"gasPrices", len(gasPrices),
		"tokenPrices", len(tokenPrices),
		"observerInfo", p.cfg.ObserverInfo)

	return model.NewCommitPluginObservation(
		newMsgs,
		gasPrices,
		tokenPrices,
		maxSeqNumsPerChain,
		p.cfg,
	).Encode()
=======
	msgBaseDetails := make([]model.CCIPMsgBaseDetails, 0)
	for _, msg := range newMsgs {
		msgBaseDetails = append(msgBaseDetails, msg.CCIPMsgBaseDetails)
	}
	return model.NewCommitPluginObservation(msgBaseDetails, gasPrices, tokenPrices, maxSeqNumsPerChain).Encode()
>>>>>>> 3b96742b
}

func (p *Plugin) ValidateObservation(_ ocr3types.OutcomeContext, _ types.Query, ao types.AttributedObservation) error {
	obs, err := model.DecodeCommitPluginObservation(ao.Observation)
	if err != nil {
		return fmt.Errorf("decode commit plugin observation: %w", err)
	}

	if err := validateObservedSequenceNumbers(obs.NewMsgs, obs.MaxSeqNums); err != nil {
		return fmt.Errorf("validate sequence numbers: %w", err)
	}

	if err := validateObserverReadingEligibility(ao.Observer, obs.NewMsgs, p.cfg.ObserverInfo); err != nil {
		return fmt.Errorf("validate observer %d reading eligibility: %w", ao.Observer, err)
	}

	if err := validateObservedTokenPrices(obs.TokenPrices); err != nil {
		return fmt.Errorf("validate token prices: %w", err)
	}

	if err := validateObservedGasPrices(obs.GasPrices); err != nil {
		return fmt.Errorf("validate gas prices: %w", err)
	}

	if err := obs.PluginConfig.Validate(); err != nil {
		return fmt.Errorf("validate plugin config: %w", err)
	}

	return nil
}

func (p *Plugin) ObservationQuorum(_ ocr3types.OutcomeContext, _ types.Query) (ocr3types.Quorum, error) {
	// Across all chains we require at least 2F+1 observations.
	return ocr3types.QuorumTwoFPlusOne, nil
}

// Outcome phase is used to construct the final outcome based on the observations of multiple followers.
//
// The outcome contains:
//   - Max Sequence Numbers: The max sequence number for each source chain.
//   - Merkle Roots: One merkle tree root per source chain. The leaves of the tree are the IDs of the observed messages.
//     The merkle root data type contains information about the chain and the sequence numbers range.
func (p *Plugin) Outcome(_ ocr3types.OutcomeContext, _ types.Query, aos []types.AttributedObservation) (ocr3types.Outcome, error) {
	decodedObservations := make([]model.CommitPluginObservation, 0)
	for _, ao := range aos {
		obs, err := model.DecodeCommitPluginObservation(ao.Observation)
		if err != nil {
			return ocr3types.Outcome{}, fmt.Errorf("decode commit plugin observation: %w", err)
		}
		decodedObservations = append(decodedObservations, obs)
	}

	cfg := pluginConfigConsensus(p.cfg, decodedObservations)
	if err := cfg.Validate(); err != nil {
		return ocr3types.Outcome{}, fmt.Errorf("critical issue validating plugin config consensus: %w", err)
	}

	fChainDest, ok := cfg.FChain[cfg.DestChain]
	if !ok {
		return ocr3types.Outcome{}, fmt.Errorf("missing destination chain %d in fChain config", p.cfg.DestChain)
	}

	maxSeqNums, err := maxSeqNumsConsensus(p.lggr, fChainDest, decodedObservations)
	if err != nil {
		return ocr3types.Outcome{}, fmt.Errorf("max sequence numbers consensus: %w", err)
	}
	if len(maxSeqNums) == 0 {
		p.lggr.Warnw("no consensus on max sequence numbers")
		return ocr3types.Outcome{}, nil
	}
	p.lggr.Debugw("max sequence numbers consensus", "maxSeqNumsConsensus", maxSeqNums)

	merkleRoots, err := newMsgsConsensus(p.lggr, maxSeqNums, decodedObservations, cfg.FChain)
	if err != nil {
		return ocr3types.Outcome{}, fmt.Errorf("new messages consensus: %w", err)
	}
	p.lggr.Debugw("new messages consensus", "merkleRoots", merkleRoots)

	tokenPrices, err := tokenPricesConsensus(decodedObservations, fChainDest)
	if err != nil {
		return ocr3types.Outcome{}, fmt.Errorf("token prices consensus: %w", err)
	}

	gasPrices, err := gasPricesConsensus(p.lggr, decodedObservations, cfg.FChain[cfg.DestChain])
	if err != nil {
		return ocr3types.Outcome{}, fmt.Errorf("gas prices consensus: %w", err)
	}

	return model.NewCommitPluginOutcome(maxSeqNums, merkleRoots, tokenPrices, gasPrices).Encode()
}

func (p *Plugin) Reports(seqNr uint64, outcome ocr3types.Outcome) ([]ocr3types.ReportWithInfo[[]byte], error) {
	outc, err := model.DecodeCommitPluginOutcome(outcome)
	if err != nil {
		return nil, fmt.Errorf("decode commit plugin outcome: %w", err)
	}

	/*
		todo: Once token/gas prices are implemented, we would want to probably check if outc.MerkleRoots is empty or not
		and only create a report if outc.MerkleRoots is non-empty OR gas/token price timer has expired
	*/

	rep := model.NewCommitPluginReport(outc.MerkleRoots, outc.TokenPrices, outc.GasPrices)

	encodedReport, err := p.reportCodec.Encode(context.Background(), rep)
	if err != nil {
		return nil, fmt.Errorf("encode commit plugin report: %w", err)
	}

	return []ocr3types.ReportWithInfo[[]byte]{{Report: encodedReport, Info: nil}}, nil
}

func (p *Plugin) ShouldAcceptAttestedReport(ctx context.Context, u uint64, r ocr3types.ReportWithInfo[[]byte]) (bool, error) {
	decodedReport, err := p.reportCodec.Decode(ctx, r.Report)
	if err != nil {
		return false, fmt.Errorf("decode commit plugin report: %w", err)
	}

	isEmpty := decodedReport.IsEmpty()
	if isEmpty {
		p.lggr.Infow("skipping empty report")
		return false, nil
	}

	return true, nil
}

func (p *Plugin) ShouldTransmitAcceptedReport(ctx context.Context, u uint64, r ocr3types.ReportWithInfo[[]byte]) (bool, error) {
	if !p.cfg.Writer {
		p.lggr.Debugw("not a writer, skipping report transmission")
		return false, nil
	}

	decodedReport, err := p.reportCodec.Decode(ctx, r.Report)
	if err != nil {
		return false, fmt.Errorf("decode commit plugin report: %w", err)
	}

	p.lggr.Debugw("transmitting report",
		"roots", len(decodedReport.MerkleRoots),
		"tokenPriceUpdates", len(decodedReport.PriceUpdates.TokenPriceUpdates),
		"gasPriceUpdates", len(decodedReport.PriceUpdates.GasPriceUpdates),
	)

	// todo: if report is stale -> do not transmit
	return true, nil
}

func (p *Plugin) Close() error {
	timeout := 10 * time.Second
	ctx, cf := context.WithTimeout(context.Background(), timeout)
	defer cf()

	if err := p.ccipReader.Close(ctx); err != nil {
		return fmt.Errorf("close ccip reader: %w", err)
	}
	return nil
}

func (p *Plugin) knownSourceChainsSlice() []model.ChainSelector {
	knownSourceChainsSlice := p.knownSourceChains.ToSlice()
	sort.Slice(knownSourceChainsSlice, func(i, j int) bool { return knownSourceChainsSlice[i] < knownSourceChainsSlice[j] })
	return slicelib.Filter(knownSourceChainsSlice, func(ch model.ChainSelector) bool { return ch != p.cfg.DestChain })
}

// Interface compatibility checks.
var _ ocr3types.ReportingPlugin[[]byte] = &Plugin{}<|MERGE_RESOLUTION|>--- conflicted
+++ resolved
@@ -140,27 +140,18 @@
 		return types.Observation{}, fmt.Errorf("observe gas prices: %w", err)
 	}
 
-<<<<<<< HEAD
 	p.lggr.Infow("submitting observation",
 		"observedNewMsgs", len(newMsgs),
 		"gasPrices", len(gasPrices),
 		"tokenPrices", len(tokenPrices),
 		"observerInfo", p.cfg.ObserverInfo)
 
-	return model.NewCommitPluginObservation(
-		newMsgs,
-		gasPrices,
-		tokenPrices,
-		maxSeqNumsPerChain,
-		p.cfg,
-	).Encode()
-=======
 	msgBaseDetails := make([]model.CCIPMsgBaseDetails, 0)
 	for _, msg := range newMsgs {
 		msgBaseDetails = append(msgBaseDetails, msg.CCIPMsgBaseDetails)
 	}
-	return model.NewCommitPluginObservation(msgBaseDetails, gasPrices, tokenPrices, maxSeqNumsPerChain).Encode()
->>>>>>> 3b96742b
+	return model.NewCommitPluginObservation(msgBaseDetails, gasPrices, tokenPrices, maxSeqNumsPerChain, p.cfg).Encode()
+
 }
 
 func (p *Plugin) ValidateObservation(_ ocr3types.OutcomeContext, _ types.Query, ao types.AttributedObservation) error {
