--- conflicted
+++ resolved
@@ -51,17 +51,13 @@
 
 func (p PluginFactory) NewReportingPlugin(config ocr3types.ReportingPluginConfig,
 ) (ocr3types.ReportingPlugin[[]byte], ocr3types.ReportingPluginInfo, error) {
-<<<<<<< HEAD
 	var oracleIDToP2pID map[commontypes.OracleID]libocrtypes.PeerID // TODO: Get this from ocr config, it's the mapping of the oracleId index in the DON
-=======
 	onChainTokenPricesReader := reader.NewOnchainTokenPricesReader(
 		reader.TokenPriceConfig{ // TODO: Inject config
 			StaticPrices: map[ocr2types.Account]big.Int{},
 		},
 		nil, // TODO: Inject this
 	)
-
->>>>>>> e5057ce7
 	return NewPlugin(
 		context.Background(),
 		config.OracleID,
