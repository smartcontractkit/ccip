--- conflicted
+++ resolved
@@ -368,7 +368,40 @@
 	return consensusPrices, nil
 }
 
-<<<<<<< HEAD
+func gasPricesConsensus(lggr logger.Logger, observations []model.CommitPluginObservation, fChain int) ([]model.GasPriceChain, error) {
+	// Group the observed gas prices by chain.
+	gasPricePerChain := make(map[model.ChainSelector][]model.BigInt)
+	for _, obs := range observations {
+		for _, gasPrice := range obs.GasPrices {
+			if _, exists := gasPricePerChain[gasPrice.ChainSel]; !exists {
+				gasPricePerChain[gasPrice.ChainSel] = make([]model.BigInt, 0)
+			}
+			gasPricePerChain[gasPrice.ChainSel] = append(gasPricePerChain[gasPrice.ChainSel], gasPrice.GasPrice)
+		}
+	}
+
+	// Keep the median
+	consensusGasPrices := make([]model.GasPriceChain, 0)
+	for chain, gasPrices := range gasPricePerChain {
+		if len(gasPrices) < 2*fChain+1 {
+			lggr.Warnw("not enough gas price observations", "chain", chain, "gasPrices", gasPrices)
+			continue
+		}
+
+		values := make([]model.BigInt, 0, len(gasPrices))
+		for _, gasPrice := range gasPrices {
+			values = append(values, gasPrice)
+		}
+		consensusGasPrices = append(
+			consensusGasPrices,
+			model.NewGasPriceChain(slicelib.BigIntSortedMiddle(values).Int, chain),
+		)
+	}
+
+	sort.Slice(consensusGasPrices, func(i, j int) bool { return consensusGasPrices[i].ChainSel < consensusGasPrices[j].ChainSel })
+	return consensusGasPrices, nil
+}
+
 // pluginConfigConsensus comes to consensus on the plugin config based on the observations.
 // We cannot trust the state of a single follower, so we need to come to consensus on the config.
 func pluginConfigConsensus(
@@ -443,40 +476,6 @@
 	}
 
 	return consensusCfg
-=======
-func gasPricesConsensus(lggr logger.Logger, observations []model.CommitPluginObservation, fChain int) ([]model.GasPriceChain, error) {
-	// Group the observed gas prices by chain.
-	gasPricePerChain := make(map[model.ChainSelector][]model.BigInt)
-	for _, obs := range observations {
-		for _, gasPrice := range obs.GasPrices {
-			if _, exists := gasPricePerChain[gasPrice.ChainSel]; !exists {
-				gasPricePerChain[gasPrice.ChainSel] = make([]model.BigInt, 0)
-			}
-			gasPricePerChain[gasPrice.ChainSel] = append(gasPricePerChain[gasPrice.ChainSel], gasPrice.GasPrice)
-		}
-	}
-
-	// Keep the median
-	consensusGasPrices := make([]model.GasPriceChain, 0)
-	for chain, gasPrices := range gasPricePerChain {
-		if len(gasPrices) < 2*fChain+1 {
-			lggr.Warnw("not enough gas price observations", "chain", chain, "gasPrices", gasPrices)
-			continue
-		}
-
-		values := make([]model.BigInt, 0, len(gasPrices))
-		for _, gasPrice := range gasPrices {
-			values = append(values, gasPrice)
-		}
-		consensusGasPrices = append(
-			consensusGasPrices,
-			model.NewGasPriceChain(slicelib.BigIntSortedMiddle(values).Int, chain),
-		)
-	}
-
-	sort.Slice(consensusGasPrices, func(i, j int) bool { return consensusGasPrices[i].ChainSel < consensusGasPrices[j].ChainSel })
-	return consensusGasPrices, nil
->>>>>>> 04ade260
 }
 
 // validateObservedSequenceNumbers checks if the sequence numbers of the provided messages are unique for each chain and
