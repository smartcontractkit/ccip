--- conflicted
+++ resolved
@@ -437,20 +437,13 @@
 
 func Test_validateObserverReadingEligibility(t *testing.T) {
 	testCases := []struct {
-<<<<<<< HEAD
 		name                string
 		observer            cciptypes.P2PID
 		msgs                []cciptypes.CCIPMsgBaseDetails
+		seqNums             []cciptypes.SeqNumChain
 		nodeSupportedChains map[cciptypes.P2PID]cciptypes.SupportedChains
+		destChain           cciptypes.ChainSelector
 		expErr              bool
-=======
-		name         string
-		observer     commontypes.OracleID
-		msgs         []cciptypes.CCIPMsgBaseDetails
-		seqNums      []cciptypes.SeqNumChain
-		observerInfo map[commontypes.OracleID]cciptypes.ObserverInfo
-		expErr       bool
->>>>>>> 592426a3
 	}{
 		{
 			name:     "observer can read all chains",
@@ -464,44 +457,34 @@
 			nodeSupportedChains: map[cciptypes.P2PID]cciptypes.SupportedChains{
 				cciptypes.GetP2pId(10): {Supported: mapset.NewSet[cciptypes.ChainSelector](1, 2, 3)},
 			},
-			expErr: false,
-		},
-		{
-<<<<<<< HEAD
-			name:     "observer cannot read one chain",
+			destChain: 1,
+			expErr:    false,
+		},
+		{
+			name:     "observer is a writer so can observe seq nums",
 			observer: cciptypes.GetP2pId(10),
-			msgs: []cciptypes.CCIPMsgBaseDetails{
-				{ID: cciptypes.Bytes32{1}, SourceChain: 1, SeqNum: 12},
-				{ID: cciptypes.Bytes32{3}, SourceChain: 2, SeqNum: 12},
-				{ID: cciptypes.Bytes32{1}, SourceChain: 3, SeqNum: 12},
-				{ID: cciptypes.Bytes32{2}, SourceChain: 3, SeqNum: 12},
-			},
-			nodeSupportedChains: map[cciptypes.P2PID]cciptypes.SupportedChains{
-				cciptypes.GetP2pId(10): {Supported: mapset.NewSet[cciptypes.ChainSelector](1, 3)},
-=======
-			name:     "observer is a writer so can observe seq nums",
-			observer: commontypes.OracleID(10),
 			msgs:     []cciptypes.CCIPMsgBaseDetails{},
 			seqNums: []cciptypes.SeqNumChain{
 				{ChainSel: 1, SeqNum: 12},
 			},
-			observerInfo: map[commontypes.OracleID]cciptypes.ObserverInfo{
-				10: {Reads: []cciptypes.ChainSelector{1, 3}, Writer: true},
-			},
-			expErr: false,
+			nodeSupportedChains: map[cciptypes.P2PID]cciptypes.SupportedChains{
+				cciptypes.GetP2pId(10): {Supported: mapset.NewSet[cciptypes.ChainSelector](1, 3)},
+			},
+			destChain: 1,
+			expErr:    false,
 		},
 		{
 			name:     "observer is not a writer so cannot observe seq nums",
-			observer: commontypes.OracleID(10),
+			observer: cciptypes.GetP2pId(10),
 			msgs:     []cciptypes.CCIPMsgBaseDetails{},
 			seqNums: []cciptypes.SeqNumChain{
 				{ChainSel: 1, SeqNum: 12},
 			},
-			observerInfo: map[commontypes.OracleID]cciptypes.ObserverInfo{
-				10: {Reads: []cciptypes.ChainSelector{1, 3}, Writer: false},
->>>>>>> 592426a3
-			},
-			expErr: true,
+			nodeSupportedChains: map[cciptypes.P2PID]cciptypes.SupportedChains{
+				cciptypes.GetP2pId(10): {Supported: mapset.NewSet[cciptypes.ChainSelector](3)},
+			},
+			destChain: 1,
+			expErr:    true,
 		},
 		{
 			name:     "observer cfg not found",
@@ -515,34 +498,23 @@
 			nodeSupportedChains: map[cciptypes.P2PID]cciptypes.SupportedChains{
 				cciptypes.GetP2pId(20): {Supported: mapset.NewSet[cciptypes.ChainSelector](1, 3)}, // observer 10 not found
 			},
-			expErr: true,
-		},
-		{
-<<<<<<< HEAD
-			name:                "no msgs",
-			observer:            cciptypes.GetP2pId(10),
-			msgs:                []cciptypes.CCIPMsgBaseDetails{},
-			nodeSupportedChains: map[cciptypes.P2PID]cciptypes.SupportedChains{},
-			expErr:              false,
-=======
+			destChain: 1,
+			expErr:    true,
+		},
+		{
 			name:     "no msgs",
-			observer: commontypes.OracleID(10),
+			observer: cciptypes.GetP2pId(10),
 			msgs:     []cciptypes.CCIPMsgBaseDetails{},
-			observerInfo: map[commontypes.OracleID]cciptypes.ObserverInfo{
-				10: {Reads: []cciptypes.ChainSelector{1, 3}},
-			},
-			expErr: false,
->>>>>>> 592426a3
+			nodeSupportedChains: map[cciptypes.P2PID]cciptypes.SupportedChains{
+				cciptypes.GetP2pId(10): {Supported: mapset.NewSet[cciptypes.ChainSelector](1, 3)},
+			},
+			expErr: false,
 		},
 	}
 
 	for _, tc := range testCases {
 		t.Run(tc.name, func(t *testing.T) {
-<<<<<<< HEAD
-			err := validateObserverReadingEligibility(tc.observer, tc.msgs, tc.nodeSupportedChains)
-=======
-			err := validateObserverReadingEligibility(tc.observer, tc.msgs, tc.seqNums, tc.observerInfo)
->>>>>>> 592426a3
+			err := validateObserverReadingEligibility(tc.observer, tc.msgs, tc.seqNums, tc.nodeSupportedChains, tc.destChain)
 			if tc.expErr {
 				assert.Error(t, err)
 				return
