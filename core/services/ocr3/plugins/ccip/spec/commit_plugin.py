--- conflicted
+++ resolved
@@ -23,6 +23,7 @@
 class Message:
     seq_nr: int
     message_id: bytes
+    message_hash: bytes
     # TODO:
 
 @dataclass
@@ -82,19 +83,17 @@
     def query(self):
         pass
 
-<<<<<<< HEAD
-        # Observe new msgs: {sourceChain: [(seq_num, hash)]}
-=======
     def observation(self, previous_outcome: CommitOutcome) -> CommitObservation:
         # max_committed_seq_nr={sourceChainA: 10, sourceChainB: 20,...}
         # Provided by the nodes that can read from the destination on the previous round.
         # Observe msgs for our supported chains since the prev outcome.
->>>>>>> 2976103f
         new_msgs = {}
         for (chain, seq_num) in previous_outcome.latest_committed_seq_nums:
             if chain in self.cfg.oracle_info[self.cfg.oracle]:
-                new_msgs[chain] = self.onRamp(chain).get_msgs(chain, start=seq_num+1, limit=256)
-                new_msgs.fill_hashes() # computes and populates the hash of each message
+                msgs = self.onRamp(chain).get_msgs(chain, start=seq_num+1, limit=256)
+                for msg in msgs:
+                    msg.message_hash = msg.compute_hash()
+                new_msgs[chain] = msgs
 
         # Observe token prices. {token: price}
         token_prices = self.get_token_prices()
@@ -126,12 +125,16 @@
             assert self.cfg.dest_chain in self.cfg.oracle_info[oracle]
 
         # Only accept source observations from nodes which support those sources.
+        msg_ids = msg_hashes = set()
         for (chain, msgs) in observation.new_msgs.items():
             assert(chain in self.cfg.oracle_info[oracle])
-            # Don't allow duplicates by seqNr or id. Required to prevent double counting.
-            assert(len(msgs) == len(set([msg.seq_num for msg in msgs])))
-            assert(len(msgs) == len(set([msg.hash for msg in msgs])))
-            assert(all([msg.hash != "" for msg in msgs]))
+            # Don't allow duplicates of (chain, seqNr), (id) and (hash). Required to prevent double counting.
+            assert(len(msgs) == len(set([msg.seq_num for msg in msgs])))            
+            for msg in msgs:
+                assert msg.message_id not in msg_ids
+                assert msg.message_hash not in msg_hashes
+                msg_ids.add(msg.message_id)
+                msg_ids.add(msg.message_hash)
 
     def observation_quorum(self):
         return "2F+1"
@@ -166,11 +169,7 @@
                     break # gap in sequence numbers, stop here
                 msgs_for_tree.append((seq_num, hash))
 
-<<<<<<< HEAD
-            trees[chain] = build_merkle_tree(msgs_for_tree, leaves="hashes")
-=======
             commits[chain] = Commit(root=build_merkle_tree(msgs_for_tree), interval=Interval(min=msgs_for_tree[0].seq_num, max=msgs_for_tree[-1].seq_num))
->>>>>>> 2976103f
 
         # TODO: we only want to put token/gas prices onchain
         # on a regular cadence unless huge deviation.
