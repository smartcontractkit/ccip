package ocrcommon_test

import (
	"encoding/json"
	"fmt"
	"math/big"
	"testing"
	"time"

	promtestutil "github.com/prometheus/client_golang/prometheus/testutil"
	ocrtypes "github.com/smartcontractkit/libocr/offchainreporting/types"
	"github.com/smartcontractkit/libocr/offchainreporting2plus/types"
	"github.com/spf13/cast"
	"github.com/stretchr/testify/assert"
	"github.com/stretchr/testify/mock"
	"github.com/stretchr/testify/require"

	"github.com/smartcontractkit/chainlink-common/pkg/services/servicetest"
	serializablebig "github.com/smartcontractkit/chainlink/v2/core/chains/evm/utils/big"
	"github.com/smartcontractkit/chainlink/v2/core/internal/testutils"
	"github.com/smartcontractkit/chainlink/v2/core/logger"
	"github.com/smartcontractkit/chainlink/v2/core/services/job"
	"github.com/smartcontractkit/chainlink/v2/core/services/job/mocks"
	"github.com/smartcontractkit/chainlink/v2/core/services/ocrcommon"
	"github.com/smartcontractkit/chainlink/v2/core/services/pipeline"
	pipelinemocks "github.com/smartcontractkit/chainlink/v2/core/services/pipeline/mocks"
)

var (
	mockValue          = "100000000"
	jsonParseTaskValue = "1234"
)

func Test_InMemoryDataSource(t *testing.T) {
	runner := pipelinemocks.NewRunner(t)
	runner.On("ExecuteRun", mock.Anything, mock.AnythingOfType("pipeline.Spec"), mock.Anything, mock.Anything).
		Return(&pipeline.Run{}, pipeline.TaskRunResults{
			{
				Result: pipeline.Result{
					Value: mockValue,
					Error: nil,
				},
				Task: &pipeline.HTTPTask{},
			},
		}, nil)

	ds := ocrcommon.NewInMemoryDataSource(runner, job.Job{}, pipeline.Spec{}, logger.TestLogger(t))
	val, err := ds.Observe(testutils.Context(t), types.ReportTimestamp{})
	require.NoError(t, err)
	assert.Equal(t, mockValue, val.String()) // returns expected value after pipeline run
}

func Test_CachedInMemoryDataSourceErrHandling(t *testing.T) {
	changeResultValue := func(runner *pipelinemocks.Runner, value string, returnErr, once bool) {
		result := pipeline.Result{
			Value: value,
			Error: nil,
		}
		if returnErr {
			result.Error = assert.AnError
		}

		call := runner.On("ExecuteRun", mock.Anything, mock.AnythingOfType("pipeline.Spec"), mock.Anything, mock.Anything).
			Return(&pipeline.Run{}, pipeline.TaskRunResults{
				{
					Result: result,
					Task:   &pipeline.HTTPTask{},
				},
			}, nil)
		// last mock can't be Once or test will panic because there are logs after it finished
		if once {
			call.Once()
		}
	}
	t.Run("test normal cache updater fail recovery", func(t *testing.T) {
		runner := pipelinemocks.NewRunner(t)
		ds := ocrcommon.NewInMemoryDataSource(runner, job.Job{}, pipeline.Spec{}, logger.TestLogger(t))
		mockKVStore := mocks.KVStore{}
<<<<<<< HEAD
		mockKVStore.On("Store", mock.Anything, mock.Anything).Return(nil)
		mockKVStore.On("Get", mock.Anything, mock.IsType(&ocrcommon.ResultTimePair{})).Return(nil)
=======
		mockKVStore.On("Store", mock.Anything, mock.Anything, mock.Anything).Return(nil)
		mockKVStore.On("Get", mock.Anything, mock.Anything).Return(nil, nil)
>>>>>>> 05fdbbf0
		dsCache, err := ocrcommon.NewInMemoryDataSourceCache(ds, &mockKVStore, time.Second*2)
		require.NoError(t, err)
		servicetest.Run(t, dsCache)

		mockVal := int64(1)
		// Test if Observe notices that cache updater failed and can refresh the cache on its own
		// 1. Set initial value
		changeResultValue(runner, fmt.Sprint(mockVal), false, true)
		time.Sleep(time.Millisecond * 100)
		val, err := dsCache.Observe(testutils.Context(t), types.ReportTimestamp{})
		require.NoError(t, err)
		assert.Equal(t, mockVal, val.Int64())
		// 2. Set values again, but make it error in updater
		changeResultValue(runner, fmt.Sprint(mockVal+1), true, true)
		time.Sleep(time.Second*2 + time.Millisecond*100)
		// 3. Set value in between updates and call Observe (shouldn't flake because of huge wait time)
		changeResultValue(runner, fmt.Sprint(mockVal+2), false, false)
		val, err = dsCache.Observe(testutils.Context(t), types.ReportTimestamp{})
		require.NoError(t, err)
		assert.Equal(t, mockVal+2, val.Int64())
	})

	t.Run("test total updater fail with persisted value recovery", func(t *testing.T) {
		runner := pipelinemocks.NewRunner(t)
		ds := ocrcommon.NewInMemoryDataSource(runner, job.Job{}, pipeline.Spec{}, logger.TestLogger(t))

		mockKVStore := mocks.KVStore{}
		persistedVal := serializablebig.NewI(1337)
<<<<<<< HEAD
		mockKVStore.On("Get", mock.Anything, mock.IsType(&ocrcommon.ResultTimePair{})).Return(nil).Run(func(args mock.Arguments) {
			arg := args.Get(1).(*ocrcommon.ResultTimePair)
			arg.Result = *persistedVal
		})
=======

		result, err := json.Marshal(&ocrcommon.ResultTimePair{Result: *persistedVal, Time: time.Now()})
		assert.NoError(t, err)
		mockKVStore.On("Get", mock.Anything, mock.Anything).Return(result, nil)
>>>>>>> 05fdbbf0

		// set updater to a long time so that it doesn't log errors after the test is done
		dsCache, err := ocrcommon.NewInMemoryDataSourceCache(ds, &mockKVStore, time.Hour*100)
		require.NoError(t, err)
		changeResultValue(runner, "-1", true, false)
		servicetest.Run(t, dsCache)

		time.Sleep(time.Millisecond * 100)
		val, err := dsCache.Observe(testutils.Context(t), types.ReportTimestamp{})
		require.NoError(t, err)
		assert.Equal(t, persistedVal.String(), val.String())
	})

	t.Run("test total updater fail with no persisted value ", func(t *testing.T) {
		runner := pipelinemocks.NewRunner(t)
		ds := ocrcommon.NewInMemoryDataSource(runner, job.Job{}, pipeline.Spec{}, logger.TestLogger(t))

		mockKVStore := mocks.KVStore{}
<<<<<<< HEAD
		mockKVStore.On("Get", mock.Anything, mock.IsType(&ocrcommon.ResultTimePair{})).Return(nil).Return(assert.AnError)
=======
		mockKVStore.On("Get", mock.Anything, mock.Anything).Return(nil, assert.AnError)
>>>>>>> 05fdbbf0

		// set updater to a long time so that it doesn't log errors after the test is done
		dsCache, err := ocrcommon.NewInMemoryDataSourceCache(ds, &mockKVStore, time.Hour*100)
		require.NoError(t, err)
		changeResultValue(runner, "-1", true, false)
		servicetest.Run(t, dsCache)

		time.Sleep(time.Millisecond * 100)
		_, err = dsCache.Observe(testutils.Context(t), types.ReportTimestamp{})
		require.Error(t, err)
	})
}

func Test_InMemoryDataSourceWithProm(t *testing.T) {
	runner := pipelinemocks.NewRunner(t)

	jsonParseTask := pipeline.JSONParseTask{
		BaseTask: pipeline.BaseTask{},
	}
	bridgeTask := pipeline.BridgeTask{
		BaseTask: pipeline.BaseTask{},
	}

	bridgeTask.BaseTask = pipeline.NewBaseTask(1, "ds1", []pipeline.TaskDependency{{
		PropagateResult: true,
		InputTask:       nil,
	}}, []pipeline.Task{&jsonParseTask}, 1)

	jsonParseTask.BaseTask = pipeline.NewBaseTask(2, "ds1_parse", []pipeline.TaskDependency{{
		PropagateResult: false,
		InputTask:       &bridgeTask,
	}}, []pipeline.Task{}, 2)

	runner.On("ExecuteRun", mock.Anything, mock.AnythingOfType("pipeline.Spec"), mock.Anything, mock.Anything).
		Return(&pipeline.Run{}, pipeline.TaskRunResults([]pipeline.TaskRunResult{
			{
				Task:   &bridgeTask,
				Result: pipeline.Result{},
			},
			{
				Result: pipeline.Result{Value: jsonParseTaskValue},
				Task:   &jsonParseTask,
			},
		}), nil)

	ds := ocrcommon.NewInMemoryDataSource(
		runner,
		job.Job{
			Type: "offchainreporting",
		},
		pipeline.Spec{},
		logger.TestLogger(t),
	)
	val, err := ds.Observe(testutils.Context(t), types.ReportTimestamp{})
	require.NoError(t, err)

	assert.Equal(t, jsonParseTaskValue, val.String()) // returns expected value after pipeline run
	assert.Equal(t, cast.ToFloat64(jsonParseTaskValue), promtestutil.ToFloat64(ocrcommon.PromOcrMedianValues))
	assert.Equal(t, cast.ToFloat64(jsonParseTaskValue), promtestutil.ToFloat64(ocrcommon.PromBridgeJsonParseValues))

}

type mockSaver struct {
	r *pipeline.Run
}

func (ms *mockSaver) Save(r *pipeline.Run) {
	ms.r = r
}

func Test_NewDataSourceV2(t *testing.T) {
	runner := pipelinemocks.NewRunner(t)
	ms := &mockSaver{}
	runner.On("ExecuteRun", mock.Anything, mock.AnythingOfType("pipeline.Spec"), mock.Anything, mock.Anything).
		Return(&pipeline.Run{}, pipeline.TaskRunResults{
			{
				Result: pipeline.Result{
					Value: mockValue,
					Error: nil,
				},
				Task: &pipeline.HTTPTask{},
			},
		}, nil)

	ds := ocrcommon.NewDataSourceV2(runner, job.Job{}, pipeline.Spec{}, logger.TestLogger(t), ms, nil)
	val, err := ds.Observe(testutils.Context(t), types.ReportTimestamp{})
	require.NoError(t, err)
	assert.Equal(t, mockValue, val.String()) // returns expected value after pipeline run
	assert.Equal(t, &pipeline.Run{}, ms.r)   // expected data properly passed to channel
}

func Test_NewDataSourceV1(t *testing.T) {
	runner := pipelinemocks.NewRunner(t)
	ms := &mockSaver{}
	runner.On("ExecuteRun", mock.Anything, mock.AnythingOfType("pipeline.Spec"), mock.Anything, mock.Anything).
		Return(&pipeline.Run{}, pipeline.TaskRunResults{
			{
				Result: pipeline.Result{
					Value: mockValue,
					Error: nil,
				},
				Task: &pipeline.HTTPTask{},
			},
		}, nil)

	ds := ocrcommon.NewDataSourceV1(runner, job.Job{}, pipeline.Spec{}, logger.TestLogger(t), ms, nil)
	val, err := ds.Observe(testutils.Context(t), ocrtypes.ReportTimestamp{})
	require.NoError(t, err)
	assert.Equal(t, mockValue, new(big.Int).Set(val).String()) // returns expected value after pipeline run
	assert.Equal(t, &pipeline.Run{}, ms.r)                     // expected data properly passed to channel
}<|MERGE_RESOLUTION|>--- conflicted
+++ resolved
@@ -76,13 +76,8 @@
 		runner := pipelinemocks.NewRunner(t)
 		ds := ocrcommon.NewInMemoryDataSource(runner, job.Job{}, pipeline.Spec{}, logger.TestLogger(t))
 		mockKVStore := mocks.KVStore{}
-<<<<<<< HEAD
-		mockKVStore.On("Store", mock.Anything, mock.Anything).Return(nil)
-		mockKVStore.On("Get", mock.Anything, mock.IsType(&ocrcommon.ResultTimePair{})).Return(nil)
-=======
 		mockKVStore.On("Store", mock.Anything, mock.Anything, mock.Anything).Return(nil)
 		mockKVStore.On("Get", mock.Anything, mock.Anything).Return(nil, nil)
->>>>>>> 05fdbbf0
 		dsCache, err := ocrcommon.NewInMemoryDataSourceCache(ds, &mockKVStore, time.Second*2)
 		require.NoError(t, err)
 		servicetest.Run(t, dsCache)
@@ -111,17 +106,10 @@
 
 		mockKVStore := mocks.KVStore{}
 		persistedVal := serializablebig.NewI(1337)
-<<<<<<< HEAD
-		mockKVStore.On("Get", mock.Anything, mock.IsType(&ocrcommon.ResultTimePair{})).Return(nil).Run(func(args mock.Arguments) {
-			arg := args.Get(1).(*ocrcommon.ResultTimePair)
-			arg.Result = *persistedVal
-		})
-=======
 
 		result, err := json.Marshal(&ocrcommon.ResultTimePair{Result: *persistedVal, Time: time.Now()})
 		assert.NoError(t, err)
 		mockKVStore.On("Get", mock.Anything, mock.Anything).Return(result, nil)
->>>>>>> 05fdbbf0
 
 		// set updater to a long time so that it doesn't log errors after the test is done
 		dsCache, err := ocrcommon.NewInMemoryDataSourceCache(ds, &mockKVStore, time.Hour*100)
@@ -140,11 +128,7 @@
 		ds := ocrcommon.NewInMemoryDataSource(runner, job.Job{}, pipeline.Spec{}, logger.TestLogger(t))
 
 		mockKVStore := mocks.KVStore{}
-<<<<<<< HEAD
-		mockKVStore.On("Get", mock.Anything, mock.IsType(&ocrcommon.ResultTimePair{})).Return(nil).Return(assert.AnError)
-=======
 		mockKVStore.On("Get", mock.Anything, mock.Anything).Return(nil, assert.AnError)
->>>>>>> 05fdbbf0
 
 		// set updater to a long time so that it doesn't log errors after the test is done
 		dsCache, err := ocrcommon.NewInMemoryDataSourceCache(ds, &mockKVStore, time.Hour*100)
