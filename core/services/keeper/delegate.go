package keeper

import (
	"context"

	"github.com/pkg/errors"

	"github.com/jmoiron/sqlx"

	"github.com/smartcontractkit/chainlink-common/pkg/utils/mailbox"
	"github.com/smartcontractkit/chainlink/v2/core/chains/legacyevm"
	"github.com/smartcontractkit/chainlink/v2/core/logger"
	"github.com/smartcontractkit/chainlink/v2/core/services/job"
	"github.com/smartcontractkit/chainlink/v2/core/services/pg"
	"github.com/smartcontractkit/chainlink/v2/core/services/pipeline"
)

// To make sure Delegate struct implements job.Delegate interface
var _ job.Delegate = (*Delegate)(nil)

type Delegate struct {
	logger       logger.Logger
	db           *sqlx.DB
	jrm          job.ORM
	pr           pipeline.Runner
	legacyChains legacyevm.LegacyChainContainer
	mailMon      *mailbox.Monitor
}

// NewDelegate is the constructor of Delegate
func NewDelegate(
	db *sqlx.DB,
	jrm job.ORM,
	pr pipeline.Runner,
	logger logger.Logger,
	legacyChains legacyevm.LegacyChainContainer,
	mailMon *mailbox.Monitor,
) *Delegate {
	return &Delegate{
		logger:       logger,
		db:           db,
		jrm:          jrm,
		pr:           pr,
		legacyChains: legacyChains,
		mailMon:      mailMon,
	}
}

// JobType returns job type
func (d *Delegate) JobType() job.Type {
	return job.Keeper
}

func (d *Delegate) BeforeJobCreated(spec job.Job)                {}
func (d *Delegate) AfterJobCreated(spec job.Job)                 {}
func (d *Delegate) BeforeJobDeleted(spec job.Job)                {}
func (d *Delegate) OnDeleteJob(spec job.Job, q pg.Queryer) error { return nil }

// ServicesForSpec satisfies the job.Delegate interface.
<<<<<<< HEAD
func (d *Delegate) ServicesForSpec(spec job.Job, opts ...pg.QOpt) (services []job.ServiceCtx, err error) {
=======
func (d *Delegate) ServicesForSpec(ctx context.Context, spec job.Job) (services []job.ServiceCtx, err error) {
>>>>>>> 1eda459c
	if spec.KeeperSpec == nil {
		return nil, errors.Errorf("Delegate expects a *job.KeeperSpec to be present, got %v", spec)
	}
	chain, err := d.legacyChains.Get(spec.KeeperSpec.EVMChainID.String())
	if err != nil {
		return nil, err
	}
	registryAddress := spec.KeeperSpec.ContractAddress
	orm := NewORM(d.db, d.logger, chain.Config().Database())
	svcLogger := d.logger.With(
		"jobID", spec.ID,
		"registryAddress", registryAddress.Hex(),
	)

	registryWrapper, err := NewRegistryWrapper(registryAddress, chain.Client())
	if err != nil {
		return nil, errors.Wrap(err, "unable to create keeper registry wrapper")
	}
	svcLogger.Info("Registry version is: ", registryWrapper.Version)

	minIncomingConfirmations := chain.Config().EVM().MinIncomingConfirmations()
	if spec.KeeperSpec.MinIncomingConfirmations != nil {
		minIncomingConfirmations = *spec.KeeperSpec.MinIncomingConfirmations
	}

	// effectiveKeeperAddress is the keeper address registered on the registry. This is by default the EOA account on the node.
	// In the case of forwarding, the keeper address is the forwarder contract deployed onchain between EOA and Registry.
	effectiveKeeperAddress := spec.KeeperSpec.FromAddress.Address()
	if spec.ForwardingAllowed {
		fwdrAddress, fwderr := chain.TxManager().GetForwarderForEOA(spec.KeeperSpec.FromAddress.Address())
		if fwderr == nil {
			effectiveKeeperAddress = fwdrAddress
		} else {
			svcLogger.Warnw("Skipping forwarding for job, will fallback to default behavior", "job", spec.Name, "err", fwderr)
		}
	}

	keeper := chain.Config().Keeper()
	registry := keeper.Registry()
	registrySynchronizer := NewRegistrySynchronizer(RegistrySynchronizerOptions{
		Job:                      spec,
		RegistryWrapper:          *registryWrapper,
		ORM:                      orm,
		JRM:                      d.jrm,
		LogBroadcaster:           chain.LogBroadcaster(),
		MailMon:                  d.mailMon,
		SyncInterval:             registry.SyncInterval(),
		MinIncomingConfirmations: minIncomingConfirmations,
		Logger:                   svcLogger,
		SyncUpkeepQueueSize:      registry.SyncUpkeepQueueSize(),
		EffectiveKeeperAddress:   effectiveKeeperAddress,
	})
	upkeepExecuter := NewUpkeepExecuter(
		spec,
		orm,
		d.pr,
		chain.Client(),
		chain.HeadBroadcaster(),
		chain.GasEstimator(),
		svcLogger,
		chain.Config().Keeper(),
		effectiveKeeperAddress,
	)

	return []job.ServiceCtx{
		registrySynchronizer,
		upkeepExecuter,
	}, nil
}<|MERGE_RESOLUTION|>--- conflicted
+++ resolved
@@ -57,11 +57,7 @@
 func (d *Delegate) OnDeleteJob(spec job.Job, q pg.Queryer) error { return nil }
 
 // ServicesForSpec satisfies the job.Delegate interface.
-<<<<<<< HEAD
-func (d *Delegate) ServicesForSpec(spec job.Job, opts ...pg.QOpt) (services []job.ServiceCtx, err error) {
-=======
 func (d *Delegate) ServicesForSpec(ctx context.Context, spec job.Job) (services []job.ServiceCtx, err error) {
->>>>>>> 1eda459c
 	if spec.KeeperSpec == nil {
 		return nil, errors.Errorf("Delegate expects a *job.KeeperSpec to be present, got %v", spec)
 	}
