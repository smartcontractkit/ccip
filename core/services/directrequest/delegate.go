package directrequest

import (
	"context"
	"fmt"
	"reflect"
	"sync"

	"github.com/ethereum/go-ethereum/common"
	"github.com/pkg/errors"

	"github.com/smartcontractkit/chainlink/core/assets"
	"github.com/smartcontractkit/chainlink/core/chains/evm"
	"github.com/smartcontractkit/chainlink/core/chains/evm/log"
	evmtypes "github.com/smartcontractkit/chainlink/core/chains/evm/types"
	"github.com/smartcontractkit/chainlink/core/gethwrappers/generated/operator_wrapper"
	"github.com/smartcontractkit/chainlink/core/logger"
	"github.com/smartcontractkit/chainlink/core/services/job"
	"github.com/smartcontractkit/chainlink/core/services/pg"
	"github.com/smartcontractkit/chainlink/core/services/pipeline"
	"github.com/smartcontractkit/chainlink/core/store/models"
	"github.com/smartcontractkit/chainlink/core/utils"
)

type (
	Delegate struct {
		logger         logger.Logger
		pipelineRunner pipeline.Runner
		pipelineORM    pipeline.ORM
		chHeads        chan *evmtypes.Head
		chainSet       evm.ChainSet
	}

	Config interface {
		MinIncomingConfirmations() uint32
		MinimumContractPayment() *assets.Link
	}
)

var _ job.Delegate = (*Delegate)(nil)

func NewDelegate(
	logger logger.Logger,
	pipelineRunner pipeline.Runner,
	pipelineORM pipeline.ORM,
	chainSet evm.ChainSet,
) *Delegate {
	return &Delegate{
		logger.Named("DirectRequest"),
		pipelineRunner,
		pipelineORM,
		make(chan *evmtypes.Head, 1),
		chainSet,
	}
}

func (d *Delegate) JobType() job.Type {
	return job.DirectRequest
}

<<<<<<< HEAD
func (Delegate) AfterJobCreated(spec job.Job)  {}
func (Delegate) BeforeJobCreated(spec job.Job) {}
func (Delegate) BeforeJobDeleted(spec job.Job) {}
=======
func (d *Delegate) BeforeJobCreated(spec job.Job) {}
func (d *Delegate) AfterJobCreated(spec job.Job)  {}
func (d *Delegate) BeforeJobDeleted(spec job.Job) {}
>>>>>>> 470e674c

// ServicesForSpec returns the log listener service for a direct request job
func (d *Delegate) ServicesForSpec(jb job.Job) ([]job.ServiceCtx, error) {
	if jb.DirectRequestSpec == nil {
		return nil, errors.Errorf("DirectRequest: directrequest.Delegate expects a *job.DirectRequestSpec to be present, got %v", jb)
	}
	chain, err := d.chainSet.Get(jb.DirectRequestSpec.EVMChainID.ToInt())
	if err != nil {
		return nil, err
	}
	concreteSpec := job.LoadEnvConfigVarsDR(chain.Config(), *jb.DirectRequestSpec)

	oracle, err := operator_wrapper.NewOperator(concreteSpec.ContractAddress.Address(), chain.Client())
	if err != nil {
		return nil, errors.Wrapf(err, "DirectRequest: failed to create an operator wrapper for address: %v", concreteSpec.ContractAddress.Address().String())
	}

	svcLogger := d.logger.
		With(
			"contract", concreteSpec.ContractAddress.Address().String(),
			"jobName", jb.PipelineSpec.JobName,
			"jobID", jb.PipelineSpec.JobID,
			"externalJobID", jb.ExternalJobID,
		)

	logListener := &listener{
		logger:                   svcLogger.Named("DirectRequest"),
		config:                   chain.Config(),
		logBroadcaster:           chain.LogBroadcaster(),
		oracle:                   oracle,
		pipelineRunner:           d.pipelineRunner,
		pipelineORM:              d.pipelineORM,
		job:                      jb,
		mbOracleRequests:         utils.NewHighCapacityMailbox[log.Broadcast](),
		mbOracleCancelRequests:   utils.NewHighCapacityMailbox[log.Broadcast](),
		minIncomingConfirmations: concreteSpec.MinIncomingConfirmations.Uint32,
		requesters:               concreteSpec.Requesters,
		minContractPayment:       concreteSpec.MinContractPayment,
		chStop:                   make(chan struct{}),
	}
	var services []job.ServiceCtx
	services = append(services, logListener)

	return services, nil
}

var (
	_ log.Listener   = &listener{}
	_ job.ServiceCtx = &listener{}
)

type listener struct {
	logger                   logger.Logger
	config                   Config
	logBroadcaster           log.Broadcaster
	oracle                   operator_wrapper.OperatorInterface
	pipelineRunner           pipeline.Runner
	pipelineORM              pipeline.ORM
	job                      job.Job
	runs                     sync.Map
	shutdownWaitGroup        sync.WaitGroup
	mbOracleRequests         *utils.Mailbox[log.Broadcast]
	mbOracleCancelRequests   *utils.Mailbox[log.Broadcast]
	minIncomingConfirmations uint32
	requesters               models.AddressCollection
	minContractPayment       *assets.Link
	chStop                   chan struct{}
	utils.StartStopOnce
}

// Start complies with job.Service
func (l *listener) Start(context.Context) error {
	return l.StartOnce("DirectRequestListener", func() error {
		unsubscribeLogs := l.logBroadcaster.Register(l, log.ListenerOpts{
			Contract: l.oracle.Address(),
			ParseLog: l.oracle.ParseLog,
			LogsWithTopics: map[common.Hash][][]log.Topic{
				operator_wrapper.OperatorOracleRequest{}.Topic():       {{log.Topic(l.job.ExternalIDEncodeBytesToTopic()), log.Topic(l.job.ExternalIDEncodeStringToTopic())}},
				operator_wrapper.OperatorCancelOracleRequest{}.Topic(): {{log.Topic(l.job.ExternalIDEncodeBytesToTopic()), log.Topic(l.job.ExternalIDEncodeStringToTopic())}},
			},
			MinIncomingConfirmations: l.minIncomingConfirmations,
		})
		l.shutdownWaitGroup.Add(3)
		go l.processOracleRequests()
		go l.processCancelOracleRequests()

		go func() {
			<-l.chStop
			unsubscribeLogs()
			l.shutdownWaitGroup.Done()
		}()

		return nil
	})
}

// Close complies with job.Service
func (l *listener) Close() error {
	return l.StopOnce("DirectRequestListener", func() error {
		l.runs.Range(func(key, runCloserChannelIf interface{}) bool {
			runCloserChannel, _ := runCloserChannelIf.(chan struct{})
			close(runCloserChannel)
			return true
		})
		l.runs = sync.Map{}

		close(l.chStop)
		l.shutdownWaitGroup.Wait()

		return nil
	})
}

func (l *listener) HandleLog(lb log.Broadcast) {
	log := lb.DecodedLog()
	if log == nil || reflect.ValueOf(log).IsNil() {
		l.logger.Error("HandleLog: ignoring nil value")
		return
	}

	switch log := log.(type) {
	case *operator_wrapper.OperatorOracleRequest:
		wasOverCapacity := l.mbOracleRequests.Deliver(lb)
		if wasOverCapacity {
			l.logger.Error("OracleRequest log mailbox is over capacity - dropped the oldest log")
		}
	case *operator_wrapper.OperatorCancelOracleRequest:
		wasOverCapacity := l.mbOracleCancelRequests.Deliver(lb)
		if wasOverCapacity {
			l.logger.Error("CancelOracleRequest log mailbox is over capacity - dropped the oldest log")
		}
	default:
		l.logger.Warnf("Unexpected log type %T", log)
	}
}

func (l *listener) processOracleRequests() {
	for {
		select {
		case <-l.chStop:
			l.shutdownWaitGroup.Done()
			return
		case <-l.mbOracleRequests.Notify():
			l.handleReceivedLogs(l.mbOracleRequests)
		}
	}
}

func (l *listener) processCancelOracleRequests() {
	for {
		select {
		case <-l.chStop:
			l.shutdownWaitGroup.Done()
			return
		case <-l.mbOracleCancelRequests.Notify():
			l.handleReceivedLogs(l.mbOracleCancelRequests)
		}
	}
}

func (l *listener) handleReceivedLogs(mailbox *utils.Mailbox[log.Broadcast]) {
	for {
		lb, exists := mailbox.Retrieve()
		if !exists {
			return
		}
		was, err := l.logBroadcaster.WasAlreadyConsumed(lb)
		if err != nil {
			l.logger.Errorw("Could not determine if log was already consumed", "error", err)
			return
		} else if was {
			return
		}

		logJobSpecID := lb.RawLog().Topics[1]
		if logJobSpecID == (common.Hash{}) || (logJobSpecID != l.job.ExternalIDEncodeStringToTopic() && logJobSpecID != l.job.ExternalIDEncodeBytesToTopic()) {
			l.logger.Debugw("Skipping Run for Log with wrong Job ID", "logJobSpecID", logJobSpecID)
			l.markLogConsumed(lb)
			return
		}

		log := lb.DecodedLog()
		if log == nil || reflect.ValueOf(log).IsNil() {
			l.logger.Error("HandleLog: ignoring nil value")
			return
		}

		switch log := log.(type) {
		case *operator_wrapper.OperatorOracleRequest:
			l.handleOracleRequest(log, lb)
		case *operator_wrapper.OperatorCancelOracleRequest:
			l.handleCancelOracleRequest(log, lb)
		default:
			l.logger.Warnf("Unexpected log type %T", log)
		}
	}
}

func oracleRequestToMap(request *operator_wrapper.OperatorOracleRequest) map[string]interface{} {
	result := make(map[string]interface{})
	result["specId"] = fmt.Sprintf("0x%x", request.SpecId)
	result["requester"] = request.Requester.Hex()
	result["requestId"] = formatRequestId(request.RequestId)
	result["payment"] = fmt.Sprintf("%v", request.Payment)
	result["callbackAddr"] = request.CallbackAddr.Hex()
	result["callbackFunctionId"] = fmt.Sprintf("0x%x", request.CallbackFunctionId)
	result["cancelExpiration"] = fmt.Sprintf("%v", request.CancelExpiration)
	result["dataVersion"] = fmt.Sprintf("%v", request.DataVersion)
	result["data"] = fmt.Sprintf("0x%x", request.Data)
	return result
}

func (l *listener) handleOracleRequest(request *operator_wrapper.OperatorOracleRequest, lb log.Broadcast) {
	l.logger.Infow("Oracle request received",
		"specId", fmt.Sprintf("%0x", request.SpecId),
		"requester", request.Requester,
		"requestId", fmt.Sprintf("%0x", request.RequestId),
		"payment", request.Payment,
		"callbackAddr", request.CallbackAddr,
		"callbackFunctionId", fmt.Sprintf("%0x", request.CallbackFunctionId),
		"cancelExpiration", request.CancelExpiration,
		"dataVersion", request.DataVersion,
		"data", fmt.Sprintf("%0x", request.Data),
	)

	if !l.allowRequester(request.Requester) {
		l.logger.Infow("Rejected run for invalid requester",
			"requester", request.Requester,
			"allowedRequesters", l.requesters.ToStrings(),
		)
		l.markLogConsumed(lb)
		return
	}

	var minContractPayment *assets.Link
	if l.minContractPayment != nil {
		minContractPayment = l.minContractPayment
	} else {
		minContractPayment = l.config.MinimumContractPayment()
	}
	if minContractPayment != nil && request.Payment != nil {
		requestPayment := assets.Link(*request.Payment)
		if minContractPayment.Cmp(&requestPayment) > 0 {
			l.logger.Warnw("Rejected run for insufficient payment",
				"minContractPayment", minContractPayment.String(),
				"requestPayment", requestPayment.String(),
			)
			l.markLogConsumed(lb)
			return
		}
	}

	meta := make(map[string]interface{})
	meta["oracleRequest"] = oracleRequestToMap(request)

	runCloserChannel := make(chan struct{})
	runCloserChannelIf, loaded := l.runs.LoadOrStore(formatRequestId(request.RequestId), runCloserChannel)
	if loaded {
		runCloserChannel, _ = runCloserChannelIf.(chan struct{})
	}
	ctx, cancel := utils.ContextFromChan(runCloserChannel)
	defer cancel()

	vars := pipeline.NewVarsFrom(map[string]interface{}{
		"jobSpec": map[string]interface{}{
			"databaseID":    l.job.ID,
			"externalJobID": l.job.ExternalJobID,
			"name":          l.job.Name.ValueOrZero(),
		},
		"jobRun": map[string]interface{}{
			"meta":                  meta,
			"logBlockHash":          request.Raw.BlockHash,
			"logBlockNumber":        request.Raw.BlockNumber,
			"logTxHash":             request.Raw.TxHash,
			"logAddress":            request.Raw.Address,
			"logTopics":             request.Raw.Topics,
			"logData":               request.Raw.Data,
			"blockReceiptsRoot":     lb.ReceiptsRoot(),
			"blockTransactionsRoot": lb.TransactionsRoot(),
			"blockStateRoot":        lb.StateRoot(),
		},
	})
	run := pipeline.NewRun(*l.job.PipelineSpec, vars)
	_, err := l.pipelineRunner.Run(ctx, &run, l.logger, true, func(tx pg.Queryer) error {
		l.markLogConsumed(lb, pg.WithQueryer(tx))
		return nil
	})
	if ctx.Err() != nil {
		return
	} else if err != nil {
		l.logger.Errorw("Failed executing run", "err", err)
	}
}

func (l *listener) allowRequester(requester common.Address) bool {
	if len(l.requesters) == 0 {
		return true
	}
	for _, addr := range l.requesters {
		if addr == requester {
			return true
		}
	}
	return false
}

// Cancels runs that haven't been started yet, with the given request ID
func (l *listener) handleCancelOracleRequest(request *operator_wrapper.OperatorCancelOracleRequest, lb log.Broadcast) {
	runCloserChannelIf, loaded := l.runs.LoadAndDelete(formatRequestId(request.RequestId))
	if loaded {
		close(runCloserChannelIf.(chan struct{}))
	}
	l.markLogConsumed(lb)
}

func (l *listener) markLogConsumed(lb log.Broadcast, qopts ...pg.QOpt) {
	if err := l.logBroadcaster.MarkConsumed(lb, qopts...); err != nil {
		l.logger.Errorw("Unable to mark log consumed", "err", err, "log", lb.String())
	}
}

// JobID - Job complies with log.Listener
func (l *listener) JobID() int32 {
	return l.job.ID
}

func formatRequestId(requestId [32]byte) string {
	return fmt.Sprintf("0x%x", requestId)
}<|MERGE_RESOLUTION|>--- conflicted
+++ resolved
@@ -58,15 +58,9 @@
 	return job.DirectRequest
 }
 
-<<<<<<< HEAD
-func (Delegate) AfterJobCreated(spec job.Job)  {}
-func (Delegate) BeforeJobCreated(spec job.Job) {}
-func (Delegate) BeforeJobDeleted(spec job.Job) {}
-=======
 func (d *Delegate) BeforeJobCreated(spec job.Job) {}
 func (d *Delegate) AfterJobCreated(spec job.Job)  {}
 func (d *Delegate) BeforeJobDeleted(spec job.Job) {}
->>>>>>> 470e674c
 
 // ServicesForSpec returns the log listener service for a direct request job
 func (d *Delegate) ServicesForSpec(jb job.Job) ([]job.ServiceCtx, error) {
