package validate_test

import (
	"encoding/json"
	"math/big"
	"testing"
	"time"

	"github.com/ethereum/go-ethereum/common"
	"github.com/ethereum/go-ethereum/common/hexutil"
	"github.com/manyminds/api2go/jsonapi"
	"github.com/pelletier/go-toml"
	"github.com/stretchr/testify/assert"
	"github.com/stretchr/testify/require"

	commonconfig "github.com/smartcontractkit/chainlink-common/pkg/config"
<<<<<<< HEAD
	cciptypes "github.com/smartcontractkit/chainlink-common/pkg/types/ccip"
=======

>>>>>>> dcdb2f0a
	"github.com/smartcontractkit/chainlink/v2/core/internal/testutils"
	"github.com/smartcontractkit/chainlink/v2/core/internal/testutils/configtest"
	"github.com/smartcontractkit/chainlink/v2/core/services/chainlink"
	"github.com/smartcontractkit/chainlink/v2/core/services/job"
	"github.com/smartcontractkit/chainlink/v2/core/services/ocr2/plugins/ccip/config"
	medianconfig "github.com/smartcontractkit/chainlink/v2/core/services/ocr2/plugins/median/config"
	"github.com/smartcontractkit/chainlink/v2/core/services/ocr2/validate"
)

func TestValidateOracleSpec(t *testing.T) {
	var tt = []struct {
		name      string
		toml      string
		overrides func(c *chainlink.Config, s *chainlink.Secrets)
		assertion func(t *testing.T, os job.Job, err error)
	}{
		{
			name: "minimal OCR2 oracle spec",
			toml: `
type               = "offchainreporting2"
pluginType         = "median"
schemaVersion      = 1
relay              = "evm"
contractID         = "0x613a38AC1659769640aaE063C651F48E0250454C"
observationSource  = """
ds1          [type=bridge name=voter_turnout];
ds1_parse    [type=jsonparse path="one,two"];
ds1_multiply [type=multiply times=1.23];
ds1 -> ds1_parse -> ds1_multiply -> answer1;
answer1      [type=median index=0];
"""
[relayConfig]
chainID = 1337
[onchainSigningStrategy]
strategyName = "single-chain"
[onchainSigningStrategy.config]
evm = ""
publicKey = "0x1234567890123456789012345678901234567890"
[pluginConfig]
juelsPerFeeCoinSource = """
ds1          [type=bridge name=voter_turnout];
ds1_parse    [type=jsonparse path="one,two"];
ds1_multiply [type=multiply times=1.23];
ds1 -> ds1_parse -> ds1_multiply -> answer1;
answer1      [type=median index=0];
"""
`,
			assertion: func(t *testing.T, os job.Job, err error) {
				require.NoError(t, err)
				// Should be able to jsonapi marshal/unmarshal the minimum spec.
				// This ensures the UnmarshalJSON's defined on the fields handle a min spec correctly.
				b, err := jsonapi.Marshal(os.OCR2OracleSpec)
				require.NoError(t, err)
				var r job.OCR2OracleSpec
				err = jsonapi.Unmarshal(b, &r)
				require.NoError(t, err)
				assert.Equal(t, "median", string(r.PluginType))
				var pc medianconfig.PluginConfig
				require.NoError(t, json.Unmarshal(r.PluginConfig.Bytes(), &pc))
				require.NoError(t, medianconfig.ValidatePluginConfig(pc))
				var oss validate.OCR2OnchainSigningStrategy
				require.NoError(t, json.Unmarshal(r.OnchainSigningStrategy.Bytes(), &oss))
			},
		},
		{
			name: "decodes valid oracle spec toml",
			toml: `
type               = "offchainreporting2"
pluginType         = "median"
schemaVersion      = 1
relay              = "evm"
contractID         = "0x613a38AC1659769640aaE063C651F48E0250454C"
p2pPeerID          = "12D3KooWHfYFQ8hGttAYbMCevQVESEQhzJAqFZokMVtom8bNxwGq"
p2pv2Bootstrappers = [
"12D3KooWHfYFQ8hGttAYbMCevQVESEQhzJAqFZokMVtom8bNxwGq@127.0.0.1:5001",
]
ocrKeyBundleID     = "73e8966a78ca09bb912e9565cfb79fbe8a6048fab1f0cf49b18047c3895e0447"
monitoringEndpoint = "chain.link:4321"
transmitterID = "0xF67D0290337bca0847005C7ffD1BC75BA9AAE6e4"
observationTimeout = "10s"
observationSource  = """
ds1          [type=bridge name=voter_turnout];
ds1_parse    [type=jsonparse path="one,two"];
ds1_multiply [type=multiply times=1.23];
ds1 -> ds1_parse -> ds1_multiply -> answer1;
answer1      [type=median index=0];
"""
[relayConfig]
chainID = 1337
[onchainSigningStrategy]
strategyName = "single-chain"
[onchainSigningStrategy.config]
evm = ""
publicKey = "0x1234567890123456789012345678901234567890"
[pluginConfig]
juelsPerFeeCoinSource = """
ds1          [type=bridge name=voter_turnout];
ds1_parse    [type=jsonparse path="one,two"];
ds1_multiply [type=multiply times=1.23];
ds1 -> ds1_parse -> ds1_multiply -> answer1;
answer1      [type=median index=0];
"""
`,
			assertion: func(t *testing.T, os job.Job, err error) {
				require.NoError(t, err)
				assert.Equal(t, 1, int(os.SchemaVersion))
			},
		},
		{
			name: "raises error on extra keys",
			toml: `
type               = "offchainreporting2"
pluginType         = "median"
schemaVersion      = 1
relay              = "evm"
contractID         = "0x613a38AC1659769640aaE063C651F48E0250454C"
p2pPeerID          = "12D3KooWHfYFQ8hGttAYbMCevQVESEQhzJAqFZokMVtom8bNxwGq"
p2pv2Bootstrappers = [
"12D3KooWHfYFQ8hGttAYbMCevQVESEQhzJAqFZokMVtom8bNxwGq@127.0.0.1:5001",
]
isBootstrapPeer    = true
ocrKeyBundleID     = "73e8966a78ca09bb912e9565cfb79fbe8a6048fab1f0cf49b18047c3895e0447"
monitoringEndpoint = "chain.link:4321"
transmitterID      = "0xF67D0290337bca0847005C7ffD1BC75BA9AAE6e4"
observationTimeout = "10s"
observationSource  = """
ds1          [type=bridge name=voter_turnout];
ds1_parse    [type=jsonparse path="one,two"];
ds1_multiply [type=multiply times=1.23];
ds1 -> ds1_parse -> ds1_multiply -> answer1;
answer1      [type=median index=0];
"""
[relayConfig]
chainID = 1337
[onchainSigningStrategy]
strategyName = "single-chain"
[onchainSigningStrategy.config]
evm = ""
publicKey = "0x1234567890123456789012345678901234567890"
[pluginConfig]
`,
			assertion: func(t *testing.T, os job.Job, err error) {
				require.Error(t, err)
				assert.Contains(t, err.Error(), "unrecognised key for ocr2 peer: isBootstrapPeer")
			},
		},
		{
			name: "empty pipeline string",
			toml: `
type               = "offchainreporting2"
pluginType         = "median"
schemaVersion      = 1
relay              = "evm"
contractID         = "0x613a38AC1659769640aaE063C651F48E0250454C"
p2pPeerID          = "12D3KooWHfYFQ8hGttAYbMCevQVESEQhzJAqFZokMVtom8bNxwGq"
p2pv2Bootstrappers = []
[relayConfig]
chainID = 1337
[onchainSigningStrategy]
strategyName = "single-chain"
[onchainSigningStrategy.config]
evm = ""
publicKey = "0x1234567890123456789012345678901234567890"
[pluginConfig]
`,
			assertion: func(t *testing.T, os job.Job, err error) {
				require.Error(t, err)
			},
		},
		{
			name: "invalid dot",
			toml: `
type               = "offchainreporting2"
pluginType         = "median"
schemaVersion      = 1
relay              = "evm"
contractID         = "0x613a38AC1659769640aaE063C651F48E0250454C"
p2pPeerID          = "12D3KooWHfYFQ8hGttAYbMCevQVESEQhzJAqFZokMVtom8bNxwGq"
p2pv2Bootstrappers = []
observationSource = """
->
"""
[relayConfig]
chainID = 1337
[onchainSigningStrategy]
strategyName = "single-chain"
[onchainSigningStrategy.config]
evm = ""
publicKey = "0x1234567890123456789012345678901234567890"
[pluginConfig]
`,
			assertion: func(t *testing.T, os job.Job, err error) {
				require.Error(t, err)
			},
		},
		{
			name: "invalid peer address",
			toml: `
type               = "offchainreporting2"
pluginType         = "median"
schemaVersion      = 1
relay              = "evm"
contractID         = "0x613a38AC1659769640aaE063C651F48E0250454C"
p2pPeerID          = "12D3KooWHfYFQ8hGttAYbMCevQVESEQhzJAqFZokMVtom8bNxwGq"
p2pv2Bootstrappers = ["/invalid/peer/address"]
observationSource = """
blah
"""
[relayConfig]
chainID = 1337
[onchainSigningStrategy]
strategyName = "single-chain"
[onchainSigningStrategy.config]
evm = ""
publicKey = "0x1234567890123456789012345678901234567890"
[pluginConfig]
`,
			assertion: func(t *testing.T, os job.Job, err error) {
				require.Error(t, err)
			},
		},
		{
			name: "non-zero timeouts",
			toml: `
type               = "offchainreporting2"
pluginType         = "median"
schemaVersion      = 1
relay              = "evm"
contractID         = "0x613a38AC1659769640aaE063C651F48E0250454C"
p2pPeerID          = "12D3KooWHfYFQ8hGttAYbMCevQVESEQhzJAqFZokMVtom8bNxwGq"
p2pv2Bootstrappers = ["12D3KooWHfYFQ8hGttAYbMCevQVESEQhzJAqFZokMVtom8bNxwGq@127.0.0.1:5001"]
blockchainTimeout  = "0s"
observationSource = """
blah
"""
[relayConfig]
chainID = 1337
[onchainSigningStrategy]
strategyName = "single-chain"
[onchainSigningStrategy.config]
evm = ""
publicKey = "0x1234567890123456789012345678901234567890"
[pluginConfig]
`,
			assertion: func(t *testing.T, os job.Job, err error) {
				require.Error(t, err)
			},
		},
		{
			name: "non-zero intervals",
			toml: `
type               = "offchainreporting2"
pluginType         = "median"
schemaVersion      = 1
relay              = "evm"
contractID         = "0x613a38AC1659769640aaE063C651F48E0250454C"
p2pPeerID          = "12D3KooWHfYFQ8hGttAYbMCevQVESEQhzJAqFZokMVtom8bNxwGq"
p2pv2Bootstrappers = ["12D3KooWHfYFQ8hGttAYbMCevQVESEQhzJAqFZokMVtom8bNxwGq@127.0.0.1:5001"]
observationSource = """
blah
"""
[relayConfig]
chainID = 1337
[onchainSigningStrategy]
strategyName = "single-chain"
[onchainSigningStrategy.config]
evm = ""
publicKey = "0x1234567890123456789012345678901234567890"
[pluginConfig]
`,
			assertion: func(t *testing.T, os job.Job, err error) {
				require.Error(t, err)
			},
		},
		{
			name: "broken monitoring endpoint",
			toml: `
type               = "offchainreporting2"
pluginType         = "median"
schemaVersion      = 1
relay              = "evm"
contractID         = "0x613a38AC1659769640aaE063C651F48E0250454C"
p2pPeerID          = "12D3KooWHfYFQ8hGttAYbMCevQVESEQhzJAqFZokMVtom8bNxwGq"
p2pv2Bootstrappers = []
monitoringEndpoint = "\t/fd\2ff )(*&^%$#@"
[relayConfig]
chainID = 1337
[onchainSigningStrategy]
strategyName = "single-chain"
[onchainSigningStrategy.config]
evm = ""
publicKey = "0x1234567890123456789012345678901234567890"
[pluginConfig]
`,
			assertion: func(t *testing.T, os job.Job, err error) {
				require.Error(t, err)
				require.Contains(t, err.Error(), "invalid escape sequence")
			},
		},
		{
			name: "toml parse doesn't panic",
			toml: string(hexutil.MustDecode("0x2222220d5c22223b22225c0d21222222")),
			assertion: func(t *testing.T, os job.Job, err error) {
				require.Error(t, err)
			},
		},
		{
			name: "invalid global default",
			toml: `
type               = "offchainreporting2"
pluginType         = "median"
schemaVersion      = 1
maxTaskDuration    = "30m"
relay              = "evm"
contractID         = "0x613a38AC1659769640aaE063C651F48E0250454C"
p2pPeerID          = "12D3KooWHfYFQ8hGttAYbMCevQVESEQhzJAqFZokMVtom8bNxwGq"
p2pv2Bootstrappers = [
"12D3KooWHfYFQ8hGttAYbMCevQVESEQhzJAqFZokMVtom8bNxwGq@127.0.0.1:5001",
]
monitoringEndpoint = "chain.link:4321"
transmitterID = "0xF67D0290337bca0847005C7ffD1BC75BA9AAE6e4"
observationSource  = """
ds1          [type=bridge name=voter_turnout];
ds1_parse    [type=jsonparse path="one,two"];
ds1_multiply [type=multiply times=1.23];
ds1 -> ds1_parse -> ds1_multiply -> answer1;
answer1      [type=median index=0];
"""
[onchainSigningStrategy]
strategyName = "single-chain"
[onchainSigningStrategy.config]
evm = ""
publicKey = "0x1234567890123456789012345678901234567890"
[pluginConfig]
juelsPerFeeCoinSource = """
ds1          [type=bridge name=voter_turnout];
ds1_parse    [type=jsonparse path="one,two"];
ds1_multiply [type=multiply times=1.23];
ds1 -> ds1_parse -> ds1_multiply -> answer1;
answer1      [type=median index=0];
"""
[relayConfig]
chainID = 1337
`,
			assertion: func(t *testing.T, os job.Job, err error) {
				require.Error(t, err)
				require.Contains(t, err.Error(), "database timeout must be between 100ms and 10s, but is currently 20m0s")
			},
			overrides: func(c *chainlink.Config, s *chainlink.Secrets) {
				c.OCR2.DatabaseTimeout = commonconfig.MustNewDuration(20 * time.Minute)
			},
		},
		{
			name: "invalid pluginType",
			toml: `
type               = "offchainreporting2"
pluginType         = "medion"
schemaVersion      = 1
relay              = "evm"
contractID         = "0x613a38AC1659769640aaE063C651F48E0250454C"
observationSource  = """
ds1          [type=bridge name=voter_turnout];
ds1_parse    [type=jsonparse path="one,two"];
ds1_multiply [type=multiply times=1.23];
ds1 -> ds1_parse -> ds1_multiply -> answer1;
answer1      [type=median index=0];
"""
[onchainSigningStrategy]
strategyName = "single-chain"
[onchainSigningStrategy.config]
evm = ""
publicKey = "0x1234567890123456789012345678901234567890"
[pluginConfig]
juelsPerFeeCoinSource = """
->
"""
[relayConfig]
chainID = 1337
`,
			assertion: func(t *testing.T, os job.Job, err error) {
				require.Error(t, err)
				require.Contains(t, err.Error(), "invalid pluginType medion")
			},
		},
		{
			name: "invalid relay",
			toml: `
type               = "offchainreporting2"
pluginType         = "median"
schemaVersion      = 1
relay              = "blerg"
contractID         = "0x613a38AC1659769640aaE063C651F48E0250454C"
observationSource  = """
ds1          [type=bridge name=voter_turnout];
ds1_parse    [type=jsonparse path="one,two"];
ds1_multiply [type=multiply times=1.23];
ds1 -> ds1_parse -> ds1_multiply -> answer1;
answer1      [type=median index=0];
"""
[onchainSigningStrategy]
strategyName = "single-chain"
[onchainSigningStrategy.config]
evm = ""
publicKey = "0x1234567890123456789012345678901234567890"
[pluginConfig]
juelsPerFeeCoinSource = """
ds1          [type=bridge name=voter_turnout];
"""
[relayConfig]
chainID = 1337
`,
			assertion: func(t *testing.T, os job.Job, err error) {
				t.Log("relay", os.OCR2OracleSpec.Relay)
				require.Error(t, err)
				require.Contains(t, err.Error(), "no such relay blerg supported")
			},
		},
		{
			name: "valid DKG pluginConfig",
			toml: `
type = "offchainreporting2"
schemaVersion = 1
name = "dkg"
externalJobID = "6d46d85f-d38c-4f4a-9f00-ac29a25b6330"
maxTaskDuration = "1s"
contractID = "0x3e54dCc49F16411A3aaa4cDbC41A25bCa9763Cee"
ocrKeyBundleID = "08d14c6eed757414d72055d28de6caf06535806c6a14e450f3a2f1c854420e17"
p2pv2Bootstrappers = [
	"12D3KooWSbPRwXY4gxFRJT7LWCnjgGbR4S839nfCRCDgQUiNenxa@127.0.0.1:8000"
]
relay = "evm"
pluginType = "dkg"
transmitterID = "0x74103Cf8b436465870b26aa9Fa2F62AD62b22E35"

[relayConfig]
chainID = 4

[onchainSigningStrategy]
strategyName = "single-chain"
[onchainSigningStrategy.config]
evm = ""
publicKey = "0x1234567890123456789012345678901234567890"

[pluginConfig]
EncryptionPublicKey = "0e86e8cf899ae9a1b43e023bbe8825b103659bb8d6d4e54f6a3cfae7b106069c"
SigningPublicKey    = "eb62dbd2beb7c1524275a8019022f6ce6a7e86c9e65e3099452a2b96fc2432b1"
KeyID               = "6f3b82406688b8ddb944c6f2e6d808f014c8fa8d568d639c25019568c715fbf0"
`,
			assertion: func(t *testing.T, os job.Job, err error) {
				require.NoError(t, err)
			},
		},
		{
			name: "DKG encryption key is not hex",
			toml: `
type = "offchainreporting2"
schemaVersion = 1
name = "dkg"
externalJobID = "6d46d85f-d38c-4f4a-9f00-ac29a25b6330"
maxTaskDuration = "1s"
contractID = "0x3e54dCc49F16411A3aaa4cDbC41A25bCa9763Cee"
ocrKeyBundleID = "08d14c6eed757414d72055d28de6caf06535806c6a14e450f3a2f1c854420e17"
p2pv2Bootstrappers = [
	"12D3KooWSbPRwXY4gxFRJT7LWCnjgGbR4S839nfCRCDgQUiNenxa@127.0.0.1:8000"
]
relay = "evm"
pluginType = "dkg"
transmitterID = "0x74103Cf8b436465870b26aa9Fa2F62AD62b22E35"

[relayConfig]
chainID = 4

[onchainSigningStrategy]
strategyName = "single-chain"
[onchainSigningStrategy.config]
evm = ""
publicKey = "0x1234567890123456789012345678901234567890"

[pluginConfig]
EncryptionPublicKey = "frog"
SigningPublicKey    = "eb62dbd2beb7c1524275a8019022f6ce6a7e86c9e65e3099452a2b96fc2432b1"
KeyID               = "6f3b82406688b8ddb944c6f2e6d808f014c8fa8d568d639c25019568c715fbf0"
`,
			assertion: func(t *testing.T, os job.Job, err error) {
				require.Error(t, err)
				require.Contains(t, err.Error(), "expected hex string but received frog")
				require.Contains(t, err.Error(), "validation error for encryptedPublicKey")
			},
		},
		{
			name: "DKG encryption key is too short",
			toml: `
type = "offchainreporting2"
schemaVersion = 1
name = "dkg"
externalJobID = "6d46d85f-d38c-4f4a-9f00-ac29a25b6330"
maxTaskDuration = "1s"
contractID = "0x3e54dCc49F16411A3aaa4cDbC41A25bCa9763Cee"
ocrKeyBundleID = "08d14c6eed757414d72055d28de6caf06535806c6a14e450f3a2f1c854420e17"
p2pv2Bootstrappers = [
	"12D3KooWSbPRwXY4gxFRJT7LWCnjgGbR4S839nfCRCDgQUiNenxa@127.0.0.1:8000"
]
relay = "evm"
pluginType = "dkg"
transmitterID = "0x74103Cf8b436465870b26aa9Fa2F62AD62b22E35"

[relayConfig]
chainID = 4

[onchainSigningStrategy]
strategyName = "single-chain"
[onchainSigningStrategy.config]
evm = ""
publicKey = "0x1234567890123456789012345678901234567890"

[pluginConfig]
EncryptionPublicKey = "0e86e8cf899ae9a1b43e023bbe8825b103659bb8d6d4e54f6a3cfae7b10606"
SigningPublicKey    = "eb62dbd2beb7c1524275a8019022f6ce6a7e86c9e65e3099452a2b96fc2432b1"
KeyID               = "6f3b82406688b8ddb944c6f2e6d808f014c8fa8d568d639c25019568c715fbf0"
`,
			assertion: func(t *testing.T, os job.Job, err error) {
				require.Error(t, err)
				require.Contains(t, err.Error(), "value: 0e86e8cf899ae9a1b43e023bbe8825b103659bb8d6d4e54f6a3cfae7b10606 has unexpected length. Expected 32 bytes")
				require.Contains(t, err.Error(), "validation error for encryptedPublicKey")
			},
		},
		{
			name: "DKG signing key is not hex",
			toml: `
type = "offchainreporting2"
schemaVersion = 1
name = "dkg"
externalJobID = "6d46d85f-d38c-4f4a-9f00-ac29a25b6330"
maxTaskDuration = "1s"
contractID = "0x3e54dCc49F16411A3aaa4cDbC41A25bCa9763Cee"
ocrKeyBundleID = "08d14c6eed757414d72055d28de6caf06535806c6a14e450f3a2f1c854420e17"
p2pv2Bootstrappers = [
	"12D3KooWSbPRwXY4gxFRJT7LWCnjgGbR4S839nfCRCDgQUiNenxa@127.0.0.1:8000"
]
relay = "evm"
pluginType = "dkg"
transmitterID = "0x74103Cf8b436465870b26aa9Fa2F62AD62b22E35"

[relayConfig]
chainID = 4

[onchainSigningStrategy]
strategyName = "single-chain"
[onchainSigningStrategy.config]
evm = ""
publicKey = "0x1234567890123456789012345678901234567890"

[pluginConfig]
EncryptionPublicKey = "0e86e8cf899ae9a1b43e023bbe8825b103659bb8d6d4e54f6a3cfae7b106069c"
SigningPublicKey    = "frog"
KeyID               = "6f3b82406688b8ddb944c6f2e6d808f014c8fa8d568d639c25019568c715fbf0"
`,
			assertion: func(t *testing.T, os job.Job, err error) {
				require.Error(t, err)
				require.Contains(t, err.Error(), "expected hex string but received frog")
				require.Contains(t, err.Error(), "validation error for signingPublicKey")
			},
		},
		{
			name: "DKG signing key is too short",
			toml: `
type = "offchainreporting2"
schemaVersion = 1
name = "dkg"
externalJobID = "6d46d85f-d38c-4f4a-9f00-ac29a25b6330"
maxTaskDuration = "1s"
contractID = "0x3e54dCc49F16411A3aaa4cDbC41A25bCa9763Cee"
ocrKeyBundleID = "08d14c6eed757414d72055d28de6caf06535806c6a14e450f3a2f1c854420e17"
p2pv2Bootstrappers = [
	"12D3KooWSbPRwXY4gxFRJT7LWCnjgGbR4S839nfCRCDgQUiNenxa@127.0.0.1:8000"
]
relay = "evm"
pluginType = "dkg"
transmitterID = "0x74103Cf8b436465870b26aa9Fa2F62AD62b22E35"

[relayConfig]
chainID = 4

[onchainSigningStrategy]
strategyName = "single-chain"
[onchainSigningStrategy.config]
evm = ""
publicKey = "0x1234567890123456789012345678901234567890"

[pluginConfig]
EncryptionPublicKey = "0e86e8cf899ae9a1b43e023bbe8825b103659bb8d6d4e54f6a3cfae7b106069c"
SigningPublicKey    = "eb62dbd2beb7c1524275a8019022f6ce6a7e86c9e65e3099452a2b96fc24"
KeyID               = "6f3b82406688b8ddb944c6f2e6d808f014c8fa8d568d639c25019568c715fbf0"
`,
			assertion: func(t *testing.T, os job.Job, err error) {
				require.Error(t, err)
				require.Contains(t, err.Error(), "value: eb62dbd2beb7c1524275a8019022f6ce6a7e86c9e65e3099452a2b96fc24 has unexpected length. Expected 32 bytes")
				require.Contains(t, err.Error(), "validation error for signingPublicKey")
			},
		},
		{
			name: "DKG keyID is not hex",
			toml: `
type = "offchainreporting2"
schemaVersion = 1
name = "dkg"
externalJobID = "6d46d85f-d38c-4f4a-9f00-ac29a25b6330"
maxTaskDuration = "1s"
contractID = "0x3e54dCc49F16411A3aaa4cDbC41A25bCa9763Cee"
ocrKeyBundleID = "08d14c6eed757414d72055d28de6caf06535806c6a14e450f3a2f1c854420e17"
p2pv2Bootstrappers = [
	"12D3KooWSbPRwXY4gxFRJT7LWCnjgGbR4S839nfCRCDgQUiNenxa@127.0.0.1:8000"
]
relay = "evm"
pluginType = "dkg"
transmitterID = "0x74103Cf8b436465870b26aa9Fa2F62AD62b22E35"

[relayConfig]
chainID = 4

[onchainSigningStrategy]
strategyName = "single-chain"
[onchainSigningStrategy.config]
evm = ""
publicKey = "0x1234567890123456789012345678901234567890"

[pluginConfig]
EncryptionPublicKey = "0e86e8cf899ae9a1b43e023bbe8825b103659bb8d6d4e54f6a3cfae7b106069c"
SigningPublicKey    = "eb62dbd2beb7c1524275a8019022f6ce6a7e86c9e65e3099452a2b96fc2432b1"
KeyID               = "frog"
`,
			assertion: func(t *testing.T, os job.Job, err error) {
				require.Error(t, err)
				require.Contains(t, err.Error(), "expected hex string but received frog")
				require.Contains(t, err.Error(), "validation error for keyID")
			},
		},
		{
			name: "DKG keyID is too long",
			toml: `
type = "offchainreporting2"
schemaVersion = 1
name = "dkg"
externalJobID = "6d46d85f-d38c-4f4a-9f00-ac29a25b6330"
maxTaskDuration = "1s"
contractID = "0x3e54dCc49F16411A3aaa4cDbC41A25bCa9763Cee"
ocrKeyBundleID = "08d14c6eed757414d72055d28de6caf06535806c6a14e450f3a2f1c854420e17"
p2pv2Bootstrappers = [
	"12D3KooWSbPRwXY4gxFRJT7LWCnjgGbR4S839nfCRCDgQUiNenxa@127.0.0.1:8000"
]
relay = "evm"
pluginType = "dkg"
transmitterID = "0x74103Cf8b436465870b26aa9Fa2F62AD62b22E35"

[relayConfig]
chainID = 4

[onchainSigningStrategy]
strategyName = "single-chain"
[onchainSigningStrategy.config]
evm = ""
publicKey = "0x1234567890123456789012345678901234567890"

[pluginConfig]
EncryptionPublicKey = "0e86e8cf899ae9a1b43e023bbe8825b103659bb8d6d4e54f6a3cfae7b106069c"
SigningPublicKey    = "eb62dbd2beb7c1524275a8019022f6ce6a7e86c9e65e3099452a2b96fc2432b1"
KeyID               = "6f3b82406688b8ddb944c6f2e6d808f014c8fa8d568d639c25019568c715fbaaaabc"
`,
			assertion: func(t *testing.T, os job.Job, err error) {
				require.Error(t, err)
				require.Contains(t, err.Error(), "value: 6f3b82406688b8ddb944c6f2e6d808f014c8fa8d568d639c25019568c715fbaaaabc has unexpected length. Expected 32 bytes")
				require.Contains(t, err.Error(), "validation error for keyID")
			},
		},
		{
<<<<<<< HEAD
			name: "Valid ccip-execute",
			toml: `
type = "offchainreporting2"
schemaVersion = 1
relay = "evm"
contractID = "0x1234567"
pluginType = "ccip-execution"

[relayConfig]
chainID = 1337

[pluginConfig]
SourceStartBlock = 1
DestStartBlock = 2
USDCConfig.SourceTokenAddress = "0x1234567890123456789012345678901234567890"
USDCConfig.SourceMessageTransmitterAddress = "0x0987654321098765432109876543210987654321"
USDCConfig.AttestationAPI = "some api"
USDCConfig.AttestationAPITimeoutSeconds = 12
USDCConfig.AttestationAPIIntervalMilliseconds = 100
`,
			assertion: func(t *testing.T, os job.Job, err error) {
				require.NoError(t, err)
				expected := config.ExecutionPluginJobSpecConfig{
					SourceStartBlock: 1,
					DestStartBlock:   2,
					USDCConfig: config.USDCConfig{
						SourceTokenAddress:                 common.HexToAddress("0x1234567890123456789012345678901234567890"),
						SourceMessageTransmitterAddress:    common.HexToAddress("0x0987654321098765432109876543210987654321"),
						AttestationAPI:                     "some api",
						AttestationAPITimeoutSeconds:       12,
						AttestationAPIIntervalMilliseconds: 100,
					},
				}
				var cfg config.ExecutionPluginJobSpecConfig
				err = json.Unmarshal(os.OCR2OracleSpec.PluginConfig.Bytes(), &cfg)
				require.NoError(t, err)
				require.Equal(t, expected, cfg)
			},
		},
		{
			name: "ccip-execute non hex address unmarshalling",
			toml: `
type = "offchainreporting2"
schemaVersion = 1
relay = "evm"
contractID = "0x1234567"
pluginType = "ccip-execution"

[relayConfig]
chainID = 1337

[pluginConfig]
SourceStartBlock = 1
DestStartBlock = 2
USDCConfig.SourceTokenAddress = "non-hex"
USDCConfig.SourceMessageTransmitterAddress = "0x0987654321098765432109876543210987654321"
USDCConfig.AttestationAPI = "some api"
USDCConfig.AttestationAPITimeoutSeconds = 12
`,
			assertion: func(t *testing.T, os job.Job, err error) {
				require.Error(t, err)
				require.Contains(t, err.Error(), "cannot unmarshal hex string without 0x prefix into Go struct field USDCConfig.USDCConfig.SourceTokenAddress of type common.Address")
			},
		},
		{
			name: "ccip-execute usdcconfig validation failure",
			toml: `
type = "offchainreporting2"
schemaVersion = 1
relay = "evm"
contractID = "0x1234567"
pluginType = "ccip-execution"

[relayConfig]
chainID = 1337

[pluginConfig]
SourceStartBlock = 1
DestStartBlock = 2
USDCConfig.SourceTokenAddress = "0x1234567890123456789012345678901234567890"
USDCConfig.SourceMessageTransmitterAddress = "0x0987654321098765432109876543210987654321"
USDCConfig.AttestationAPI = "some api"
USDCConfig.AttestationAPIIntervalMilliseconds = 100
USDCConfig.AttestationAPITimeoutSeconds = -12
`,
			assertion: func(t *testing.T, os job.Job, err error) {
				require.Error(t, err)
				require.Contains(t, err.Error(), "error while unmarshalling plugin config: json: cannot unmarshal number -12 into Go struct field USDCConfig.USDCConfig.AttestationAPITimeoutSeconds of type uint")
			},
		},
		{
			name: "Valid ccip-commit pipeline",
			toml: `
type = "offchainreporting2"
schemaVersion = 1
relay = "evm"
contractID = "0x1234567"
pluginType = "ccip-commit"

[relayConfig]
chainID = 1337

[pluginConfig]
SourceStartBlock = 1
DestStartBlock = 2
offRamp = "0x1234567890123456789012345678901234567890"
tokenPricesUSDPipeline = "merge [type=merge left=\"{}\" right=\"{\\\"0xC79b96044906550A5652BCf20a6EA02f139B9Ae5\\\":\\\"1000000000000000000\\\"}\"];"
`,
			assertion: func(t *testing.T, os job.Job, err error) {
				require.NoError(t, err)
				expected := config.CommitPluginJobSpecConfig{
					SourceStartBlock:       1,
					DestStartBlock:         2,
					OffRamp:                cciptypes.Address(common.HexToAddress("0x1234567890123456789012345678901234567890").String()),
					TokenPricesUSDPipeline: `merge [type=merge left="{}" right="{\"0xC79b96044906550A5652BCf20a6EA02f139B9Ae5\":\"1000000000000000000\"}"];`,
					PriceGetterConfig:      nil,
				}
				var cfg config.CommitPluginJobSpecConfig
				err = json.Unmarshal(os.OCR2OracleSpec.PluginConfig.Bytes(), &cfg)
				require.NoError(t, err)
				require.Equal(t, expected, cfg)
			},
		},
		{
			name: "Valid ccip-commit dynamic price getter",
			toml: `
type = "offchainreporting2"
schemaVersion = 1
relay = "evm"
contractID = "0x1234567"
pluginType = "ccip-commit"

[relayConfig]
chainID = 1337

[pluginConfig]
SourceStartBlock = 1
DestStartBlock = 2
offRamp = "0x1234567890123456789012345678901234567890"
priceGetterConfig = """
{
	"aggregatorPrices": {
		"0x0820c05e1fba1244763a494a52272170c321cad3": {
			"chainID": "1000",
			"contractAddress": "0xb8dabd288955d302d05ca6b011bb46dfa3ea7acf"
		},
		"0x4a98bb4d65347016a7ab6f85bea24b129c9a1272": {
			"chainID": "1337",
			"contractAddress": "0xb80244cc8b0bb18db071c150b36e9bcb8310b236"
		}
	},
	"staticPrices": {
		"0xec8c353470ccaa4f43067fcde40558e084a12927": {
			"chainID": "1057",
			"price": 1000000000000000000
		}
	}
}
"""
`,
			assertion: func(t *testing.T, os job.Job, err error) {
				require.NoError(t, err)
				expected := config.CommitPluginJobSpecConfig{
					SourceStartBlock:       1,
					DestStartBlock:         2,
					OffRamp:                cciptypes.Address(common.HexToAddress("0x1234567890123456789012345678901234567890").String()),
					TokenPricesUSDPipeline: "",
					PriceGetterConfig: &config.DynamicPriceGetterConfig{
						AggregatorPrices: map[common.Address]config.AggregatorPriceConfig{
							common.HexToAddress("0x0820c05e1fba1244763a494a52272170c321cad3"): {
								ChainID:                   1000,
								AggregatorContractAddress: common.HexToAddress("0xb8dabd288955d302d05ca6b011bb46dfa3ea7acf"),
							},
							common.HexToAddress("0x4a98bb4d65347016a7ab6f85bea24b129c9a1272"): {
								ChainID:                   1337,
								AggregatorContractAddress: common.HexToAddress("0xb80244cc8b0bb18db071c150b36e9bcb8310b236"),
							},
						},
						StaticPrices: map[common.Address]config.StaticPriceConfig{
							common.HexToAddress("0xec8c353470ccaa4f43067fcde40558e084a12927"): {
								ChainID: 1057,
								Price:   big.NewInt(1000000000000000000),
							},
						},
					},
				}
				var cfg config.CommitPluginJobSpecConfig
				err = json.Unmarshal(os.OCR2OracleSpec.PluginConfig.Bytes(), &cfg)
				require.NoError(t, err)
				require.Equal(t, expected, cfg)
			},
		},
		{
			name: "ccip-commit dual price getter configuration",
			toml: `
type = "offchainreporting2"
schemaVersion = 1
relay = "evm"
contractID = "0x1234567"
pluginType = "ccip-commit"

[relayConfig]
chainID = 1337

[pluginConfig]
SourceStartBlock = 1
DestStartBlock = 2
offRamp = "0x1234567890123456789012345678901234567890"
tokenPricesUSDPipeline = "merge [type=merge left=\"{}\" right=\"{\\\"0xC79b96044906550A5652BCf20a6EA02f139B9Ae5\\\":\\\"1000000000000000000\\\"}\"];"
priceGetterConfig = """
{
	"aggregatorPrices": {
		"0x0820c05e1fba1244763a494a52272170c321cad3": {
			"chainID": "1000",
			"contractAddress": "0xb8dabd288955d302d05ca6b011bb46dfa3ea7acf"
		},
		"0x4a98bb4d65347016a7ab6f85bea24b129c9a1272": {
			"chainID": "1337",
			"contractAddress": "0xb80244cc8b0bb18db071c150b36e9bcb8310b236"
		}
	},
	"staticPrices": {
		"0xec8c353470ccaa4f43067fcde40558e084a12927": {
			"chainID": "1057",
			"price": 1000000000000000000
		}
	}
}
"""
`,
			assertion: func(t *testing.T, os job.Job, err error) {
				require.Error(t, err)
				require.ErrorContains(t, err, "only one of tokenPricesUSDPipeline or priceGetterConfig must be set")
			},
		},
		{
			name: "ccip-commit invalid pipeline",
			toml: `
type = "offchainreporting2"
schemaVersion = 1
relay = "evm"
contractID = "0x1234567"
pluginType = "ccip-commit"

[relayConfig]
chainID = 1337

[pluginConfig]
SourceStartBlock = 1
DestStartBlock = 2
offRamp = "0x1234567890123456789012345678901234567890"
tokenPricesUSDPipeline = "this is not a pipeline"
`,
			assertion: func(t *testing.T, os job.Job, err error) {
				require.Error(t, err)
				require.ErrorContains(t, err, "invalid token prices pipeline")
			},
		},
		{
			name: "ccip-commit invalid dynamic token prices config",
			toml: `
type = "offchainreporting2"
schemaVersion = 1
relay = "evm"
contractID = "0x1234567"
pluginType = "ccip-commit"

[relayConfig]
chainID = 1337

[pluginConfig]
SourceStartBlock = 1
DestStartBlock = 2
offRamp = "0x1234567890123456789012345678901234567890"
priceGetterConfig = "this is not a proper dynamic price config"
`,
			assertion: func(t *testing.T, os job.Job, err error) {
				require.Error(t, err)
				require.ErrorContains(t, err, "error while unmarshalling plugin config")
=======
			name: "Generic public onchain signing strategy with no public key",
			toml: `
type               = "offchainreporting2"
pluginType         = "plugin"
schemaVersion      = 1
relay              = "evm"
contractID         = "0x613a38AC1659769640aaE063C651F48E0250454C"
p2pPeerID          = "12D3KooWHfYFQ8hGttAYbMCevQVESEQhzJAqFZokMVtom8bNxwGq"
p2pv2Bootstrappers = [
"12D3KooWHfYFQ8hGttAYbMCevQVESEQhzJAqFZokMVtom8bNxwGq@127.0.0.1:5001",
]
ocrKeyBundleID     = "73e8966a78ca09bb912e9565cfb79fbe8a6048fab1f0cf49b18047c3895e0447"
monitoringEndpoint = "chain.link:4321"
transmitterID = "0xF67D0290337bca0847005C7ffD1BC75BA9AAE6e4"
observationTimeout = "10s"
observationSource  = """
ds1          [type=bridge name=voter_turnout];
ds1_parse    [type=jsonparse path="one,two"];
ds1_multiply [type=multiply times=1.23];
ds1 -> ds1_parse -> ds1_multiply -> answer1;
answer1      [type=median index=0];
"""
[relayConfig]
chainID = 1337
[onchainSigningStrategy]
strategyName = "single-chain"
[onchainSigningStrategy.config]
evm = ""
publicKey = ""
[pluginConfig]
pluginName = "median"
telemetryType = "median"
OCRVersion=2
`,
			assertion: func(t *testing.T, os job.Job, err error) {
				require.Error(t, err)
				require.Contains(t, err.Error(), "must provide public key for the onchain signing strategy")
>>>>>>> dcdb2f0a
			},
		},
		{
			name: "Generic plugin config validation - nothing provided",
			toml: `
type = "offchainreporting2"
schemaVersion = 1
name = "dkg"
externalJobID = "6d46d85f-d38c-4f4a-9f00-ac29a25b6330"
maxTaskDuration = "1s"
contractID = "0x3e54dCc49F16411A3aaa4cDbC41A25bCa9763Cee"
ocrKeyBundleID = "08d14c6eed757414d72055d28de6caf06535806c6a14e450f3a2f1c854420e17"
p2pv2Bootstrappers = [
	"12D3KooWSbPRwXY4gxFRJT7LWCnjgGbR4S839nfCRCDgQUiNenxa@127.0.0.1:8000"
]
relay = "evm"
pluginType = "plugin"
transmitterID = "0x74103Cf8b436465870b26aa9Fa2F62AD62b22E35"

[relayConfig]
chainID = 4

[onchainSigningStrategy]
strategyName = "single-chain"
[onchainSigningStrategy.config]
evm = ""
publicKey = "0x1234567890123456789012345678901234567890"

[pluginConfig]
`,
			assertion: func(t *testing.T, os job.Job, err error) {
				require.Error(t, err)
				require.ErrorContains(t, err, "must provide plugin name")
			},
		}, {
			name: "Generic plugin config validation - ocr version",
			toml: `
type = "offchainreporting2"
schemaVersion = 1
name = "dkg"
externalJobID = "6d46d85f-d38c-4f4a-9f00-ac29a25b6330"
maxTaskDuration = "1s"
contractID = "0x3e54dCc49F16411A3aaa4cDbC41A25bCa9763Cee"
ocrKeyBundleID = "08d14c6eed757414d72055d28de6caf06535806c6a14e450f3a2f1c854420e17"
p2pv2Bootstrappers = [
	"12D3KooWSbPRwXY4gxFRJT7LWCnjgGbR4S839nfCRCDgQUiNenxa@127.0.0.1:8000"
]
relay = "evm"
pluginType = "plugin"
transmitterID = "0x74103Cf8b436465870b26aa9Fa2F62AD62b22E35"

[relayConfig]
chainID = 4

[onchainSigningStrategy]
strategyName = "single-chain"
[onchainSigningStrategy.config]
evm = ""
publicKey = "0x1234567890123456789012345678901234567890"

[pluginConfig]
PluginName="some random name"
`,
			assertion: func(t *testing.T, os job.Job, err error) {
				require.Error(t, err)
				require.ErrorContains(t, err, "only OCR version 2 and 3 are supported")
			},
		},
		{
			name: "Generic plugin config validation - no command",
			toml: `
type = "offchainreporting2"
schemaVersion = 1
name = "dkg"
externalJobID = "6d46d85f-d38c-4f4a-9f00-ac29a25b6330"
maxTaskDuration = "1s"
contractID = "0x3e54dCc49F16411A3aaa4cDbC41A25bCa9763Cee"
ocrKeyBundleID = "08d14c6eed757414d72055d28de6caf06535806c6a14e450f3a2f1c854420e17"
p2pv2Bootstrappers = [
	"12D3KooWSbPRwXY4gxFRJT7LWCnjgGbR4S839nfCRCDgQUiNenxa@127.0.0.1:8000"
]
relay = "evm"
pluginType = "plugin"
transmitterID = "0x74103Cf8b436465870b26aa9Fa2F62AD62b22E35"

[relayConfig]
chainID = 4

[onchainSigningStrategy]
strategyName = "single-chain"
[onchainSigningStrategy.config]
evm = ""
publicKey = "0x1234567890123456789012345678901234567890"

[pluginConfig]
PluginName="some random name"
OCRVersion=2
`,
			assertion: func(t *testing.T, os job.Job, err error) {
				require.Error(t, err)
				require.ErrorContains(t, err, "no command found")
			},
		},
		{
			name: "Generic plugin config validation - no binary",
			toml: `
type = "offchainreporting2"
schemaVersion = 1
name = "dkg"
externalJobID = "6d46d85f-d38c-4f4a-9f00-ac29a25b6330"
maxTaskDuration = "1s"
contractID = "0x3e54dCc49F16411A3aaa4cDbC41A25bCa9763Cee"
ocrKeyBundleID = "08d14c6eed757414d72055d28de6caf06535806c6a14e450f3a2f1c854420e17"
p2pv2Bootstrappers = [
	"12D3KooWSbPRwXY4gxFRJT7LWCnjgGbR4S839nfCRCDgQUiNenxa@127.0.0.1:8000"
]
relay = "evm"
pluginType = "plugin"
transmitterID = "0x74103Cf8b436465870b26aa9Fa2F62AD62b22E35"

[relayConfig]
chainID = 4

[onchainSigningStrategy]
strategyName = "single-chain"
[onchainSigningStrategy.config]
evm = ""
publicKey = "0x1234567890123456789012345678901234567890"

[pluginConfig]
PluginName="some random name"
OCRVersion=2
Command="some random command"
`,
			assertion: func(t *testing.T, os job.Job, err error) {
				require.Error(t, err)
				require.ErrorContains(t, err, "failed to find binary")
			},
		}, {
			name: "minimal OCR2 oracle spec with JuelsPerFeeCoinCache",
			toml: `
type               = "offchainreporting2"
pluginType         = "median"
schemaVersion      = 1
relay              = "evm"
contractID         = "0x613a38AC1659769640aaE063C651F48E0250454C"
observationSource  = """
ds1          [type=bridge name=voter_turnout];
ds1_parse    [type=jsonparse path="one,two"];
ds1_multiply [type=multiply times=1.23];
ds1 -> ds1_parse -> ds1_multiply -> answer1;
answer1      [type=median index=0];
"""
[relayConfig]
chainID = 1337
[pluginConfig]
juelsPerFeeCoinSource = """
ds1          [type=bridge name=voter_turnout];
ds1_parse    [type=jsonparse path="one,two"];
ds1_multiply [type=multiply times=1.23];
ds1 -> ds1_parse -> ds1_multiply -> answer1;
answer1      [type=median index=0];
"""
[pluginConfig.JuelsPerFeeCoinCache]
Disable=false
UpdateInterval="1m"
`,
			assertion: func(t *testing.T, os job.Job, err error) {
				require.NoError(t, err)
				b, err := jsonapi.Marshal(os.OCR2OracleSpec)
				require.NoError(t, err)
				var r job.OCR2OracleSpec
				err = jsonapi.Unmarshal(b, &r)
				require.NoError(t, err)
				assert.Equal(t, "median", string(r.PluginType))
				var pc medianconfig.PluginConfig
				require.NoError(t, json.Unmarshal(r.PluginConfig.Bytes(), &pc))
				require.NoError(t, medianconfig.ValidatePluginConfig(pc))
			},
		},
	}

	for _, tc := range tt {
		t.Run(tc.name, func(t *testing.T) {
			c := configtest.NewGeneralConfig(t, func(c *chainlink.Config, s *chainlink.Secrets) {
				c.Insecure.OCRDevelopmentMode = testutils.Ptr(false) // tests run with OCRDevelopmentMode by default.
				if tc.overrides != nil {
					tc.overrides(c, s)
				}
			})
			s, err := validate.ValidatedOracleSpecToml(testutils.Context(t), c.OCR2(), c.Insecure(), tc.toml, nil)
			tc.assertion(t, s, err)
		})
	}
}

type envelope struct {
	PluginConfig *validate.OCR2GenericPluginConfig
}

func TestOCR2GenericPluginConfig_Unmarshal(t *testing.T) {
	payload := `
[pluginConfig]
pluginName = "median"
telemetryType = "median"
foo = "bar"

[[pluginConfig.pipelines]]
name = "default"
spec = "a spec"
`
	tree, err := toml.Load(payload)
	require.NoError(t, err)

	// Load the toml how we load it in the plugin, i.e. convert to
	// map[string]any first, then treat as JSON
	o := map[string]any{}
	err = tree.Unmarshal(&o)
	require.NoError(t, err)

	b, err := json.Marshal(o)
	require.NoError(t, err)

	e := &envelope{}
	err = json.Unmarshal(b, e)
	require.NoError(t, err)

	pc := e.PluginConfig
	assert.Equal(t, "bar", pc.PluginConfig["foo"])
	assert.Len(t, pc.Pipelines, 1)
	assert.Equal(t, validate.PipelineSpec{Name: "default", Spec: "a spec"}, pc.Pipelines[0])
	assert.Equal(t, "median", pc.PluginName)
	assert.Equal(t, "median", pc.TelemetryType)
}<|MERGE_RESOLUTION|>--- conflicted
+++ resolved
@@ -14,11 +14,7 @@
 	"github.com/stretchr/testify/require"
 
 	commonconfig "github.com/smartcontractkit/chainlink-common/pkg/config"
-<<<<<<< HEAD
 	cciptypes "github.com/smartcontractkit/chainlink-common/pkg/types/ccip"
-=======
-
->>>>>>> dcdb2f0a
 	"github.com/smartcontractkit/chainlink/v2/core/internal/testutils"
 	"github.com/smartcontractkit/chainlink/v2/core/internal/testutils/configtest"
 	"github.com/smartcontractkit/chainlink/v2/core/services/chainlink"
@@ -694,7 +690,46 @@
 			},
 		},
 		{
-<<<<<<< HEAD
+			name: "Generic public onchain signing strategy with no public key",
+			toml: `
+type               = "offchainreporting2"
+pluginType         = "plugin"
+schemaVersion      = 1
+relay              = "evm"
+contractID         = "0x613a38AC1659769640aaE063C651F48E0250454C"
+p2pPeerID          = "12D3KooWHfYFQ8hGttAYbMCevQVESEQhzJAqFZokMVtom8bNxwGq"
+p2pv2Bootstrappers = [
+"12D3KooWHfYFQ8hGttAYbMCevQVESEQhzJAqFZokMVtom8bNxwGq@127.0.0.1:5001",
+]
+ocrKeyBundleID     = "73e8966a78ca09bb912e9565cfb79fbe8a6048fab1f0cf49b18047c3895e0447"
+monitoringEndpoint = "chain.link:4321"
+transmitterID = "0xF67D0290337bca0847005C7ffD1BC75BA9AAE6e4"
+observationTimeout = "10s"
+observationSource  = """
+ds1          [type=bridge name=voter_turnout];
+ds1_parse    [type=jsonparse path="one,two"];
+ds1_multiply [type=multiply times=1.23];
+ds1 -> ds1_parse -> ds1_multiply -> answer1;
+answer1      [type=median index=0];
+"""
+[relayConfig]
+chainID = 1337
+[onchainSigningStrategy]
+strategyName = "single-chain"
+[onchainSigningStrategy.config]
+evm = ""
+publicKey = ""
+[pluginConfig]
+pluginName = "median"
+telemetryType = "median"
+OCRVersion=2
+`,
+			assertion: func(t *testing.T, os job.Job, err error) {
+				require.Error(t, err)
+				require.Contains(t, err.Error(), "must provide public key for the onchain signing strategy")
+			},
+		},
+		{
 			name: "Valid ccip-execute",
 			toml: `
 type = "offchainreporting2"
@@ -974,45 +1009,6 @@
 			assertion: func(t *testing.T, os job.Job, err error) {
 				require.Error(t, err)
 				require.ErrorContains(t, err, "error while unmarshalling plugin config")
-=======
-			name: "Generic public onchain signing strategy with no public key",
-			toml: `
-type               = "offchainreporting2"
-pluginType         = "plugin"
-schemaVersion      = 1
-relay              = "evm"
-contractID         = "0x613a38AC1659769640aaE063C651F48E0250454C"
-p2pPeerID          = "12D3KooWHfYFQ8hGttAYbMCevQVESEQhzJAqFZokMVtom8bNxwGq"
-p2pv2Bootstrappers = [
-"12D3KooWHfYFQ8hGttAYbMCevQVESEQhzJAqFZokMVtom8bNxwGq@127.0.0.1:5001",
-]
-ocrKeyBundleID     = "73e8966a78ca09bb912e9565cfb79fbe8a6048fab1f0cf49b18047c3895e0447"
-monitoringEndpoint = "chain.link:4321"
-transmitterID = "0xF67D0290337bca0847005C7ffD1BC75BA9AAE6e4"
-observationTimeout = "10s"
-observationSource  = """
-ds1          [type=bridge name=voter_turnout];
-ds1_parse    [type=jsonparse path="one,two"];
-ds1_multiply [type=multiply times=1.23];
-ds1 -> ds1_parse -> ds1_multiply -> answer1;
-answer1      [type=median index=0];
-"""
-[relayConfig]
-chainID = 1337
-[onchainSigningStrategy]
-strategyName = "single-chain"
-[onchainSigningStrategy.config]
-evm = ""
-publicKey = ""
-[pluginConfig]
-pluginName = "median"
-telemetryType = "median"
-OCRVersion=2
-`,
-			assertion: func(t *testing.T, os job.Job, err error) {
-				require.Error(t, err)
-				require.Contains(t, err.Error(), "must provide public key for the onchain signing strategy")
->>>>>>> dcdb2f0a
 			},
 		},
 		{
