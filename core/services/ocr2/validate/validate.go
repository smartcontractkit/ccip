package validate

import (
	"github.com/lib/pq"
	"github.com/pelletier/go-toml"
	"github.com/pkg/errors"
	libocr2 "github.com/smartcontractkit/libocr/offchainreporting2"

	"github.com/smartcontractkit/chainlink/core/services/job"
	"github.com/smartcontractkit/chainlink/core/services/ocrcommon"
	"github.com/smartcontractkit/chainlink/core/services/relay"
)

// ValidatedOracleSpecToml validates an oracle spec that came from TOML
func ValidatedOracleSpecToml(config Config, tomlString string) (job.Job, error) {
	var jb = job.Job{}
	var spec job.OCR2OracleSpec
	tree, err := toml.Load(tomlString)
	if err != nil {
		return jb, errors.Wrap(err, "toml error on load")
	}
	// Note this validates all the fields which implement an UnmarshalText
	// i.e. TransmitterAddress, PeerID...
	err = tree.Unmarshal(&spec)
	if err != nil {
		return jb, errors.Wrap(err, "toml unmarshal error on spec")
	}
	err = tree.Unmarshal(&jb)
	if err != nil {
		return jb, errors.Wrap(err, "toml unmarshal error on job")
	}
	jb.OCR2OracleSpec = &spec
	if jb.OCR2OracleSpec.P2PV2Bootstrappers == nil {
		// Empty but non-null, field is non-nullable.
		jb.OCR2OracleSpec.P2PV2Bootstrappers = pq.StringArray{}
	}

	if jb.Type != job.OffchainReporting2 {
		return jb, errors.Errorf("the only supported type is currently 'offchainreporting2', got %s", jb.Type)
	}
	if _, ok := relay.SupportedRelays[spec.Relay]; !ok {
		return jb, errors.Errorf("no such relay %v supported", spec.Relay)
	}
	if len(spec.P2PV2Bootstrappers) > 0 {
		_, err := ocrcommon.ParseBootstrapPeers(spec.P2PV2Bootstrappers)
		if err != nil {
			return jb, err
		}
	}

	if err := validateSpec(tree, jb); err != nil {
		return jb, err
	}
	if err := validateTimingParameters(config, spec); err != nil {
		return jb, err
	}
	return jb, nil
}

// Parameters that must be explicitly set by the operator.
var (
	params = map[string]struct{}{
		"type":          {},
		"schemaVersion": {},
		"contractID":    {},
		"relay":         {},
		"relayConfig":   {},
		"pluginType":    {},
		"pluginConfig":  {},
	}
	notExpectedParams = map[string]struct{}{
		"isBootstrapPeer":       {},
		"juelsPerFeeCoinSource": {},
	}
)

func validateTimingParameters(config Config, spec job.OCR2OracleSpec) error {
	lc := ToLocalConfig(config, spec)
	return libocr2.SanityCheckLocalConfig(lc)
}

func validateSpec(tree *toml.Tree, spec job.Job) error {
	expected, notExpected := ocrcommon.CloneSet(params), ocrcommon.CloneSet(notExpectedParams)
	if err := ocrcommon.ValidateExplicitlySetKeys(tree, expected, notExpected, "ocr2"); err != nil {
		return err
	}

	switch spec.OCR2OracleSpec.PluginType {
	case job.Median:
		if spec.Pipeline.Source == "" {
			return errors.New("no pipeline specified")
		}
<<<<<<< HEAD
	case job.CCIPExecution, job.CCIPRelay:
=======
	case job.DKG:
		return nil
	case job.OCR2VRF:
		return nil
>>>>>>> 620b6b0f
	case "":
		return errors.New("no plugin specified")
	default:
		return errors.Errorf("invalid pluginType %s", spec.OCR2OracleSpec.PluginType)
	}

	return nil
}<|MERGE_RESOLUTION|>--- conflicted
+++ resolved
@@ -90,14 +90,11 @@
 		if spec.Pipeline.Source == "" {
 			return errors.New("no pipeline specified")
 		}
-<<<<<<< HEAD
-	case job.CCIPExecution, job.CCIPRelay:
-=======
 	case job.DKG:
 		return nil
 	case job.OCR2VRF:
 		return nil
->>>>>>> 620b6b0f
+	case job.CCIPExecution, job.CCIPRelay:
 	case "":
 		return errors.New("no plugin specified")
 	default:
