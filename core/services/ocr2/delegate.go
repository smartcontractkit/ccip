--- conflicted
+++ resolved
@@ -387,64 +387,6 @@
 		// oracles under the hood together.
 		oracleCtx := job.NewServiceAdapter(oracles)
 		return []job.ServiceCtx{runResultSaver, vrfProvider, oracleCtx}, nil
-<<<<<<< HEAD
-	case job.CCIPRelay:
-		if spec.Relay != relay.EVM {
-			return nil, errors.New("Non evm chains are not supported for CCIP relay")
-		}
-		ccipProvider, err2 := evmrelay.NewCCIPRelayer(relayer).NewCCIPRelayProvider(
-			types.RelayArgs{
-				ExternalJobID: jobSpec.ExternalJobID,
-				JobID:         spec.ID,
-				ContractID:    spec.ContractID,
-				RelayConfig:   spec.RelayConfig.Bytes(),
-			}, spec.TransmitterID.String)
-		if err2 != nil {
-			return nil, err2
-		}
-		oracleArgsNoPlugin := libocr2.OracleArgs{
-			BinaryNetworkEndpointFactory: peerWrapper.Peer2,
-			V2Bootstrappers:              bootstrapPeers,
-			ContractTransmitter:          ccipProvider.ContractTransmitter(),
-			ContractConfigTracker:        ccipProvider.ContractConfigTracker(),
-			Database:                     ocrDB,
-			LocalConfig:                  lc,
-			Logger:                       ocrLogger,
-			MonitoringEndpoint:           d.monitoringEndpointGen.GenMonitoringEndpoint(spec.ContractID),
-			OffchainConfigDigester:       ccipProvider.OffchainConfigDigester(),
-			OffchainKeyring:              kb,
-			OnchainKeyring:               kb,
-		}
-		return ccip.NewRelayServices(lggr, spec, d.chainSet, d.new, oracleArgsNoPlugin)
-	case job.CCIPExecution:
-		if spec.Relay != relay.EVM {
-			return nil, errors.New("Non evm chains are not supported for CCIP execution")
-		}
-		ccipProvider, err2 := evmrelay.NewCCIPRelayer(relayer).NewCCIPExecutionProvider(
-			types.RelayArgs{
-				ExternalJobID: jobSpec.ExternalJobID,
-				JobID:         spec.ID,
-				ContractID:    spec.ContractID,
-				RelayConfig:   spec.RelayConfig.Bytes(),
-			}, spec.TransmitterID.String)
-		if err2 != nil {
-			return nil, err2
-		}
-		oracleArgsNoPlugin := libocr2.OracleArgs{
-			BinaryNetworkEndpointFactory: peerWrapper.Peer2,
-			V2Bootstrappers:              bootstrapPeers,
-			ContractTransmitter:          ccipProvider.ContractTransmitter(),
-			ContractConfigTracker:        ccipProvider.ContractConfigTracker(),
-			Database:                     ocrDB,
-			LocalConfig:                  lc,
-			Logger:                       ocrLogger,
-			MonitoringEndpoint:           d.monitoringEndpointGen.GenMonitoringEndpoint(spec.ContractID),
-			OffchainConfigDigester:       ccipProvider.OffchainConfigDigester(),
-			OffchainKeyring:              kb,
-			OnchainKeyring:               kb,
-		}
-		return ccip.NewExecutionServices(lggr, jobSpec, d.chainSet, d.new, d.pipelineRunner, oracleArgsNoPlugin)
-=======
 	case job.OCR2Keeper:
 		keeperProvider, rgstry, encoder, err2 := ocr2keeper.EVMDependencies(jobSpec, d.db, lggr, d.chainSet)
 		if err2 != nil {
@@ -486,7 +428,62 @@
 			keeperProvider,
 			pluginService,
 		}, nil
->>>>>>> 7e264f91
+	case job.CCIPRelay:
+		if spec.Relay != relay.EVM {
+			return nil, errors.New("Non evm chains are not supported for CCIP relay")
+		}
+		ccipProvider, err2 := evmrelay.NewCCIPRelayer(relayer).NewCCIPRelayProvider(
+			types.RelayArgs{
+				ExternalJobID: jobSpec.ExternalJobID,
+				JobID:         spec.ID,
+				ContractID:    spec.ContractID,
+				RelayConfig:   spec.RelayConfig.Bytes(),
+			}, spec.TransmitterID.String)
+		if err2 != nil {
+			return nil, err2
+		}
+		oracleArgsNoPlugin := libocr2.OracleArgs{
+			BinaryNetworkEndpointFactory: peerWrapper.Peer2,
+			V2Bootstrappers:              bootstrapPeers,
+			ContractTransmitter:          ccipProvider.ContractTransmitter(),
+			ContractConfigTracker:        ccipProvider.ContractConfigTracker(),
+			Database:                     ocrDB,
+			LocalConfig:                  lc,
+			Logger:                       ocrLogger,
+			MonitoringEndpoint:           d.monitoringEndpointGen.GenMonitoringEndpoint(spec.ContractID),
+			OffchainConfigDigester:       ccipProvider.OffchainConfigDigester(),
+			OffchainKeyring:              kb,
+			OnchainKeyring:               kb,
+		}
+		return ccip.NewRelayServices(lggr, spec, d.chainSet, d.new, oracleArgsNoPlugin)
+	case job.CCIPExecution:
+		if spec.Relay != relay.EVM {
+			return nil, errors.New("Non evm chains are not supported for CCIP execution")
+		}
+		ccipProvider, err2 := evmrelay.NewCCIPRelayer(relayer).NewCCIPExecutionProvider(
+			types.RelayArgs{
+				ExternalJobID: jobSpec.ExternalJobID,
+				JobID:         spec.ID,
+				ContractID:    spec.ContractID,
+				RelayConfig:   spec.RelayConfig.Bytes(),
+			}, spec.TransmitterID.String)
+		if err2 != nil {
+			return nil, err2
+		}
+		oracleArgsNoPlugin := libocr2.OracleArgs{
+			BinaryNetworkEndpointFactory: peerWrapper.Peer2,
+			V2Bootstrappers:              bootstrapPeers,
+			ContractTransmitter:          ccipProvider.ContractTransmitter(),
+			ContractConfigTracker:        ccipProvider.ContractConfigTracker(),
+			Database:                     ocrDB,
+			LocalConfig:                  lc,
+			Logger:                       ocrLogger,
+			MonitoringEndpoint:           d.monitoringEndpointGen.GenMonitoringEndpoint(spec.ContractID),
+			OffchainConfigDigester:       ccipProvider.OffchainConfigDigester(),
+			OffchainKeyring:              kb,
+			OnchainKeyring:               kb,
+		}
+		return ccip.NewExecutionServices(lggr, jobSpec, d.chainSet, d.new, d.pipelineRunner, oracleArgsNoPlugin)
 	default:
 		return nil, errors.Errorf("plugin type %s not supported", spec.PluginType)
 	}
