--- conflicted
+++ resolved
@@ -1985,7 +1985,6 @@
 	if err != nil {
 		return nil, err
 	}
-<<<<<<< HEAD
 
 	sourceTokenAddress := ccip.EvmAddrToGeneric(pluginJobSpecConfig.USDCConfig.SourceTokenAddress)
 
@@ -1993,8 +1992,6 @@
 	if err != nil {
 		return nil, ErrJobSpecNoRelayer{Err: err, PluginName: string(spec.PluginType)}
 	}
-=======
->>>>>>> 09c25c05
 
 	logError := func(msg string) {
 		lggr.ErrorIf(d.jobORM.RecordError(context.Background(), jb.ID, msg), "unable to record error")
@@ -2036,11 +2033,7 @@
 		MetricsRegisterer:      prometheus.WrapRegistererWith(map[string]string{"job_name": jb.Name.ValueOrZero()}, prometheus.DefaultRegisterer),
 	}
 
-<<<<<<< HEAD
 	return ccipexec.NewExecServices(ctx, lggr, d.cfg, jb, string(sourceTokenAddress), srcProvider, dstProvider, int64(srcChainID), dstChainID, d.isNewlyCreatedJob, oracleArgsNoPlugin2, logError)
-=======
-	return ccipexec.NewExecServices(ctx, lggr, jb, srcProvider, dstProvider, int64(srcChainID), dstChainID, d.isNewlyCreatedJob, oracleArgsNoPlugin2, logError)
->>>>>>> 09c25c05
 }
 
 func (d *Delegate) ccipExecGetDstProvider(ctx context.Context, jb job.Job, pluginJobSpecConfig ccipconfig.ExecPluginJobSpecConfig, transmitterID string) (types.CCIPExecProvider, error) {
