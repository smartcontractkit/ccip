--- conflicted
+++ resolved
@@ -13,10 +13,7 @@
 
 	cciptypes "github.com/smartcontractkit/chainlink-common/pkg/types/ccip"
 	"github.com/smartcontractkit/chainlink-common/pkg/types/core"
-<<<<<<< HEAD
-=======
-
->>>>>>> 72a7d232
+
 	"github.com/smartcontractkit/chainlink/v2/core/services/ocr2/plugins/ccip/config"
 
 	"github.com/ethereum/go-ethereum/common"
@@ -36,10 +33,6 @@
 	ocr2keepers20runner "github.com/smartcontractkit/chainlink-automation/pkg/v2/runner"
 	ocr2keepers21config "github.com/smartcontractkit/chainlink-automation/pkg/v3/config"
 	ocr2keepers21 "github.com/smartcontractkit/chainlink-automation/pkg/v3/plugin"
-<<<<<<< HEAD
-	commonlogger "github.com/smartcontractkit/chainlink-common/pkg/logger"
-=======
->>>>>>> 72a7d232
 	"github.com/smartcontractkit/chainlink-common/pkg/loop"
 	"github.com/smartcontractkit/chainlink-common/pkg/loop/reportingplugins"
 	"github.com/smartcontractkit/chainlink-common/pkg/loop/reportingplugins/ocr3"
@@ -517,11 +510,6 @@
 		return d.newServicesCCIPCommit(ctx, lggr, jb, bootstrapPeers, kb, ocrDB, lc, transmitterID)
 	case types.CCIPExecution:
 		return d.newServicesCCIPExecution(ctx, lggr, jb, bootstrapPeers, kb, ocrDB, lc, transmitterID)
-<<<<<<< HEAD
-	case "liquiditymanager": // TODO: add constant to chainlink-common
-		return d.newServicesLiquidityManager(ctx, lggr, jb, bootstrapPeers, kb, ocrDB, lc)
-=======
->>>>>>> 72a7d232
 	default:
 		return nil, errors.Errorf("plugin type %s not supported", spec.PluginType)
 	}
@@ -1897,79 +1885,6 @@
 	}
 }
 
-<<<<<<< HEAD
-func (d *Delegate) newServicesLiquidityManager(ctx context.Context, lggr logger.SugaredLogger, jb job.Job, bootstrapPeers []commontypes.BootstrapperLocator, kb ocr2key.KeyBundle, ocrDB *db, lc ocrtypes.LocalConfig) ([]job.ServiceCtx, error) {
-	spec := jb.OCR2OracleSpec
-	if spec.Relay != relay.NetworkEVM {
-		return nil, errors.New("Non evm chains are not supported for rebalancer execution")
-	}
-	// the relay ID specified in the spec will be that of the main/master chain
-	rid, err := spec.RelayID()
-	if err != nil {
-		return nil, ErrJobSpecNoRelayer{Err: err, PluginName: string(spec.PluginType)}
-	}
-	relayer := evmrelay.NewRebalancerRelayer(
-		d.legacyChains,
-		d.lggr,
-		d.ethKs,
-	)
-	rebalancerProvider, err := relayer.NewRebalancerProvider(
-		ctx,
-		types.RelayArgs{
-			ExternalJobID: jb.ExternalJobID,
-			JobID:         jb.ID,
-			ContractID:    spec.ContractID,
-			New:           d.isNewlyCreatedJob,
-			RelayConfig:   spec.RelayConfig.Bytes(),
-			ProviderType:  string(spec.PluginType),
-		}, types.PluginArgs{
-			TransmitterID: spec.TransmitterID.String,
-			PluginConfig:  spec.PluginConfig.Bytes(),
-		})
-	if err != nil {
-		return nil, fmt.Errorf("failed to create rebalancer provider: %w", err)
-	}
-	factory, err := liquiditymanager.NewPluginFactory(
-		lggr,
-		spec.PluginConfig.Bytes(),
-		rebalancerProvider.LiquidityManagerFactory(),
-		rebalancerProvider.DiscovererFactory(),
-		rebalancerProvider.BridgeFactory(),
-	)
-	if err != nil {
-		return nil, fmt.Errorf("failed to create rebalancer plugin factory: %w", err)
-	}
-	oracleArgsNoPlugin := libocr2.OCR3OracleArgs[liquiditymanagermodels.Report]{
-		BinaryNetworkEndpointFactory: d.peerWrapper.Peer2,
-		V2Bootstrappers:              bootstrapPeers,
-		ContractTransmitter:          rebalancerProvider.ContractTransmitterOCR3(),
-		ContractConfigTracker:        rebalancerProvider.ContractConfigTracker(),
-		Database:                     ocrDB,
-		LocalConfig:                  lc,
-		MonitoringEndpoint: d.monitoringEndpointGen.GenMonitoringEndpoint(
-			rid.Network,
-			rid.ChainID,
-			spec.ContractID,
-			synchronization.OCR3Rebalancer,
-		),
-		OffchainConfigDigester: rebalancerProvider.OffchainConfigDigester(),
-		OffchainKeyring:        kb,
-		OnchainKeyring:         ocr3impls.NewOnchainKeyring[liquiditymanagermodels.Report](kb, lggr),
-		ReportingPluginFactory: factory,
-		Logger: commonlogger.NewOCRWrapper(lggr.Named("RebalancerOracle"), d.cfg.OCR2().TraceLogging(), func(msg string) {
-			lggr.ErrorIf(d.jobORM.RecordError(context.Background(), jb.ID, msg), "unable to record error")
-		}),
-		MetricsRegisterer: prometheus.WrapRegistererWith(map[string]string{"job_name": jb.Name.ValueOrZero()}, prometheus.DefaultRegisterer),
-	}
-	oracle, err := libocr2.NewOracle(oracleArgsNoPlugin)
-	if err != nil {
-		return nil, fmt.Errorf("failed to create oracle: %w", err)
-	}
-	return []job.ServiceCtx{rebalancerProvider, job.NewServiceAdapter(oracle)}, nil
-}
-
-=======
->>>>>>> 72a7d232
 // errorLog implements [loop.ErrorLog]
 type errorLog struct {
 	jobID       int32
