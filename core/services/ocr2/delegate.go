package ocr2

import (
	"encoding/hex"
	"encoding/json"
	"fmt"
	"math/big"
	"time"

	"github.com/ethereum/go-ethereum/common"
	"github.com/pkg/errors"
	libocr2 "github.com/smartcontractkit/libocr/offchainreporting2"
	ocr2types "github.com/smartcontractkit/libocr/offchainreporting2/types"
	ocr2keepers "github.com/smartcontractkit/ocr2keepers/pkg"
	"github.com/smartcontractkit/ocr2vrf/altbn_128"
	dkgpkg "github.com/smartcontractkit/ocr2vrf/dkg"
	"github.com/smartcontractkit/ocr2vrf/ocr2vrf"
	"github.com/smartcontractkit/sqlx"

	"github.com/smartcontractkit/chainlink-relay/pkg/types"

	"github.com/smartcontractkit/chainlink/v2/core/chains/evm"
	evmtypes "github.com/smartcontractkit/chainlink/v2/core/chains/evm/types"
	"github.com/smartcontractkit/chainlink/v2/core/logger"
	"github.com/smartcontractkit/chainlink/v2/core/services/job"
	"github.com/smartcontractkit/chainlink/v2/core/services/keystore"
<<<<<<< HEAD
	"github.com/smartcontractkit/chainlink/v2/core/services/ocr2/plugins"
	"github.com/smartcontractkit/chainlink/v2/core/services/ocr2/plugins/ccip"
=======
>>>>>>> 9e83237c
	"github.com/smartcontractkit/chainlink/v2/core/services/ocr2/plugins/dkg"
	"github.com/smartcontractkit/chainlink/v2/core/services/ocr2/plugins/dkg/persistence"
	"github.com/smartcontractkit/chainlink/v2/core/services/ocr2/plugins/functions"
	"github.com/smartcontractkit/chainlink/v2/core/services/ocr2/plugins/median"
	"github.com/smartcontractkit/chainlink/v2/core/services/ocr2/plugins/mercury"
	"github.com/smartcontractkit/chainlink/v2/core/services/ocr2/plugins/ocr2keeper"
	ocr2vrfconfig "github.com/smartcontractkit/chainlink/v2/core/services/ocr2/plugins/ocr2vrf/config"
	ocr2coordinator "github.com/smartcontractkit/chainlink/v2/core/services/ocr2/plugins/ocr2vrf/coordinator"
	"github.com/smartcontractkit/chainlink/v2/core/services/ocr2/plugins/ocr2vrf/juelsfeecoin"
	"github.com/smartcontractkit/chainlink/v2/core/services/ocr2/plugins/ocr2vrf/reasonablegasprice"
	"github.com/smartcontractkit/chainlink/v2/core/services/ocr2/plugins/ocr2vrf/reportserializer"
	"github.com/smartcontractkit/chainlink/v2/core/services/ocr2/plugins/promwrapper"
	"github.com/smartcontractkit/chainlink/v2/core/services/ocr2/validate"
	"github.com/smartcontractkit/chainlink/v2/core/services/ocrcommon"
	"github.com/smartcontractkit/chainlink/v2/core/services/pg"
	"github.com/smartcontractkit/chainlink/v2/core/services/pipeline"
	"github.com/smartcontractkit/chainlink/v2/core/services/relay"
	evmrelay "github.com/smartcontractkit/chainlink/v2/core/services/relay/evm"
	evmrelaytypes "github.com/smartcontractkit/chainlink/v2/core/services/relay/evm/types"
	"github.com/smartcontractkit/chainlink/v2/core/services/synchronization"
	"github.com/smartcontractkit/chainlink/v2/core/services/telemetry"
	"github.com/smartcontractkit/chainlink/v2/core/utils"
)

type Delegate struct {
	db                    *sqlx.DB
	jobORM                job.ORM
	pipelineRunner        pipeline.Runner
	peerWrapper           *ocrcommon.SingletonPeerWrapper
	monitoringEndpointGen telemetry.MonitoringEndpointGenerator
	chainSet              evm.ChainSet
	cfg                   validate.Config
	lggr                  logger.Logger
	ks                    keystore.OCR2
	dkgSignKs             keystore.DKGSign
	dkgEncryptKs          keystore.DKGEncrypt
	ethKs                 keystore.Eth
	relayers              map[relay.Network]types.Relayer
	isNewlyCreatedJob     bool // Set to true if this is a new job freshly added, false if job was present already on node boot.
	mailMon               *utils.MailboxMonitor
}

var _ job.Delegate = (*Delegate)(nil)

func NewDelegate(
	db *sqlx.DB,
	jobORM job.ORM,
	pipelineRunner pipeline.Runner,
	peerWrapper *ocrcommon.SingletonPeerWrapper,
	monitoringEndpointGen telemetry.MonitoringEndpointGenerator,
	chainSet evm.ChainSet,
	lggr logger.Logger,
	cfg validate.Config,
	ks keystore.OCR2,
	dkgSignKs keystore.DKGSign,
	dkgEncryptKs keystore.DKGEncrypt,
	ethKs keystore.Eth,
	relayers map[relay.Network]types.Relayer,
	mailMon *utils.MailboxMonitor,
) *Delegate {
	return &Delegate{
		db,
		jobORM,
		pipelineRunner,
		peerWrapper,
		monitoringEndpointGen,
		chainSet,
		cfg,
		lggr,
		ks,
		dkgSignKs,
		dkgEncryptKs,
		ethKs,
		relayers,
		false,
		mailMon,
	}
}

func (d *Delegate) JobType() job.Type {
	return job.OffchainReporting2
}

func (d *Delegate) BeforeJobCreated(spec job.Job) {
	// This is only called first time the job is created
	d.isNewlyCreatedJob = true
}
func (d *Delegate) AfterJobCreated(spec job.Job)  {}
func (d *Delegate) BeforeJobDeleted(spec job.Job) {}
func (d *Delegate) OnDeleteJob(jb job.Job, q pg.Queryer) error {
	// If the job spec is malformed in any way, we report the error but return nil so that
	//  the job deletion itself isn't blocked.  However, if UnregisterFilter returns an
	//  error, that means it failed to remove a valid active filter from the db.  We do abort the job deletion
	//  in that case, since it should be easy for the user to retry and will avoid leaving the db in
	//  an inconsistent state.  This assumes UnregisterFilter will return nil if the filter wasn't found
	//  at all (no rows deleted).

	spec := jb.OCR2OracleSpec
	if spec == nil {
		d.lggr.Errorf("offchainreporting2.Delegate.OnDeleteJob called with wrong job type, ignoring non-OCR2 spec %v", jb)
		return nil
	}
	if spec.Relay != relay.EVM {
		return nil
	}

	chainID, err := spec.RelayConfig.EVMChainID()
	if err != nil {
		d.lggr.Errorf("OCR2 jobs spec missing chainID")
		return nil
	}
	chain, err := d.chainSet.Get(big.NewInt(chainID))
	if err != nil {
		d.lggr.Error(err)
		return nil
	}
	lp := chain.LogPoller()

	var filters []string
	switch spec.PluginType {
	case job.OCR2VRF:
		filters, err = ocr2coordinator.FilterNamesFromSpec(spec)
		if err != nil {
			d.lggr.Errorw("failed to derive ocr2vrf filter names from spec", "err", err, "spec", spec)
		}
	case job.OCR2Keeper:
		filters, err = ocr2keeper.FilterNamesFromSpec(spec)
		if err != nil {
			d.lggr.Errorw("failed to derive ocr2keeper filter names from spec", "err", err, "spec", spec)
		}
	default:
		return nil
	}

	rargs := types.RelayArgs{
		ExternalJobID: jb.ExternalJobID,
		JobID:         spec.ID,
		ContractID:    spec.ContractID,
		New:           false,
		RelayConfig:   spec.RelayConfig.Bytes(),
	}

	relayFilters, err := evmrelay.FilterNamesFromRelayArgs(rargs)
	if err != nil {
		d.lggr.Errorw("Failed to derive evm relay filter names from relay args", "err", err, "rargs", rargs)
		return nil
	}

	filters = append(filters, relayFilters...)

	for _, filter := range filters {
		d.lggr.Debugf("Unregistering %s filter", filter)
		err = lp.UnregisterFilter(filter, q)
		if err != nil {
			return errors.Wrapf(err, "Failed to unregister filter %s", filter)
		}
	}
	return nil
}

// ServicesForSpec returns the OCR2 services that need to run for this job
func (d *Delegate) ServicesForSpec(jb job.Job) ([]job.ServiceCtx, error) {
	spec := jb.OCR2OracleSpec
	if spec == nil {
		return nil, errors.Errorf("offchainreporting2.Delegate expects an *job.Offchainreporting2OracleSpec to be present, got %v", jb)
	}
	if !spec.TransmitterID.Valid {
		return nil, errors.Errorf("expected a transmitterID to be specified")
	}
	transmitterID := spec.TransmitterID.String
	relayer, exists := d.relayers[spec.Relay]
	if !exists {
		return nil, errors.Errorf("%s relay does not exist is it enabled?", spec.Relay)
	}
	effectiveTransmitterID := transmitterID

	lggr := logger.Sugared(d.lggr.Named("OCR").With(
		"contractID", spec.ContractID,
		"jobName", jb.Name.ValueOrZero(),
		"jobID", jb.ID,
	))
	feedID := spec.FeedID
	if feedID != (common.Hash{}) {
		lggr = logger.Sugared(lggr.With("feedID", spec.FeedID))
		spec.RelayConfig["feedID"] = feedID
	}

	if spec.PluginType == job.Mercury {
		if feedID == (common.Hash{}) {
			return nil, errors.Errorf("ServicesForSpec: mercury job type requires feedID")
		}
		if len(transmitterID) != 64 {
			return nil, errors.Errorf("ServicesForSpec: mercury job type requires transmitter ID to be a 32-byte hex string, got: %q", transmitterID)
		}
		if _, err := hex.DecodeString(transmitterID); err != nil {
			return nil, errors.Wrapf(err, "ServicesForSpec: mercury job type requires transmitter ID to be a 32-byte hex string, got: %q", transmitterID)
		}
	}

	if spec.Relay == relay.EVM {
		chainID, err2 := spec.RelayConfig.EVMChainID()
		if err2 != nil {
			return nil, errors.Wrap(err2, "ServicesForSpec failed to get chainID")
		}
		chain, err2 := d.chainSet.Get(big.NewInt(chainID))
		if err2 != nil {
			return nil, errors.Wrap(err2, "ServicesForSpec failed to get chainset")
		}

		if spec.PluginType != job.Mercury {
			if !common.IsHexAddress(transmitterID) {
				return nil, errors.Errorf("transmitterID is not valid EVM hex address, got: %v", transmitterID)
			}
			if spec.RelayConfig["sendingKeys"] == nil {
				spec.RelayConfig["sendingKeys"] = []string{transmitterID}
			}

			// effectiveTransmitterID is the transmitter address registered on the ocr contract. This is by default the EOA account on the node.
			// In the case of forwarding, the transmitter address is the forwarder contract deployed onchain between EOA and OCR contract.
			if jb.ForwardingAllowed { // FIXME: ForwardingAllowed cannot be set with Mercury, validate this
				fwdrAddress, fwderr := chain.TxManager().GetForwarderForEOA(evmtypes.HexToAddress(transmitterID))
				if fwderr == nil {
					effectiveTransmitterID = fwdrAddress.String()
				} else {
					lggr.Warnw("Skipping forwarding for job, will fallback to default behavior", "job", jb.Name, "err", fwderr)
				}
			}
		}
	}
	spec.RelayConfig["effectiveTransmitterID"] = effectiveTransmitterID

	ocrDB := NewDB(d.db, spec.ID, lggr, d.cfg)
	peerWrapper := d.peerWrapper
	if peerWrapper == nil {
		return nil, errors.New("cannot setup OCR2 job service, libp2p peer was missing")
	} else if !peerWrapper.IsStarted() {
		return nil, errors.New("peerWrapper is not started. OCR2 jobs require a started and running p2p v2 peer")
	}

	logError := func(msg string) {
		lggr.ErrorIf(d.jobORM.RecordError(jb.ID, msg), "unable to record error")
	}
	ocrLogger := logger.NewOCRWrapper(lggr, true, logError)
	lc := validate.ToLocalConfig(d.cfg, *spec)
	if err := libocr2.SanityCheckLocalConfig(lc); err != nil {
		return nil, err
	}
	lggr.Infow("OCR2 job using local config",
		"BlockchainTimeout", lc.BlockchainTimeout,
		"ContractConfigConfirmations", lc.ContractConfigConfirmations,
		"ContractConfigTrackerPollInterval", lc.ContractConfigTrackerPollInterval,
		"ContractTransmitterTransmitTimeout", lc.ContractTransmitterTransmitTimeout,
		"DatabaseTimeout", lc.DatabaseTimeout,
	)

	bootstrapPeers, err := ocrcommon.GetValidatedBootstrapPeers(spec.P2PV2Bootstrappers, peerWrapper.Config().P2PV2Bootstrappers())
	if err != nil {
		return nil, err
	}
	lggr.Debugw("Using bootstrap peers", "peers", bootstrapPeers)
	// Fetch the specified OCR2 key bundle
	var kbID string
	if spec.OCRKeyBundleID.Valid {
		kbID = spec.OCRKeyBundleID.String
	} else if kbID, err = d.cfg.OCR2KeyBundleID(); err != nil {
		return nil, err
	}
	kb, err := d.ks.Get(kbID)
	if err != nil {
		return nil, err
	}

	runResults := make(chan pipeline.Run, d.cfg.JobPipelineResultWriteQueueDepth())

	switch spec.PluginType {
	case job.Mercury:
		mercuryProvider, err2 := relayer.NewMercuryProvider(
			types.RelayArgs{
				ExternalJobID: jb.ExternalJobID,
				JobID:         spec.ID,
				ContractID:    spec.ContractID,
				New:           d.isNewlyCreatedJob,
				RelayConfig:   spec.RelayConfig.Bytes(),
			}, types.PluginArgs{
				TransmitterID: transmitterID,
				PluginConfig:  spec.PluginConfig.Bytes(),
			})
		if err2 != nil {
			return nil, err2
		}
		oracleArgsNoPlugin := libocr2.OracleArgs{
			BinaryNetworkEndpointFactory: peerWrapper.Peer2,
			V2Bootstrappers:              bootstrapPeers,
			ContractTransmitter:          mercuryProvider.ContractTransmitter(),
			ContractConfigTracker:        mercuryProvider.ContractConfigTracker(),
			Database:                     ocrDB,
			LocalConfig:                  lc,
			Logger:                       ocrLogger,
			// FIXME: It looks like telemetry is uniquely keyed by contractID
			// but mercury runs multiple feeds per contract.
			// How can we scope this to a more granular level?
			// https://smartcontract-it.atlassian.net/browse/MERC-227
			MonitoringEndpoint:     d.monitoringEndpointGen.GenMonitoringEndpoint(spec.ContractID, synchronization.OCR2Mercury),
			OffchainConfigDigester: mercuryProvider.OffchainConfigDigester(),
			OffchainKeyring:        kb,
			OnchainKeyring:         kb,
		}
		return mercury.NewServices(jb, mercuryProvider, d.pipelineRunner, runResults, lggr, oracleArgsNoPlugin, d.cfg)
	case job.Median:
		medianProvider, err2 := relayer.NewMedianProvider(
			types.RelayArgs{
				ExternalJobID: jb.ExternalJobID,
				JobID:         spec.ID,
				ContractID:    spec.ContractID,
				New:           d.isNewlyCreatedJob,
				RelayConfig:   spec.RelayConfig.Bytes(),
			}, types.PluginArgs{
				TransmitterID: transmitterID,
				PluginConfig:  spec.PluginConfig.Bytes(),
			})
		if err2 != nil {
			return nil, err2
		}
		oracleArgsNoPlugin := libocr2.OracleArgs{
			BinaryNetworkEndpointFactory: peerWrapper.Peer2,
			V2Bootstrappers:              bootstrapPeers,
			ContractTransmitter:          medianProvider.ContractTransmitter(),
			ContractConfigTracker:        medianProvider.ContractConfigTracker(),
			Database:                     ocrDB,
			LocalConfig:                  lc,
			Logger:                       ocrLogger,
			MonitoringEndpoint:           d.monitoringEndpointGen.GenMonitoringEndpoint(spec.ContractID, synchronization.OCR2Median),
			OffchainConfigDigester:       medianProvider.OffchainConfigDigester(),
			OffchainKeyring:              kb,
			OnchainKeyring:               kb,
		}
		eaMonitoringEndpoint := d.monitoringEndpointGen.GenMonitoringEndpoint(spec.ContractID, synchronization.EnhancedEA)
		return median.NewMedianServices(jb, medianProvider, d.pipelineRunner, runResults, lggr, ocrLogger, oracleArgsNoPlugin, d.cfg, eaMonitoringEndpoint)
	case job.DKG:
		chainID, err2 := spec.RelayConfig.EVMChainID()
		if err2 != nil {
			return nil, err2
		}
		chain, err2 := d.chainSet.Get(big.NewInt(chainID))
		if err2 != nil {
			return nil, errors.Wrap(err2, "get chainset")
		}
		ocr2vrfRelayer := evmrelay.NewOCR2VRFRelayer(d.db, chain, lggr.Named("OCR2VRFRelayer"), d.ethKs)
		dkgProvider, err2 := ocr2vrfRelayer.NewDKGProvider(
			types.RelayArgs{
				ExternalJobID: jb.ExternalJobID,
				JobID:         spec.ID,
				ContractID:    spec.ContractID,
				New:           d.isNewlyCreatedJob,
				RelayConfig:   spec.RelayConfig.Bytes(),
			}, types.PluginArgs{
				TransmitterID: transmitterID,
				PluginConfig:  spec.PluginConfig.Bytes(),
			})
		if err2 != nil {
			return nil, err2
		}
		noopMonitoringEndpoint := telemetry.NoopAgent{}
		oracleArgsNoPlugin := libocr2.OracleArgs{
			BinaryNetworkEndpointFactory: peerWrapper.Peer2,
			V2Bootstrappers:              bootstrapPeers,
			ContractTransmitter:          dkgProvider.ContractTransmitter(),
			ContractConfigTracker:        dkgProvider.ContractConfigTracker(),
			Database:                     ocrDB,
			LocalConfig:                  lc,
			Logger:                       ocrLogger,
			// Telemetry ingress for DKG is currently not supported so a noop monitoring endpoint is being used
			MonitoringEndpoint:     &noopMonitoringEndpoint,
			OffchainConfigDigester: dkgProvider.OffchainConfigDigester(),
			OffchainKeyring:        kb,
			OnchainKeyring:         kb,
		}
		return dkg.NewDKGServices(
			jb,
			dkgProvider,
			lggr,
			ocrLogger,
			d.dkgSignKs,
			d.dkgEncryptKs,
			chain.Client(),
			oracleArgsNoPlugin,
			d.db,
			d.cfg,
			big.NewInt(chainID),
			spec.Relay,
		)
	case job.OCR2VRF:
		chainID, err2 := spec.RelayConfig.EVMChainID()
		if err2 != nil {
			return nil, err2
		}

		chain, err2 := d.chainSet.Get(big.NewInt(chainID))
		if err2 != nil {
			return nil, errors.Wrap(err2, "get chainset")
		}
		if jb.ForwardingAllowed != chain.Config().EvmUseForwarders() {
			return nil, errors.New("transaction forwarding settings must be consistent for ocr2vrf")
		}

		var cfg ocr2vrfconfig.PluginConfig
		err2 = json.Unmarshal(spec.PluginConfig.Bytes(), &cfg)
		if err2 != nil {
			return nil, errors.Wrap(err2, "unmarshal ocr2vrf plugin config")
		}

		err2 = ocr2vrfconfig.ValidatePluginConfig(cfg, d.dkgSignKs, d.dkgEncryptKs)
		if err2 != nil {
			return nil, errors.Wrap(err2, "validate ocr2vrf plugin config")
		}

		ocr2vrfRelayer := evmrelay.NewOCR2VRFRelayer(d.db, chain, lggr.Named("OCR2VRFRelayer"), d.ethKs)

		vrfProvider, err2 := ocr2vrfRelayer.NewOCR2VRFProvider(
			types.RelayArgs{
				ExternalJobID: jb.ExternalJobID,
				JobID:         spec.ID,
				ContractID:    spec.ContractID,
				New:           d.isNewlyCreatedJob,
				RelayConfig:   spec.RelayConfig.Bytes(),
			}, types.PluginArgs{
				TransmitterID: transmitterID,
				PluginConfig:  spec.PluginConfig.Bytes(),
			})
		if err2 != nil {
			return nil, errors.Wrap(err2, "new vrf provider")
		}

		dkgProvider, err2 := ocr2vrfRelayer.NewDKGProvider(
			types.RelayArgs{
				ExternalJobID: jb.ExternalJobID,
				JobID:         spec.ID,
				ContractID:    cfg.DKGContractAddress,
				RelayConfig:   spec.RelayConfig.Bytes(),
			}, types.PluginArgs{
				TransmitterID: transmitterID,
				PluginConfig:  spec.PluginConfig.Bytes(),
			})
		if err2 != nil {
			return nil, errors.Wrap(err2, "new dkg provider")
		}

		dkgContract, err2 := dkg.NewOnchainDKGClient(cfg.DKGContractAddress, chain.Client())
		if err2 != nil {
			return nil, errors.Wrap(err2, "new onchain dkg client")
		}

		timeout := 1 * time.Second
		juelsPerFeeCoin, err2 := juelsfeecoin.NewLinkEthPriceProvider(
			common.HexToAddress(cfg.LinkEthFeedAddress), chain.Client(), timeout)
		if err2 != nil {
			return nil, errors.Wrap(err2, "new link eth price provider")
		}

		reasonableGasPrice := reasonablegasprice.NewReasonableGasPriceProvider(
			chain.GasEstimator(),
			timeout,
			chain.Config().EvmMaxGasPriceWei(),
			chain.Config().EvmEIP1559DynamicFees(),
		)

		encryptionSecretKey, err2 := d.dkgEncryptKs.Get(cfg.DKGEncryptionPublicKey)
		if err2 != nil {
			return nil, errors.Wrap(err2, "get DKG encryption key")
		}
		signingSecretKey, err2 := d.dkgSignKs.Get(cfg.DKGSigningPublicKey)
		if err2 != nil {
			return nil, errors.Wrap(err2, "get DKG signing key")
		}
		keyID, err2 := dkg.DecodeKeyID(cfg.DKGKeyID)
		if err2 != nil {
			return nil, errors.Wrap(err2, "decode DKG key ID")
		}

		coordinator, err2 := ocr2coordinator.New(
			lggr.Named("OCR2VRFCoordinator"),
			common.HexToAddress(spec.ContractID),
			common.HexToAddress(cfg.VRFCoordinatorAddress),
			common.HexToAddress(cfg.DKGContractAddress),
			chain.Client(),
			chain.LogPoller(),
			chain.Config().EvmFinalityDepth(),
		)
		if err2 != nil {
			return nil, errors.Wrap(err2, "create ocr2vrf coordinator")
		}
		l := lggr.Named("OCR2VRF").With(
			"jobName", jb.Name.ValueOrZero(),
			"jobID", jb.ID,
		)
		vrfLogger := logger.NewOCRWrapper(l.With(
			"vrfContractID", spec.ContractID), true, func(msg string) {
			lggr.ErrorIf(d.jobORM.RecordError(jb.ID, msg), "unable to record error")
		})
		dkgLogger := logger.NewOCRWrapper(l.With(
			"dkgContractID", cfg.DKGContractAddress), true, func(msg string) {
			lggr.ErrorIf(d.jobORM.RecordError(jb.ID, msg), "unable to record error")
		})
		dkgReportingPluginFactoryDecorator := func(wrapped ocr2types.ReportingPluginFactory) ocr2types.ReportingPluginFactory {
			return promwrapper.NewPromFactory(wrapped, "DKG", string(relay.EVM), chain.ID())
		}
		vrfReportingPluginFactoryDecorator := func(wrapped ocr2types.ReportingPluginFactory) ocr2types.ReportingPluginFactory {
			return promwrapper.NewPromFactory(wrapped, "OCR2VRF", string(relay.EVM), chain.ID())
		}
		noopMonitoringEndpoint := telemetry.NoopAgent{}
		oracles, err2 := ocr2vrf.NewOCR2VRF(ocr2vrf.DKGVRFArgs{
			VRFLogger:                    vrfLogger,
			DKGLogger:                    dkgLogger,
			BinaryNetworkEndpointFactory: peerWrapper.Peer2,
			V2Bootstrappers:              bootstrapPeers,
			OffchainKeyring:              kb,
			OnchainKeyring:               kb,
			VRFOffchainConfigDigester:    vrfProvider.OffchainConfigDigester(),
			VRFContractConfigTracker:     vrfProvider.ContractConfigTracker(),
			VRFContractTransmitter:       vrfProvider.ContractTransmitter(),
			VRFDatabase:                  ocrDB,
			VRFLocalConfig:               lc,
			VRFMonitoringEndpoint:        d.monitoringEndpointGen.GenMonitoringEndpoint(spec.ContractID, synchronization.OCR2VRF),
			DKGContractConfigTracker:     dkgProvider.ContractConfigTracker(),
			DKGOffchainConfigDigester:    dkgProvider.OffchainConfigDigester(),
			DKGContract:                  dkgpkg.NewOnchainContract(dkgContract, &altbn_128.G2{}),
			DKGContractTransmitter:       dkgProvider.ContractTransmitter(),
			DKGDatabase:                  ocrDB,
			DKGLocalConfig:               lc,
			// Telemetry ingress for DKG is currently not supported so a noop monitoring endpoint is being used
			DKGMonitoringEndpoint:              &noopMonitoringEndpoint,
			Serializer:                         reportserializer.NewReportSerializer(&altbn_128.G1{}),
			JuelsPerFeeCoin:                    juelsPerFeeCoin,
			ReasonableGasPrice:                 reasonableGasPrice,
			Coordinator:                        coordinator,
			Esk:                                encryptionSecretKey.KyberScalar(),
			Ssk:                                signingSecretKey.KyberScalar(),
			KeyID:                              keyID,
			DKGReportingPluginFactoryDecorator: dkgReportingPluginFactoryDecorator,
			VRFReportingPluginFactoryDecorator: vrfReportingPluginFactoryDecorator,
			DKGSharePersistence:                persistence.NewShareDB(d.db, lggr.Named("DKGShareDB"), d.cfg, big.NewInt(chainID), spec.Relay),
		})
		if err2 != nil {
			return nil, errors.Wrap(err2, "new ocr2vrf")
		}

		// RunResultSaver needs to be started first, so it's available
		// to read odb writes. It is stopped last after the OraclePlugin is shut down
		// so no further runs are enqueued, and we can drain the queue.
		runResultSaver := ocrcommon.NewResultRunSaver(
			runResults,
			d.pipelineRunner,
			make(chan struct{}),
			lggr,
			d.cfg.JobPipelineMaxSuccessfulRuns(),
		)

		// NOTE: we return from here with the services because the OCR2VRF oracles are defined
		// and exported from the ocr2vrf library. It takes care of running the DKG and OCR2VRF
		// oracles under the hood together.
		oracleCtx := job.NewServiceAdapter(oracles)
		return []job.ServiceCtx{runResultSaver, vrfProvider, dkgProvider, oracleCtx}, nil
	case job.OCR2Keeper:
		keeperProvider, rgstry, encoder, logProvider, err2 := ocr2keeper.EVMDependencies(jb, d.db, lggr, d.chainSet, d.pipelineRunner)
		if err2 != nil {
			return nil, errors.Wrap(err2, "could not build dependencies for ocr2 keepers")
		}

		var cfg ocr2keeper.PluginConfig
		err2 = json.Unmarshal(spec.PluginConfig.Bytes(), &cfg)
		if err2 != nil {
			return nil, errors.Wrap(err2, "unmarshal ocr2keepers plugin config")
		}

		err2 = ocr2keeper.ValidatePluginConfig(cfg)
		if err2 != nil {
			return nil, errors.Wrap(err2, "ocr2keepers plugin config validation failure")
		}

		conf := ocr2keepers.DelegateConfig{
			BinaryNetworkEndpointFactory: peerWrapper.Peer2,
			V2Bootstrappers:              bootstrapPeers,
			ContractTransmitter:          keeperProvider.ContractTransmitter(),
			ContractConfigTracker:        keeperProvider.ContractConfigTracker(),
			KeepersDatabase:              ocrDB,
			LocalConfig:                  lc,
			Logger:                       ocrLogger,
			MonitoringEndpoint:           d.monitoringEndpointGen.GenMonitoringEndpoint(spec.ContractID, synchronization.OCR2Automation),
			OffchainConfigDigester:       keeperProvider.OffchainConfigDigester(),
			OffchainKeyring:              kb,
			OnchainKeyring:               kb,
			HeadSubscriber:               rgstry,
			Registry:                     rgstry,
			ReportEncoder:                encoder,
			PerformLogProvider:           logProvider,
			CacheExpiration:              cfg.CacheExpiration.Value(),
			CacheEvictionInterval:        cfg.CacheEvictionInterval.Value(),
			MaxServiceWorkers:            cfg.MaxServiceWorkers,
			ServiceQueueLength:           cfg.ServiceQueueLength,
		}
		pluginService, err2 := ocr2keepers.NewDelegate(conf)
		if err2 != nil {
			return nil, errors.Wrap(err, "could not create new keepers ocr2 delegate")
		}

		// RunResultSaver needs to be started first, so it's available
		// to read odb writes. It is stopped last after the OraclePlugin is shut down
		// so no further runs are enqueued, and we can drain the queue.
		runResultSaver := ocrcommon.NewResultRunSaver(
			runResults,
			d.pipelineRunner,
			make(chan struct{}),
			lggr,
			d.cfg.JobPipelineMaxSuccessfulRuns(),
		)

		return []job.ServiceCtx{
			runResultSaver,
			keeperProvider,
			rgstry,
			logProvider,
			pluginService,
		}, nil
	case job.OCR2Functions:
		if spec.Relay != relay.EVM {
			return nil, fmt.Errorf("unsupported relay: %s", spec.Relay)
		}
		functionsProvider, err2 := evmrelay.NewFunctionsProvider(
			d.chainSet,
			types.RelayArgs{
				ExternalJobID: jb.ExternalJobID,
				JobID:         spec.ID,
				ContractID:    spec.ContractID,
				RelayConfig:   spec.RelayConfig.Bytes(),
				New:           d.isNewlyCreatedJob,
			},
			types.PluginArgs{
				TransmitterID: transmitterID,
				PluginConfig:  spec.PluginConfig.Bytes(),
			},
			lggr.Named("FunctionsRelayer"),
			d.ethKs,
		)
		if err2 != nil {
			return nil, err2
		}

		var relayConfig evmrelaytypes.RelayConfig
		err2 = json.Unmarshal(spec.RelayConfig.Bytes(), &relayConfig)
		if err2 != nil {
			return nil, err2
		}
		chain, err2 := d.chainSet.Get(relayConfig.ChainID.ToInt())
		if err2 != nil {
			return nil, err2
		}
<<<<<<< HEAD
		pluginORM := functions_service.NewORM(d.db, lggr, d.cfg, common.HexToAddress(spec.ContractID))
		pluginOracle, err2 = functions.NewDROracle(jb, d.pipelineRunner, d.jobORM, pluginORM, chain, lggr, ocrLogger, d.mailMon)
		if err2 != nil {
			return nil, err2
		}
	case job.CCIPCommit:
		if spec.Relay != relay.EVM {
			return nil, errors.New("Non evm chains are not supported for CCIP commit")
		}
		ccipProvider, err2 := evmrelay.NewCCIPRelayer(relayer).NewCCIPCommitProvider(
			types.RelayArgs{
				ExternalJobID: jb.ExternalJobID,
				JobID:         spec.ID,
				ContractID:    spec.ContractID,
				RelayConfig:   spec.RelayConfig.Bytes(),
			}, spec.TransmitterID.String)
		if err2 != nil {
			return nil, err2
		}
		oracleArgsNoPlugin := libocr2.OracleArgs{
			BinaryNetworkEndpointFactory: peerWrapper.Peer2,
			V2Bootstrappers:              bootstrapPeers,
			ContractTransmitter:          ccipProvider.ContractTransmitter(),
			ContractConfigTracker:        ccipProvider.ContractConfigTracker(),
			Database:                     ocrDB,
			LocalConfig:                  lc,
			MonitoringEndpoint:           d.monitoringEndpointGen.GenMonitoringEndpoint(spec.ContractID, synchronization.OCR2CCIP),
			OffchainConfigDigester:       ccipProvider.OffchainConfigDigester(),
			OffchainKeyring:              kb,
			OnchainKeyring:               kb,
		}
		return ccip.NewCommitServices(lggr, jb, d.chainSet, d.isNewlyCreatedJob, d.pipelineRunner, oracleArgsNoPlugin, logError)
	case job.CCIPExecution:
		if spec.Relay != relay.EVM {
			return nil, errors.New("Non evm chains are not supported for CCIP execution")
		}
		ccipProvider, err2 := evmrelay.NewCCIPRelayer(relayer).NewCCIPExecutionProvider(
			types.RelayArgs{
				ExternalJobID: jb.ExternalJobID,
				JobID:         spec.ID,
				ContractID:    spec.ContractID,
				RelayConfig:   spec.RelayConfig.Bytes(),
			}, spec.TransmitterID.String)
		if err2 != nil {
			return nil, err2
		}
		oracleArgsNoPlugin := libocr2.OracleArgs{
			BinaryNetworkEndpointFactory: peerWrapper.Peer2,
			V2Bootstrappers:              bootstrapPeers,
			ContractTransmitter:          ccipProvider.ContractTransmitter(),
			ContractConfigTracker:        ccipProvider.ContractConfigTracker(),
			Database:                     ocrDB,
			LocalConfig:                  lc,
			MonitoringEndpoint:           d.monitoringEndpointGen.GenMonitoringEndpoint(spec.ContractID, synchronization.OCR2CCIP),
			OffchainConfigDigester:       ccipProvider.OffchainConfigDigester(),
			OffchainKeyring:              kb,
			OnchainKeyring:               kb,
		}
		return ccip.NewExecutionServices(lggr, jb, d.chainSet, d.isNewlyCreatedJob, d.pipelineRunner, oracleArgsNoPlugin, logError)
	default:
		return nil, errors.Errorf("plugin type %s not supported", spec.PluginType)
	}
	if err != nil {
		return nil, errors.Wrap(err, "failed to initialise plugin")
	}
=======
>>>>>>> 9e83237c

		sharedOracleArgs := libocr2.OracleArgs{
			BinaryNetworkEndpointFactory: peerWrapper.Peer2,
			V2Bootstrappers:              bootstrapPeers,
			ContractTransmitter:          functionsProvider.ContractTransmitter(),
			ContractConfigTracker:        functionsProvider.ContractConfigTracker(),
			Database:                     ocrDB,
			LocalConfig:                  lc,
			Logger:                       ocrLogger,
			MonitoringEndpoint:           d.monitoringEndpointGen.GenMonitoringEndpoint(spec.ContractID, synchronization.OCR2Functions),
			OffchainConfigDigester:       functionsProvider.OffchainConfigDigester(),
			OffchainKeyring:              kb,
			OnchainKeyring:               kb,
			ReportingPluginFactory:       nil, // To be set by NewFunctionsServices
		}

		functionsServicesConfig := functions.FunctionsServicesConfig{
			Job:            jb,
			PipelineRunner: d.pipelineRunner,
			JobORM:         d.jobORM,
			OCR2JobConfig:  d.cfg,
			DB:             d.db,
			Chain:          chain,
			ContractID:     spec.ContractID,
			Lggr:           lggr,
			MailMon:        d.mailMon,
		}

		functionsServices, err := functions.NewFunctionsServices(&sharedOracleArgs, &functionsServicesConfig)
		if err != nil {
			return nil, errors.Wrap(err, "error calling NewFunctionsServices")
		}

		// RunResultSaver needs to be started first, so it's available
		// to read odb writes. It is stopped last after the OraclePlugin is shut down
		// so no further runs are enqueued, and we can drain the queue.
		runResultSaver := ocrcommon.NewResultRunSaver(
			runResults,
			d.pipelineRunner,
			make(chan struct{}),
			lggr,
			d.cfg.JobPipelineMaxSuccessfulRuns(),
		)

		return append([]job.ServiceCtx{runResultSaver, functionsProvider}, functionsServices...), nil
	default:
		return nil, errors.Errorf("plugin type %s not supported", spec.PluginType)
	}
}<|MERGE_RESOLUTION|>--- conflicted
+++ resolved
@@ -24,11 +24,8 @@
 	"github.com/smartcontractkit/chainlink/v2/core/logger"
 	"github.com/smartcontractkit/chainlink/v2/core/services/job"
 	"github.com/smartcontractkit/chainlink/v2/core/services/keystore"
-<<<<<<< HEAD
-	"github.com/smartcontractkit/chainlink/v2/core/services/ocr2/plugins"
+
 	"github.com/smartcontractkit/chainlink/v2/core/services/ocr2/plugins/ccip"
-=======
->>>>>>> 9e83237c
 	"github.com/smartcontractkit/chainlink/v2/core/services/ocr2/plugins/dkg"
 	"github.com/smartcontractkit/chainlink/v2/core/services/ocr2/plugins/dkg/persistence"
 	"github.com/smartcontractkit/chainlink/v2/core/services/ocr2/plugins/functions"
@@ -685,74 +682,6 @@
 		if err2 != nil {
 			return nil, err2
 		}
-<<<<<<< HEAD
-		pluginORM := functions_service.NewORM(d.db, lggr, d.cfg, common.HexToAddress(spec.ContractID))
-		pluginOracle, err2 = functions.NewDROracle(jb, d.pipelineRunner, d.jobORM, pluginORM, chain, lggr, ocrLogger, d.mailMon)
-		if err2 != nil {
-			return nil, err2
-		}
-	case job.CCIPCommit:
-		if spec.Relay != relay.EVM {
-			return nil, errors.New("Non evm chains are not supported for CCIP commit")
-		}
-		ccipProvider, err2 := evmrelay.NewCCIPRelayer(relayer).NewCCIPCommitProvider(
-			types.RelayArgs{
-				ExternalJobID: jb.ExternalJobID,
-				JobID:         spec.ID,
-				ContractID:    spec.ContractID,
-				RelayConfig:   spec.RelayConfig.Bytes(),
-			}, spec.TransmitterID.String)
-		if err2 != nil {
-			return nil, err2
-		}
-		oracleArgsNoPlugin := libocr2.OracleArgs{
-			BinaryNetworkEndpointFactory: peerWrapper.Peer2,
-			V2Bootstrappers:              bootstrapPeers,
-			ContractTransmitter:          ccipProvider.ContractTransmitter(),
-			ContractConfigTracker:        ccipProvider.ContractConfigTracker(),
-			Database:                     ocrDB,
-			LocalConfig:                  lc,
-			MonitoringEndpoint:           d.monitoringEndpointGen.GenMonitoringEndpoint(spec.ContractID, synchronization.OCR2CCIP),
-			OffchainConfigDigester:       ccipProvider.OffchainConfigDigester(),
-			OffchainKeyring:              kb,
-			OnchainKeyring:               kb,
-		}
-		return ccip.NewCommitServices(lggr, jb, d.chainSet, d.isNewlyCreatedJob, d.pipelineRunner, oracleArgsNoPlugin, logError)
-	case job.CCIPExecution:
-		if spec.Relay != relay.EVM {
-			return nil, errors.New("Non evm chains are not supported for CCIP execution")
-		}
-		ccipProvider, err2 := evmrelay.NewCCIPRelayer(relayer).NewCCIPExecutionProvider(
-			types.RelayArgs{
-				ExternalJobID: jb.ExternalJobID,
-				JobID:         spec.ID,
-				ContractID:    spec.ContractID,
-				RelayConfig:   spec.RelayConfig.Bytes(),
-			}, spec.TransmitterID.String)
-		if err2 != nil {
-			return nil, err2
-		}
-		oracleArgsNoPlugin := libocr2.OracleArgs{
-			BinaryNetworkEndpointFactory: peerWrapper.Peer2,
-			V2Bootstrappers:              bootstrapPeers,
-			ContractTransmitter:          ccipProvider.ContractTransmitter(),
-			ContractConfigTracker:        ccipProvider.ContractConfigTracker(),
-			Database:                     ocrDB,
-			LocalConfig:                  lc,
-			MonitoringEndpoint:           d.monitoringEndpointGen.GenMonitoringEndpoint(spec.ContractID, synchronization.OCR2CCIP),
-			OffchainConfigDigester:       ccipProvider.OffchainConfigDigester(),
-			OffchainKeyring:              kb,
-			OnchainKeyring:               kb,
-		}
-		return ccip.NewExecutionServices(lggr, jb, d.chainSet, d.isNewlyCreatedJob, d.pipelineRunner, oracleArgsNoPlugin, logError)
-	default:
-		return nil, errors.Errorf("plugin type %s not supported", spec.PluginType)
-	}
-	if err != nil {
-		return nil, errors.Wrap(err, "failed to initialise plugin")
-	}
-=======
->>>>>>> 9e83237c
 
 		sharedOracleArgs := libocr2.OracleArgs{
 			BinaryNetworkEndpointFactory: peerWrapper.Peer2,
@@ -798,6 +727,60 @@
 		)
 
 		return append([]job.ServiceCtx{runResultSaver, functionsProvider}, functionsServices...), nil
+	case job.CCIPCommit:
+		if spec.Relay != relay.EVM {
+			return nil, errors.New("Non evm chains are not supported for CCIP commit")
+		}
+		ccipProvider, err2 := evmrelay.NewCCIPRelayer(relayer).NewCCIPCommitProvider(
+			types.RelayArgs{
+				ExternalJobID: jb.ExternalJobID,
+				JobID:         spec.ID,
+				ContractID:    spec.ContractID,
+				RelayConfig:   spec.RelayConfig.Bytes(),
+			}, spec.TransmitterID.String)
+		if err2 != nil {
+			return nil, err2
+		}
+		oracleArgsNoPlugin := libocr2.OracleArgs{
+			BinaryNetworkEndpointFactory: peerWrapper.Peer2,
+			V2Bootstrappers:              bootstrapPeers,
+			ContractTransmitter:          ccipProvider.ContractTransmitter(),
+			ContractConfigTracker:        ccipProvider.ContractConfigTracker(),
+			Database:                     ocrDB,
+			LocalConfig:                  lc,
+			MonitoringEndpoint:           d.monitoringEndpointGen.GenMonitoringEndpoint(spec.ContractID, synchronization.OCR2CCIP),
+			OffchainConfigDigester:       ccipProvider.OffchainConfigDigester(),
+			OffchainKeyring:              kb,
+			OnchainKeyring:               kb,
+		}
+		return ccip.NewCommitServices(lggr, jb, d.chainSet, d.isNewlyCreatedJob, d.pipelineRunner, oracleArgsNoPlugin, logError)
+	case job.CCIPExecution:
+		if spec.Relay != relay.EVM {
+			return nil, errors.New("Non evm chains are not supported for CCIP execution")
+		}
+		ccipProvider, err2 := evmrelay.NewCCIPRelayer(relayer).NewCCIPExecutionProvider(
+			types.RelayArgs{
+				ExternalJobID: jb.ExternalJobID,
+				JobID:         spec.ID,
+				ContractID:    spec.ContractID,
+				RelayConfig:   spec.RelayConfig.Bytes(),
+			}, spec.TransmitterID.String)
+		if err2 != nil {
+			return nil, err2
+		}
+		oracleArgsNoPlugin := libocr2.OracleArgs{
+			BinaryNetworkEndpointFactory: peerWrapper.Peer2,
+			V2Bootstrappers:              bootstrapPeers,
+			ContractTransmitter:          ccipProvider.ContractTransmitter(),
+			ContractConfigTracker:        ccipProvider.ContractConfigTracker(),
+			Database:                     ocrDB,
+			LocalConfig:                  lc,
+			MonitoringEndpoint:           d.monitoringEndpointGen.GenMonitoringEndpoint(spec.ContractID, synchronization.OCR2CCIP),
+			OffchainConfigDigester:       ccipProvider.OffchainConfigDigester(),
+			OffchainKeyring:              kb,
+			OnchainKeyring:               kb,
+		}
+		return ccip.NewExecutionServices(lggr, jb, d.chainSet, d.isNewlyCreatedJob, d.pipelineRunner, oracleArgsNoPlugin, logError)
 	default:
 		return nil, errors.Errorf("plugin type %s not supported", spec.PluginType)
 	}
