--- conflicted
+++ resolved
@@ -7,10 +7,7 @@
 	"fmt"
 	"log"
 	"strconv"
-<<<<<<< HEAD
 	"strings"
-=======
->>>>>>> 5ebb6326
 	"time"
 
 	"gopkg.in/guregu/null.v4"
@@ -18,17 +15,12 @@
 	cciptypes "github.com/smartcontractkit/chainlink-common/pkg/types/ccip"
 	"github.com/smartcontractkit/chainlink-common/pkg/types/core"
 
+	"github.com/smartcontractkit/chainlink/v2/core/services/ocr2/plugins/ccip"
 	"github.com/smartcontractkit/chainlink/v2/core/services/ocr2/plugins/ccip/config"
 
 	"github.com/ethereum/go-ethereum/common"
 	"github.com/pkg/errors"
 	"github.com/prometheus/client_golang/prometheus"
-<<<<<<< HEAD
-	"google.golang.org/grpc"
-	"gopkg.in/guregu/null.v4"
-
-=======
->>>>>>> 5ebb6326
 	chainselectors "github.com/smartcontractkit/chain-selectors"
 	"github.com/smartcontractkit/libocr/commontypes"
 	libocr2 "github.com/smartcontractkit/libocr/offchainreporting2plus"
@@ -43,20 +35,11 @@
 	ocr2keepers20runner "github.com/smartcontractkit/chainlink-automation/pkg/v2/runner"
 	ocr2keepers21config "github.com/smartcontractkit/chainlink-automation/pkg/v3/config"
 	ocr2keepers21 "github.com/smartcontractkit/chainlink-automation/pkg/v3/plugin"
-<<<<<<< HEAD
-	commonlogger "github.com/smartcontractkit/chainlink-common/pkg/logger"
-=======
->>>>>>> 5ebb6326
 	"github.com/smartcontractkit/chainlink-common/pkg/loop"
 	"github.com/smartcontractkit/chainlink-common/pkg/loop/reportingplugins"
 	"github.com/smartcontractkit/chainlink-common/pkg/loop/reportingplugins/ocr3"
 	"github.com/smartcontractkit/chainlink-common/pkg/sqlutil"
 	"github.com/smartcontractkit/chainlink-common/pkg/types"
-<<<<<<< HEAD
-	cciptypes "github.com/smartcontractkit/chainlink-common/pkg/types/ccip"
-	"github.com/smartcontractkit/chainlink-common/pkg/types/core"
-=======
->>>>>>> 5ebb6326
 	llotypes "github.com/smartcontractkit/chainlink-common/pkg/types/llo"
 	"github.com/smartcontractkit/chainlink-common/pkg/utils/mailbox"
 	datastreamsllo "github.com/smartcontractkit/chainlink-data-streams/llo"
@@ -69,21 +52,10 @@
 	"github.com/smartcontractkit/chainlink/v2/core/services/keystore"
 	"github.com/smartcontractkit/chainlink/v2/core/services/keystore/keys/ocr2key"
 	"github.com/smartcontractkit/chainlink/v2/core/services/llo"
-<<<<<<< HEAD
-	"github.com/smartcontractkit/chainlink/v2/core/services/ocr2/plugins/ccip"
 	"github.com/smartcontractkit/chainlink/v2/core/services/ocr2/plugins/ccip/ccipcommit"
 	"github.com/smartcontractkit/chainlink/v2/core/services/ocr2/plugins/ccip/ccipexec"
-	"github.com/smartcontractkit/chainlink/v2/core/services/ocr2/plugins/ccip/config"
-	ccipconfig "github.com/smartcontractkit/chainlink/v2/core/services/ocr2/plugins/ccip/config"
-=======
-	"github.com/smartcontractkit/chainlink/v2/core/services/ocr2/plugins/ccip/ccipcommit"
-	"github.com/smartcontractkit/chainlink/v2/core/services/ocr2/plugins/ccip/ccipexec"
->>>>>>> 5ebb6326
 	"github.com/smartcontractkit/chainlink/v2/core/services/ocr2/plugins/functions"
 	"github.com/smartcontractkit/chainlink/v2/core/services/ocr2/plugins/generic"
-	"github.com/smartcontractkit/chainlink/v2/core/services/ocr2/plugins/liquiditymanager"
-	liquiditymanagermodels "github.com/smartcontractkit/chainlink/v2/core/services/ocr2/plugins/liquiditymanager/models"
-	"github.com/smartcontractkit/chainlink/v2/core/services/ocr2/plugins/liquiditymanager/ocr3impls"
 	lloconfig "github.com/smartcontractkit/chainlink/v2/core/services/ocr2/plugins/llo/config"
 	"github.com/smartcontractkit/chainlink/v2/core/services/ocr2/plugins/median"
 	"github.com/smartcontractkit/chainlink/v2/core/services/ocr2/plugins/mercury"
@@ -389,8 +361,6 @@
 			d.lggr.Errorw("failed to unregister ccip exec plugin filters", "err", err2, "spec", spec)
 		}
 		return nil
-<<<<<<< HEAD
-=======
 	case types.LLO:
 		var pluginCfg lloconfig.PluginConfig
 		err = json.Unmarshal(spec.PluginConfig.Bytes(), &pluginCfg)
@@ -403,7 +373,6 @@
 			return err
 		}
 		return llo.Cleanup(ctx, lp, pluginCfg.ChannelDefinitionsContractAddress, pluginCfg.DonID, d.ds, chainSelector)
->>>>>>> 5ebb6326
 	default:
 		return nil
 	}
@@ -551,11 +520,6 @@
 		return d.newServicesCCIPCommit(ctx, lggr, jb, bootstrapPeers, kb, ocrDB, lc, transmitterID)
 	case types.CCIPExecution:
 		return d.newServicesCCIPExecution(ctx, lggr, jb, bootstrapPeers, kb, ocrDB, lc, transmitterID)
-<<<<<<< HEAD
-	case "liquiditymanager": // TODO: add constant to chainlink-common
-		return d.newServicesLiquidityManager(ctx, lggr, jb, bootstrapPeers, kb, ocrDB, lc)
-=======
->>>>>>> 5ebb6326
 	default:
 		return nil, errors.Errorf("plugin type %s not supported", spec.PluginType)
 	}
@@ -1669,7 +1633,6 @@
 		MetricsRegisterer:      prometheus.WrapRegistererWith(map[string]string{"job_name": jb.Name.ValueOrZero()}, prometheus.DefaultRegisterer),
 	}
 
-<<<<<<< HEAD
 	priceGetter, err := d.ccipCommitPriceGetter(ctx, lggr, pluginJobSpecConfig, jb)
 	if err != nil {
 		return nil, fmt.Errorf("failed to create price getter: %w", err)
@@ -1748,9 +1711,6 @@
 		}
 	}
 	return priceGetter, nil
-=======
-	return ccipcommit.NewCommitServices(ctx, d.ds, srcProvider, dstProvider, d.legacyChains, jb, lggr, d.pipelineRunner, oracleArgsNoPlugin, d.isNewlyCreatedJob, int64(srcChainID), dstChainID, logError)
->>>>>>> 5ebb6326
 }
 
 func newCCIPCommitPluginBytes(isSourceProvider bool, sourceStartBlock uint64, destStartBlock uint64) config.CommitPluginConfig {
@@ -2026,79 +1986,6 @@
 	}
 }
 
-<<<<<<< HEAD
-func (d *Delegate) newServicesLiquidityManager(ctx context.Context, lggr logger.SugaredLogger, jb job.Job, bootstrapPeers []commontypes.BootstrapperLocator, kb ocr2key.KeyBundle, ocrDB *db, lc ocrtypes.LocalConfig) ([]job.ServiceCtx, error) {
-	spec := jb.OCR2OracleSpec
-	if spec.Relay != relay.NetworkEVM {
-		return nil, errors.New("Non evm chains are not supported for rebalancer execution")
-	}
-	// the relay ID specified in the spec will be that of the main/master chain
-	rid, err := spec.RelayID()
-	if err != nil {
-		return nil, ErrJobSpecNoRelayer{Err: err, PluginName: string(spec.PluginType)}
-	}
-	relayer := evmrelay.NewRebalancerRelayer(
-		d.legacyChains,
-		d.lggr,
-		d.ethKs,
-	)
-	rebalancerProvider, err := relayer.NewRebalancerProvider(
-		ctx,
-		types.RelayArgs{
-			ExternalJobID: jb.ExternalJobID,
-			JobID:         jb.ID,
-			ContractID:    spec.ContractID,
-			New:           d.isNewlyCreatedJob,
-			RelayConfig:   spec.RelayConfig.Bytes(),
-			ProviderType:  string(spec.PluginType),
-		}, types.PluginArgs{
-			TransmitterID: spec.TransmitterID.String,
-			PluginConfig:  spec.PluginConfig.Bytes(),
-		})
-	if err != nil {
-		return nil, fmt.Errorf("failed to create rebalancer provider: %w", err)
-	}
-	factory, err := liquiditymanager.NewPluginFactory(
-		lggr,
-		spec.PluginConfig.Bytes(),
-		rebalancerProvider.LiquidityManagerFactory(),
-		rebalancerProvider.DiscovererFactory(),
-		rebalancerProvider.BridgeFactory(),
-	)
-	if err != nil {
-		return nil, fmt.Errorf("failed to create rebalancer plugin factory: %w", err)
-	}
-	oracleArgsNoPlugin := libocr2.OCR3OracleArgs[liquiditymanagermodels.Report]{
-		BinaryNetworkEndpointFactory: d.peerWrapper.Peer2,
-		V2Bootstrappers:              bootstrapPeers,
-		ContractTransmitter:          rebalancerProvider.ContractTransmitterOCR3(),
-		ContractConfigTracker:        rebalancerProvider.ContractConfigTracker(),
-		Database:                     ocrDB,
-		LocalConfig:                  lc,
-		MonitoringEndpoint: d.monitoringEndpointGen.GenMonitoringEndpoint(
-			rid.Network,
-			rid.ChainID,
-			spec.ContractID,
-			synchronization.OCR3Rebalancer,
-		),
-		OffchainConfigDigester: rebalancerProvider.OffchainConfigDigester(),
-		OffchainKeyring:        kb,
-		OnchainKeyring:         ocr3impls.NewOnchainKeyring[liquiditymanagermodels.Report](kb, lggr),
-		ReportingPluginFactory: factory,
-		Logger: commonlogger.NewOCRWrapper(lggr.Named("RebalancerOracle"), d.cfg.OCR2().TraceLogging(), func(msg string) {
-			lggr.ErrorIf(d.jobORM.RecordError(context.Background(), jb.ID, msg), "unable to record error")
-		}),
-		MetricsRegisterer: prometheus.WrapRegistererWith(map[string]string{"job_name": jb.Name.ValueOrZero()}, prometheus.DefaultRegisterer),
-	}
-	oracle, err := libocr2.NewOracle(oracleArgsNoPlugin)
-	if err != nil {
-		return nil, fmt.Errorf("failed to create oracle: %w", err)
-	}
-	return []job.ServiceCtx{rebalancerProvider, job.NewServiceAdapter(oracle)}, nil
-}
-
-=======
->>>>>>> 5ebb6326
 // errorLog implements [loop.ErrorLog]
 type errorLog struct {
 	jobID       int32
