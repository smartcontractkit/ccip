--- conflicted
+++ resolved
@@ -18,13 +18,12 @@
 	"github.com/ethereum/go-ethereum/common"
 	"github.com/pkg/errors"
 	"github.com/prometheus/client_golang/prometheus"
-	"google.golang.org/grpc"
-	"gopkg.in/guregu/null.v4"
-
 	"github.com/smartcontractkit/libocr/commontypes"
 	libocr2 "github.com/smartcontractkit/libocr/offchainreporting2plus"
 	"github.com/smartcontractkit/libocr/offchainreporting2plus/ocr3types"
 	ocrtypes "github.com/smartcontractkit/libocr/offchainreporting2plus/types"
+	"google.golang.org/grpc"
+	"gopkg.in/guregu/null.v4"
 
 	ocr2keepers20 "github.com/smartcontractkit/chainlink-automation/pkg/v2"
 	ocr2keepers20config "github.com/smartcontractkit/chainlink-automation/pkg/v2/config"
@@ -1808,13 +1807,8 @@
 
 func (d *Delegate) newServicesCCIPCommit(ctx context.Context, lggr logger.SugaredLogger, jb job.Job, bootstrapPeers []commontypes.BootstrapperLocator, kb ocr2key.KeyBundle, ocrDB *db, lc ocrtypes.LocalConfig, transmitterID string) ([]job.ServiceCtx, error) {
 	spec := jb.OCR2OracleSpec
-<<<<<<< HEAD
-	if spec.Relay != types.NetworkEVM {
+	if spec.Relay != relay.NetworkEVM {
 		return nil, fmt.Errorf("non evm chains are not supported for CCIP commit")
-=======
-	if spec.Relay != relay.NetworkEVM {
-		return nil, errors.New("Non evm chains are not supported for CCIP commit")
->>>>>>> 2869d26d
 	}
 	dstRid, err := spec.RelayID()
 	if err != nil {
@@ -1890,13 +1884,8 @@
 
 func (d *Delegate) ccipCommitGetDstProvider(ctx context.Context, jb job.Job, pluginJobSpecConfig ccipconfig.CommitPluginJobSpecConfig, transmitterID string) (types.CCIPCommitProvider, error) {
 	spec := jb.OCR2OracleSpec
-<<<<<<< HEAD
-	if spec.Relay != types.NetworkEVM {
+	if spec.Relay != relay.NetworkEVM {
 		return nil, fmt.Errorf("non evm chains are not supported for CCIP commit")
-=======
-	if spec.Relay != relay.NetworkEVM {
-		return nil, errors.New("Non evm chains are not supported for CCIP execution")
->>>>>>> 2869d26d
 	}
 
 	dstRid, err := spec.RelayID()
@@ -1995,7 +1984,7 @@
 
 func (d *Delegate) newServicesCCIPExecution(ctx context.Context, lggr logger.SugaredLogger, jb job.Job, bootstrapPeers []commontypes.BootstrapperLocator, kb ocr2key.KeyBundle, ocrDB *db, lc ocrtypes.LocalConfig, transmitterID string) ([]job.ServiceCtx, error) {
 	spec := jb.OCR2OracleSpec
-	if spec.Relay != types.NetworkEVM {
+	if spec.Relay != relay.NetworkEVM {
 		return nil, fmt.Errorf("Non evm chains are not supported for CCIP execution")
 	}
 	dstRid, err := spec.RelayID()
@@ -2065,7 +2054,7 @@
 
 func (d *Delegate) ccipExecGetDstProvider(ctx context.Context, jb job.Job, pluginJobSpecConfig ccipconfig.ExecPluginJobSpecConfig, transmitterID string) (types.CCIPExecProvider, error) {
 	spec := jb.OCR2OracleSpec
-	if spec.Relay != types.NetworkEVM {
+	if spec.Relay != relay.NetworkEVM {
 		return nil, fmt.Errorf("non evm chains are not supported for CCIP execution")
 	}
 	dstRid, err := spec.RelayID()
