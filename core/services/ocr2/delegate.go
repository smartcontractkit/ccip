package ocr2

import (
	"context"
	"encoding/hex"
	"encoding/json"
	"fmt"
	"log"
	"time"

	"github.com/ethereum/go-ethereum/common"
	"github.com/jmoiron/sqlx"
	"github.com/pkg/errors"
	"github.com/prometheus/client_golang/prometheus"
	"google.golang.org/grpc"
	"gopkg.in/guregu/null.v4"

	"github.com/smartcontractkit/libocr/commontypes"
	libocr2 "github.com/smartcontractkit/libocr/offchainreporting2plus"
	ocrtypes "github.com/smartcontractkit/libocr/offchainreporting2plus/types"

	ocr2keepers20 "github.com/smartcontractkit/chainlink-automation/pkg/v2"
	ocr2keepers20config "github.com/smartcontractkit/chainlink-automation/pkg/v2/config"
	ocr2keepers20coordinator "github.com/smartcontractkit/chainlink-automation/pkg/v2/coordinator"
	ocr2keepers20polling "github.com/smartcontractkit/chainlink-automation/pkg/v2/observer/polling"
	ocr2keepers20runner "github.com/smartcontractkit/chainlink-automation/pkg/v2/runner"
	ocr2keepers21config "github.com/smartcontractkit/chainlink-automation/pkg/v3/config"
	ocr2keepers21 "github.com/smartcontractkit/chainlink-automation/pkg/v3/plugin"
	"github.com/smartcontractkit/chainlink-common/pkg/loop/reportingplugins/ocr3"
	"github.com/smartcontractkit/chainlink/v2/core/config/env"

	"github.com/smartcontractkit/chainlink-vrf/altbn_128"
	dkgpkg "github.com/smartcontractkit/chainlink-vrf/dkg"
	"github.com/smartcontractkit/chainlink-vrf/ocr2vrf"

	commonlogger "github.com/smartcontractkit/chainlink-common/pkg/logger"
	"github.com/smartcontractkit/chainlink-common/pkg/loop"
	"github.com/smartcontractkit/chainlink-common/pkg/loop/reportingplugins"
	"github.com/smartcontractkit/chainlink-common/pkg/types"
	llotypes "github.com/smartcontractkit/chainlink-common/pkg/types/llo"
	"github.com/smartcontractkit/chainlink-common/pkg/utils/mailbox"
	"github.com/smartcontractkit/chainlink/v2/core/services/ocr2/plugins/ccip/ccipcommit"
	"github.com/smartcontractkit/chainlink/v2/core/services/ocr2/plugins/ccip/ccipexec"
	"github.com/smartcontractkit/chainlink/v2/core/services/ocr2/plugins/rebalancer"
	rebalancermodels "github.com/smartcontractkit/chainlink/v2/core/services/ocr2/plugins/rebalancer/models"
	"github.com/smartcontractkit/chainlink/v2/core/services/ocr2/plugins/rebalancer/ocr3impls"

	"github.com/smartcontractkit/chainlink/v2/core/bridges"
	"github.com/smartcontractkit/chainlink/v2/core/chains/legacyevm"
	coreconfig "github.com/smartcontractkit/chainlink/v2/core/config"
	"github.com/smartcontractkit/chainlink/v2/core/logger"
	"github.com/smartcontractkit/chainlink/v2/core/services/job"
	"github.com/smartcontractkit/chainlink/v2/core/services/keystore"
	"github.com/smartcontractkit/chainlink/v2/core/services/keystore/chaintype"
	"github.com/smartcontractkit/chainlink/v2/core/services/keystore/keys/ocr2key"
	"github.com/smartcontractkit/chainlink/v2/core/services/llo"
	"github.com/smartcontractkit/chainlink/v2/core/services/ocr2/plugins/dkg"
	"github.com/smartcontractkit/chainlink/v2/core/services/ocr2/plugins/dkg/persistence"
	"github.com/smartcontractkit/chainlink/v2/core/services/ocr2/plugins/functions"
	"github.com/smartcontractkit/chainlink/v2/core/services/ocr2/plugins/generic"
	lloconfig "github.com/smartcontractkit/chainlink/v2/core/services/ocr2/plugins/llo/config"
	"github.com/smartcontractkit/chainlink/v2/core/services/ocr2/plugins/median"
	"github.com/smartcontractkit/chainlink/v2/core/services/ocr2/plugins/mercury"
	"github.com/smartcontractkit/chainlink/v2/core/services/ocr2/plugins/ocr2keeper"

	"github.com/smartcontractkit/chainlink/v2/core/services/ocr2/plugins/ocr2keeper/evmregistry/v21/autotelemetry21"
	ocr2keeper21core "github.com/smartcontractkit/chainlink/v2/core/services/ocr2/plugins/ocr2keeper/evmregistry/v21/core"

	ocr2vrfconfig "github.com/smartcontractkit/chainlink/v2/core/services/ocr2/plugins/ocr2vrf/config"
	ocr2coordinator "github.com/smartcontractkit/chainlink/v2/core/services/ocr2/plugins/ocr2vrf/coordinator"
	"github.com/smartcontractkit/chainlink/v2/core/services/ocr2/plugins/ocr2vrf/juelsfeecoin"
	"github.com/smartcontractkit/chainlink/v2/core/services/ocr2/plugins/ocr2vrf/reasonablegasprice"
	"github.com/smartcontractkit/chainlink/v2/core/services/ocr2/plugins/ocr2vrf/reportserializer"
	"github.com/smartcontractkit/chainlink/v2/core/services/ocr2/plugins/promwrapper"
	"github.com/smartcontractkit/chainlink/v2/core/services/ocr2/validate"
	"github.com/smartcontractkit/chainlink/v2/core/services/ocrcommon"
	"github.com/smartcontractkit/chainlink/v2/core/services/pg"
	"github.com/smartcontractkit/chainlink/v2/core/services/pipeline"
	"github.com/smartcontractkit/chainlink/v2/core/services/relay"
	evmrelay "github.com/smartcontractkit/chainlink/v2/core/services/relay/evm"
	functionsRelay "github.com/smartcontractkit/chainlink/v2/core/services/relay/evm/functions"
	evmmercury "github.com/smartcontractkit/chainlink/v2/core/services/relay/evm/mercury"
	mercuryutils "github.com/smartcontractkit/chainlink/v2/core/services/relay/evm/mercury/utils"
	evmrelaytypes "github.com/smartcontractkit/chainlink/v2/core/services/relay/evm/types"
	"github.com/smartcontractkit/chainlink/v2/core/services/streams"
	"github.com/smartcontractkit/chainlink/v2/core/services/synchronization"
	"github.com/smartcontractkit/chainlink/v2/core/services/telemetry"
	"github.com/smartcontractkit/chainlink/v2/plugins"
)

type ErrJobSpecNoRelayer struct {
	PluginName string
	Err        error
}

func (e ErrJobSpecNoRelayer) Unwrap() error { return e.Err }

func (e ErrJobSpecNoRelayer) Error() string {
	return fmt.Sprintf("%s services: OCR2 job spec could not get relayer ID: %s", e.PluginName, e.Err)
}

type ErrRelayNotEnabled struct {
	PluginName string
	Relay      string
	Err        error
}

func (e ErrRelayNotEnabled) Unwrap() error { return e.Err }

func (e ErrRelayNotEnabled) Error() string {
	return fmt.Sprintf("%s services: failed to get relay %s, is it enabled? %s", e.PluginName, e.Relay, e.Err)
}

type RelayGetter interface {
	Get(id relay.ID) (loop.Relayer, error)
}
type Delegate struct {
	db                    *sqlx.DB
	jobORM                job.ORM
	bridgeORM             bridges.ORM
	mercuryORM            evmmercury.ORM
	pipelineRunner        pipeline.Runner
	streamRegistry        streams.Getter
	peerWrapper           *ocrcommon.SingletonPeerWrapper
	monitoringEndpointGen telemetry.MonitoringEndpointGenerator
	cfg                   DelegateConfig
	lggr                  logger.Logger
	ks                    keystore.OCR2
	dkgSignKs             keystore.DKGSign
	dkgEncryptKs          keystore.DKGEncrypt
	ethKs                 keystore.Eth
	RelayGetter
	isNewlyCreatedJob bool // Set to true if this is a new job freshly added, false if job was present already on node boot.
	mailMon           *mailbox.Monitor
<<<<<<< HEAD
	legacyChains      legacyevm.LegacyChainContainer // legacy: use relayers instead
=======

	legacyChains         legacyevm.LegacyChainContainer // legacy: use relayers instead
	capabilitiesRegistry types.CapabilitiesRegistry
>>>>>>> 2743b556
}

type DelegateConfig interface {
	plugins.RegistrarConfig
	OCR2() ocr2Config
	JobPipeline() jobPipelineConfig
	Database() pg.QConfig
	Insecure() insecureConfig
	Mercury() coreconfig.Mercury
	Threshold() coreconfig.Threshold
}

// concrete implementation of DelegateConfig so it can be explicitly composed
type delegateConfig struct {
	plugins.RegistrarConfig
	ocr2        ocr2Config
	jobPipeline jobPipelineConfig
	database    pg.QConfig
	insecure    insecureConfig
	mercury     mercuryConfig
	threshold   thresholdConfig
}

func (d *delegateConfig) JobPipeline() jobPipelineConfig {
	return d.jobPipeline
}

func (d *delegateConfig) Database() pg.QConfig {
	return d.database
}

func (d *delegateConfig) Insecure() insecureConfig {
	return d.insecure
}

func (d *delegateConfig) Threshold() coreconfig.Threshold {
	return d.threshold
}

func (d *delegateConfig) Mercury() coreconfig.Mercury {
	return d.mercury
}

func (d *delegateConfig) OCR2() ocr2Config {
	return d.ocr2
}

type ocr2Config interface {
	BlockchainTimeout() time.Duration
	CaptureEATelemetry() bool
	ContractConfirmations() uint16
	ContractPollInterval() time.Duration
	ContractTransmitterTransmitTimeout() time.Duration
	DatabaseTimeout() time.Duration
	KeyBundleID() (string, error)
	TraceLogging() bool
	CaptureAutomationCustomTelemetry() bool
}

type insecureConfig interface {
	OCRDevelopmentMode() bool
}

type jobPipelineConfig interface {
	MaxSuccessfulRuns() uint64
	ResultWriteQueueDepth() uint64
}

type mercuryConfig interface {
	Credentials(credName string) *types.MercuryCredentials
	Cache() coreconfig.MercuryCache
	TLS() coreconfig.MercuryTLS
}

type thresholdConfig interface {
	ThresholdKeyShare() string
}

func NewDelegateConfig(ocr2Cfg ocr2Config, m coreconfig.Mercury, t coreconfig.Threshold, i insecureConfig, jp jobPipelineConfig, qconf pg.QConfig, pluginProcessCfg plugins.RegistrarConfig) DelegateConfig {
	return &delegateConfig{
		ocr2:            ocr2Cfg,
		RegistrarConfig: pluginProcessCfg,
		jobPipeline:     jp,
		database:        qconf,
		insecure:        i,
		mercury:         m,
		threshold:       t,
	}
}

var _ job.Delegate = (*Delegate)(nil)

func NewDelegate(
	db *sqlx.DB,
	jobORM job.ORM,
	bridgeORM bridges.ORM,
	mercuryORM evmmercury.ORM,
	pipelineRunner pipeline.Runner,
	streamRegistry streams.Getter,
	peerWrapper *ocrcommon.SingletonPeerWrapper,
	monitoringEndpointGen telemetry.MonitoringEndpointGenerator,
	legacyChains legacyevm.LegacyChainContainer,
	lggr logger.Logger,
	cfg DelegateConfig,
	ks keystore.OCR2,
	dkgSignKs keystore.DKGSign,
	dkgEncryptKs keystore.DKGEncrypt,
	ethKs keystore.Eth,
	relayers RelayGetter,
	mailMon *mailbox.Monitor,
	capabilitiesRegistry types.CapabilitiesRegistry,
) *Delegate {
	return &Delegate{
		db:                    db,
		jobORM:                jobORM,
		bridgeORM:             bridgeORM,
		mercuryORM:            mercuryORM,
		pipelineRunner:        pipelineRunner,
		streamRegistry:        streamRegistry,
		peerWrapper:           peerWrapper,
		monitoringEndpointGen: monitoringEndpointGen,
		legacyChains:          legacyChains,
		cfg:                   cfg,
		lggr:                  lggr.Named("OCR2"),
		ks:                    ks,
		dkgSignKs:             dkgSignKs,
		dkgEncryptKs:          dkgEncryptKs,
		ethKs:                 ethKs,
		RelayGetter:           relayers,
		isNewlyCreatedJob:     false,
		mailMon:               mailMon,
		capabilitiesRegistry:  capabilitiesRegistry,
	}
}

func (d *Delegate) JobType() job.Type {
	return job.OffchainReporting2
}

func (d *Delegate) BeforeJobCreated(spec job.Job) {
	// This is only called first time the job is created
	d.isNewlyCreatedJob = true
}
func (d *Delegate) AfterJobCreated(spec job.Job)  {}
func (d *Delegate) BeforeJobDeleted(spec job.Job) {}
func (d *Delegate) OnDeleteJob(jb job.Job, q pg.Queryer) error {
	// If the job spec is malformed in any way, we report the error but return nil so that
	//  the job deletion itself isn't blocked.

	spec := jb.OCR2OracleSpec
	if spec == nil {
		d.lggr.Errorf("offchainreporting2.Delegate.OnDeleteJob called with wrong job type, ignoring non-OCR2 spec %v", jb)
		return nil
	}

	rid, err := spec.RelayID()
	if err != nil {
		d.lggr.Errorw("DeleteJob", "err", ErrJobSpecNoRelayer{Err: err, PluginName: string(spec.PluginType)})
		return nil
	}
	// we only have clean to do for the EVM
	if rid.Network == relay.EVM {
		return d.cleanupEVM(jb, q, rid)
	}
	return nil
}

// cleanupEVM is a helper for clean up EVM specific state when a job is deleted
func (d *Delegate) cleanupEVM(jb job.Job, q pg.Queryer, relayID relay.ID) error {
	//  If UnregisterFilter returns an
	//  error, that means it failed to remove a valid active filter from the db.  We do abort the job deletion
	//  in that case, since it should be easy for the user to retry and will avoid leaving the db in
	//  an inconsistent state.  This assumes UnregisterFilter will return nil if the filter wasn't found
	//  at all (no rows deleted).
	spec := jb.OCR2OracleSpec
	chain, err := d.legacyChains.Get(relayID.ChainID)
	if err != nil {
		d.lggr.Error("cleanupEVM: failed to chain get chain %s", "err", relayID.ChainID, err)
		return nil
	}
	lp := chain.LogPoller()

	var filters []string
	switch spec.PluginType {
	case types.OCR2VRF:
		filters, err = ocr2coordinator.FilterNamesFromSpec(spec)
		if err != nil {
			d.lggr.Errorw("failed to derive ocr2vrf filter names from spec", "err", err, "spec", spec)
		}
	case types.OCR2Keeper:
		filters, err = ocr2keeper.FilterNamesFromSpec20(spec)
		if err != nil {
			d.lggr.Errorw("failed to derive ocr2keeper filter names from spec", "err", err, "spec", spec)
		}
	case types.CCIPCommit:
		err = ccipcommit.UnregisterCommitPluginLpFilters(context.Background(), d.lggr, jb, d.legacyChains, pg.WithQueryer(q))
		if err != nil {
			d.lggr.Errorw("failed to unregister ccip commit plugin filters", "err", err, "spec", spec)
		}
		return nil
	case types.CCIPExecution:
		err = ccipexec.UnregisterExecPluginLpFilters(context.Background(), d.lggr, jb, d.legacyChains, pg.WithQueryer(q))
		if err != nil {
			d.lggr.Errorw("failed to unregister ccip exec plugin filters", "err", err, "spec", spec)
		}
		return nil
	default:
		return nil
	}

	rargs := types.RelayArgs{
		ExternalJobID: jb.ExternalJobID,
		JobID:         jb.ID,
		ContractID:    spec.ContractID,
		New:           false,
		RelayConfig:   spec.RelayConfig.Bytes(),
	}

	relayFilters, err := evmrelay.FilterNamesFromRelayArgs(rargs)
	if err != nil {
		d.lggr.Errorw("Failed to derive evm relay filter names from relay args", "err", err, "rargs", rargs)
		return nil
	}

	filters = append(filters, relayFilters...)

	for _, filter := range filters {
		d.lggr.Debugf("Unregistering %s filter", filter)
		err = lp.UnregisterFilter(filter, pg.WithQueryer(q))
		if err != nil {
			return errors.Wrapf(err, "Failed to unregister filter %s", filter)
		}
	}
	return nil
}

// ServicesForSpec returns the OCR2 services that need to run for this job
<<<<<<< HEAD
func (d *Delegate) ServicesForSpec(jb job.Job, qopts ...pg.QOpt) ([]job.ServiceCtx, error) {
=======
func (d *Delegate) ServicesForSpec(ctx context.Context, jb job.Job) ([]job.ServiceCtx, error) {
>>>>>>> 2743b556
	spec := jb.OCR2OracleSpec
	if spec == nil {
		return nil, errors.Errorf("offchainreporting2.Delegate expects an *job.OCR2OracleSpec to be present, got %v", jb)
	}

	transmitterID := spec.TransmitterID.String
	effectiveTransmitterID := transmitterID

	lggrCtx := loop.ContextValues{
		JobID:   jb.ID,
		JobName: jb.Name.ValueOrZero(),

		ContractID:    spec.ContractID,
		TransmitterID: transmitterID,
	}
	if spec.FeedID != nil && (*spec.FeedID != (common.Hash{})) {
		lggrCtx.FeedID = *spec.FeedID
		spec.RelayConfig["feedID"] = spec.FeedID
	}
	lggr := logger.Sugared(d.lggr.Named(jb.ExternalJobID.String()).With(lggrCtx.Args()...))

	kvStore := job.NewKVStore(jb.ID, d.db, d.cfg.Database(), lggr)

	rid, err := spec.RelayID()
	if err != nil {
		return nil, ErrJobSpecNoRelayer{Err: err, PluginName: string(spec.PluginType)}
	}

	if rid.Network == relay.EVM {
		lggr = logger.Sugared(lggr.With("evmChainID", rid.ChainID))

		chain, err2 := d.legacyChains.Get(rid.ChainID)
		if err2 != nil {
			return nil, fmt.Errorf("ServicesForSpec: could not get EVM chain %s: %w", rid.ChainID, err2)
		}
		effectiveTransmitterID, err2 = GetEVMEffectiveTransmitterID(&jb, chain, lggr)
		if err2 != nil {
			return nil, fmt.Errorf("ServicesForSpec failed to get evm transmitterID: %w", err2)
		}
	}
	spec.RelayConfig["effectiveTransmitterID"] = effectiveTransmitterID

	ocrDB := NewDB(d.db, spec.ID, 0, lggr, d.cfg.Database())
	if d.peerWrapper == nil {
		return nil, errors.New("cannot setup OCR2 job service, libp2p peer was missing")
	} else if !d.peerWrapper.IsStarted() {
		return nil, errors.New("peerWrapper is not started. OCR2 jobs require a started and running p2p v2 peer")
	}

	ocrLogger := commonlogger.NewOCRWrapper(lggr, d.cfg.OCR2().TraceLogging(), func(msg string) {
		lggr.ErrorIf(d.jobORM.RecordError(jb.ID, msg), "unable to record error")
	})

	lc, err := validate.ToLocalConfig(d.cfg.OCR2(), d.cfg.Insecure(), *spec)
	if err != nil {
		return nil, err
	}
	if err = libocr2.SanityCheckLocalConfig(lc); err != nil {
		return nil, err
	}
	lggr.Infow("OCR2 job using local config",
		"BlockchainTimeout", lc.BlockchainTimeout,
		"ContractConfigConfirmations", lc.ContractConfigConfirmations,
		"ContractConfigTrackerPollInterval", lc.ContractConfigTrackerPollInterval,
		"ContractTransmitterTransmitTimeout", lc.ContractTransmitterTransmitTimeout,
		"DatabaseTimeout", lc.DatabaseTimeout,
	)

	bootstrapPeers, err := ocrcommon.GetValidatedBootstrapPeers(spec.P2PV2Bootstrappers, d.peerWrapper.P2PConfig().V2().DefaultBootstrappers())
	if err != nil {
		return nil, err
	}
	lggr.Debugw("Using bootstrap peers", "peers", bootstrapPeers)
	// Fetch the specified OCR2 key bundle
	var kbID string
	if spec.OCRKeyBundleID.Valid {
		kbID = spec.OCRKeyBundleID.String
	} else if kbID, err = d.cfg.OCR2().KeyBundleID(); err != nil {
		return nil, err
	}
	kb, err := d.ks.Get(kbID)
	if err != nil {
		return nil, err
	}

	spec.CaptureEATelemetry = d.cfg.OCR2().CaptureEATelemetry()

	ctx = lggrCtx.ContextWithValues(ctx)
	switch spec.PluginType {
	case types.Mercury:
		return d.newServicesMercury(ctx, lggr, jb, bootstrapPeers, kb, ocrDB, lc, ocrLogger)

	case types.LLO:
		return d.newServicesLLO(ctx, lggr, jb, bootstrapPeers, kb, ocrDB, lc, ocrLogger)

	case types.Median:
		return d.newServicesMedian(ctx, lggr, jb, bootstrapPeers, kb, kvStore, ocrDB, lc, ocrLogger)

	case types.DKG:
		return d.newServicesDKG(lggr, jb, bootstrapPeers, kb, ocrDB, lc, ocrLogger)

	case types.OCR2VRF:
		return d.newServicesOCR2VRF(lggr, jb, bootstrapPeers, kb, ocrDB, lc)

	case types.OCR2Keeper:
		return d.newServicesOCR2Keepers(ctx, lggr, jb, bootstrapPeers, kb, ocrDB, lc, ocrLogger)

	case types.Functions:
		const (
			_ int32 = iota
			thresholdPluginId
			s4PluginId
		)
		thresholdPluginDB := NewDB(d.db, spec.ID, thresholdPluginId, lggr, d.cfg.Database())
		s4PluginDB := NewDB(d.db, spec.ID, s4PluginId, lggr, d.cfg.Database())
		return d.newServicesOCR2Functions(ctx, lggr, jb, bootstrapPeers, kb, ocrDB, thresholdPluginDB, s4PluginDB, lc, ocrLogger)

	case types.GenericPlugin:
		return d.newServicesGenericPlugin(ctx, lggr, jb, bootstrapPeers, kb, ocrDB, lc, ocrLogger, d.capabilitiesRegistry)

	case types.CCIPCommit:
		return d.newServicesCCIPCommit(ctx, lggr, jb, bootstrapPeers, kb, ocrDB, lc, transmitterID, qopts...)
	case types.CCIPExecution:
		return d.newServicesCCIPExecution(ctx, lggr, jb, bootstrapPeers, kb, ocrDB, lc, transmitterID, qopts...)
	case "rebalancer": // TODO: add constant to chainlink-common
		return d.newServicesRebalancer(ctx, lggr, jb, bootstrapPeers, kb, ocrDB, lc, qopts...)
	default:
		return nil, errors.Errorf("plugin type %s not supported", spec.PluginType)
	}
}

func GetEVMEffectiveTransmitterID(jb *job.Job, chain legacyevm.Chain, lggr logger.SugaredLogger) (string, error) {
	spec := jb.OCR2OracleSpec
	if spec.PluginType == types.Mercury || spec.PluginType == types.LLO {
		return spec.TransmitterID.String, nil
	}

	if spec.RelayConfig["sendingKeys"] == nil {
		spec.RelayConfig["sendingKeys"] = []string{spec.TransmitterID.String}
	} else if !spec.TransmitterID.Valid {
		sendingKeys, err := job.SendingKeysForJob(jb)
		if err != nil {
			return "", err
		}
		if len(sendingKeys) > 1 && spec.PluginType != types.OCR2VRF {
			return "", errors.New("only ocr2 vrf should have more than 1 sending key")
		}
		spec.TransmitterID = null.StringFrom(sendingKeys[0])
	}

	// effectiveTransmitterID is the transmitter address registered on the ocr contract. This is by default the EOA account on the node.
	// In the case of forwarding, the transmitter address is the forwarder contract deployed onchain between EOA and OCR contract.
	// ForwardingAllowed cannot be set with Mercury, so this should always be false for mercury jobs
	if jb.ForwardingAllowed {
		if chain == nil {
			return "", fmt.Errorf("job forwarding requires non-nil chain")
		}
		effectiveTransmitterID, err := chain.TxManager().GetForwarderForEOA(common.HexToAddress(spec.TransmitterID.String))
		if err == nil {
			return effectiveTransmitterID.String(), nil
		} else if !spec.TransmitterID.Valid {
			return "", errors.New("failed to get forwarder address and transmitterID is not set")
		}
		lggr.Warnw("Skipping forwarding for job, will fallback to default behavior", "job", jb.Name, "err", err)
		// this shouldn't happen unless behaviour above was changed
	}

	return spec.TransmitterID.String, nil
}

type connProvider interface {
	ClientConn() grpc.ClientConnInterface
}

func (d *Delegate) newServicesGenericPlugin(
	ctx context.Context,
	lggr logger.SugaredLogger,
	jb job.Job,
	bootstrapPeers []commontypes.BootstrapperLocator,
	kb ocr2key.KeyBundle,
	ocrDB *db,
	lc ocrtypes.LocalConfig,
	ocrLogger commontypes.Logger,
	capabilitiesRegistry types.CapabilitiesRegistry,
) (srvs []job.ServiceCtx, err error) {
	spec := jb.OCR2OracleSpec

	// NOTE: we don't need to validate this config, since that happens as part of creating the job.
	// See: validate/validate.go's `validateSpec`.
	pCfg := validate.OCR2GenericPluginConfig{}
	err = json.Unmarshal(spec.PluginConfig.Bytes(), &pCfg)
	if err != nil {
		return nil, err
	}

	plugEnv := env.NewPlugin(pCfg.PluginName)

	command := pCfg.Command
	if command == "" {
		command = plugEnv.Cmd.Get()
	}

	// Add the default pipeline to the pluginConfig
	pCfg.Pipelines = append(
		pCfg.Pipelines,
		validate.PipelineSpec{Name: "__DEFAULT_PIPELINE__", Spec: jb.Pipeline.Source},
	)

	rid, err := spec.RelayID()
	if err != nil {
		return nil, ErrJobSpecNoRelayer{PluginName: pCfg.PluginName, Err: err}
	}

	relayer, err := d.RelayGetter.Get(rid)
	if err != nil {
		return nil, ErrRelayNotEnabled{Err: err, Relay: spec.Relay, PluginName: pCfg.PluginName}
	}

	provider, err := relayer.NewPluginProvider(ctx, types.RelayArgs{
		ExternalJobID: jb.ExternalJobID,
		JobID:         spec.ID,
		ContractID:    spec.ContractID,
		New:           d.isNewlyCreatedJob,
		RelayConfig:   spec.RelayConfig.Bytes(),
		ProviderType:  pCfg.ProviderType,
	}, types.PluginArgs{
		TransmitterID: spec.TransmitterID.String,
		PluginConfig:  spec.PluginConfig.Bytes(),
	})
	if err != nil {
		return nil, err
	}
	srvs = append(srvs, provider)

	envVars, err := plugins.ParseEnvFile(plugEnv.Env.Get())
	if err != nil {
		return nil, fmt.Errorf("failed to parse median env file: %w", err)
	}
	if len(pCfg.EnvVars) > 0 {
		for k, v := range pCfg.EnvVars {
			envVars = append(envVars, k+"="+v)
		}
	}

	pluginLggr := lggr.Named(pCfg.PluginName).Named(spec.ContractID).Named(spec.GetID())
	cmdFn, grpcOpts, err := d.cfg.RegisterLOOP(plugins.CmdConfig{
		ID:  fmt.Sprintf("%s-%s-%s", pCfg.PluginName, spec.ContractID, spec.GetID()),
		Cmd: command,
		Env: envVars,
	})
	if err != nil {
		return nil, fmt.Errorf("failed to register loop: %w", err)
	}

	errorLog := &errorLog{jobID: jb.ID, recordError: d.jobORM.RecordError}
	var providerClientConn grpc.ClientConnInterface
	providerConn, ok := provider.(connProvider)
	if ok {
		providerClientConn = providerConn.ClientConn()
	} else {
		//We chose to deal with the difference between a LOOP provider and an embedded provider here rather than
		//in NewServerAdapter because this has a smaller blast radius, as the scope of this workaround is to
		//enable the medianpoc for EVM and not touch the other providers.
		//TODO: remove this workaround when the EVM relayer is running inside of an LOOPP
		d.lggr.Info("provider is not a LOOPP provider, switching to provider server")

		ps, err2 := relay.NewProviderServer(provider, types.OCR2PluginType(pCfg.ProviderType), d.lggr)
		if err2 != nil {
			return nil, fmt.Errorf("cannot start EVM provider server: %s", err2)
		}
		providerClientConn, err2 = ps.GetConn()
		if err2 != nil {
			return nil, fmt.Errorf("cannot connect to EVM provider server: %s", err)
		}
		srvs = append(srvs, ps)
	}

	pc, err := json.Marshal(pCfg.Config)
	if err != nil {
		return nil, fmt.Errorf("cannot dump plugin config to string before sending to plugin: %s", err)
	}

	pluginConfig := types.ReportingPluginServiceConfig{
		PluginName:    pCfg.PluginName,
		Command:       command,
		ProviderType:  pCfg.ProviderType,
		TelemetryType: pCfg.TelemetryType,
		PluginConfig:  string(pc),
	}

	pr := generic.NewPipelineRunnerAdapter(pluginLggr, jb, d.pipelineRunner)
	ta := generic.NewTelemetryAdapter(d.monitoringEndpointGen)

	oracleEndpoint := d.monitoringEndpointGen.GenMonitoringEndpoint(
		rid.Network,
		rid.ChainID,
		spec.ContractID,
		synchronization.TelemetryType(pCfg.TelemetryType),
	)

	switch pCfg.OCRVersion {
	case 2:
		plugin := reportingplugins.NewLOOPPService(pluginLggr, grpcOpts, cmdFn, pluginConfig, providerClientConn, pr, ta, errorLog)
		oracleArgs := libocr2.OCR2OracleArgs{
			BinaryNetworkEndpointFactory: d.peerWrapper.Peer2,
			V2Bootstrappers:              bootstrapPeers,
			Database:                     ocrDB,
			LocalConfig:                  lc,
			Logger:                       ocrLogger,
			MonitoringEndpoint:           oracleEndpoint,
			OffchainKeyring:              kb,
			OnchainKeyring:               kb,
			ContractTransmitter:          provider.ContractTransmitter(),
			ContractConfigTracker:        provider.ContractConfigTracker(),
			OffchainConfigDigester:       provider.OffchainConfigDigester(),
			MetricsRegisterer:            prometheus.WrapRegistererWith(map[string]string{"job_name": jb.Name.ValueOrZero()}, prometheus.DefaultRegisterer),
		}
		oracleArgs.ReportingPluginFactory = plugin
		srvs = append(srvs, plugin)
		oracle, err := libocr2.NewOracle(oracleArgs)
		if err != nil {
			return nil, err
		}
		srvs = append(srvs, job.NewServiceAdapter(oracle))

	case 3:
		//OCR3 with OCR2 OnchainKeyring and ContractTransmitter
		plugin := ocr3.NewLOOPPService(pluginLggr, grpcOpts, cmdFn, pluginConfig, providerClientConn, pr, ta, errorLog, capabilitiesRegistry)
		contractTransmitter := ocrcommon.NewOCR3ContractTransmitterAdapter(provider.ContractTransmitter())
		oracleArgs := libocr2.OCR3OracleArgs[[]byte]{
			BinaryNetworkEndpointFactory: d.peerWrapper.Peer2,
			V2Bootstrappers:              bootstrapPeers,
			ContractConfigTracker:        provider.ContractConfigTracker(),
			ContractTransmitter:          contractTransmitter,
			Database:                     ocrDB,
			LocalConfig:                  lc,
			Logger:                       ocrLogger,
			MonitoringEndpoint:           oracleEndpoint,
			OffchainConfigDigester:       provider.OffchainConfigDigester(),
			OffchainKeyring:              kb,
			OnchainKeyring:               ocrcommon.NewOCR3OnchainKeyringAdapter(kb),
			MetricsRegisterer:            prometheus.WrapRegistererWith(map[string]string{"job_name": jb.Name.ValueOrZero()}, prometheus.DefaultRegisterer),
		}
		oracleArgs.ReportingPluginFactory = plugin
		srvs = append(srvs, plugin)
		oracle, err := libocr2.NewOracle(oracleArgs)
		if err != nil {
			return nil, err
		}
		srvs = append(srvs, job.NewServiceAdapter(oracle))

	default:
		return nil, fmt.Errorf("unknown OCR version: %d", pCfg.OCRVersion)
	}

	return srvs, nil
}

func (d *Delegate) newServicesMercury(
	ctx context.Context,
	lggr logger.SugaredLogger,
	jb job.Job,
	bootstrapPeers []commontypes.BootstrapperLocator,
	kb ocr2key.KeyBundle,
	ocrDB *db,
	lc ocrtypes.LocalConfig,
	ocrLogger commontypes.Logger,
) ([]job.ServiceCtx, error) {
	if jb.OCR2OracleSpec.FeedID == nil || (*jb.OCR2OracleSpec.FeedID == (common.Hash{})) {
		return nil, errors.Errorf("ServicesForSpec: mercury job type requires feedID")
	}
	spec := jb.OCR2OracleSpec
	transmitterID := spec.TransmitterID.String
	if len(transmitterID) != 64 {
		return nil, errors.Errorf("ServicesForSpec: mercury job type requires transmitter ID to be a 32-byte hex string, got: %q", transmitterID)
	}
	if _, err := hex.DecodeString(transmitterID); err != nil {
		return nil, errors.Wrapf(err, "ServicesForSpec: mercury job type requires transmitter ID to be a 32-byte hex string, got: %q", transmitterID)
	}

	rid, err := spec.RelayID()
	if err != nil {
		return nil, ErrJobSpecNoRelayer{Err: err, PluginName: "mercury"}
	}
	if rid.Network != relay.EVM {
		return nil, fmt.Errorf("mercury services: expected EVM relayer got %s", rid.Network)
	}
	relayer, err := d.RelayGetter.Get(rid)
	if err != nil {
		return nil, ErrRelayNotEnabled{Err: err, Relay: spec.Relay, PluginName: "mercury"}
	}

	provider, err2 := relayer.NewPluginProvider(ctx,
		types.RelayArgs{
			ExternalJobID: jb.ExternalJobID,
			JobID:         jb.ID,
			ContractID:    spec.ContractID,
			New:           d.isNewlyCreatedJob,
			RelayConfig:   spec.RelayConfig.Bytes(),
			ProviderType:  string(spec.PluginType),
		}, types.PluginArgs{
			TransmitterID: transmitterID,
			PluginConfig:  spec.PluginConfig.Bytes(),
		})
	if err2 != nil {
		return nil, err2
	}

	mercuryProvider, ok := provider.(types.MercuryProvider)
	if !ok {
		return nil, errors.New("could not coerce PluginProvider to MercuryProvider")
	}

	oracleArgsNoPlugin := libocr2.MercuryOracleArgs{
		BinaryNetworkEndpointFactory: d.peerWrapper.Peer2,
		V2Bootstrappers:              bootstrapPeers,
		ContractTransmitter:          mercuryProvider.ContractTransmitter(),
		ContractConfigTracker:        mercuryProvider.ContractConfigTracker(),
		Database:                     ocrDB,
		LocalConfig:                  lc,
		Logger:                       ocrLogger,
		MonitoringEndpoint:           d.monitoringEndpointGen.GenMonitoringEndpoint(rid.Network, rid.ChainID, spec.FeedID.String(), synchronization.OCR3Mercury),
		OffchainConfigDigester:       mercuryProvider.OffchainConfigDigester(),
		OffchainKeyring:              kb,
		OnchainKeyring:               kb,
		MetricsRegisterer:            prometheus.WrapRegistererWith(map[string]string{"job_name": jb.Name.ValueOrZero()}, prometheus.DefaultRegisterer),
	}

	chEnhancedTelem := make(chan ocrcommon.EnhancedTelemetryMercuryData, 100)

	mCfg := mercury.NewMercuryConfig(d.cfg.JobPipeline().MaxSuccessfulRuns(), d.cfg.JobPipeline().ResultWriteQueueDepth(), d.cfg)

	mercuryServices, err2 := mercury.NewServices(jb, mercuryProvider, d.pipelineRunner, lggr, oracleArgsNoPlugin, mCfg, chEnhancedTelem, d.mercuryORM, (mercuryutils.FeedID)(*spec.FeedID))

	if ocrcommon.ShouldCollectEnhancedTelemetryMercury(jb) {
		enhancedTelemService := ocrcommon.NewEnhancedTelemetryService(&jb, chEnhancedTelem, make(chan struct{}), d.monitoringEndpointGen.GenMonitoringEndpoint(rid.Network, rid.ChainID, spec.FeedID.String(), synchronization.EnhancedEAMercury), lggr.Named("EnhancedTelemetryMercury"))
		mercuryServices = append(mercuryServices, enhancedTelemService)
	} else {
		lggr.Infow("Enhanced telemetry is disabled for mercury job", "job", jb.Name)
	}

	return mercuryServices, err2
}

func (d *Delegate) newServicesLLO(
	ctx context.Context,
	lggr logger.SugaredLogger,
	jb job.Job,
	bootstrapPeers []commontypes.BootstrapperLocator,
	kb ocr2key.KeyBundle,
	ocrDB *db,
	lc ocrtypes.LocalConfig,
	ocrLogger commontypes.Logger,
) ([]job.ServiceCtx, error) {
	lggr = logger.Sugared(lggr.Named("LLO"))
	spec := jb.OCR2OracleSpec
	transmitterID := spec.TransmitterID.String
	if len(transmitterID) != 64 {
		return nil, errors.Errorf("ServicesForSpec: streams job type requires transmitter ID to be a 32-byte hex string, got: %q", transmitterID)
	}
	if _, err := hex.DecodeString(transmitterID); err != nil {
		return nil, errors.Wrapf(err, "ServicesForSpec: streams job type requires transmitter ID to be a 32-byte hex string, got: %q", transmitterID)
	}

	rid, err := spec.RelayID()
	if err != nil {
		return nil, ErrJobSpecNoRelayer{Err: err, PluginName: "streams"}
	}
	if rid.Network != relay.EVM {
		return nil, fmt.Errorf("streams services: expected EVM relayer got %s", rid.Network)
	}
	relayer, err := d.RelayGetter.Get(rid)
	if err != nil {
		return nil, ErrRelayNotEnabled{Err: err, Relay: spec.Relay, PluginName: "streams"}
	}

	provider, err2 := relayer.NewLLOProvider(ctx,
		types.RelayArgs{
			ExternalJobID: jb.ExternalJobID,
			JobID:         jb.ID,
			ContractID:    spec.ContractID,
			New:           d.isNewlyCreatedJob,
			RelayConfig:   spec.RelayConfig.Bytes(),
			ProviderType:  string(spec.PluginType),
		}, types.PluginArgs{
			TransmitterID: transmitterID,
			PluginConfig:  spec.PluginConfig.Bytes(),
		})
	if err2 != nil {
		return nil, err2
	}

	var pluginCfg lloconfig.PluginConfig
	if err = json.Unmarshal(spec.PluginConfig.Bytes(), &pluginCfg); err != nil {
		return nil, err
	}

	kbm := make(map[llotypes.ReportFormat]llo.Key)
	for rfStr, kbid := range pluginCfg.KeyBundleIDs {
		k, err3 := d.ks.Get(kbid)
		if err3 != nil {
			return nil, fmt.Errorf("job %d (%s) specified key bundle ID %q for report format %s, but got error trying to load it: %w", jb.ID, jb.Name.ValueOrZero(), kbid, rfStr, err3)
		}
		rf, err4 := llotypes.ReportFormatFromString(rfStr)
		if err4 != nil {
			return nil, fmt.Errorf("job %d (%s) specified key bundle ID %q for report format %s, but it is not a recognized report format: %w", jb.ID, jb.Name.ValueOrZero(), kbid, rfStr, err4)
		}
		kbm[rf] = k
	}
	// NOTE: This is a bit messy because we assume chain type matches report
	// format, and it may not in all cases. We don't yet know what report
	// formats we need or how they correspond to chain types, so assume it's
	// 1:1 for now but will change in future
	//
	// https://smartcontract-it.atlassian.net/browse/MERC-3722
	for _, s := range chaintype.SupportedChainTypes {
		rf, err3 := llotypes.ReportFormatFromString(string(s))
		if err3 != nil {
			return nil, fmt.Errorf("job %d (%s) has a chain type with no matching report format %s: %w", jb.ID, jb.Name.ValueOrZero(), s, err3)
		}
		if _, exists := kbm[rf]; !exists {
			// Use the first if unspecified
			kbs, err4 := d.ks.GetAllOfType(s)
			if err4 != nil {
				return nil, err4
			}
			if len(kbs) == 0 {
				// unsupported key type
				continue
			} else if len(kbs) > 1 {
				lggr.Debugf("Multiple on-chain signing keys found for report format %s, using the first", rf.String())
			}
			kbm[rf] = kbs[0]
		}
	}

	// FIXME: This is a bit confusing because the OCR2 key bundle actually
	// includes an EVM on-chain key... but LLO only uses the key bundle for the
	// offchain keys and the suppoprted onchain keys are defined in the plugin
	// config on the job spec instead.
	// https://smartcontract-it.atlassian.net/browse/MERC-3594
	lggr.Infof("Using on-chain signing keys for LLO job %d (%s): %v", jb.ID, jb.Name.ValueOrZero(), kbm)
	kr := llo.NewOnchainKeyring(lggr, kbm)

	cfg := llo.DelegateConfig{
		Logger:   lggr,
		Queryer:  pg.NewQ(d.db, lggr, d.cfg.Database()),
		Runner:   d.pipelineRunner,
		Registry: d.streamRegistry,

		JobName: jb.Name,

		ChannelDefinitionCache: provider.ChannelDefinitionCache(),

		BinaryNetworkEndpointFactory: d.peerWrapper.Peer2,
		V2Bootstrappers:              bootstrapPeers,
		ContractTransmitter:          provider.ContractTransmitter(),
		ContractConfigTracker:        provider.ContractConfigTracker(),
		Database:                     ocrDB,
		LocalConfig:                  lc,
		// TODO: Telemetry for llo
		// https://smartcontract-it.atlassian.net/browse/MERC-3603
		MonitoringEndpoint:     nil,
		OffchainConfigDigester: provider.OffchainConfigDigester(),
		OffchainKeyring:        kb,
		OnchainKeyring:         kr,
		OCRLogger:              ocrLogger,
	}
	oracle, err := llo.NewDelegate(cfg)
	if err != nil {
		return nil, err
	}
	return []job.ServiceCtx{provider, oracle}, nil
}

func (d *Delegate) newServicesMedian(
	ctx context.Context,
	lggr logger.SugaredLogger,
	jb job.Job,
	bootstrapPeers []commontypes.BootstrapperLocator,
	kb ocr2key.KeyBundle,
	kvStore job.KVStore,
	ocrDB *db,
	lc ocrtypes.LocalConfig,
	ocrLogger commontypes.Logger,
) ([]job.ServiceCtx, error) {
	spec := jb.OCR2OracleSpec

	rid, err := spec.RelayID()
	if err != nil {
		return nil, ErrJobSpecNoRelayer{Err: err, PluginName: "median"}
	}

	oracleArgsNoPlugin := libocr2.OCR2OracleArgs{
		BinaryNetworkEndpointFactory: d.peerWrapper.Peer2,
		V2Bootstrappers:              bootstrapPeers,
		Database:                     ocrDB,
		LocalConfig:                  lc,
		Logger:                       ocrLogger,
		MonitoringEndpoint:           d.monitoringEndpointGen.GenMonitoringEndpoint(rid.Network, rid.ChainID, spec.ContractID, synchronization.OCR2Median),
		OffchainKeyring:              kb,
		OnchainKeyring:               kb,
		MetricsRegisterer:            prometheus.WrapRegistererWith(map[string]string{"job_name": jb.Name.ValueOrZero()}, prometheus.DefaultRegisterer),
	}
	errorLog := &errorLog{jobID: jb.ID, recordError: d.jobORM.RecordError}
	enhancedTelemChan := make(chan ocrcommon.EnhancedTelemetryData, 100)
	mConfig := median.NewMedianConfig(
		d.cfg.JobPipeline().MaxSuccessfulRuns(),
		d.cfg.JobPipeline().ResultWriteQueueDepth(),
		d.cfg,
	)

	relayer, err := d.RelayGetter.Get(rid)
	if err != nil {
		return nil, ErrRelayNotEnabled{Err: err, PluginName: "median", Relay: spec.Relay}
	}

	medianServices, err2 := median.NewMedianServices(ctx, jb, d.isNewlyCreatedJob, relayer, kvStore, d.pipelineRunner, lggr, oracleArgsNoPlugin, mConfig, enhancedTelemChan, errorLog)

	if ocrcommon.ShouldCollectEnhancedTelemetry(&jb) {
		enhancedTelemService := ocrcommon.NewEnhancedTelemetryService(&jb, enhancedTelemChan, make(chan struct{}), d.monitoringEndpointGen.GenMonitoringEndpoint(rid.Network, rid.ChainID, spec.ContractID, synchronization.EnhancedEA), lggr.Named("EnhancedTelemetry"))
		medianServices = append(medianServices, enhancedTelemService)
	} else {
		lggr.Infow("Enhanced telemetry is disabled for job", "job", jb.Name)
	}

	return medianServices, err2
}

func (d *Delegate) newServicesDKG(
	lggr logger.SugaredLogger,
	jb job.Job,
	bootstrapPeers []commontypes.BootstrapperLocator,
	kb ocr2key.KeyBundle,
	ocrDB *db,
	lc ocrtypes.LocalConfig,
	ocrLogger commontypes.Logger,
) ([]job.ServiceCtx, error) {
	spec := jb.OCR2OracleSpec
	rid, err := spec.RelayID()
	if err != nil {
		return nil, ErrJobSpecNoRelayer{Err: err, PluginName: "DKG"}
	}
	if rid.Network != relay.EVM {
		return nil, fmt.Errorf("DKG services: expected EVM relayer got %s", rid.Network)
	}

	chain, err2 := d.legacyChains.Get(rid.ChainID)
	if err2 != nil {
		return nil, fmt.Errorf("DKG services: failed to get chain %s: %w", rid.ChainID, err2)
	}
	ocr2vrfRelayer := evmrelay.NewOCR2VRFRelayer(d.db, chain, lggr.Named("OCR2VRFRelayer"), d.ethKs)
	dkgProvider, err2 := ocr2vrfRelayer.NewDKGProvider(
		types.RelayArgs{
			ExternalJobID: jb.ExternalJobID,
			JobID:         jb.ID,
			ContractID:    spec.ContractID,
			New:           d.isNewlyCreatedJob,
			RelayConfig:   spec.RelayConfig.Bytes(),
		}, types.PluginArgs{
			TransmitterID: spec.TransmitterID.String,
			PluginConfig:  spec.PluginConfig.Bytes(),
		})
	if err2 != nil {
		return nil, err2
	}
	noopMonitoringEndpoint := telemetry.NoopAgent{}
	oracleArgsNoPlugin := libocr2.OCR2OracleArgs{
		BinaryNetworkEndpointFactory: d.peerWrapper.Peer2,
		V2Bootstrappers:              bootstrapPeers,
		ContractTransmitter:          dkgProvider.ContractTransmitter(),
		ContractConfigTracker:        dkgProvider.ContractConfigTracker(),
		Database:                     ocrDB,
		LocalConfig:                  lc,
		Logger:                       ocrLogger,
		// Telemetry ingress for DKG is currently not supported so a noop monitoring endpoint is being used
		MonitoringEndpoint:     &noopMonitoringEndpoint,
		OffchainConfigDigester: dkgProvider.OffchainConfigDigester(),
		OffchainKeyring:        kb,
		OnchainKeyring:         kb,
		MetricsRegisterer:      prometheus.WrapRegistererWith(map[string]string{"job_name": jb.Name.ValueOrZero()}, prometheus.DefaultRegisterer),
	}
	return dkg.NewDKGServices(
		jb,
		dkgProvider,
		lggr,
		ocrLogger,
		d.dkgSignKs,
		d.dkgEncryptKs,
		chain.Client(),
		oracleArgsNoPlugin,
		d.db,
		d.cfg.Database(),
		chain.ID(),
		spec.Relay,
	)
}

func (d *Delegate) newServicesOCR2VRF(
	lggr logger.SugaredLogger,
	jb job.Job,
	bootstrapPeers []commontypes.BootstrapperLocator,
	kb ocr2key.KeyBundle,
	ocrDB *db,
	lc ocrtypes.LocalConfig,
) ([]job.ServiceCtx, error) {
	spec := jb.OCR2OracleSpec

	rid, err := spec.RelayID()
	if err != nil {
		return nil, ErrJobSpecNoRelayer{Err: err, PluginName: "VRF"}
	}
	if rid.Network != relay.EVM {
		return nil, fmt.Errorf("VRF services: expected EVM relayer got %s", rid.Network)
	}
	chain, err2 := d.legacyChains.Get(rid.ChainID)
	if err2 != nil {
		return nil, fmt.Errorf("VRF services: failed to get chain (%s): %w", rid.ChainID, err2)
	}
	if jb.ForwardingAllowed != chain.Config().EVM().Transactions().ForwardersEnabled() {
		return nil, errors.New("transaction forwarding settings must be consistent for ocr2vrf")
	}

	var cfg ocr2vrfconfig.PluginConfig
	err2 = json.Unmarshal(spec.PluginConfig.Bytes(), &cfg)
	if err2 != nil {
		return nil, errors.Wrap(err2, "unmarshal ocr2vrf plugin config")
	}

	err2 = ocr2vrfconfig.ValidatePluginConfig(cfg, d.dkgSignKs, d.dkgEncryptKs)
	if err2 != nil {
		return nil, errors.Wrap(err2, "validate ocr2vrf plugin config")
	}

	ocr2vrfRelayer := evmrelay.NewOCR2VRFRelayer(d.db, chain, lggr.Named("OCR2VRFRelayer"), d.ethKs)
	transmitterID := spec.TransmitterID.String

	vrfProvider, err2 := ocr2vrfRelayer.NewOCR2VRFProvider(
		types.RelayArgs{
			ExternalJobID: jb.ExternalJobID,
			JobID:         jb.ID,
			ContractID:    spec.ContractID,
			New:           d.isNewlyCreatedJob,
			RelayConfig:   spec.RelayConfig.Bytes(),
		}, types.PluginArgs{
			TransmitterID: transmitterID,
			PluginConfig:  spec.PluginConfig.Bytes(),
		})
	if err2 != nil {
		return nil, errors.Wrap(err2, "new vrf provider")
	}

	dkgProvider, err2 := ocr2vrfRelayer.NewDKGProvider(
		types.RelayArgs{
			ExternalJobID: jb.ExternalJobID,
			JobID:         jb.ID,
			ContractID:    cfg.DKGContractAddress,
			RelayConfig:   spec.RelayConfig.Bytes(),
		}, types.PluginArgs{
			TransmitterID: transmitterID,
			PluginConfig:  spec.PluginConfig.Bytes(),
		})
	if err2 != nil {
		return nil, errors.Wrap(err2, "new dkg provider")
	}

	dkgContract, err2 := dkg.NewOnchainDKGClient(cfg.DKGContractAddress, chain.Client())
	if err2 != nil {
		return nil, errors.Wrap(err2, "new onchain dkg client")
	}

	timeout := 5 * time.Second
	interval := 60 * time.Second
	juelsLogger := lggr.Named("JuelsFeeCoin").With("contract", cfg.LinkEthFeedAddress, "timeout", timeout, "interval", interval)
	juelsPerFeeCoin, err2 := juelsfeecoin.NewLinkEthPriceProvider(
		common.HexToAddress(cfg.LinkEthFeedAddress), chain.Client(), timeout, interval, juelsLogger)
	if err2 != nil {
		return nil, errors.Wrap(err2, "new link eth price provider")
	}

	reasonableGasPrice := reasonablegasprice.NewReasonableGasPriceProvider(
		chain.GasEstimator(),
		timeout,
		chain.Config().EVM().GasEstimator().PriceMax(),
		chain.Config().EVM().GasEstimator().EIP1559DynamicFees(),
	)

	encryptionSecretKey, err2 := d.dkgEncryptKs.Get(cfg.DKGEncryptionPublicKey)
	if err2 != nil {
		return nil, errors.Wrap(err2, "get DKG encryption key")
	}
	signingSecretKey, err2 := d.dkgSignKs.Get(cfg.DKGSigningPublicKey)
	if err2 != nil {
		return nil, errors.Wrap(err2, "get DKG signing key")
	}
	keyID, err2 := dkg.DecodeKeyID(cfg.DKGKeyID)
	if err2 != nil {
		return nil, errors.Wrap(err2, "decode DKG key ID")
	}

	coordinator, err2 := ocr2coordinator.New(
		lggr.Named("OCR2VRFCoordinator"),
		common.HexToAddress(spec.ContractID),
		common.HexToAddress(cfg.VRFCoordinatorAddress),
		common.HexToAddress(cfg.DKGContractAddress),
		chain.Client(),
		chain.LogPoller(),
		chain.Config().EVM().FinalityDepth(),
	)
	if err2 != nil {
		return nil, errors.Wrap(err2, "create ocr2vrf coordinator")
	}
	l := lggr.Named("OCR2VRF").With(
		"jobName", jb.Name.ValueOrZero(),
		"jobID", jb.ID,
	)
	vrfLogger := commonlogger.NewOCRWrapper(l.With(
		"vrfContractID", spec.ContractID), d.cfg.OCR2().TraceLogging(), func(msg string) {
		lggr.ErrorIf(d.jobORM.RecordError(jb.ID, msg), "unable to record error")
	})
	dkgLogger := commonlogger.NewOCRWrapper(l.With(
		"dkgContractID", cfg.DKGContractAddress), d.cfg.OCR2().TraceLogging(), func(msg string) {
		lggr.ErrorIf(d.jobORM.RecordError(jb.ID, msg), "unable to record error")
	})
	dkgReportingPluginFactoryDecorator := func(wrapped ocrtypes.ReportingPluginFactory) ocrtypes.ReportingPluginFactory {
		return promwrapper.NewPromFactory(wrapped, "DKG", string(relay.EVM), chain.ID())
	}
	vrfReportingPluginFactoryDecorator := func(wrapped ocrtypes.ReportingPluginFactory) ocrtypes.ReportingPluginFactory {
		return promwrapper.NewPromFactory(wrapped, "OCR2VRF", string(relay.EVM), chain.ID())
	}
	noopMonitoringEndpoint := telemetry.NoopAgent{}
	oracles, err2 := ocr2vrf.NewOCR2VRF(ocr2vrf.DKGVRFArgs{
		VRFLogger:                    vrfLogger,
		DKGLogger:                    dkgLogger,
		BinaryNetworkEndpointFactory: d.peerWrapper.Peer2,
		V2Bootstrappers:              bootstrapPeers,
		OffchainKeyring:              kb,
		OnchainKeyring:               kb,
		VRFOffchainConfigDigester:    vrfProvider.OffchainConfigDigester(),
		VRFContractConfigTracker:     vrfProvider.ContractConfigTracker(),
		VRFContractTransmitter:       vrfProvider.ContractTransmitter(),
		VRFDatabase:                  ocrDB,
		VRFLocalConfig:               lc,
		VRFMonitoringEndpoint:        d.monitoringEndpointGen.GenMonitoringEndpoint(rid.Network, rid.ChainID, spec.ContractID, synchronization.OCR2VRF),
		DKGContractConfigTracker:     dkgProvider.ContractConfigTracker(),
		DKGOffchainConfigDigester:    dkgProvider.OffchainConfigDigester(),
		DKGContract:                  dkgpkg.NewOnchainContract(dkgContract, &altbn_128.G2{}),
		DKGContractTransmitter:       dkgProvider.ContractTransmitter(),
		DKGDatabase:                  ocrDB,
		DKGLocalConfig:               lc,
		// Telemetry ingress for DKG is currently not supported so a noop monitoring endpoint is being used
		DKGMonitoringEndpoint:              &noopMonitoringEndpoint,
		Serializer:                         reportserializer.NewReportSerializer(&altbn_128.G1{}),
		JuelsPerFeeCoin:                    juelsPerFeeCoin,
		ReasonableGasPrice:                 reasonableGasPrice,
		Coordinator:                        coordinator,
		Esk:                                encryptionSecretKey.KyberScalar(),
		Ssk:                                signingSecretKey.KyberScalar(),
		KeyID:                              keyID,
		DKGReportingPluginFactoryDecorator: dkgReportingPluginFactoryDecorator,
		VRFReportingPluginFactoryDecorator: vrfReportingPluginFactoryDecorator,
		DKGSharePersistence:                persistence.NewShareDB(d.db, lggr.Named("DKGShareDB"), d.cfg.Database(), chain.ID(), spec.Relay),
	})
	if err2 != nil {
		return nil, errors.Wrap(err2, "new ocr2vrf")
	}

	// NOTE: we return from here with the services because the OCR2VRF oracles are defined
	// and exported from the ocr2vrf library. It takes care of running the DKG and OCR2VRF
	// oracles under the hood together.
	oracleCtx := job.NewServiceAdapter(oracles)
	return []job.ServiceCtx{vrfProvider, dkgProvider, oracleCtx}, nil
}

func (d *Delegate) newServicesOCR2Keepers(
	ctx context.Context,
	lggr logger.SugaredLogger,
	jb job.Job,
	bootstrapPeers []commontypes.BootstrapperLocator,
	kb ocr2key.KeyBundle,
	ocrDB *db,
	lc ocrtypes.LocalConfig,
	ocrLogger commontypes.Logger,
) ([]job.ServiceCtx, error) {
	spec := jb.OCR2OracleSpec
	var cfg ocr2keeper.PluginConfig
	if err := json.Unmarshal(spec.PluginConfig.Bytes(), &cfg); err != nil {
		return nil, errors.Wrap(err, "unmarshal ocr2keepers plugin config")
	}

	if err := ocr2keeper.ValidatePluginConfig(cfg); err != nil {
		return nil, errors.Wrap(err, "ocr2keepers plugin config validation failure")
	}

	switch cfg.ContractVersion {
	case "v2.1":
		return d.newServicesOCR2Keepers21(ctx, lggr, jb, bootstrapPeers, kb, ocrDB, lc, ocrLogger, cfg, spec)
	case "v2.1+":
		// Future contracts of v2.1 (v2.x) will use the same job spec as v2.1
		return d.newServicesOCR2Keepers21(ctx, lggr, jb, bootstrapPeers, kb, ocrDB, lc, ocrLogger, cfg, spec)
	case "v2.0":
		return d.newServicesOCR2Keepers20(lggr, jb, bootstrapPeers, kb, ocrDB, lc, ocrLogger, cfg, spec)
	default:
		return d.newServicesOCR2Keepers20(lggr, jb, bootstrapPeers, kb, ocrDB, lc, ocrLogger, cfg, spec)
	}
}

func (d *Delegate) newServicesOCR2Keepers21(
	ctx context.Context,
	lggr logger.SugaredLogger,
	jb job.Job,
	bootstrapPeers []commontypes.BootstrapperLocator,
	kb ocr2key.KeyBundle,
	ocrDB *db,
	lc ocrtypes.LocalConfig,
	ocrLogger commontypes.Logger,
	cfg ocr2keeper.PluginConfig,
	spec *job.OCR2OracleSpec,
) ([]job.ServiceCtx, error) {
	credName, err2 := jb.OCR2OracleSpec.PluginConfig.MercuryCredentialName()
	if err2 != nil {
		return nil, errors.Wrap(err2, "failed to get mercury credential name")
	}

	mc := d.cfg.Mercury().Credentials(credName)
	rid, err := spec.RelayID()
	if err != nil {
		return nil, ErrJobSpecNoRelayer{Err: err, PluginName: "keeper2"}
	}
	if rid.Network != relay.EVM {
		return nil, fmt.Errorf("keeper2 services: expected EVM relayer got %s", rid.Network)
	}

	transmitterID := spec.TransmitterID.String
	relayer, err := d.RelayGetter.Get(rid)
	if err != nil {
		return nil, ErrRelayNotEnabled{Err: err, Relay: spec.Relay, PluginName: "ocr2keepers"}
	}

	provider, err := relayer.NewPluginProvider(ctx,
		types.RelayArgs{
			ExternalJobID:      jb.ExternalJobID,
			JobID:              jb.ID,
			ContractID:         spec.ContractID,
			New:                d.isNewlyCreatedJob,
			RelayConfig:        spec.RelayConfig.Bytes(),
			ProviderType:       string(spec.PluginType),
			MercuryCredentials: mc,
		}, types.PluginArgs{
			TransmitterID: transmitterID,
			PluginConfig:  spec.PluginConfig.Bytes(),
		})
	if err != nil {
		return nil, err
	}

	keeperProvider, ok := provider.(types.AutomationProvider)
	if !ok {
		return nil, errors.New("could not coerce PluginProvider to AutomationProvider")
	}

	services, err := ocr2keeper.EVMDependencies21(kb)
	if err != nil {
		return nil, errors.Wrap(err, "could not build dependencies for ocr2 keepers")
	}
	// set some defaults
	conf := ocr2keepers21config.ReportingFactoryConfig{
		CacheExpiration:       ocr2keepers21config.DefaultCacheExpiration,
		CacheEvictionInterval: ocr2keepers21config.DefaultCacheClearInterval,
		MaxServiceWorkers:     ocr2keepers21config.DefaultMaxServiceWorkers,
		ServiceQueueLength:    ocr2keepers21config.DefaultServiceQueueLength,
	}

	// override if set in config
	if cfg.CacheExpiration.Value() != 0 {
		conf.CacheExpiration = cfg.CacheExpiration.Value()
	}

	if cfg.CacheEvictionInterval.Value() != 0 {
		conf.CacheEvictionInterval = cfg.CacheEvictionInterval.Value()
	}

	if cfg.MaxServiceWorkers != 0 {
		conf.MaxServiceWorkers = cfg.MaxServiceWorkers
	}

	if cfg.ServiceQueueLength != 0 {
		conf.ServiceQueueLength = cfg.ServiceQueueLength
	}

	dConf := ocr2keepers21.DelegateConfig{
		BinaryNetworkEndpointFactory: d.peerWrapper.Peer2,
		V2Bootstrappers:              bootstrapPeers,
		ContractTransmitter:          evmrelay.NewKeepersOCR3ContractTransmitter(keeperProvider.ContractTransmitter()),
		ContractConfigTracker:        keeperProvider.ContractConfigTracker(),
		MetricsRegisterer:            prometheus.WrapRegistererWith(map[string]string{"job_name": jb.Name.ValueOrZero()}, prometheus.DefaultRegisterer),
		KeepersDatabase:              ocrDB,
		Logger:                       ocrLogger,
		MonitoringEndpoint:           d.monitoringEndpointGen.GenMonitoringEndpoint(rid.Network, rid.ChainID, spec.ContractID, synchronization.OCR3Automation),
		OffchainConfigDigester:       keeperProvider.OffchainConfigDigester(),
		OffchainKeyring:              kb,
		OnchainKeyring:               services.Keyring(),
		LocalConfig:                  lc,
		LogProvider:                  keeperProvider.LogEventProvider(),
		EventProvider:                keeperProvider.TransmitEventProvider(),
		Runnable:                     keeperProvider.Registry(),
		Encoder:                      keeperProvider.Encoder(),
		BlockSubscriber:              keeperProvider.BlockSubscriber(),
		RecoverableProvider:          keeperProvider.LogRecoverer(),
		PayloadBuilder:               keeperProvider.PayloadBuilder(),
		UpkeepProvider:               keeperProvider.UpkeepProvider(),
		UpkeepStateUpdater:           keeperProvider.UpkeepStateStore(),
		UpkeepTypeGetter:             ocr2keeper21core.GetUpkeepType,
		WorkIDGenerator:              ocr2keeper21core.UpkeepWorkID,
		// TODO: Clean up the config
		CacheExpiration:       cfg.CacheExpiration.Value(),
		CacheEvictionInterval: cfg.CacheEvictionInterval.Value(),
		MaxServiceWorkers:     cfg.MaxServiceWorkers,
		ServiceQueueLength:    cfg.ServiceQueueLength,
	}

	pluginService, err := ocr2keepers21.NewDelegate(dConf)
	if err != nil {
		return nil, errors.Wrap(err, "could not create new keepers ocr2 delegate")
	}

	automationServices := []job.ServiceCtx{
		keeperProvider,
		keeperProvider.Registry(),
		keeperProvider.BlockSubscriber(),
		keeperProvider.LogEventProvider(),
		keeperProvider.LogRecoverer(),
		keeperProvider.UpkeepStateStore(),
		keeperProvider.TransmitEventProvider(),
		pluginService,
	}

	if cfg.CaptureAutomationCustomTelemetry != nil && *cfg.CaptureAutomationCustomTelemetry ||
		cfg.CaptureAutomationCustomTelemetry == nil && d.cfg.OCR2().CaptureAutomationCustomTelemetry() {
		endpoint := d.monitoringEndpointGen.GenMonitoringEndpoint(rid.Network, rid.ChainID, spec.ContractID, synchronization.AutomationCustom)
		customTelemService, custErr := autotelemetry21.NewAutomationCustomTelemetryService(
			endpoint,
			lggr,
			keeperProvider.BlockSubscriber(),
			keeperProvider.ContractConfigTracker(),
		)
		if custErr != nil {
			return nil, errors.Wrap(custErr, "Error when creating AutomationCustomTelemetryService")
		}
		automationServices = append(automationServices, customTelemService)
	}

	return automationServices, nil
}

func (d *Delegate) newServicesOCR2Keepers20(
	lggr logger.SugaredLogger,
	jb job.Job,
	bootstrapPeers []commontypes.BootstrapperLocator,
	kb ocr2key.KeyBundle,
	ocrDB *db,
	lc ocrtypes.LocalConfig,
	ocrLogger commontypes.Logger,
	cfg ocr2keeper.PluginConfig,
	spec *job.OCR2OracleSpec,
) ([]job.ServiceCtx, error) {

	rid, err := spec.RelayID()
	if err != nil {
		return nil, ErrJobSpecNoRelayer{Err: err, PluginName: "keepers2.0"}
	}
	if rid.Network != relay.EVM {
		return nil, fmt.Errorf("keepers2.0 services: expected EVM relayer got %s", rid.Network)
	}
	chain, err2 := d.legacyChains.Get(rid.ChainID)
	if err2 != nil {
		return nil, fmt.Errorf("keepers2.0 services: failed to get chain (%s): %w", rid.ChainID, err2)
	}

	keeperProvider, rgstry, encoder, logProvider, err2 := ocr2keeper.EVMDependencies20(jb, d.db, lggr, chain, d.ethKs, d.cfg.Database())
	if err2 != nil {
		return nil, errors.Wrap(err2, "could not build dependencies for ocr2 keepers")
	}

	w := &logWriter{log: lggr.Named("Automation Dependencies")}

	// set some defaults
	conf := ocr2keepers20config.ReportingFactoryConfig{
		CacheExpiration:       ocr2keepers20config.DefaultCacheExpiration,
		CacheEvictionInterval: ocr2keepers20config.DefaultCacheClearInterval,
		MaxServiceWorkers:     ocr2keepers20config.DefaultMaxServiceWorkers,
		ServiceQueueLength:    ocr2keepers20config.DefaultServiceQueueLength,
	}

	// override if set in config
	if cfg.CacheExpiration.Value() != 0 {
		conf.CacheExpiration = cfg.CacheExpiration.Value()
	}

	if cfg.CacheEvictionInterval.Value() != 0 {
		conf.CacheEvictionInterval = cfg.CacheEvictionInterval.Value()
	}

	if cfg.MaxServiceWorkers != 0 {
		conf.MaxServiceWorkers = cfg.MaxServiceWorkers
	}

	if cfg.ServiceQueueLength != 0 {
		conf.ServiceQueueLength = cfg.ServiceQueueLength
	}

	runr, err2 := ocr2keepers20runner.NewRunner(
		log.New(w, "[automation-plugin-runner] ", log.Lshortfile),
		rgstry,
		encoder,
		conf.MaxServiceWorkers,
		conf.ServiceQueueLength,
		conf.CacheExpiration,
		conf.CacheEvictionInterval,
	)
	if err2 != nil {
		return nil, errors.Wrap(err2, "failed to create automation pipeline runner")
	}

	condObs := &ocr2keepers20polling.PollingObserverFactory{
		Logger:  log.New(w, "[automation-plugin-conditional-observer] ", log.Lshortfile),
		Source:  rgstry,
		Heads:   rgstry,
		Runner:  runr,
		Encoder: encoder,
	}

	coord := &ocr2keepers20coordinator.CoordinatorFactory{
		Logger:     log.New(w, "[automation-plugin-coordinator] ", log.Lshortfile),
		Encoder:    encoder,
		Logs:       logProvider,
		CacheClean: conf.CacheEvictionInterval,
	}

	dConf := ocr2keepers20.DelegateConfig{
		BinaryNetworkEndpointFactory: d.peerWrapper.Peer2,
		V2Bootstrappers:              bootstrapPeers,
		ContractTransmitter:          keeperProvider.ContractTransmitter(),
		ContractConfigTracker:        keeperProvider.ContractConfigTracker(),
		MetricsRegisterer:            prometheus.WrapRegistererWith(map[string]string{"job_name": jb.Name.ValueOrZero()}, prometheus.DefaultRegisterer),
		KeepersDatabase:              ocrDB,
		LocalConfig:                  lc,
		Logger:                       ocrLogger,
		MonitoringEndpoint:           d.monitoringEndpointGen.GenMonitoringEndpoint(rid.Network, rid.ChainID, spec.ContractID, synchronization.OCR2Automation),
		OffchainConfigDigester:       keeperProvider.OffchainConfigDigester(),
		OffchainKeyring:              kb,
		OnchainKeyring:               kb,
		ConditionalObserverFactory:   condObs,
		CoordinatorFactory:           coord,
		Encoder:                      encoder,
		Runner:                       runr,
		// the following values are not needed in the delegate config anymore
		CacheExpiration:       cfg.CacheExpiration.Value(),
		CacheEvictionInterval: cfg.CacheEvictionInterval.Value(),
		MaxServiceWorkers:     cfg.MaxServiceWorkers,
		ServiceQueueLength:    cfg.ServiceQueueLength,
	}

	pluginService, err := ocr2keepers20.NewDelegate(dConf)
	if err != nil {
		return nil, errors.Wrap(err, "could not create new keepers ocr2 delegate")
	}

	return []job.ServiceCtx{
		job.NewServiceAdapter(runr),
		keeperProvider,
		rgstry,
		logProvider,
		pluginService,
	}, nil
}

func (d *Delegate) newServicesOCR2Functions(
	ctx context.Context,
	lggr logger.SugaredLogger,
	jb job.Job,
	bootstrapPeers []commontypes.BootstrapperLocator,
	kb ocr2key.KeyBundle,
	functionsOcrDB *db,
	thresholdOcrDB *db,
	s4OcrDB *db,
	lc ocrtypes.LocalConfig,
	ocrLogger commontypes.Logger,
) ([]job.ServiceCtx, error) {
	spec := jb.OCR2OracleSpec

	rid, err := spec.RelayID()
	if err != nil {
		return nil, ErrJobSpecNoRelayer{Err: err, PluginName: "functions"}
	}
	if rid.Network != relay.EVM {
		return nil, fmt.Errorf("functions services: expected EVM relayer got %s", rid.Network)
	}
	chain, err := d.legacyChains.Get(rid.ChainID)
	if err != nil {
		return nil, fmt.Errorf("functions services: failed to get chain %s: %w", rid.ChainID, err)
	}
	createPluginProvider := func(pluginType functionsRelay.FunctionsPluginType, relayerName string) (evmrelaytypes.FunctionsProvider, error) {
		return evmrelay.NewFunctionsProvider(
			ctx,
			chain,
			types.RelayArgs{
				ExternalJobID: jb.ExternalJobID,
				JobID:         jb.ID,
				ContractID:    spec.ContractID,
				RelayConfig:   spec.RelayConfig.Bytes(),
				New:           d.isNewlyCreatedJob,
			},
			types.PluginArgs{
				TransmitterID: spec.TransmitterID.String,
				PluginConfig:  spec.PluginConfig.Bytes(),
			},
			lggr.Named(relayerName),
			d.ethKs,
			pluginType,
		)
	}

	functionsProvider, err := createPluginProvider(functionsRelay.FunctionsPlugin, "FunctionsRelayer")
	if err != nil {
		return nil, err
	}

	thresholdProvider, err := createPluginProvider(functionsRelay.ThresholdPlugin, "FunctionsThresholdRelayer")
	if err != nil {
		return nil, err
	}

	s4Provider, err := createPluginProvider(functionsRelay.S4Plugin, "FunctionsS4Relayer")
	if err != nil {
		return nil, err
	}

	functionsOracleArgs := libocr2.OCR2OracleArgs{
		BinaryNetworkEndpointFactory: d.peerWrapper.Peer2,
		V2Bootstrappers:              bootstrapPeers,
		ContractTransmitter:          functionsProvider.ContractTransmitter(),
		ContractConfigTracker:        functionsProvider.ContractConfigTracker(),
		Database:                     functionsOcrDB,
		LocalConfig:                  lc,
		Logger:                       ocrLogger,
		MonitoringEndpoint:           d.monitoringEndpointGen.GenMonitoringEndpoint(rid.Network, rid.ChainID, spec.ContractID, synchronization.OCR2Functions),
		OffchainConfigDigester:       functionsProvider.OffchainConfigDigester(),
		OffchainKeyring:              kb,
		OnchainKeyring:               kb,
		ReportingPluginFactory:       nil, // To be set by NewFunctionsServices
		MetricsRegisterer:            prometheus.WrapRegistererWith(map[string]string{"job_name": jb.Name.ValueOrZero()}, prometheus.DefaultRegisterer),
	}

	noopMonitoringEndpoint := telemetry.NoopAgent{}

	thresholdOracleArgs := libocr2.OCR2OracleArgs{
		BinaryNetworkEndpointFactory: d.peerWrapper.Peer2,
		V2Bootstrappers:              bootstrapPeers,
		ContractTransmitter:          thresholdProvider.ContractTransmitter(),
		ContractConfigTracker:        thresholdProvider.ContractConfigTracker(),
		Database:                     thresholdOcrDB,
		LocalConfig:                  lc,
		Logger:                       ocrLogger,
		// Telemetry ingress for OCR2Threshold is currently not supported so a noop monitoring endpoint is being used
		MonitoringEndpoint:     &noopMonitoringEndpoint,
		OffchainConfigDigester: thresholdProvider.OffchainConfigDigester(),
		OffchainKeyring:        kb,
		OnchainKeyring:         kb,
		ReportingPluginFactory: nil, // To be set by NewFunctionsServices
		MetricsRegisterer:      prometheus.WrapRegistererWith(map[string]string{"job_name": jb.Name.ValueOrZero()}, prometheus.DefaultRegisterer),
	}

	s4OracleArgs := libocr2.OCR2OracleArgs{
		BinaryNetworkEndpointFactory: d.peerWrapper.Peer2,
		V2Bootstrappers:              bootstrapPeers,
		ContractTransmitter:          s4Provider.ContractTransmitter(),
		ContractConfigTracker:        s4Provider.ContractConfigTracker(),
		Database:                     s4OcrDB,
		LocalConfig:                  lc,
		Logger:                       ocrLogger,
		// Telemetry ingress for OCR2S4 is currently not supported so a noop monitoring endpoint is being used
		MonitoringEndpoint:     &noopMonitoringEndpoint,
		OffchainConfigDigester: s4Provider.OffchainConfigDigester(),
		OffchainKeyring:        kb,
		OnchainKeyring:         kb,
		ReportingPluginFactory: nil, // To be set by NewFunctionsServices
		MetricsRegisterer:      prometheus.WrapRegistererWith(map[string]string{"job_name": jb.Name.ValueOrZero()}, prometheus.DefaultRegisterer),
	}

	encryptedThresholdKeyShare := d.cfg.Threshold().ThresholdKeyShare()
	var thresholdKeyShare []byte
	if len(encryptedThresholdKeyShare) > 0 {
		encryptedThresholdKeyShareBytes, err2 := hex.DecodeString(encryptedThresholdKeyShare)
		if err2 != nil {
			return nil, errors.Wrap(err2, "failed to decode ThresholdKeyShare hex string")
		}
		thresholdKeyShare, err2 = kb.NaclBoxOpenAnonymous(encryptedThresholdKeyShareBytes)
		if err2 != nil {
			return nil, errors.Wrap(err2, "failed to decrypt ThresholdKeyShare")
		}
	}

	functionsServicesConfig := functions.FunctionsServicesConfig{
		Job:               jb,
		JobORM:            d.jobORM,
		BridgeORM:         d.bridgeORM,
		QConfig:           d.cfg.Database(),
		DB:                d.db,
		Chain:             chain,
		ContractID:        spec.ContractID,
		Logger:            lggr,
		MailMon:           d.mailMon,
		URLsMonEndpoint:   d.monitoringEndpointGen.GenMonitoringEndpoint(rid.Network, rid.ChainID, spec.ContractID, synchronization.FunctionsRequests),
		EthKeystore:       d.ethKs,
		ThresholdKeyShare: thresholdKeyShare,
		LogPollerWrapper:  functionsProvider.LogPollerWrapper(),
	}

	functionsServices, err := functions.NewFunctionsServices(ctx, &functionsOracleArgs, &thresholdOracleArgs, &s4OracleArgs, &functionsServicesConfig)
	if err != nil {
		return nil, errors.Wrap(err, "error calling NewFunctionsServices")
	}

	return append([]job.ServiceCtx{functionsProvider, thresholdProvider, s4Provider}, functionsServices...), nil
}

func (d *Delegate) newServicesCCIPCommit(ctx context.Context, lggr logger.SugaredLogger, jb job.Job, bootstrapPeers []commontypes.BootstrapperLocator, kb ocr2key.KeyBundle, ocrDB *db, lc ocrtypes.LocalConfig, transmitterID string, qopts ...pg.QOpt) ([]job.ServiceCtx, error) {
	spec := jb.OCR2OracleSpec
	if spec.Relay != relay.EVM {
		return nil, errors.New("Non evm chains are not supported for CCIP commit")
	}
	rid, err := spec.RelayID()
	if err != nil {
		return nil, ErrJobSpecNoRelayer{Err: err, PluginName: string(spec.PluginType)}
	}
	chain, err := d.legacyChains.Get(rid.ChainID)
	if err != nil {
		return nil, fmt.Errorf("ccip services; failed to get chain %s: %w", rid.ChainID, err)
	}

	ccipProvider, err2 := evmrelay.NewCCIPCommitProvider(
		lggr.Named("CCIPCommit"),
		chain,
		types.RelayArgs{
			ExternalJobID: jb.ExternalJobID,
			JobID:         spec.ID,
			ContractID:    spec.ContractID,
			RelayConfig:   spec.RelayConfig.Bytes(),
			New:           d.isNewlyCreatedJob,
		},
		transmitterID,
		d.ethKs,
	)
	if err2 != nil {
		return nil, err2
	}
	oracleArgsNoPlugin := libocr2.OCR2OracleArgs{
		BinaryNetworkEndpointFactory: d.peerWrapper.Peer2,
		V2Bootstrappers:              bootstrapPeers,
		ContractTransmitter:          ccipProvider.ContractTransmitter(),
		ContractConfigTracker:        ccipProvider.ContractConfigTracker(),
		Database:                     ocrDB,
		LocalConfig:                  lc,
		MonitoringEndpoint: d.monitoringEndpointGen.GenMonitoringEndpoint(
			rid.Network,
			rid.ChainID,
			spec.ContractID,
			synchronization.OCR2CCIPCommit,
		),
		OffchainConfigDigester: ccipProvider.OffchainConfigDigester(),
		OffchainKeyring:        kb,
		OnchainKeyring:         kb,
	}
	logError := func(msg string) {
		lggr.ErrorIf(d.jobORM.RecordError(jb.ID, msg), "unable to record error")
	}
	return ccipcommit.NewCommitServices(ctx, lggr, jb, d.legacyChains, d.isNewlyCreatedJob, d.pipelineRunner, oracleArgsNoPlugin, logError, qopts...)
}

func (d *Delegate) newServicesCCIPExecution(ctx context.Context, lggr logger.SugaredLogger, jb job.Job, bootstrapPeers []commontypes.BootstrapperLocator, kb ocr2key.KeyBundle, ocrDB *db, lc ocrtypes.LocalConfig, transmitterID string, qopts ...pg.QOpt) ([]job.ServiceCtx, error) {
	spec := jb.OCR2OracleSpec
	if spec.Relay != relay.EVM {
		return nil, errors.New("Non evm chains are not supported for CCIP execution")
	}
	rid, err := spec.RelayID()
	if err != nil {
		return nil, ErrJobSpecNoRelayer{Err: err, PluginName: string(spec.PluginType)}
	}
	chain, err := d.legacyChains.Get(rid.ChainID)
	if err != nil {
		return nil, fmt.Errorf("ccip services; failed to get chain %s: %w", rid.ChainID, err)
	}
	ccipProvider, err2 := evmrelay.NewCCIPExecutionProvider(
		lggr.Named("CCIPExec"),
		chain,
		types.RelayArgs{
			ExternalJobID: jb.ExternalJobID,
			JobID:         spec.ID,
			ContractID:    spec.ContractID,
			RelayConfig:   spec.RelayConfig.Bytes(),
			New:           d.isNewlyCreatedJob,
		},
		transmitterID,
		d.ethKs,
	)
	if err2 != nil {
		return nil, err2
	}
	oracleArgsNoPlugin := libocr2.OCR2OracleArgs{
		BinaryNetworkEndpointFactory: d.peerWrapper.Peer2,
		V2Bootstrappers:              bootstrapPeers,
		ContractTransmitter:          ccipProvider.ContractTransmitter(),
		ContractConfigTracker:        ccipProvider.ContractConfigTracker(),
		Database:                     ocrDB,
		LocalConfig:                  lc,
		MonitoringEndpoint: d.monitoringEndpointGen.GenMonitoringEndpoint(
			rid.Network,
			rid.ChainID,
			spec.ContractID,
			synchronization.OCR2CCIPExec,
		),
		OffchainConfigDigester: ccipProvider.OffchainConfigDigester(),
		OffchainKeyring:        kb,
		OnchainKeyring:         kb,
	}
	logError := func(msg string) {
		lggr.ErrorIf(d.jobORM.RecordError(jb.ID, msg), "unable to record error")
	}
	return ccipexec.NewExecutionServices(ctx, lggr, jb, d.legacyChains, d.isNewlyCreatedJob, oracleArgsNoPlugin, logError, qopts...)
}

func (d *Delegate) newServicesRebalancer(ctx context.Context, lggr logger.SugaredLogger, jb job.Job, bootstrapPeers []commontypes.BootstrapperLocator, kb ocr2key.KeyBundle, ocrDB *db, lc ocrtypes.LocalConfig, qopts ...pg.QOpt) ([]job.ServiceCtx, error) {
	spec := jb.OCR2OracleSpec
	if spec.Relay != relay.EVM {
		return nil, errors.New("Non evm chains are not supported for rebalancer execution")
	}
	// the relay ID specified in the spec will be that of the main/master chain
	rid, err := spec.RelayID()
	if err != nil {
		return nil, ErrJobSpecNoRelayer{Err: err, PluginName: string(spec.PluginType)}
	}
	relayer := evmrelay.NewRebalancerRelayer(
		d.legacyChains,
		d.lggr,
		d.ethKs,
	)
	rebalancerProvider, err := relayer.NewRebalancerProvider(types.RelayArgs{
		ExternalJobID: jb.ExternalJobID,
		JobID:         jb.ID,
		ContractID:    spec.ContractID,
		New:           d.isNewlyCreatedJob,
		RelayConfig:   spec.RelayConfig.Bytes(),
		ProviderType:  string(spec.PluginType),
	}, types.PluginArgs{
		TransmitterID: spec.TransmitterID.String,
		PluginConfig:  spec.PluginConfig.Bytes(),
	})
	if err != nil {
		return nil, fmt.Errorf("failed to create rebalancer provider: %w", err)
	}
	factory, err := rebalancer.NewPluginFactory(
		lggr,
		spec.PluginConfig.Bytes(),
		rebalancerProvider.LiquidityManagerFactory(),
		rebalancerProvider.DiscovererFactory(),
		rebalancerProvider.BridgeFactory(),
	)
	if err != nil {
		return nil, fmt.Errorf("failed to create rebalancer plugin factory: %w", err)
	}
	oracleArgsNoPlugin := libocr2.OCR3OracleArgs[rebalancermodels.Report]{
		BinaryNetworkEndpointFactory: d.peerWrapper.Peer2,
		V2Bootstrappers:              bootstrapPeers,
		ContractTransmitter:          rebalancerProvider.ContractTransmitterOCR3(),
		ContractConfigTracker:        rebalancerProvider.ContractConfigTracker(),
		Database:                     ocrDB,
		LocalConfig:                  lc,
		MonitoringEndpoint: d.monitoringEndpointGen.GenMonitoringEndpoint(
			rid.Network,
			rid.ChainID,
			spec.ContractID,
			synchronization.OCR3Rebalancer,
		),
		OffchainConfigDigester: rebalancerProvider.OffchainConfigDigester(),
		OffchainKeyring:        kb,
		OnchainKeyring:         ocr3impls.NewOnchainKeyring[rebalancermodels.Report](kb, lggr),
		ReportingPluginFactory: factory,
		Logger: commonlogger.NewOCRWrapper(lggr.Named("RebalancerOracle"), d.cfg.OCR2().TraceLogging(), func(msg string) {
			lggr.ErrorIf(d.jobORM.RecordError(jb.ID, msg), "unable to record error")
		}),
	}
	oracle, err := libocr2.NewOracle(oracleArgsNoPlugin)
	if err != nil {
		return nil, fmt.Errorf("failed to create oracle: %w", err)
	}
	return []job.ServiceCtx{rebalancerProvider, job.NewServiceAdapter(oracle)}, nil
}

// errorLog implements [loop.ErrorLog]
type errorLog struct {
	jobID       int32
	recordError func(jobID int32, description string, qopts ...pg.QOpt) error
}

func (l *errorLog) SaveError(ctx context.Context, msg string) error {
	return l.recordError(l.jobID, msg)
}

type logWriter struct {
	log logger.Logger
}

func (l *logWriter) Write(p []byte) (n int, err error) {
	l.log.Debug(string(p), nil)
	n = len(p)
	return
}<|MERGE_RESOLUTION|>--- conflicted
+++ resolved
@@ -27,6 +27,7 @@
 	ocr2keepers21config "github.com/smartcontractkit/chainlink-automation/pkg/v3/config"
 	ocr2keepers21 "github.com/smartcontractkit/chainlink-automation/pkg/v3/plugin"
 	"github.com/smartcontractkit/chainlink-common/pkg/loop/reportingplugins/ocr3"
+
 	"github.com/smartcontractkit/chainlink/v2/core/config/env"
 
 	"github.com/smartcontractkit/chainlink-vrf/altbn_128"
@@ -39,6 +40,7 @@
 	"github.com/smartcontractkit/chainlink-common/pkg/types"
 	llotypes "github.com/smartcontractkit/chainlink-common/pkg/types/llo"
 	"github.com/smartcontractkit/chainlink-common/pkg/utils/mailbox"
+
 	"github.com/smartcontractkit/chainlink/v2/core/services/ocr2/plugins/ccip/ccipcommit"
 	"github.com/smartcontractkit/chainlink/v2/core/services/ocr2/plugins/ccip/ccipexec"
 	"github.com/smartcontractkit/chainlink/v2/core/services/ocr2/plugins/rebalancer"
@@ -130,15 +132,10 @@
 	dkgEncryptKs          keystore.DKGEncrypt
 	ethKs                 keystore.Eth
 	RelayGetter
-	isNewlyCreatedJob bool // Set to true if this is a new job freshly added, false if job was present already on node boot.
-	mailMon           *mailbox.Monitor
-<<<<<<< HEAD
-	legacyChains      legacyevm.LegacyChainContainer // legacy: use relayers instead
-=======
-
+	isNewlyCreatedJob    bool // Set to true if this is a new job freshly added, false if job was present already on node boot.
+	mailMon              *mailbox.Monitor
 	legacyChains         legacyevm.LegacyChainContainer // legacy: use relayers instead
 	capabilitiesRegistry types.CapabilitiesRegistry
->>>>>>> 2743b556
 }
 
 type DelegateConfig interface {
@@ -376,11 +373,7 @@
 }
 
 // ServicesForSpec returns the OCR2 services that need to run for this job
-<<<<<<< HEAD
-func (d *Delegate) ServicesForSpec(jb job.Job, qopts ...pg.QOpt) ([]job.ServiceCtx, error) {
-=======
 func (d *Delegate) ServicesForSpec(ctx context.Context, jb job.Job) ([]job.ServiceCtx, error) {
->>>>>>> 2743b556
 	spec := jb.OCR2OracleSpec
 	if spec == nil {
 		return nil, errors.Errorf("offchainreporting2.Delegate expects an *job.OCR2OracleSpec to be present, got %v", jb)
@@ -502,11 +495,11 @@
 		return d.newServicesGenericPlugin(ctx, lggr, jb, bootstrapPeers, kb, ocrDB, lc, ocrLogger, d.capabilitiesRegistry)
 
 	case types.CCIPCommit:
-		return d.newServicesCCIPCommit(ctx, lggr, jb, bootstrapPeers, kb, ocrDB, lc, transmitterID, qopts...)
+		return d.newServicesCCIPCommit(ctx, lggr, jb, bootstrapPeers, kb, ocrDB, lc, transmitterID)
 	case types.CCIPExecution:
-		return d.newServicesCCIPExecution(ctx, lggr, jb, bootstrapPeers, kb, ocrDB, lc, transmitterID, qopts...)
+		return d.newServicesCCIPExecution(ctx, lggr, jb, bootstrapPeers, kb, ocrDB, lc, transmitterID)
 	case "rebalancer": // TODO: add constant to chainlink-common
-		return d.newServicesRebalancer(ctx, lggr, jb, bootstrapPeers, kb, ocrDB, lc, qopts...)
+		return d.newServicesRebalancer(ctx, lggr, jb, bootstrapPeers, kb, ocrDB, lc)
 	default:
 		return nil, errors.Errorf("plugin type %s not supported", spec.PluginType)
 	}
@@ -1723,6 +1716,7 @@
 	}
 
 	ccipProvider, err2 := evmrelay.NewCCIPCommitProvider(
+		ctx,
 		lggr.Named("CCIPCommit"),
 		chain,
 		types.RelayArgs{
@@ -1775,6 +1769,7 @@
 		return nil, fmt.Errorf("ccip services; failed to get chain %s: %w", rid.ChainID, err)
 	}
 	ccipProvider, err2 := evmrelay.NewCCIPExecutionProvider(
+		ctx,
 		lggr.Named("CCIPExec"),
 		chain,
 		types.RelayArgs{
@@ -1828,17 +1823,19 @@
 		d.lggr,
 		d.ethKs,
 	)
-	rebalancerProvider, err := relayer.NewRebalancerProvider(types.RelayArgs{
-		ExternalJobID: jb.ExternalJobID,
-		JobID:         jb.ID,
-		ContractID:    spec.ContractID,
-		New:           d.isNewlyCreatedJob,
-		RelayConfig:   spec.RelayConfig.Bytes(),
-		ProviderType:  string(spec.PluginType),
-	}, types.PluginArgs{
-		TransmitterID: spec.TransmitterID.String,
-		PluginConfig:  spec.PluginConfig.Bytes(),
-	})
+	rebalancerProvider, err := relayer.NewRebalancerProvider(
+		ctx,
+		types.RelayArgs{
+			ExternalJobID: jb.ExternalJobID,
+			JobID:         jb.ID,
+			ContractID:    spec.ContractID,
+			New:           d.isNewlyCreatedJob,
+			RelayConfig:   spec.RelayConfig.Bytes(),
+			ProviderType:  string(spec.PluginType),
+		}, types.PluginArgs{
+			TransmitterID: spec.TransmitterID.String,
+			PluginConfig:  spec.PluginConfig.Bytes(),
+		})
 	if err != nil {
 		return nil, fmt.Errorf("failed to create rebalancer provider: %w", err)
 	}
