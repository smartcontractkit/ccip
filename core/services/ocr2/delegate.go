package ocr2

import (
	"context"
	"encoding/hex"
	"encoding/json"
	"fmt"
	"log"
	"strconv"
<<<<<<< HEAD
	"strings"
=======
>>>>>>> 72a7d232
	"time"

	"gopkg.in/guregu/null.v4"

	cciptypes "github.com/smartcontractkit/chainlink-common/pkg/types/ccip"
	"github.com/smartcontractkit/chainlink-common/pkg/types/core"

	"github.com/smartcontractkit/chainlink/v2/core/services/ocr2/plugins/ccip/config"

	"github.com/ethereum/go-ethereum/common"
	"github.com/pkg/errors"
	"github.com/prometheus/client_golang/prometheus"
<<<<<<< HEAD
	"google.golang.org/grpc"
	"gopkg.in/guregu/null.v4"

=======
>>>>>>> 72a7d232
	chainselectors "github.com/smartcontractkit/chain-selectors"
	"github.com/smartcontractkit/libocr/commontypes"
	libocr2 "github.com/smartcontractkit/libocr/offchainreporting2plus"
	"github.com/smartcontractkit/libocr/offchainreporting2plus/ocr3types"
	ocrtypes "github.com/smartcontractkit/libocr/offchainreporting2plus/types"
	"google.golang.org/grpc"

	ocr2keepers20 "github.com/smartcontractkit/chainlink-automation/pkg/v2"
	ocr2keepers20config "github.com/smartcontractkit/chainlink-automation/pkg/v2/config"
	ocr2keepers20coordinator "github.com/smartcontractkit/chainlink-automation/pkg/v2/coordinator"
	ocr2keepers20polling "github.com/smartcontractkit/chainlink-automation/pkg/v2/observer/polling"
	ocr2keepers20runner "github.com/smartcontractkit/chainlink-automation/pkg/v2/runner"
	ocr2keepers21config "github.com/smartcontractkit/chainlink-automation/pkg/v3/config"
	ocr2keepers21 "github.com/smartcontractkit/chainlink-automation/pkg/v3/plugin"
<<<<<<< HEAD
	commonlogger "github.com/smartcontractkit/chainlink-common/pkg/logger"
=======
>>>>>>> 72a7d232
	"github.com/smartcontractkit/chainlink-common/pkg/loop"
	"github.com/smartcontractkit/chainlink-common/pkg/loop/reportingplugins"
	"github.com/smartcontractkit/chainlink-common/pkg/loop/reportingplugins/ocr3"
	"github.com/smartcontractkit/chainlink-common/pkg/sqlutil"
	"github.com/smartcontractkit/chainlink-common/pkg/types"
<<<<<<< HEAD
	cciptypes "github.com/smartcontractkit/chainlink-common/pkg/types/ccip"
	"github.com/smartcontractkit/chainlink-common/pkg/types/core"
=======
>>>>>>> 72a7d232
	llotypes "github.com/smartcontractkit/chainlink-common/pkg/types/llo"
	"github.com/smartcontractkit/chainlink-common/pkg/utils/mailbox"
	datastreamsllo "github.com/smartcontractkit/chainlink-data-streams/llo"
	"github.com/smartcontractkit/chainlink/v2/core/bridges"
	"github.com/smartcontractkit/chainlink/v2/core/chains/legacyevm"
	coreconfig "github.com/smartcontractkit/chainlink/v2/core/config"
	"github.com/smartcontractkit/chainlink/v2/core/config/env"
	"github.com/smartcontractkit/chainlink/v2/core/logger"
	"github.com/smartcontractkit/chainlink/v2/core/services/job"
	"github.com/smartcontractkit/chainlink/v2/core/services/keystore"
	"github.com/smartcontractkit/chainlink/v2/core/services/keystore/keys/ocr2key"
	"github.com/smartcontractkit/chainlink/v2/core/services/llo"
<<<<<<< HEAD
	"github.com/smartcontractkit/chainlink/v2/core/services/ocr2/plugins/ccip"
	"github.com/smartcontractkit/chainlink/v2/core/services/ocr2/plugins/ccip/ccipcommit"
	"github.com/smartcontractkit/chainlink/v2/core/services/ocr2/plugins/ccip/ccipexec"
	"github.com/smartcontractkit/chainlink/v2/core/services/ocr2/plugins/ccip/config"
	ccipconfig "github.com/smartcontractkit/chainlink/v2/core/services/ocr2/plugins/ccip/config"
=======
	"github.com/smartcontractkit/chainlink/v2/core/services/ocr2/plugins/ccip/ccipcommit"
	"github.com/smartcontractkit/chainlink/v2/core/services/ocr2/plugins/ccip/ccipexec"
>>>>>>> 72a7d232
	"github.com/smartcontractkit/chainlink/v2/core/services/ocr2/plugins/functions"
	"github.com/smartcontractkit/chainlink/v2/core/services/ocr2/plugins/generic"
	"github.com/smartcontractkit/chainlink/v2/core/services/ocr2/plugins/liquiditymanager"
	liquiditymanagermodels "github.com/smartcontractkit/chainlink/v2/core/services/ocr2/plugins/liquiditymanager/models"
	"github.com/smartcontractkit/chainlink/v2/core/services/ocr2/plugins/liquiditymanager/ocr3impls"
	lloconfig "github.com/smartcontractkit/chainlink/v2/core/services/ocr2/plugins/llo/config"
	"github.com/smartcontractkit/chainlink/v2/core/services/ocr2/plugins/median"
	"github.com/smartcontractkit/chainlink/v2/core/services/ocr2/plugins/mercury"
	"github.com/smartcontractkit/chainlink/v2/core/services/ocr2/plugins/ocr2keeper"

	"github.com/smartcontractkit/chainlink/v2/core/services/ocr2/plugins/ocr2keeper/evmregistry/v21/autotelemetry21"
	ocr2keeper21core "github.com/smartcontractkit/chainlink/v2/core/services/ocr2/plugins/ocr2keeper/evmregistry/v21/core"
	"github.com/smartcontractkit/chainlink/v2/core/services/ocr2/validate"
	"github.com/smartcontractkit/chainlink/v2/core/services/ocrcommon"
	"github.com/smartcontractkit/chainlink/v2/core/services/pipeline"
	"github.com/smartcontractkit/chainlink/v2/core/services/relay"
	evmrelay "github.com/smartcontractkit/chainlink/v2/core/services/relay/evm"
	functionsRelay "github.com/smartcontractkit/chainlink/v2/core/services/relay/evm/functions"
	evmmercury "github.com/smartcontractkit/chainlink/v2/core/services/relay/evm/mercury"
	mercuryutils "github.com/smartcontractkit/chainlink/v2/core/services/relay/evm/mercury/utils"
	evmrelaytypes "github.com/smartcontractkit/chainlink/v2/core/services/relay/evm/types"
	"github.com/smartcontractkit/chainlink/v2/core/services/streams"
	"github.com/smartcontractkit/chainlink/v2/core/services/synchronization"
	"github.com/smartcontractkit/chainlink/v2/core/services/telemetry"
	"github.com/smartcontractkit/chainlink/v2/plugins"

	ccipconfig "github.com/smartcontractkit/chainlink/v2/core/services/ocr2/plugins/ccip/config"
)

type ErrJobSpecNoRelayer struct {
	PluginName string
	Err        error
}

func (e ErrJobSpecNoRelayer) Unwrap() error { return e.Err }

func (e ErrJobSpecNoRelayer) Error() string {
	return fmt.Sprintf("%s services: OCR2 job spec could not get relayer ID: %s", e.PluginName, e.Err)
}

type ErrRelayNotEnabled struct {
	PluginName string
	Relay      string
	Err        error
}

func (e ErrRelayNotEnabled) Unwrap() error { return e.Err }

func (e ErrRelayNotEnabled) Error() string {
	return fmt.Sprintf("%s services: failed to get relay %s, is it enabled? %s", e.PluginName, e.Relay, e.Err)
}

type RelayGetter interface {
	Get(id types.RelayID) (loop.Relayer, error)
	GetIDToRelayerMap() (map[types.RelayID]loop.Relayer, error)
}
type Delegate struct {
	ds                    sqlutil.DataSource
	jobORM                job.ORM
	bridgeORM             bridges.ORM
	mercuryORM            evmmercury.ORM
	pipelineRunner        pipeline.Runner
	streamRegistry        streams.Getter
	peerWrapper           *ocrcommon.SingletonPeerWrapper
	monitoringEndpointGen telemetry.MonitoringEndpointGenerator
	cfg                   DelegateConfig
	lggr                  logger.Logger
	ks                    keystore.OCR2
	ethKs                 keystore.Eth
	RelayGetter
	isNewlyCreatedJob bool // Set to true if this is a new job freshly added, false if job was present already on node boot.
	mailMon           *mailbox.Monitor

	legacyChains         legacyevm.LegacyChainContainer // legacy: use relayers instead
	capabilitiesRegistry core.CapabilitiesRegistry
}

type DelegateConfig interface {
	plugins.RegistrarConfig
	OCR2() ocr2Config
	JobPipeline() jobPipelineConfig
	Insecure() insecureConfig
	Mercury() coreconfig.Mercury
	Threshold() coreconfig.Threshold
}

// concrete implementation of DelegateConfig so it can be explicitly composed
type delegateConfig struct {
	plugins.RegistrarConfig
	ocr2        ocr2Config
	jobPipeline jobPipelineConfig
	insecure    insecureConfig
	mercury     mercuryConfig
	threshold   thresholdConfig
}

func (d *delegateConfig) JobPipeline() jobPipelineConfig {
	return d.jobPipeline
}

func (d *delegateConfig) Insecure() insecureConfig {
	return d.insecure
}

func (d *delegateConfig) Threshold() coreconfig.Threshold {
	return d.threshold
}

func (d *delegateConfig) Mercury() coreconfig.Mercury {
	return d.mercury
}

func (d *delegateConfig) OCR2() ocr2Config {
	return d.ocr2
}

type ocr2Config interface {
	BlockchainTimeout() time.Duration
	CaptureEATelemetry() bool
	ContractConfirmations() uint16
	ContractPollInterval() time.Duration
	ContractTransmitterTransmitTimeout() time.Duration
	DatabaseTimeout() time.Duration
	DefaultTransactionQueueDepth() uint32
	KeyBundleID() (string, error)
	SimulateTransactions() bool
	TraceLogging() bool
	CaptureAutomationCustomTelemetry() bool
}

type insecureConfig interface {
	OCRDevelopmentMode() bool
}

type jobPipelineConfig interface {
	MaxSuccessfulRuns() uint64
	ResultWriteQueueDepth() uint64
}

type mercuryConfig interface {
	Credentials(credName string) *types.MercuryCredentials
	Cache() coreconfig.MercuryCache
	TLS() coreconfig.MercuryTLS
	Transmitter() coreconfig.MercuryTransmitter
	VerboseLogging() bool
}

type thresholdConfig interface {
	ThresholdKeyShare() string
}

func NewDelegateConfig(ocr2Cfg ocr2Config, m coreconfig.Mercury, t coreconfig.Threshold, i insecureConfig, jp jobPipelineConfig, pluginProcessCfg plugins.RegistrarConfig) DelegateConfig {
	return &delegateConfig{
		ocr2:            ocr2Cfg,
		RegistrarConfig: pluginProcessCfg,
		jobPipeline:     jp,
		insecure:        i,
		mercury:         m,
		threshold:       t,
	}
}

var _ job.Delegate = (*Delegate)(nil)

func NewDelegate(
	ds sqlutil.DataSource,
	jobORM job.ORM,
	bridgeORM bridges.ORM,
	mercuryORM evmmercury.ORM,
	pipelineRunner pipeline.Runner,
	streamRegistry streams.Getter,
	peerWrapper *ocrcommon.SingletonPeerWrapper,
	monitoringEndpointGen telemetry.MonitoringEndpointGenerator,
	legacyChains legacyevm.LegacyChainContainer,
	lggr logger.Logger,
	cfg DelegateConfig,
	ks keystore.OCR2,
	ethKs keystore.Eth,
	relayers RelayGetter,
	mailMon *mailbox.Monitor,
	capabilitiesRegistry core.CapabilitiesRegistry,
) *Delegate {
	return &Delegate{
		ds:                    ds,
		jobORM:                jobORM,
		bridgeORM:             bridgeORM,
		mercuryORM:            mercuryORM,
		pipelineRunner:        pipelineRunner,
		streamRegistry:        streamRegistry,
		peerWrapper:           peerWrapper,
		monitoringEndpointGen: monitoringEndpointGen,
		legacyChains:          legacyChains,
		cfg:                   cfg,
		lggr:                  lggr.Named("OCR2"),
		ks:                    ks,
		ethKs:                 ethKs,
		RelayGetter:           relayers,
		isNewlyCreatedJob:     false,
		mailMon:               mailMon,
		capabilitiesRegistry:  capabilitiesRegistry,
	}
}

func (d *Delegate) JobType() job.Type {
	return job.OffchainReporting2
}

func (d *Delegate) BeforeJobCreated(_ job.Job) {
	// This is only called first time the job is created
	d.isNewlyCreatedJob = true
}
func (d *Delegate) AfterJobCreated(_ job.Job)  {}
func (d *Delegate) BeforeJobDeleted(_ job.Job) {}
func (d *Delegate) OnDeleteJob(ctx context.Context, jb job.Job) error {
	// If the job spec is malformed in any way, we report the error but return nil so that
	//  the job deletion itself isn't blocked.

	spec := jb.OCR2OracleSpec
	if spec == nil {
		d.lggr.Errorf("offchainreporting2.Delegate.OnDeleteJob called with wrong job type, ignoring non-OCR2 spec %v", jb)
		return nil
	}

	rid, err := spec.RelayID()
	if err != nil {
		d.lggr.Errorw("DeleteJob", "err", ErrJobSpecNoRelayer{Err: err, PluginName: string(spec.PluginType)})
		return nil
	}
	// we only have clean to do for the EVM
	if rid.Network == relay.NetworkEVM {
		return d.cleanupEVM(ctx, jb, rid)
	}
	return nil
}

// cleanupEVM is a helper for clean up EVM specific state when a job is deleted
func (d *Delegate) cleanupEVM(ctx context.Context, jb job.Job, relayID types.RelayID) error {
	//  If UnregisterFilter returns an
	//  error, that means it failed to remove a valid active filter from the db.  We do abort the job deletion
	//  in that case, since it should be easy for the user to retry and will avoid leaving the db in
	//  an inconsistent state.  This assumes UnregisterFilter will return nil if the filter wasn't found
	//  at all (no rows deleted).
	spec := jb.OCR2OracleSpec
	transmitterID := spec.TransmitterID.String
	chain, err := d.legacyChains.Get(relayID.ChainID)
	if err != nil {
		d.lggr.Errorw("cleanupEVM: failed to get chain id", "chainId", relayID.ChainID, "err", err)
		return nil
	}
	lp := chain.LogPoller()

	var filters []string
	switch spec.PluginType {
	case types.OCR2Keeper:
		// Not worth the effort to validate and parse the job spec config to figure out whether this is v2.0 or v2.1,
		// simpler and faster to just Unregister them both
		filters, err = ocr2keeper.FilterNamesFromSpec20(spec)
		if err != nil {
			d.lggr.Errorw("failed to derive ocr2keeper filter names from spec", "err", err, "spec", spec)
		}
		filters21, err2 := ocr2keeper.FilterNamesFromSpec21(spec)
		if err2 != nil {
			d.lggr.Errorw("failed to derive ocr2keeper filter names from spec", "err", err, "spec", spec)
		}
		filters = append(filters, filters21...)
	case types.CCIPCommit:
		// Write PluginConfig bytes to send source/dest relayer provider + info outside of top level rargs/pargs over the wire
		var pluginJobSpecConfig ccipconfig.CommitPluginJobSpecConfig
		err = json.Unmarshal(spec.PluginConfig.Bytes(), &pluginJobSpecConfig)
		if err != nil {
			return err
		}

		dstProvider, err2 := d.ccipCommitGetDstProvider(ctx, jb, pluginJobSpecConfig, transmitterID)
		if err2 != nil {
			return err
		}

		srcProvider, _, err2 := d.ccipCommitGetSrcProvider(ctx, jb, pluginJobSpecConfig, transmitterID, dstProvider)
		if err2 != nil {
			return err
		}
		err2 = ccipcommit.UnregisterCommitPluginLpFilters(srcProvider, dstProvider)
		if err2 != nil {
			d.lggr.Errorw("failed to unregister ccip commit plugin filters", "err", err2, "spec", spec)
		}
		return nil
	case types.CCIPExecution:
		// PROVIDER BASED ARG CONSTRUCTION
		// Write PluginConfig bytes to send source/dest relayer provider + info outside of top level rargs/pargs over the wire
		var pluginJobSpecConfig ccipconfig.ExecPluginJobSpecConfig
		err = json.Unmarshal(spec.PluginConfig.Bytes(), &pluginJobSpecConfig)
		if err != nil {
			return err
		}

		dstProvider, err2 := d.ccipExecGetDstProvider(ctx, jb, pluginJobSpecConfig, transmitterID)
		if err2 != nil {
			return err
		}

		srcProvider, _, err2 := d.ccipExecGetSrcProvider(ctx, jb, pluginJobSpecConfig, transmitterID, dstProvider)
		if err2 != nil {
			return err
		}
		err2 = ccipexec.UnregisterExecPluginLpFilters(srcProvider, dstProvider)
		if err2 != nil {
			d.lggr.Errorw("failed to unregister ccip exec plugin filters", "err", err2, "spec", spec)
		}
		return nil
	default:
		return nil
	}

	rargs := types.RelayArgs{
		ExternalJobID: jb.ExternalJobID,
		JobID:         jb.ID,
		ContractID:    spec.ContractID,
		New:           false,
		RelayConfig:   spec.RelayConfig.Bytes(),
	}

	relayFilters, err := evmrelay.FilterNamesFromRelayArgs(rargs)
	if err != nil {
		d.lggr.Errorw("Failed to derive evm relay filter names from relay args", "err", err, "rargs", rargs)
		return nil
	}

	filters = append(filters, relayFilters...)
	for _, filter := range filters {
		d.lggr.Debugf("Unregistering %s filter", filter)
		err = lp.UnregisterFilter(ctx, filter)
		if err != nil {
			return errors.Wrapf(err, "Failed to unregister filter %s", filter)
		}
	}
	return nil
}

// ServicesForSpec returns the OCR2 services that need to run for this job
func (d *Delegate) ServicesForSpec(ctx context.Context, jb job.Job) ([]job.ServiceCtx, error) {
	spec := jb.OCR2OracleSpec
	if spec == nil {
		return nil, errors.Errorf("offchainreporting2.Delegate expects an *job.OCR2OracleSpec to be present, got %v", jb)
	}

	transmitterID := spec.TransmitterID.String
	effectiveTransmitterID := transmitterID

	lggrCtx := loop.ContextValues{
		JobID:   jb.ID,
		JobName: jb.Name.ValueOrZero(),

		ContractID:    spec.ContractID,
		TransmitterID: transmitterID,
	}
	if spec.FeedID != nil && (*spec.FeedID != (common.Hash{})) {
		lggrCtx.FeedID = *spec.FeedID
		spec.RelayConfig["feedID"] = spec.FeedID
	}
	lggr := logger.Sugared(d.lggr.Named(jb.ExternalJobID.String()).With(lggrCtx.Args()...))

	kvStore := job.NewKVStore(jb.ID, d.ds, lggr)

	rid, err := spec.RelayID()
	if err != nil {
		return nil, ErrJobSpecNoRelayer{Err: err, PluginName: string(spec.PluginType)}
	}

	if rid.Network == relay.NetworkEVM {
		lggr = logger.Sugared(lggr.With("evmChainID", rid.ChainID))

		chain, err2 := d.legacyChains.Get(rid.ChainID)
		if err2 != nil {
			return nil, fmt.Errorf("ServicesForSpec: could not get EVM chain %s: %w", rid.ChainID, err2)
		}
		effectiveTransmitterID, err2 = GetEVMEffectiveTransmitterID(ctx, &jb, chain, lggr)
		if err2 != nil {
			return nil, fmt.Errorf("ServicesForSpec failed to get evm transmitterID: %w", err2)
		}
	}
	spec.RelayConfig["effectiveTransmitterID"] = effectiveTransmitterID
	spec.RelayConfig.ApplyDefaultsOCR2(d.cfg.OCR2())

	ocrDB := NewDB(d.ds, spec.ID, 0, lggr)
	if d.peerWrapper == nil {
		return nil, errors.New("cannot setup OCR2 job service, libp2p peer was missing")
	} else if !d.peerWrapper.IsStarted() {
		return nil, errors.New("peerWrapper is not started. OCR2 jobs require a started and running p2p v2 peer")
	}

	lc, err := validate.ToLocalConfig(d.cfg.OCR2(), d.cfg.Insecure(), *spec)
	if err != nil {
		return nil, err
	}
	if err = libocr2.SanityCheckLocalConfig(lc); err != nil {
		return nil, err
	}
	lggr.Infow("OCR2 job using local config",
		"BlockchainTimeout", lc.BlockchainTimeout,
		"ContractConfigConfirmations", lc.ContractConfigConfirmations,
		"ContractConfigTrackerPollInterval", lc.ContractConfigTrackerPollInterval,
		"ContractTransmitterTransmitTimeout", lc.ContractTransmitterTransmitTimeout,
		"DatabaseTimeout", lc.DatabaseTimeout,
	)

	bootstrapPeers, err := ocrcommon.GetValidatedBootstrapPeers(spec.P2PV2Bootstrappers, d.peerWrapper.P2PConfig().V2().DefaultBootstrappers())
	if err != nil {
		return nil, err
	}
	lggr.Debugw("Using bootstrap peers", "peers", bootstrapPeers)
	// Fetch the specified OCR2 key bundle
	var kbID string
	if spec.OCRKeyBundleID.Valid {
		kbID = spec.OCRKeyBundleID.String
	} else if kbID, err = d.cfg.OCR2().KeyBundleID(); err != nil {
		return nil, err
	}
	kb, err := d.ks.Get(kbID)
	if err != nil {
		return nil, err
	}

	spec.CaptureEATelemetry = d.cfg.OCR2().CaptureEATelemetry()

	ctx = lggrCtx.ContextWithValues(ctx)
	switch spec.PluginType {
	case types.Mercury:
		return d.newServicesMercury(ctx, lggr, jb, bootstrapPeers, kb, ocrDB, lc)

	case types.LLO:
		return d.newServicesLLO(ctx, lggr, jb, bootstrapPeers, kb, ocrDB, lc)

	case types.Median:
		return d.newServicesMedian(ctx, lggr, jb, bootstrapPeers, kb, kvStore, ocrDB, lc)

	case types.OCR2Keeper:
		return d.newServicesOCR2Keepers(ctx, lggr, jb, bootstrapPeers, kb, ocrDB, lc)

	case types.Functions:
		const (
			_ int32 = iota
			thresholdPluginId
			s4PluginId
		)
		thresholdPluginDB := NewDB(d.ds, spec.ID, thresholdPluginId, lggr)
		s4PluginDB := NewDB(d.ds, spec.ID, s4PluginId, lggr)
		return d.newServicesOCR2Functions(ctx, lggr, jb, bootstrapPeers, kb, ocrDB, thresholdPluginDB, s4PluginDB, lc)

	case types.GenericPlugin:
		return d.newServicesGenericPlugin(ctx, lggr, jb, bootstrapPeers, kb, ocrDB, lc, d.capabilitiesRegistry,
			kvStore)

	case types.CCIPCommit:
		return d.newServicesCCIPCommit(ctx, lggr, jb, bootstrapPeers, kb, ocrDB, lc, transmitterID)
	case types.CCIPExecution:
		return d.newServicesCCIPExecution(ctx, lggr, jb, bootstrapPeers, kb, ocrDB, lc, transmitterID)
<<<<<<< HEAD
	case "liquiditymanager": // TODO: add constant to chainlink-common
		return d.newServicesLiquidityManager(ctx, lggr, jb, bootstrapPeers, kb, ocrDB, lc)
=======
>>>>>>> 72a7d232
	default:
		return nil, errors.Errorf("plugin type %s not supported", spec.PluginType)
	}
}

func GetEVMEffectiveTransmitterID(ctx context.Context, jb *job.Job, chain legacyevm.Chain, lggr logger.SugaredLogger) (string, error) {
	spec := jb.OCR2OracleSpec
	if spec.PluginType == types.Mercury || spec.PluginType == types.LLO {
		return spec.TransmitterID.String, nil
	}

	if spec.RelayConfig["sendingKeys"] == nil {
		spec.RelayConfig["sendingKeys"] = []string{spec.TransmitterID.String}
	} else if !spec.TransmitterID.Valid {
		sendingKeys, err := job.SendingKeysForJob(jb)
		if err != nil {
			return "", err
		}
		if len(sendingKeys) > 1 {
			return "", errors.New("no plugin should have more than 1 sending key")
		}
		spec.TransmitterID = null.StringFrom(sendingKeys[0])
	}

	// effectiveTransmitterID is the transmitter address registered on the ocr contract. This is by default the EOA account on the node.
	// In the case of forwarding, the transmitter address is the forwarder contract deployed onchain between EOA and OCR contract.
	// ForwardingAllowed cannot be set with Mercury, so this should always be false for mercury jobs
	if jb.ForwardingAllowed {
		if chain == nil {
			return "", fmt.Errorf("job forwarding requires non-nil chain")
		}

		var err error
		var effectiveTransmitterID common.Address
		// Median forwarders need special handling because of OCR2Aggregator transmitters whitelist.
		if spec.PluginType == types.Median {
			effectiveTransmitterID, err = chain.TxManager().GetForwarderForEOAOCR2Feeds(ctx, common.HexToAddress(spec.TransmitterID.String), common.HexToAddress(spec.ContractID))
		} else {
			effectiveTransmitterID, err = chain.TxManager().GetForwarderForEOA(ctx, common.HexToAddress(spec.TransmitterID.String))
		}

		if err == nil {
			return effectiveTransmitterID.String(), nil
		} else if !spec.TransmitterID.Valid {
			return "", errors.New("failed to get forwarder address and transmitterID is not set")
		}
		lggr.Warnw("Skipping forwarding for job, will fallback to default behavior", "job", jb.Name, "err", err)
	}

	return spec.TransmitterID.String, nil
}

type connProvider interface {
	ClientConn() grpc.ClientConnInterface
}

func (d *Delegate) newServicesGenericPlugin(
	ctx context.Context,
	lggr logger.SugaredLogger,
	jb job.Job,
	bootstrapPeers []commontypes.BootstrapperLocator,
	kb ocr2key.KeyBundle,
	ocrDB *db,
	lc ocrtypes.LocalConfig,
	capabilitiesRegistry core.CapabilitiesRegistry,
	keyValueStore core.KeyValueStore,
) (srvs []job.ServiceCtx, err error) {
	spec := jb.OCR2OracleSpec
	// NOTE: we don't need to validate this config, since that happens as part of creating the job.
	// See: validate/validate.go's `validateSpec`.
	pCfg := validate.OCR2GenericPluginConfig{}
	err = json.Unmarshal(spec.PluginConfig.Bytes(), &pCfg)
	if err != nil {
		return nil, err
	}
	// NOTE: we don't need to validate the strategy, since that happens as part of creating the job.
	// See: validate/validate.go's `validateSpec`.
	onchainSigningStrategy := validate.OCR2OnchainSigningStrategy{}
	err = json.Unmarshal(spec.OnchainSigningStrategy.Bytes(), &onchainSigningStrategy)
	if err != nil {
		return nil, err
	}

	plugEnv := env.NewPlugin(pCfg.PluginName)

	command := pCfg.Command
	if command == "" {
		command = plugEnv.Cmd.Get()
	}

	// Add the default pipeline to the pluginConfig
	pCfg.Pipelines = append(
		pCfg.Pipelines,
		validate.PipelineSpec{Name: "__DEFAULT_PIPELINE__", Spec: jb.Pipeline.Source},
	)

	rid, err := spec.RelayID()
	if err != nil {
		return nil, ErrJobSpecNoRelayer{PluginName: pCfg.PluginName, Err: err}
	}

	relayerSet, err := generic.NewRelayerSet(d.RelayGetter, jb.ExternalJobID, jb.ID, d.isNewlyCreatedJob)
	if err != nil {
		return nil, fmt.Errorf("failed to create relayer set: %w", err)
	}

	relayer, err := d.RelayGetter.Get(rid)
	if err != nil {
		return nil, ErrRelayNotEnabled{Err: err, Relay: spec.Relay, PluginName: pCfg.PluginName}
	}

	provider, err := relayer.NewPluginProvider(ctx, types.RelayArgs{
		ExternalJobID: jb.ExternalJobID,
		JobID:         spec.ID,
		ContractID:    spec.ContractID,
		New:           d.isNewlyCreatedJob,
		RelayConfig:   spec.RelayConfig.Bytes(),
		ProviderType:  pCfg.ProviderType,
	}, types.PluginArgs{
		TransmitterID: spec.TransmitterID.String,
		PluginConfig:  spec.PluginConfig.Bytes(),
	})
	if err != nil {
		return nil, err
	}
	srvs = append(srvs, provider)

	envVars, err := plugins.ParseEnvFile(plugEnv.Env.Get())
	if err != nil {
		return nil, fmt.Errorf("failed to parse median env file: %w", err)
	}
	if len(pCfg.EnvVars) > 0 {
		for k, v := range pCfg.EnvVars {
			envVars = append(envVars, k+"="+v)
		}
	}

	pluginLggr := lggr.Named(pCfg.PluginName).Named(spec.ContractID).Named(spec.GetID())
	cmdFn, grpcOpts, err := d.cfg.RegisterLOOP(plugins.CmdConfig{
		ID:  fmt.Sprintf("%s-%s-%s", pCfg.PluginName, spec.ContractID, spec.GetID()),
		Cmd: command,
		Env: envVars,
	})
	if err != nil {
		return nil, fmt.Errorf("failed to register loop: %w", err)
	}

	errorLog := &errorLog{jobID: jb.ID, recordError: d.jobORM.RecordError}
	var providerClientConn grpc.ClientConnInterface
	providerConn, ok := provider.(connProvider)
	if ok {
		providerClientConn = providerConn.ClientConn()
	} else {
		// We chose to deal with the difference between a LOOP provider and an embedded provider here rather than
		// in NewServerAdapter because this has a smaller blast radius, as the scope of this workaround is to
		// enable the medianpoc for EVM and not touch the other providers.
		// TODO: remove this workaround when the EVM relayer is running inside of an LOOPP
		d.lggr.Info("provider is not a LOOPP provider, switching to provider server")

		ps, err2 := loop.NewProviderServer(provider, types.OCR2PluginType(pCfg.ProviderType), d.lggr)
		if err2 != nil {
			return nil, fmt.Errorf("cannot start EVM provider server: %s", err2)
		}
		providerClientConn, err2 = ps.GetConn()
		if err2 != nil {
			return nil, fmt.Errorf("cannot connect to EVM provider server: %s", err)
		}
		srvs = append(srvs, ps)
	}

	pc, err := json.Marshal(pCfg.Config)
	if err != nil {
		return nil, fmt.Errorf("cannot dump plugin config to string before sending to plugin: %s", err)
	}

	pluginConfig := core.ReportingPluginServiceConfig{
		PluginName:    pCfg.PluginName,
		Command:       command,
		ProviderType:  pCfg.ProviderType,
		TelemetryType: pCfg.TelemetryType,
		PluginConfig:  string(pc),
	}

	pr := generic.NewPipelineRunnerAdapter(pluginLggr, jb, d.pipelineRunner)
	ta := generic.NewTelemetryAdapter(d.monitoringEndpointGen)

	oracleEndpoint := d.monitoringEndpointGen.GenMonitoringEndpoint(
		rid.Network,
		rid.ChainID,
		spec.ContractID,
		synchronization.TelemetryType(pCfg.TelemetryType),
	)

	ocrLogger := ocrcommon.NewOCRWrapper(lggr, d.cfg.OCR2().TraceLogging(), func(ctx context.Context, msg string) {
		lggr.ErrorIf(d.jobORM.RecordError(ctx, jb.ID, msg), "unable to record error")
	})
	srvs = append(srvs, ocrLogger)

	switch pCfg.OCRVersion {
	case 2:
		plugin := reportingplugins.NewLOOPPService(pluginLggr, grpcOpts, cmdFn, pluginConfig, providerClientConn, pr, ta,
			errorLog, keyValueStore, relayerSet)
		oracleArgs := libocr2.OCR2OracleArgs{
			BinaryNetworkEndpointFactory: d.peerWrapper.Peer2,
			V2Bootstrappers:              bootstrapPeers,
			Database:                     ocrDB,
			LocalConfig:                  lc,
			Logger:                       ocrLogger,
			MonitoringEndpoint:           oracleEndpoint,
			OffchainKeyring:              kb,
			OnchainKeyring:               kb,
			ContractTransmitter:          provider.ContractTransmitter(),
			ContractConfigTracker:        provider.ContractConfigTracker(),
			OffchainConfigDigester:       provider.OffchainConfigDigester(),
			MetricsRegisterer:            prometheus.WrapRegistererWith(map[string]string{"job_name": jb.Name.ValueOrZero()}, prometheus.DefaultRegisterer),
		}
		oracleArgs.ReportingPluginFactory = plugin
		srvs = append(srvs, plugin)
		oracle, oracleErr := libocr2.NewOracle(oracleArgs)
		if oracleErr != nil {
			return nil, oracleErr
		}
		srvs = append(srvs, job.NewServiceAdapter(oracle))

	case 3:
		//OCR3 with OCR2 OnchainKeyring and ContractTransmitter
		plugin := ocr3.NewLOOPPService(
			pluginLggr,
			grpcOpts,
			cmdFn,
			pluginConfig,
			providerClientConn,
			pr,
			ta,
			errorLog,
			capabilitiesRegistry,
			keyValueStore,
			relayerSet,
		)

		// Adapt the provider's contract transmitter for OCR3, unless
		// the provider exposes an OCR3ContractTransmitter interface, in which case
		// we'll use that instead.
		contractTransmitter := ocr3types.ContractTransmitter[[]byte](
			ocrcommon.NewOCR3ContractTransmitterAdapter(provider.ContractTransmitter()),
		)
		if ocr3Provider, ok := provider.(types.OCR3ContractTransmitter); ok {
			contractTransmitter = ocr3Provider.OCR3ContractTransmitter()
		}
		var onchainKeyringAdapter ocr3types.OnchainKeyring[[]byte]
		if onchainSigningStrategy.IsMultiChain() {
			// We are extracting the config beforehand
			keyBundles := map[string]ocr2key.KeyBundle{}
			for name := range onchainSigningStrategy.ConfigCopy() {
				kbID, ostErr := onchainSigningStrategy.KeyBundleID(name)
				if ostErr != nil {
					return nil, ostErr
				}
				os, ostErr := d.ks.Get(kbID)
				if ostErr != nil {
					return nil, ostErr
				}
				keyBundles[name] = os
			}
			onchainKeyringAdapter, err = ocrcommon.NewOCR3OnchainKeyringMultiChainAdapter(keyBundles, kb.PublicKey(), lggr)
			if err != nil {
				return nil, err
			}
		} else {
			onchainKeyringAdapter = ocrcommon.NewOCR3OnchainKeyringAdapter(kb)
		}
		oracleArgs := libocr2.OCR3OracleArgs[[]byte]{
			BinaryNetworkEndpointFactory: d.peerWrapper.Peer2,
			V2Bootstrappers:              bootstrapPeers,
			ContractConfigTracker:        provider.ContractConfigTracker(),
			ContractTransmitter:          contractTransmitter,
			Database:                     ocrDB,
			LocalConfig:                  lc,
			Logger:                       ocrLogger,
			MonitoringEndpoint:           oracleEndpoint,
			OffchainConfigDigester:       provider.OffchainConfigDigester(),
			OffchainKeyring:              kb,
			OnchainKeyring:               onchainKeyringAdapter,
			MetricsRegisterer:            prometheus.WrapRegistererWith(map[string]string{"job_name": jb.Name.ValueOrZero()}, prometheus.DefaultRegisterer),
		}
		oracleArgs.ReportingPluginFactory = plugin
		srvs = append(srvs, plugin)
		oracle, err := libocr2.NewOracle(oracleArgs)
		if err != nil {
			return nil, err
		}
		srvs = append(srvs, job.NewServiceAdapter(oracle))

	default:
		return nil, fmt.Errorf("unknown OCR version: %d", pCfg.OCRVersion)
	}

	return srvs, nil
}

func (d *Delegate) newServicesMercury(
	ctx context.Context,
	lggr logger.SugaredLogger,
	jb job.Job,
	bootstrapPeers []commontypes.BootstrapperLocator,
	kb ocr2key.KeyBundle,
	ocrDB *db,
	lc ocrtypes.LocalConfig,
) ([]job.ServiceCtx, error) {
	if jb.OCR2OracleSpec.FeedID == nil || (*jb.OCR2OracleSpec.FeedID == (common.Hash{})) {
		return nil, errors.Errorf("ServicesForSpec: mercury job type requires feedID")
	}
	spec := jb.OCR2OracleSpec
	transmitterID := spec.TransmitterID.String
	if len(transmitterID) != 64 {
		return nil, errors.Errorf("ServicesForSpec: mercury job type requires transmitter ID to be a 32-byte hex string, got: %q", transmitterID)
	}
	if _, err := hex.DecodeString(transmitterID); err != nil {
		return nil, errors.Wrapf(err, "ServicesForSpec: mercury job type requires transmitter ID to be a 32-byte hex string, got: %q", transmitterID)
	}

	rid, err := spec.RelayID()
	if err != nil {
		return nil, ErrJobSpecNoRelayer{Err: err, PluginName: "mercury"}
	}
	if rid.Network != relay.NetworkEVM {
		return nil, fmt.Errorf("mercury services: expected EVM relayer got %q", rid.Network)
	}
	relayer, err := d.RelayGetter.Get(rid)
	if err != nil {
		return nil, ErrRelayNotEnabled{Err: err, Relay: spec.Relay, PluginName: "mercury"}
	}

	provider, err2 := relayer.NewPluginProvider(ctx,
		types.RelayArgs{
			ExternalJobID: jb.ExternalJobID,
			JobID:         jb.ID,
			ContractID:    spec.ContractID,
			New:           d.isNewlyCreatedJob,
			RelayConfig:   spec.RelayConfig.Bytes(),
			ProviderType:  string(spec.PluginType),
		}, types.PluginArgs{
			TransmitterID: transmitterID,
			PluginConfig:  spec.PluginConfig.Bytes(),
		})
	if err2 != nil {
		return nil, err2
	}

	mercuryProvider, ok := provider.(types.MercuryProvider)
	if !ok {
		return nil, errors.New("could not coerce PluginProvider to MercuryProvider")
	}

	// HACK: We need fast config switchovers because they create downtime. This
	// won't be properly resolved until we implement blue-green deploys:
	// https://smartcontract-it.atlassian.net/browse/MERC-3386
	lc.ContractConfigTrackerPollInterval = 1 * time.Second // Mercury requires a fast poll interval, this is the fastest that libocr supports. See: https://github.com/smartcontractkit/offchain-reporting/pull/520

	ocrLogger := ocrcommon.NewOCRWrapper(lggr, d.cfg.OCR2().TraceLogging(), func(ctx context.Context, msg string) {
		lggr.ErrorIf(d.jobORM.RecordError(ctx, jb.ID, msg), "unable to record error")
	})

	oracleArgsNoPlugin := libocr2.MercuryOracleArgs{
		BinaryNetworkEndpointFactory: d.peerWrapper.Peer2,
		V2Bootstrappers:              bootstrapPeers,
		ContractTransmitter:          mercuryProvider.ContractTransmitter(),
		ContractConfigTracker:        mercuryProvider.ContractConfigTracker(),
		Database:                     ocrDB,
		LocalConfig:                  lc,
		Logger:                       ocrLogger,
		MonitoringEndpoint:           d.monitoringEndpointGen.GenMonitoringEndpoint(rid.Network, rid.ChainID, spec.FeedID.String(), synchronization.OCR3Mercury),
		OffchainConfigDigester:       mercuryProvider.OffchainConfigDigester(),
		OffchainKeyring:              kb,
		OnchainKeyring:               kb,
		MetricsRegisterer:            prometheus.WrapRegistererWith(map[string]string{"job_name": jb.Name.ValueOrZero()}, prometheus.DefaultRegisterer),
	}

	chEnhancedTelem := make(chan ocrcommon.EnhancedTelemetryMercuryData, 100)

	mCfg := mercury.NewMercuryConfig(d.cfg.JobPipeline().MaxSuccessfulRuns(), d.cfg.JobPipeline().ResultWriteQueueDepth(), d.cfg)

	mercuryServices, err2 := mercury.NewServices(jb, mercuryProvider, d.pipelineRunner, lggr, oracleArgsNoPlugin, mCfg, chEnhancedTelem, d.mercuryORM, (mercuryutils.FeedID)(*spec.FeedID))

	if ocrcommon.ShouldCollectEnhancedTelemetryMercury(jb) {
		enhancedTelemService := ocrcommon.NewEnhancedTelemetryService(&jb, chEnhancedTelem, make(chan struct{}), d.monitoringEndpointGen.GenMonitoringEndpoint(rid.Network, rid.ChainID, spec.FeedID.String(), synchronization.EnhancedEAMercury), lggr.Named("EnhancedTelemetryMercury"))
		mercuryServices = append(mercuryServices, enhancedTelemService)
	} else {
		lggr.Infow("Enhanced telemetry is disabled for mercury job", "job", jb.Name)
	}

	mercuryServices = append(mercuryServices, ocrLogger)

	return mercuryServices, err2
}

func (d *Delegate) newServicesLLO(
	ctx context.Context,
	lggr logger.SugaredLogger,
	jb job.Job,
	bootstrapPeers []commontypes.BootstrapperLocator,
	kb ocr2key.KeyBundle,
	ocrDB *db,
	lc ocrtypes.LocalConfig,
) ([]job.ServiceCtx, error) {
	lggr = logger.Sugared(lggr.Named("LLO"))
	spec := jb.OCR2OracleSpec
	transmitterID := spec.TransmitterID.String
	if len(transmitterID) != 64 {
		return nil, errors.Errorf("ServicesForSpec: streams job type requires transmitter ID to be a 32-byte hex string, got: %q", transmitterID)
	}
	if _, err := hex.DecodeString(transmitterID); err != nil {
		return nil, errors.Wrapf(err, "ServicesForSpec: streams job type requires transmitter ID to be a 32-byte hex string, got: %q", transmitterID)
	}

	rid, err := spec.RelayID()
	if err != nil {
		return nil, ErrJobSpecNoRelayer{Err: err, PluginName: "streams"}
	}
	relayer, err := d.RelayGetter.Get(rid)
	if err != nil {
		return nil, ErrRelayNotEnabled{Err: err, Relay: spec.Relay, PluginName: "streams"}
	}

	provider, err2 := relayer.NewLLOProvider(ctx,
		types.RelayArgs{
			ExternalJobID: jb.ExternalJobID,
			JobID:         jb.ID,
			ContractID:    spec.ContractID,
			New:           d.isNewlyCreatedJob,
			RelayConfig:   spec.RelayConfig.Bytes(),
			ProviderType:  string(spec.PluginType),
		}, types.PluginArgs{
			TransmitterID: transmitterID,
			PluginConfig:  spec.PluginConfig.Bytes(),
		})
	if err2 != nil {
		return nil, err2
	}

	var pluginCfg lloconfig.PluginConfig
	if err = json.Unmarshal(spec.PluginConfig.Bytes(), &pluginCfg); err != nil {
		return nil, err
	}

	// Handle key bundle IDs explicitly specified in job spec
	kbm := make(map[llotypes.ReportFormat]llo.Key)
	for rfStr, kbid := range pluginCfg.KeyBundleIDs {
		k, err3 := d.ks.Get(kbid)
		if err3 != nil {
			return nil, fmt.Errorf("job %d (%s) specified key bundle ID %q for report format %s, but got error trying to load it: %w", jb.ID, jb.Name.ValueOrZero(), kbid, rfStr, err3)
		}
		rf, err4 := llotypes.ReportFormatFromString(rfStr)
		if err4 != nil {
			return nil, fmt.Errorf("job %d (%s) specified key bundle ID %q for report format %s, but it is not a recognized report format: %w", jb.ID, jb.Name.ValueOrZero(), kbid, rfStr, err4)
		}
		kbm[rf] = k
	}

	// Use the default key bundle if not specified
	// NOTE: Only JSON and EVMPremiumLegacy supported for now
	// https://smartcontract-it.atlassian.net/browse/MERC-3722
	for _, rf := range []llotypes.ReportFormat{llotypes.ReportFormatJSON, llotypes.ReportFormatEVMPremiumLegacy} {
		if _, exists := kbm[rf]; !exists {
			// Use the first if unspecified
			kbs, err3 := d.ks.GetAllOfType("evm")
			if err3 != nil {
				return nil, err3
			}
			if len(kbs) == 0 {
				return nil, fmt.Errorf("no on-chain signing keys found for report format %s", "evm")
			} else if len(kbs) > 1 {
				lggr.Debugf("Multiple on-chain signing keys found for report format %s, using the first", rf.String())
			}
			kbm[rf] = kbs[0]
		}
	}

	// FIXME: This is a bit confusing because the OCR2 key bundle actually
	// includes an EVM on-chain key... but LLO only uses the key bundle for the
	// offchain keys and the suppoprted onchain keys are defined in the plugin
	// config on the job spec instead.
	// https://smartcontract-it.atlassian.net/browse/MERC-3594
	lggr.Infof("Using on-chain signing keys for LLO job %d (%s): %v", jb.ID, jb.Name.ValueOrZero(), kbm)
	kr := llo.NewOnchainKeyring(lggr, kbm)

	ocrLogger := ocrcommon.NewOCRWrapper(lggr, d.cfg.OCR2().TraceLogging(), func(ctx context.Context, msg string) {
		lggr.ErrorIf(d.jobORM.RecordError(ctx, jb.ID, msg), "unable to record error")
	})

	cfg := llo.DelegateConfig{
		Logger:     lggr,
		DataSource: d.ds,
		Runner:     d.pipelineRunner,
		Registry:   d.streamRegistry,

		JobName: jb.Name,

		ChannelDefinitionCache: provider.ChannelDefinitionCache(),

		BinaryNetworkEndpointFactory: d.peerWrapper.Peer2,
		V2Bootstrappers:              bootstrapPeers,
		ContractTransmitter:          provider.ContractTransmitter(),
		ContractConfigTracker:        provider.ContractConfigTracker(),
		Database:                     ocrDB,
		LocalConfig:                  lc,
		// TODO: Telemetry for llo
		// https://smartcontract-it.atlassian.net/browse/MERC-3603
		MonitoringEndpoint:     nil,
		OffchainConfigDigester: provider.OffchainConfigDigester(),
		OffchainKeyring:        kb,
		OnchainKeyring:         kr,
		OCRLogger:              ocrLogger,

		// Enable verbose logging if either Mercury.VerboseLogging is on or OCR2.TraceLogging is on
		ReportingPluginConfig: datastreamsllo.Config{VerboseLogging: d.cfg.Mercury().VerboseLogging() || d.cfg.OCR2().TraceLogging()},
	}
	oracle, err := llo.NewDelegate(cfg)
	if err != nil {
		return nil, err
	}
	return []job.ServiceCtx{provider, ocrLogger, oracle}, nil
}

func (d *Delegate) newServicesMedian(
	ctx context.Context,
	lggr logger.SugaredLogger,
	jb job.Job,
	bootstrapPeers []commontypes.BootstrapperLocator,
	kb ocr2key.KeyBundle,
	kvStore job.KVStore,
	ocrDB *db,
	lc ocrtypes.LocalConfig,
) ([]job.ServiceCtx, error) {
	spec := jb.OCR2OracleSpec

	rid, err := spec.RelayID()
	if err != nil {
		return nil, ErrJobSpecNoRelayer{Err: err, PluginName: "median"}
	}

	ocrLogger := ocrcommon.NewOCRWrapper(lggr, d.cfg.OCR2().TraceLogging(), func(ctx context.Context, msg string) {
		lggr.ErrorIf(d.jobORM.RecordError(ctx, jb.ID, msg), "unable to record error")
	})

	oracleArgsNoPlugin := libocr2.OCR2OracleArgs{
		BinaryNetworkEndpointFactory: d.peerWrapper.Peer2,
		V2Bootstrappers:              bootstrapPeers,
		Database:                     ocrDB,
		LocalConfig:                  lc,
		Logger:                       ocrLogger,
		MonitoringEndpoint:           d.monitoringEndpointGen.GenMonitoringEndpoint(rid.Network, rid.ChainID, spec.ContractID, synchronization.OCR2Median),
		OffchainKeyring:              kb,
		OnchainKeyring:               kb,
		MetricsRegisterer:            prometheus.WrapRegistererWith(map[string]string{"job_name": jb.Name.ValueOrZero()}, prometheus.DefaultRegisterer),
	}
	errorLog := &errorLog{jobID: jb.ID, recordError: d.jobORM.RecordError}
	enhancedTelemChan := make(chan ocrcommon.EnhancedTelemetryData, 100)
	mConfig := median.NewMedianConfig(
		d.cfg.JobPipeline().MaxSuccessfulRuns(),
		d.cfg.JobPipeline().ResultWriteQueueDepth(),
		d.cfg,
	)

	relayer, err := d.RelayGetter.Get(rid)
	if err != nil {
		return nil, ErrRelayNotEnabled{Err: err, PluginName: "median", Relay: spec.Relay}
	}

	medianServices, err2 := median.NewMedianServices(ctx, jb, d.isNewlyCreatedJob, relayer, kvStore, d.pipelineRunner, lggr, oracleArgsNoPlugin, mConfig, enhancedTelemChan, errorLog)

	if ocrcommon.ShouldCollectEnhancedTelemetry(&jb) {
		enhancedTelemService := ocrcommon.NewEnhancedTelemetryService(&jb, enhancedTelemChan, make(chan struct{}), d.monitoringEndpointGen.GenMonitoringEndpoint(rid.Network, rid.ChainID, spec.ContractID, synchronization.EnhancedEA), lggr.Named("EnhancedTelemetry"))
		medianServices = append(medianServices, enhancedTelemService)
	} else {
		lggr.Infow("Enhanced telemetry is disabled for job", "job", jb.Name)
	}

	medianServices = append(medianServices, ocrLogger)

	return medianServices, err2
}

func (d *Delegate) newServicesOCR2Keepers(
	ctx context.Context,
	lggr logger.SugaredLogger,
	jb job.Job,
	bootstrapPeers []commontypes.BootstrapperLocator,
	kb ocr2key.KeyBundle,
	ocrDB *db,
	lc ocrtypes.LocalConfig,
) ([]job.ServiceCtx, error) {
	spec := jb.OCR2OracleSpec
	var cfg ocr2keeper.PluginConfig
	if err := json.Unmarshal(spec.PluginConfig.Bytes(), &cfg); err != nil {
		return nil, errors.Wrap(err, "unmarshal ocr2keepers plugin config")
	}

	if err := ocr2keeper.ValidatePluginConfig(cfg); err != nil {
		return nil, errors.Wrap(err, "ocr2keepers plugin config validation failure")
	}

	switch cfg.ContractVersion {
	case "v2.1":
		return d.newServicesOCR2Keepers21(ctx, lggr, jb, bootstrapPeers, kb, ocrDB, lc, cfg, spec)
	case "v2.1+":
		// Future contracts of v2.1 (v2.x) will use the same job spec as v2.1
		return d.newServicesOCR2Keepers21(ctx, lggr, jb, bootstrapPeers, kb, ocrDB, lc, cfg, spec)
	case "v2.0":
		return d.newServicesOCR2Keepers20(ctx, lggr, jb, bootstrapPeers, kb, ocrDB, lc, cfg, spec)
	default:
		return d.newServicesOCR2Keepers20(ctx, lggr, jb, bootstrapPeers, kb, ocrDB, lc, cfg, spec)
	}
}

func (d *Delegate) newServicesOCR2Keepers21(
	ctx context.Context,
	lggr logger.SugaredLogger,
	jb job.Job,
	bootstrapPeers []commontypes.BootstrapperLocator,
	kb ocr2key.KeyBundle,
	ocrDB *db,
	lc ocrtypes.LocalConfig,
	cfg ocr2keeper.PluginConfig,
	spec *job.OCR2OracleSpec,
) ([]job.ServiceCtx, error) {
	credName, err2 := jb.OCR2OracleSpec.PluginConfig.MercuryCredentialName()
	if err2 != nil {
		return nil, errors.Wrap(err2, "failed to get mercury credential name")
	}

	mc := d.cfg.Mercury().Credentials(credName)
	rid, err := spec.RelayID()
	if err != nil {
		return nil, ErrJobSpecNoRelayer{Err: err, PluginName: "keeper2"}
	}
	if rid.Network != relay.NetworkEVM {
		return nil, fmt.Errorf("keeper2 services: expected EVM relayer got %q", rid.Network)
	}

	transmitterID := spec.TransmitterID.String
	relayer, err := d.RelayGetter.Get(rid)
	if err != nil {
		return nil, ErrRelayNotEnabled{Err: err, Relay: spec.Relay, PluginName: "ocr2keepers"}
	}

	provider, err := relayer.NewPluginProvider(ctx,
		types.RelayArgs{
			ExternalJobID:      jb.ExternalJobID,
			JobID:              jb.ID,
			ContractID:         spec.ContractID,
			New:                d.isNewlyCreatedJob,
			RelayConfig:        spec.RelayConfig.Bytes(),
			ProviderType:       string(spec.PluginType),
			MercuryCredentials: mc,
		}, types.PluginArgs{
			TransmitterID: transmitterID,
			PluginConfig:  spec.PluginConfig.Bytes(),
		})
	if err != nil {
		return nil, err
	}

	keeperProvider, ok := provider.(types.AutomationProvider)
	if !ok {
		return nil, errors.New("could not coerce PluginProvider to AutomationProvider")
	}

	services, err := ocr2keeper.EVMDependencies21(kb)
	if err != nil {
		return nil, errors.Wrap(err, "could not build dependencies for ocr2 keepers")
	}
	// set some defaults
	conf := ocr2keepers21config.ReportingFactoryConfig{
		CacheExpiration:       ocr2keepers21config.DefaultCacheExpiration,
		CacheEvictionInterval: ocr2keepers21config.DefaultCacheClearInterval,
		MaxServiceWorkers:     ocr2keepers21config.DefaultMaxServiceWorkers,
		ServiceQueueLength:    ocr2keepers21config.DefaultServiceQueueLength,
	}

	// override if set in config
	if cfg.CacheExpiration.Value() != 0 {
		conf.CacheExpiration = cfg.CacheExpiration.Value()
	}

	if cfg.CacheEvictionInterval.Value() != 0 {
		conf.CacheEvictionInterval = cfg.CacheEvictionInterval.Value()
	}

	if cfg.MaxServiceWorkers != 0 {
		conf.MaxServiceWorkers = cfg.MaxServiceWorkers
	}

	if cfg.ServiceQueueLength != 0 {
		conf.ServiceQueueLength = cfg.ServiceQueueLength
	}
	ocrLogger := ocrcommon.NewOCRWrapper(lggr, d.cfg.OCR2().TraceLogging(), func(ctx context.Context, msg string) {
		lggr.ErrorIf(d.jobORM.RecordError(ctx, jb.ID, msg), "unable to record error")
	})

	dConf := ocr2keepers21.DelegateConfig{
		BinaryNetworkEndpointFactory: d.peerWrapper.Peer2,
		V2Bootstrappers:              bootstrapPeers,
		ContractTransmitter:          evmrelay.NewKeepersOCR3ContractTransmitter(keeperProvider.ContractTransmitter()),
		ContractConfigTracker:        keeperProvider.ContractConfigTracker(),
		MetricsRegisterer:            prometheus.WrapRegistererWith(map[string]string{"job_name": jb.Name.ValueOrZero()}, prometheus.DefaultRegisterer),
		KeepersDatabase:              ocrDB,
		Logger:                       ocrLogger,
		MonitoringEndpoint:           d.monitoringEndpointGen.GenMonitoringEndpoint(rid.Network, rid.ChainID, spec.ContractID, synchronization.OCR3Automation),
		OffchainConfigDigester:       keeperProvider.OffchainConfigDigester(),
		OffchainKeyring:              kb,
		OnchainKeyring:               services.Keyring(),
		LocalConfig:                  lc,
		LogProvider:                  keeperProvider.LogEventProvider(),
		EventProvider:                keeperProvider.TransmitEventProvider(),
		Runnable:                     keeperProvider.Registry(),
		Encoder:                      keeperProvider.Encoder(),
		BlockSubscriber:              keeperProvider.BlockSubscriber(),
		RecoverableProvider:          keeperProvider.LogRecoverer(),
		PayloadBuilder:               keeperProvider.PayloadBuilder(),
		UpkeepProvider:               keeperProvider.UpkeepProvider(),
		UpkeepStateUpdater:           keeperProvider.UpkeepStateStore(),
		UpkeepTypeGetter:             ocr2keeper21core.GetUpkeepType,
		WorkIDGenerator:              ocr2keeper21core.UpkeepWorkID,
		// TODO: Clean up the config
		CacheExpiration:       cfg.CacheExpiration.Value(),
		CacheEvictionInterval: cfg.CacheEvictionInterval.Value(),
		MaxServiceWorkers:     cfg.MaxServiceWorkers,
		ServiceQueueLength:    cfg.ServiceQueueLength,
	}

	pluginService, err := ocr2keepers21.NewDelegate(dConf)
	if err != nil {
		return nil, errors.Wrap(err, "could not create new keepers ocr2 delegate")
	}

	automationServices := []job.ServiceCtx{
		keeperProvider,
		keeperProvider.Registry(),
		keeperProvider.BlockSubscriber(),
		keeperProvider.LogEventProvider(),
		keeperProvider.LogRecoverer(),
		keeperProvider.UpkeepStateStore(),
		keeperProvider.TransmitEventProvider(),
		pluginService,
		ocrLogger,
	}

	if cfg.CaptureAutomationCustomTelemetry != nil && *cfg.CaptureAutomationCustomTelemetry ||
		cfg.CaptureAutomationCustomTelemetry == nil && d.cfg.OCR2().CaptureAutomationCustomTelemetry() {
		endpoint := d.monitoringEndpointGen.GenMonitoringEndpoint(rid.Network, rid.ChainID, spec.ContractID, synchronization.AutomationCustom)
		customTelemService, custErr := autotelemetry21.NewAutomationCustomTelemetryService(
			endpoint,
			lggr,
			keeperProvider.BlockSubscriber(),
			keeperProvider.ContractConfigTracker(),
		)
		if custErr != nil {
			return nil, errors.Wrap(custErr, "Error when creating AutomationCustomTelemetryService")
		}
		automationServices = append(automationServices, customTelemService)
	}

	return automationServices, nil
}

func (d *Delegate) newServicesOCR2Keepers20(
	ctx context.Context,
	lggr logger.SugaredLogger,
	jb job.Job,
	bootstrapPeers []commontypes.BootstrapperLocator,
	kb ocr2key.KeyBundle,
	ocrDB *db,
	lc ocrtypes.LocalConfig,
	cfg ocr2keeper.PluginConfig,
	spec *job.OCR2OracleSpec,
) ([]job.ServiceCtx, error) {
	rid, err := spec.RelayID()
	if err != nil {
		return nil, ErrJobSpecNoRelayer{Err: err, PluginName: "keepers2.0"}
	}
	if rid.Network != relay.NetworkEVM {
		return nil, fmt.Errorf("keepers2.0 services: expected EVM relayer got %q", rid.Network)
	}
	chain, err2 := d.legacyChains.Get(rid.ChainID)
	if err2 != nil {
		return nil, fmt.Errorf("keepers2.0 services: failed to get chain (%s): %w", rid.ChainID, err2)
	}

	keeperProvider, rgstry, encoder, logProvider, err2 := ocr2keeper.EVMDependencies20(ctx, jb, d.ds, lggr, chain, d.ethKs)
	if err2 != nil {
		return nil, errors.Wrap(err2, "could not build dependencies for ocr2 keepers")
	}

	w := &logWriter{log: lggr.Named("Automation Dependencies")}

	// set some defaults
	conf := ocr2keepers20config.ReportingFactoryConfig{
		CacheExpiration:       ocr2keepers20config.DefaultCacheExpiration,
		CacheEvictionInterval: ocr2keepers20config.DefaultCacheClearInterval,
		MaxServiceWorkers:     ocr2keepers20config.DefaultMaxServiceWorkers,
		ServiceQueueLength:    ocr2keepers20config.DefaultServiceQueueLength,
	}

	// override if set in config
	if cfg.CacheExpiration.Value() != 0 {
		conf.CacheExpiration = cfg.CacheExpiration.Value()
	}

	if cfg.CacheEvictionInterval.Value() != 0 {
		conf.CacheEvictionInterval = cfg.CacheEvictionInterval.Value()
	}

	if cfg.MaxServiceWorkers != 0 {
		conf.MaxServiceWorkers = cfg.MaxServiceWorkers
	}

	if cfg.ServiceQueueLength != 0 {
		conf.ServiceQueueLength = cfg.ServiceQueueLength
	}

	runr, err2 := ocr2keepers20runner.NewRunner(
		log.New(w, "[automation-plugin-runner] ", log.Lshortfile),
		rgstry,
		encoder,
		conf.MaxServiceWorkers,
		conf.ServiceQueueLength,
		conf.CacheExpiration,
		conf.CacheEvictionInterval,
	)
	if err2 != nil {
		return nil, errors.Wrap(err2, "failed to create automation pipeline runner")
	}

	condObs := &ocr2keepers20polling.PollingObserverFactory{
		Logger:  log.New(w, "[automation-plugin-conditional-observer] ", log.Lshortfile),
		Source:  rgstry,
		Heads:   rgstry,
		Runner:  runr,
		Encoder: encoder,
	}

	coord := &ocr2keepers20coordinator.CoordinatorFactory{
		Logger:     log.New(w, "[automation-plugin-coordinator] ", log.Lshortfile),
		Encoder:    encoder,
		Logs:       logProvider,
		CacheClean: conf.CacheEvictionInterval,
	}

	ocrLogger := ocrcommon.NewOCRWrapper(lggr, d.cfg.OCR2().TraceLogging(), func(ctx context.Context, msg string) {
		lggr.ErrorIf(d.jobORM.RecordError(ctx, jb.ID, msg), "unable to record error")
	})

	dConf := ocr2keepers20.DelegateConfig{
		BinaryNetworkEndpointFactory: d.peerWrapper.Peer2,
		V2Bootstrappers:              bootstrapPeers,
		ContractTransmitter:          keeperProvider.ContractTransmitter(),
		ContractConfigTracker:        keeperProvider.ContractConfigTracker(),
		MetricsRegisterer:            prometheus.WrapRegistererWith(map[string]string{"job_name": jb.Name.ValueOrZero()}, prometheus.DefaultRegisterer),
		KeepersDatabase:              ocrDB,
		LocalConfig:                  lc,
		Logger:                       ocrLogger,
		MonitoringEndpoint:           d.monitoringEndpointGen.GenMonitoringEndpoint(rid.Network, rid.ChainID, spec.ContractID, synchronization.OCR2Automation),
		OffchainConfigDigester:       keeperProvider.OffchainConfigDigester(),
		OffchainKeyring:              kb,
		OnchainKeyring:               kb,
		ConditionalObserverFactory:   condObs,
		CoordinatorFactory:           coord,
		Encoder:                      encoder,
		Runner:                       runr,
		// the following values are not needed in the delegate config anymore
		CacheExpiration:       cfg.CacheExpiration.Value(),
		CacheEvictionInterval: cfg.CacheEvictionInterval.Value(),
		MaxServiceWorkers:     cfg.MaxServiceWorkers,
		ServiceQueueLength:    cfg.ServiceQueueLength,
	}

	pluginService, err := ocr2keepers20.NewDelegate(dConf)
	if err != nil {
		return nil, errors.Wrap(err, "could not create new keepers ocr2 delegate")
	}

	return []job.ServiceCtx{
		job.NewServiceAdapter(runr),
		keeperProvider,
		rgstry,
		logProvider,
		ocrLogger,
		pluginService,
	}, nil
}

func (d *Delegate) newServicesOCR2Functions(
	ctx context.Context,
	lggr logger.SugaredLogger,
	jb job.Job,
	bootstrapPeers []commontypes.BootstrapperLocator,
	kb ocr2key.KeyBundle,
	functionsOcrDB *db,
	thresholdOcrDB *db,
	s4OcrDB *db,
	lc ocrtypes.LocalConfig,
) ([]job.ServiceCtx, error) {
	spec := jb.OCR2OracleSpec

	rid, err := spec.RelayID()
	if err != nil {
		return nil, ErrJobSpecNoRelayer{Err: err, PluginName: "functions"}
	}
	if rid.Network != relay.NetworkEVM {
		return nil, fmt.Errorf("functions services: expected EVM relayer got %q", rid.Network)
	}
	chain, err := d.legacyChains.Get(rid.ChainID)
	if err != nil {
		return nil, fmt.Errorf("functions services: failed to get chain %s: %w", rid.ChainID, err)
	}
	createPluginProvider := func(pluginType functionsRelay.FunctionsPluginType, relayerName string) (evmrelaytypes.FunctionsProvider, error) {
		return evmrelay.NewFunctionsProvider(
			ctx,
			chain,
			types.RelayArgs{
				ExternalJobID: jb.ExternalJobID,
				JobID:         jb.ID,
				ContractID:    spec.ContractID,
				RelayConfig:   spec.RelayConfig.Bytes(),
				New:           d.isNewlyCreatedJob,
			},
			types.PluginArgs{
				TransmitterID: spec.TransmitterID.String,
				PluginConfig:  spec.PluginConfig.Bytes(),
			},
			lggr.Named(relayerName),
			d.ethKs,
			pluginType,
		)
	}

	functionsProvider, err := createPluginProvider(functionsRelay.FunctionsPlugin, "FunctionsRelayer")
	if err != nil {
		return nil, err
	}

	thresholdProvider, err := createPluginProvider(functionsRelay.ThresholdPlugin, "FunctionsThresholdRelayer")
	if err != nil {
		return nil, err
	}

	s4Provider, err := createPluginProvider(functionsRelay.S4Plugin, "FunctionsS4Relayer")
	if err != nil {
		return nil, err
	}

	ocrLogger := ocrcommon.NewOCRWrapper(lggr, d.cfg.OCR2().TraceLogging(), func(ctx context.Context, msg string) {
		lggr.ErrorIf(d.jobORM.RecordError(ctx, jb.ID, msg), "unable to record error")
	})

	functionsOracleArgs := libocr2.OCR2OracleArgs{
		BinaryNetworkEndpointFactory: d.peerWrapper.Peer2,
		V2Bootstrappers:              bootstrapPeers,
		ContractTransmitter:          functionsProvider.ContractTransmitter(),
		ContractConfigTracker:        functionsProvider.ContractConfigTracker(),
		Database:                     functionsOcrDB,
		LocalConfig:                  lc,
		Logger:                       ocrLogger,
		MonitoringEndpoint:           d.monitoringEndpointGen.GenMonitoringEndpoint(rid.Network, rid.ChainID, spec.ContractID, synchronization.OCR2Functions),
		OffchainConfigDigester:       functionsProvider.OffchainConfigDigester(),
		OffchainKeyring:              kb,
		OnchainKeyring:               kb,
		ReportingPluginFactory:       nil, // To be set by NewFunctionsServices
		MetricsRegisterer:            prometheus.WrapRegistererWith(map[string]string{"job_name": jb.Name.ValueOrZero()}, prometheus.DefaultRegisterer),
	}

	noopMonitoringEndpoint := telemetry.NoopAgent{}

	thresholdOracleArgs := libocr2.OCR2OracleArgs{
		BinaryNetworkEndpointFactory: d.peerWrapper.Peer2,
		V2Bootstrappers:              bootstrapPeers,
		ContractTransmitter:          thresholdProvider.ContractTransmitter(),
		ContractConfigTracker:        thresholdProvider.ContractConfigTracker(),
		Database:                     thresholdOcrDB,
		LocalConfig:                  lc,
		Logger:                       ocrLogger,
		// Telemetry ingress for OCR2Threshold is currently not supported so a noop monitoring endpoint is being used
		MonitoringEndpoint:     &noopMonitoringEndpoint,
		OffchainConfigDigester: thresholdProvider.OffchainConfigDigester(),
		OffchainKeyring:        kb,
		OnchainKeyring:         kb,
		ReportingPluginFactory: nil, // To be set by NewFunctionsServices
		MetricsRegisterer:      prometheus.WrapRegistererWith(map[string]string{"job_name": jb.Name.ValueOrZero()}, prometheus.DefaultRegisterer),
	}

	s4OracleArgs := libocr2.OCR2OracleArgs{
		BinaryNetworkEndpointFactory: d.peerWrapper.Peer2,
		V2Bootstrappers:              bootstrapPeers,
		ContractTransmitter:          s4Provider.ContractTransmitter(),
		ContractConfigTracker:        s4Provider.ContractConfigTracker(),
		Database:                     s4OcrDB,
		LocalConfig:                  lc,
		Logger:                       ocrLogger,
		// Telemetry ingress for OCR2S4 is currently not supported so a noop monitoring endpoint is being used
		MonitoringEndpoint:     &noopMonitoringEndpoint,
		OffchainConfigDigester: s4Provider.OffchainConfigDigester(),
		OffchainKeyring:        kb,
		OnchainKeyring:         kb,
		ReportingPluginFactory: nil, // To be set by NewFunctionsServices
		MetricsRegisterer:      prometheus.WrapRegistererWith(map[string]string{"job_name": jb.Name.ValueOrZero()}, prometheus.DefaultRegisterer),
	}

	encryptedThresholdKeyShare := d.cfg.Threshold().ThresholdKeyShare()
	var thresholdKeyShare []byte
	if len(encryptedThresholdKeyShare) > 0 {
		encryptedThresholdKeyShareBytes, err2 := hex.DecodeString(encryptedThresholdKeyShare)
		if err2 != nil {
			return nil, errors.Wrap(err2, "failed to decode ThresholdKeyShare hex string")
		}
		thresholdKeyShare, err2 = kb.NaclBoxOpenAnonymous(encryptedThresholdKeyShareBytes)
		if err2 != nil {
			return nil, errors.Wrap(err2, "failed to decrypt ThresholdKeyShare")
		}
	}

	functionsServicesConfig := functions.FunctionsServicesConfig{
		Job:               jb,
		JobORM:            d.jobORM,
		BridgeORM:         d.bridgeORM,
		DS:                d.ds,
		Chain:             chain,
		ContractID:        spec.ContractID,
		Logger:            lggr,
		MailMon:           d.mailMon,
		URLsMonEndpoint:   d.monitoringEndpointGen.GenMonitoringEndpoint(rid.Network, rid.ChainID, spec.ContractID, synchronization.FunctionsRequests),
		EthKeystore:       d.ethKs,
		ThresholdKeyShare: thresholdKeyShare,
		LogPollerWrapper:  functionsProvider.LogPollerWrapper(),
	}

	functionsServices, err := functions.NewFunctionsServices(ctx, &functionsOracleArgs, &thresholdOracleArgs, &s4OracleArgs, &functionsServicesConfig)
	if err != nil {
		return nil, errors.Wrap(err, "error calling NewFunctionsServices")
	}

	return append([]job.ServiceCtx{functionsProvider, thresholdProvider, s4Provider, ocrLogger}, functionsServices...), nil
}

func (d *Delegate) newServicesCCIPCommit(ctx context.Context, lggr logger.SugaredLogger, jb job.Job, bootstrapPeers []commontypes.BootstrapperLocator, kb ocr2key.KeyBundle, ocrDB *db, lc ocrtypes.LocalConfig, transmitterID string) ([]job.ServiceCtx, error) {
	spec := jb.OCR2OracleSpec
	if spec.Relay != relay.NetworkEVM {
		return nil, fmt.Errorf("non evm chains are not supported for CCIP commit")
	}
	dstRid, err := spec.RelayID()
	if err != nil {
		return nil, ErrJobSpecNoRelayer{Err: err, PluginName: string(spec.PluginType)}
	}

	logError := func(msg string) {
		lggr.ErrorIf(d.jobORM.RecordError(context.Background(), jb.ID, msg), "unable to record error")
	}

	// Write PluginConfig bytes to send source/dest relayer provider + info outside of top level rargs/pargs over the wire
	var pluginJobSpecConfig ccipconfig.CommitPluginJobSpecConfig
	err = json.Unmarshal(spec.PluginConfig.Bytes(), &pluginJobSpecConfig)
	if err != nil {
		return nil, err
	}

	dstChainID, err := strconv.ParseInt(dstRid.ChainID, 10, 64)
	if err != nil {
		return nil, err
	}

	dstProvider, err := d.ccipCommitGetDstProvider(ctx, jb, pluginJobSpecConfig, transmitterID)
	if err != nil {
		return nil, err
	}

	srcProvider, srcChainID, err := d.ccipCommitGetSrcProvider(ctx, jb, pluginJobSpecConfig, transmitterID, dstProvider)
	if err != nil {
		return nil, err
	}

	oracleArgsNoPlugin := libocr2.OCR2OracleArgs{
		BinaryNetworkEndpointFactory: d.peerWrapper.Peer2,
		V2Bootstrappers:              bootstrapPeers,
		ContractTransmitter:          dstProvider.ContractTransmitter(),
		ContractConfigTracker:        dstProvider.ContractConfigTracker(),
		Database:                     ocrDB,
		LocalConfig:                  lc,
		MonitoringEndpoint: d.monitoringEndpointGen.GenMonitoringEndpoint(
			dstRid.Network,
			dstRid.ChainID,
			spec.ContractID,
			synchronization.OCR2CCIPCommit,
		),
		OffchainConfigDigester: dstProvider.OffchainConfigDigester(),
		OffchainKeyring:        kb,
		OnchainKeyring:         kb,
		MetricsRegisterer:      prometheus.WrapRegistererWith(map[string]string{"job_name": jb.Name.ValueOrZero()}, prometheus.DefaultRegisterer),
	}

<<<<<<< HEAD
	priceGetter, err := d.ccipCommitPriceGetter(ctx, lggr, pluginJobSpecConfig, jb)
	if err != nil {
		return nil, fmt.Errorf("failed to create price getter: %w", err)
	}
	return ccipcommit.NewCommitServices(ctx, d.ds, srcProvider, dstProvider, priceGetter, jb, lggr, d.pipelineRunner, oracleArgsNoPlugin, d.isNewlyCreatedJob, int64(srcChainID), dstChainID, logError)
}

func (d *Delegate) ccipCommitPriceGetter(ctx context.Context, lggr logger.SugaredLogger, pluginJobSpecConfig ccipconfig.CommitPluginJobSpecConfig, jb job.Job) (priceGetter ccip.AllTokensPriceGetter, err error) {
	spec := jb.OCR2OracleSpec
	withPipeline := strings.Trim(pluginJobSpecConfig.TokenPricesUSDPipeline, "\n\t ") != ""
	if withPipeline {
		priceGetter, err = ccip.NewPipelineGetter(pluginJobSpecConfig.TokenPricesUSDPipeline, d.pipelineRunner, jb.ID, jb.ExternalJobID, jb.Name.ValueOrZero(), lggr)
		if err != nil {
			return nil, fmt.Errorf("creating pipeline price getter: %w", err)
		}
	} else {
		// Use dynamic price getter.
		if pluginJobSpecConfig.PriceGetterConfig == nil {
			return nil, fmt.Errorf("priceGetterConfig is nil")
		}

		// Configure contract readers for all chains specified in the aggregator configurations.
		// Some lanes (e.g. Wemix/Kroma) requires other clients than source and destination, since they use feeds from other chains.
		aggregatorChainsToContracts := make(map[uint64][]common.Address)
		for _, aggCfg := range pluginJobSpecConfig.PriceGetterConfig.AggregatorPrices {
			if _, ok := aggregatorChainsToContracts[aggCfg.ChainID]; !ok {
				aggregatorChainsToContracts[aggCfg.ChainID] = make([]common.Address, 0)
			}

			aggregatorChainsToContracts[aggCfg.ChainID] = append(aggregatorChainsToContracts[aggCfg.ChainID], aggCfg.AggregatorContractAddress)
		}

		contractReaders := map[uint64]types.ContractReader{}

		for chainID, aggregatorContracts := range aggregatorChainsToContracts {
			relayID := types.RelayID{Network: spec.Relay, ChainID: strconv.FormatUint(chainID, 10)}
			relay, rerr := d.RelayGetter.Get(relayID)
			if rerr != nil {
				return nil, fmt.Errorf("get relay by id=%v: %w", relayID, err)
			}

			contractsConfig := make(map[string]evmrelaytypes.ChainContractReader, len(aggregatorContracts))
			for i := range aggregatorContracts {
				contractsConfig[fmt.Sprintf("%v_%v", ccip.OFFCHAIN_AGGREGATOR, i)] = evmrelaytypes.ChainContractReader{
					ContractABI: ccip.OffChainAggregatorABI,
					Configs: map[string]*evmrelaytypes.ChainReaderDefinition{
						"decimals": { // CR consumers choose an alias
							ChainSpecificName: "decimals",
						},
						"latestRoundData": {
							ChainSpecificName: "latestRoundData",
						},
					},
				}
			}
			contractReaderConfig := evmrelaytypes.ChainReaderConfig{
				Contracts: contractsConfig,
			}

			contractReaderConfigJsonBytes, jerr := json.Marshal(contractReaderConfig)
			if jerr != nil {
				return nil, fmt.Errorf("marshal contract reader config: %w", jerr)
			}

			contractReader, cerr := relay.NewContractReader(ctx, contractReaderConfigJsonBytes)
			if cerr != nil {
				return nil, fmt.Errorf("new ccip commit contract reader %w", cerr)
			}

			contractReaders[chainID] = contractReader
		}

		priceGetter, err = ccip.NewDynamicPriceGetter(*pluginJobSpecConfig.PriceGetterConfig, contractReaders)
		if err != nil {
			return nil, fmt.Errorf("creating dynamic price getter: %w", err)
		}
	}
	return priceGetter, nil
=======
	return ccipcommit.NewCommitServices(ctx, d.ds, srcProvider, dstProvider, d.legacyChains, jb, lggr, d.pipelineRunner, oracleArgsNoPlugin, d.isNewlyCreatedJob, int64(srcChainID), dstChainID, logError)
>>>>>>> 72a7d232
}

func newCCIPCommitPluginBytes(isSourceProvider bool, sourceStartBlock uint64, destStartBlock uint64) config.CommitPluginConfig {
	return config.CommitPluginConfig{
		IsSourceProvider: isSourceProvider,
		SourceStartBlock: sourceStartBlock,
		DestStartBlock:   destStartBlock,
	}
}

func (d *Delegate) ccipCommitGetDstProvider(ctx context.Context, jb job.Job, pluginJobSpecConfig ccipconfig.CommitPluginJobSpecConfig, transmitterID string) (types.CCIPCommitProvider, error) {
	spec := jb.OCR2OracleSpec
	if spec.Relay != relay.NetworkEVM {
		return nil, fmt.Errorf("non evm chains are not supported for CCIP commit")
	}

	dstRid, err := spec.RelayID()
	if err != nil {
		return nil, ErrJobSpecNoRelayer{Err: err, PluginName: string(spec.PluginType)}
	}

	// Write PluginConfig bytes to send source/dest relayer provider + info outside of top level rargs/pargs over the wire
	dstConfigBytes, err := newCCIPCommitPluginBytes(false, pluginJobSpecConfig.SourceStartBlock, pluginJobSpecConfig.DestStartBlock).Encode()
	if err != nil {
		return nil, err
	}

	// Get provider from dest chain
	dstRelayer, err := d.RelayGetter.Get(dstRid)
	if err != nil {
		return nil, err
	}

	provider, err := dstRelayer.NewPluginProvider(ctx,
		types.RelayArgs{
			ContractID:   spec.ContractID,
			RelayConfig:  spec.RelayConfig.Bytes(),
			ProviderType: string(types.CCIPCommit),
		},
		types.PluginArgs{
			TransmitterID: transmitterID,
			PluginConfig:  dstConfigBytes,
		})
	if err != nil {
		return nil, fmt.Errorf("unable to create ccip commit provider: %w", err)
	}
	dstProvider, ok := provider.(types.CCIPCommitProvider)
	if !ok {
		return nil, fmt.Errorf("could not coerce PluginProvider to CCIPCommitProvider")
	}

	return dstProvider, nil
}

func (d *Delegate) ccipCommitGetSrcProvider(ctx context.Context, jb job.Job, pluginJobSpecConfig ccipconfig.CommitPluginJobSpecConfig, transmitterID string, dstProvider types.CCIPCommitProvider) (srcProvider types.CCIPCommitProvider, srcChainID uint64, err error) {
	spec := jb.OCR2OracleSpec
	srcConfigBytes, err := newCCIPCommitPluginBytes(true, pluginJobSpecConfig.SourceStartBlock, pluginJobSpecConfig.DestStartBlock).Encode()
	if err != nil {
		return nil, 0, err
	}
	// Use OffRampReader to get src chain ID and fetch the src relayer

	var pluginConfig ccipconfig.CommitPluginJobSpecConfig
	err = json.Unmarshal(spec.PluginConfig.Bytes(), &pluginConfig)
	if err != nil {
		return nil, 0, err
	}
	offRampAddress := pluginConfig.OffRamp
	offRampReader, err := dstProvider.NewOffRampReader(ctx, offRampAddress)
	if err != nil {
		return nil, 0, fmt.Errorf("create offRampReader: %w", err)
	}

	offRampConfig, err := offRampReader.GetStaticConfig(ctx)
	if err != nil {
		return nil, 0, fmt.Errorf("get offRamp static config: %w", err)
	}

	srcChainID, err = chainselectors.ChainIdFromSelector(offRampConfig.SourceChainSelector)
	if err != nil {
		return nil, 0, err
	}
	srcChainIDstr := strconv.FormatUint(srcChainID, 10)

	// Get provider from source chain
	srcRelayer, err := d.RelayGetter.Get(types.RelayID{Network: spec.Relay, ChainID: srcChainIDstr})
	if err != nil {
		return nil, 0, err
	}
	provider, err := srcRelayer.NewPluginProvider(ctx,
		types.RelayArgs{
			ContractID:   "", // Contract address only valid for dst chain
			RelayConfig:  spec.RelayConfig.Bytes(),
			ProviderType: string(types.CCIPCommit),
		},
		types.PluginArgs{
			TransmitterID: transmitterID,
			PluginConfig:  srcConfigBytes,
		})
	if err != nil {
		return nil, 0, fmt.Errorf("srcRelayer.NewPluginProvider: %w", err)
	}
	srcProvider, ok := provider.(types.CCIPCommitProvider)
	if !ok {
		return nil, 0, fmt.Errorf("could not coerce PluginProvider to CCIPCommitProvider")
	}

	return
}

func (d *Delegate) newServicesCCIPExecution(ctx context.Context, lggr logger.SugaredLogger, jb job.Job, bootstrapPeers []commontypes.BootstrapperLocator, kb ocr2key.KeyBundle, ocrDB *db, lc ocrtypes.LocalConfig, transmitterID string) ([]job.ServiceCtx, error) {
	spec := jb.OCR2OracleSpec
	if spec.Relay != relay.NetworkEVM {
		return nil, fmt.Errorf("non evm chains are not supported for CCIP execution")
	}
	dstRid, err := spec.RelayID()

	if err != nil {
		return nil, ErrJobSpecNoRelayer{Err: err, PluginName: string(spec.PluginType)}
	}

	logError := func(msg string) {
		lggr.ErrorIf(d.jobORM.RecordError(context.Background(), jb.ID, msg), "unable to record error")
	}

	// PROVIDER BASED ARG CONSTRUCTION
	// Write PluginConfig bytes to send source/dest relayer provider + info outside of top level rargs/pargs over the wire
	var pluginJobSpecConfig ccipconfig.ExecPluginJobSpecConfig
	err = json.Unmarshal(spec.PluginConfig.Bytes(), &pluginJobSpecConfig)
	if err != nil {
		return nil, err
	}

	dstChainID, err := strconv.ParseInt(dstRid.ChainID, 10, 64)
	if err != nil {
		return nil, err
	}

	dstProvider, err := d.ccipExecGetDstProvider(ctx, jb, pluginJobSpecConfig, transmitterID)
	if err != nil {
		return nil, err
	}

	srcProvider, srcChainID, err := d.ccipExecGetSrcProvider(ctx, jb, pluginJobSpecConfig, transmitterID, dstProvider)
	if err != nil {
		return nil, err
	}

	oracleArgsNoPlugin2 := libocr2.OCR2OracleArgs{
		BinaryNetworkEndpointFactory: d.peerWrapper.Peer2,
		V2Bootstrappers:              bootstrapPeers,
		ContractTransmitter:          dstProvider.ContractTransmitter(),
		ContractConfigTracker:        dstProvider.ContractConfigTracker(),
		Database:                     ocrDB,
		LocalConfig:                  lc,
		MonitoringEndpoint: d.monitoringEndpointGen.GenMonitoringEndpoint(
			dstRid.Network,
			dstRid.ChainID,
			spec.ContractID,
			synchronization.OCR2CCIPExec,
		),
		OffchainConfigDigester: dstProvider.OffchainConfigDigester(),
		OffchainKeyring:        kb,
		OnchainKeyring:         kb,
		MetricsRegisterer:      prometheus.WrapRegistererWith(map[string]string{"job_name": jb.Name.ValueOrZero()}, prometheus.DefaultRegisterer),
	}

	return ccipexec.NewExecServices(ctx, lggr, jb, srcProvider, dstProvider, int64(srcChainID), dstChainID, d.isNewlyCreatedJob, oracleArgsNoPlugin2, logError)
}

func (d *Delegate) ccipExecGetDstProvider(ctx context.Context, jb job.Job, pluginJobSpecConfig ccipconfig.ExecPluginJobSpecConfig, transmitterID string) (types.CCIPExecProvider, error) {
	spec := jb.OCR2OracleSpec
	if spec.Relay != relay.NetworkEVM {
		return nil, fmt.Errorf("non evm chains are not supported for CCIP execution")
	}
	dstRid, err := spec.RelayID()

	if err != nil {
		return nil, ErrJobSpecNoRelayer{Err: err, PluginName: string(spec.PluginType)}
	}

	// PROVIDER BASED ARG CONSTRUCTION
	// Write PluginConfig bytes to send source/dest relayer provider + info outside of top level rargs/pargs over the wire
	dstConfigBytes, err := newExecPluginConfig(false, pluginJobSpecConfig.SourceStartBlock, pluginJobSpecConfig.DestStartBlock, pluginJobSpecConfig.USDCConfig, string(jb.ID)).Encode()
	if err != nil {
		return nil, err
	}

	// Get provider from dest chain
	dstRelayer, err := d.RelayGetter.Get(dstRid)
	if err != nil {
		return nil, err
	}
	provider, err := dstRelayer.NewPluginProvider(ctx,
		types.RelayArgs{
			ContractID:   spec.ContractID,
			RelayConfig:  spec.RelayConfig.Bytes(),
			ProviderType: string(types.CCIPExecution),
		},
		types.PluginArgs{
			TransmitterID: transmitterID,
			PluginConfig:  dstConfigBytes,
		})
	if err != nil {
		return nil, fmt.Errorf("NewPluginProvider failed on dstRelayer: %w", err)
	}
	dstProvider, ok := provider.(types.CCIPExecProvider)
	if !ok {
		return nil, fmt.Errorf("could not coerce PluginProvider to CCIPExecProvider")
	}

	return dstProvider, nil
}

func (d *Delegate) ccipExecGetSrcProvider(ctx context.Context, jb job.Job, pluginJobSpecConfig ccipconfig.ExecPluginJobSpecConfig, transmitterID string, dstProvider types.CCIPExecProvider) (srcProvider types.CCIPExecProvider, srcChainID uint64, err error) {
	spec := jb.OCR2OracleSpec
	srcConfigBytes, err := newExecPluginConfig(true, pluginJobSpecConfig.SourceStartBlock, pluginJobSpecConfig.DestStartBlock, pluginJobSpecConfig.USDCConfig, string(jb.ID)).Encode()
	if err != nil {
		return nil, 0, err
	}

	// Use OffRampReader to get src chain ID and fetch the src relayer
	offRampAddress := cciptypes.Address(common.HexToAddress(spec.ContractID).String())
	offRampReader, err := dstProvider.NewOffRampReader(ctx, offRampAddress)
	if err != nil {
		return nil, 0, fmt.Errorf("create offRampReader: %w", err)
	}

	offRampConfig, err := offRampReader.GetStaticConfig(ctx)
	if err != nil {
		return nil, 0, fmt.Errorf("get offRamp static config: %w", err)
	}

	srcChainID, err = chainselectors.ChainIdFromSelector(offRampConfig.SourceChainSelector)
	if err != nil {
		return nil, 0, err
	}
	srcChainIDstr := strconv.FormatUint(srcChainID, 10)

	// Get provider from source chain
	srcRelayer, err := d.RelayGetter.Get(types.RelayID{Network: spec.Relay, ChainID: srcChainIDstr})
	if err != nil {
		return nil, 0, fmt.Errorf("failed to get relayer: %w", err)
	}
	provider, err := srcRelayer.NewPluginProvider(ctx,
		types.RelayArgs{
			ContractID:   "",
			RelayConfig:  spec.RelayConfig.Bytes(),
			ProviderType: string(types.CCIPExecution),
		},
		types.PluginArgs{
			TransmitterID: transmitterID,
			PluginConfig:  srcConfigBytes,
		})
	if err != nil {
		return nil, 0, err
	}
	srcProvider, ok := provider.(types.CCIPExecProvider)
	if !ok {
		return nil, 0, fmt.Errorf("could not coerce PluginProvider to CCIPExecProvider: %w", err)
	}

	return
}

func newExecPluginConfig(isSourceProvider bool, srcStartBlock uint64, dstStartBlock uint64, usdcConfig ccipconfig.USDCConfig, jobID string) config.ExecPluginConfig {
	return config.ExecPluginConfig{
		IsSourceProvider: isSourceProvider,
		SourceStartBlock: srcStartBlock,
		DestStartBlock:   dstStartBlock,
		USDCConfig:       usdcConfig,
		JobID:            jobID,
	}
}

<<<<<<< HEAD
func (d *Delegate) newServicesLiquidityManager(ctx context.Context, lggr logger.SugaredLogger, jb job.Job, bootstrapPeers []commontypes.BootstrapperLocator, kb ocr2key.KeyBundle, ocrDB *db, lc ocrtypes.LocalConfig) ([]job.ServiceCtx, error) {
	spec := jb.OCR2OracleSpec
	if spec.Relay != relay.NetworkEVM {
		return nil, errors.New("Non evm chains are not supported for rebalancer execution")
	}
	// the relay ID specified in the spec will be that of the main/master chain
	rid, err := spec.RelayID()
	if err != nil {
		return nil, ErrJobSpecNoRelayer{Err: err, PluginName: string(spec.PluginType)}
	}
	relayer := evmrelay.NewRebalancerRelayer(
		d.legacyChains,
		d.lggr,
		d.ethKs,
	)
	rebalancerProvider, err := relayer.NewRebalancerProvider(
		ctx,
		types.RelayArgs{
			ExternalJobID: jb.ExternalJobID,
			JobID:         jb.ID,
			ContractID:    spec.ContractID,
			New:           d.isNewlyCreatedJob,
			RelayConfig:   spec.RelayConfig.Bytes(),
			ProviderType:  string(spec.PluginType),
		}, types.PluginArgs{
			TransmitterID: spec.TransmitterID.String,
			PluginConfig:  spec.PluginConfig.Bytes(),
		})
	if err != nil {
		return nil, fmt.Errorf("failed to create rebalancer provider: %w", err)
	}
	factory, err := liquiditymanager.NewPluginFactory(
		lggr,
		spec.PluginConfig.Bytes(),
		rebalancerProvider.LiquidityManagerFactory(),
		rebalancerProvider.DiscovererFactory(),
		rebalancerProvider.BridgeFactory(),
	)
	if err != nil {
		return nil, fmt.Errorf("failed to create rebalancer plugin factory: %w", err)
	}
	oracleArgsNoPlugin := libocr2.OCR3OracleArgs[liquiditymanagermodels.Report]{
		BinaryNetworkEndpointFactory: d.peerWrapper.Peer2,
		V2Bootstrappers:              bootstrapPeers,
		ContractTransmitter:          rebalancerProvider.ContractTransmitterOCR3(),
		ContractConfigTracker:        rebalancerProvider.ContractConfigTracker(),
		Database:                     ocrDB,
		LocalConfig:                  lc,
		MonitoringEndpoint: d.monitoringEndpointGen.GenMonitoringEndpoint(
			rid.Network,
			rid.ChainID,
			spec.ContractID,
			synchronization.OCR3Rebalancer,
		),
		OffchainConfigDigester: rebalancerProvider.OffchainConfigDigester(),
		OffchainKeyring:        kb,
		OnchainKeyring:         ocr3impls.NewOnchainKeyring[liquiditymanagermodels.Report](kb, lggr),
		ReportingPluginFactory: factory,
		Logger: commonlogger.NewOCRWrapper(lggr.Named("RebalancerOracle"), d.cfg.OCR2().TraceLogging(), func(msg string) {
			lggr.ErrorIf(d.jobORM.RecordError(context.Background(), jb.ID, msg), "unable to record error")
		}),
		MetricsRegisterer: prometheus.WrapRegistererWith(map[string]string{"job_name": jb.Name.ValueOrZero()}, prometheus.DefaultRegisterer),
	}
	oracle, err := libocr2.NewOracle(oracleArgsNoPlugin)
	if err != nil {
		return nil, fmt.Errorf("failed to create oracle: %w", err)
	}
	return []job.ServiceCtx{rebalancerProvider, job.NewServiceAdapter(oracle)}, nil
}

=======
>>>>>>> 72a7d232
// errorLog implements [loop.ErrorLog]
type errorLog struct {
	jobID       int32
	recordError func(ctx context.Context, jobID int32, description string) error
}

func (l *errorLog) SaveError(ctx context.Context, msg string) error {
	return l.recordError(ctx, l.jobID, msg)
}

type logWriter struct {
	log logger.Logger
}

func (l *logWriter) Write(p []byte) (n int, err error) {
	l.log.Debug(string(p), nil)
	n = len(p)
	return
}<|MERGE_RESOLUTION|>--- conflicted
+++ resolved
@@ -7,10 +7,6 @@
 	"fmt"
 	"log"
 	"strconv"
-<<<<<<< HEAD
-	"strings"
-=======
->>>>>>> 72a7d232
 	"time"
 
 	"gopkg.in/guregu/null.v4"
@@ -23,12 +19,6 @@
 	"github.com/ethereum/go-ethereum/common"
 	"github.com/pkg/errors"
 	"github.com/prometheus/client_golang/prometheus"
-<<<<<<< HEAD
-	"google.golang.org/grpc"
-	"gopkg.in/guregu/null.v4"
-
-=======
->>>>>>> 72a7d232
 	chainselectors "github.com/smartcontractkit/chain-selectors"
 	"github.com/smartcontractkit/libocr/commontypes"
 	libocr2 "github.com/smartcontractkit/libocr/offchainreporting2plus"
@@ -43,20 +33,11 @@
 	ocr2keepers20runner "github.com/smartcontractkit/chainlink-automation/pkg/v2/runner"
 	ocr2keepers21config "github.com/smartcontractkit/chainlink-automation/pkg/v3/config"
 	ocr2keepers21 "github.com/smartcontractkit/chainlink-automation/pkg/v3/plugin"
-<<<<<<< HEAD
-	commonlogger "github.com/smartcontractkit/chainlink-common/pkg/logger"
-=======
->>>>>>> 72a7d232
 	"github.com/smartcontractkit/chainlink-common/pkg/loop"
 	"github.com/smartcontractkit/chainlink-common/pkg/loop/reportingplugins"
 	"github.com/smartcontractkit/chainlink-common/pkg/loop/reportingplugins/ocr3"
 	"github.com/smartcontractkit/chainlink-common/pkg/sqlutil"
 	"github.com/smartcontractkit/chainlink-common/pkg/types"
-<<<<<<< HEAD
-	cciptypes "github.com/smartcontractkit/chainlink-common/pkg/types/ccip"
-	"github.com/smartcontractkit/chainlink-common/pkg/types/core"
-=======
->>>>>>> 72a7d232
 	llotypes "github.com/smartcontractkit/chainlink-common/pkg/types/llo"
 	"github.com/smartcontractkit/chainlink-common/pkg/utils/mailbox"
 	datastreamsllo "github.com/smartcontractkit/chainlink-data-streams/llo"
@@ -69,16 +50,8 @@
 	"github.com/smartcontractkit/chainlink/v2/core/services/keystore"
 	"github.com/smartcontractkit/chainlink/v2/core/services/keystore/keys/ocr2key"
 	"github.com/smartcontractkit/chainlink/v2/core/services/llo"
-<<<<<<< HEAD
-	"github.com/smartcontractkit/chainlink/v2/core/services/ocr2/plugins/ccip"
 	"github.com/smartcontractkit/chainlink/v2/core/services/ocr2/plugins/ccip/ccipcommit"
 	"github.com/smartcontractkit/chainlink/v2/core/services/ocr2/plugins/ccip/ccipexec"
-	"github.com/smartcontractkit/chainlink/v2/core/services/ocr2/plugins/ccip/config"
-	ccipconfig "github.com/smartcontractkit/chainlink/v2/core/services/ocr2/plugins/ccip/config"
-=======
-	"github.com/smartcontractkit/chainlink/v2/core/services/ocr2/plugins/ccip/ccipcommit"
-	"github.com/smartcontractkit/chainlink/v2/core/services/ocr2/plugins/ccip/ccipexec"
->>>>>>> 72a7d232
 	"github.com/smartcontractkit/chainlink/v2/core/services/ocr2/plugins/functions"
 	"github.com/smartcontractkit/chainlink/v2/core/services/ocr2/plugins/generic"
 	"github.com/smartcontractkit/chainlink/v2/core/services/ocr2/plugins/liquiditymanager"
@@ -536,11 +509,6 @@
 		return d.newServicesCCIPCommit(ctx, lggr, jb, bootstrapPeers, kb, ocrDB, lc, transmitterID)
 	case types.CCIPExecution:
 		return d.newServicesCCIPExecution(ctx, lggr, jb, bootstrapPeers, kb, ocrDB, lc, transmitterID)
-<<<<<<< HEAD
-	case "liquiditymanager": // TODO: add constant to chainlink-common
-		return d.newServicesLiquidityManager(ctx, lggr, jb, bootstrapPeers, kb, ocrDB, lc)
-=======
->>>>>>> 72a7d232
 	default:
 		return nil, errors.Errorf("plugin type %s not supported", spec.PluginType)
 	}
@@ -1640,88 +1608,7 @@
 		MetricsRegisterer:      prometheus.WrapRegistererWith(map[string]string{"job_name": jb.Name.ValueOrZero()}, prometheus.DefaultRegisterer),
 	}
 
-<<<<<<< HEAD
-	priceGetter, err := d.ccipCommitPriceGetter(ctx, lggr, pluginJobSpecConfig, jb)
-	if err != nil {
-		return nil, fmt.Errorf("failed to create price getter: %w", err)
-	}
-	return ccipcommit.NewCommitServices(ctx, d.ds, srcProvider, dstProvider, priceGetter, jb, lggr, d.pipelineRunner, oracleArgsNoPlugin, d.isNewlyCreatedJob, int64(srcChainID), dstChainID, logError)
-}
-
-func (d *Delegate) ccipCommitPriceGetter(ctx context.Context, lggr logger.SugaredLogger, pluginJobSpecConfig ccipconfig.CommitPluginJobSpecConfig, jb job.Job) (priceGetter ccip.AllTokensPriceGetter, err error) {
-	spec := jb.OCR2OracleSpec
-	withPipeline := strings.Trim(pluginJobSpecConfig.TokenPricesUSDPipeline, "\n\t ") != ""
-	if withPipeline {
-		priceGetter, err = ccip.NewPipelineGetter(pluginJobSpecConfig.TokenPricesUSDPipeline, d.pipelineRunner, jb.ID, jb.ExternalJobID, jb.Name.ValueOrZero(), lggr)
-		if err != nil {
-			return nil, fmt.Errorf("creating pipeline price getter: %w", err)
-		}
-	} else {
-		// Use dynamic price getter.
-		if pluginJobSpecConfig.PriceGetterConfig == nil {
-			return nil, fmt.Errorf("priceGetterConfig is nil")
-		}
-
-		// Configure contract readers for all chains specified in the aggregator configurations.
-		// Some lanes (e.g. Wemix/Kroma) requires other clients than source and destination, since they use feeds from other chains.
-		aggregatorChainsToContracts := make(map[uint64][]common.Address)
-		for _, aggCfg := range pluginJobSpecConfig.PriceGetterConfig.AggregatorPrices {
-			if _, ok := aggregatorChainsToContracts[aggCfg.ChainID]; !ok {
-				aggregatorChainsToContracts[aggCfg.ChainID] = make([]common.Address, 0)
-			}
-
-			aggregatorChainsToContracts[aggCfg.ChainID] = append(aggregatorChainsToContracts[aggCfg.ChainID], aggCfg.AggregatorContractAddress)
-		}
-
-		contractReaders := map[uint64]types.ContractReader{}
-
-		for chainID, aggregatorContracts := range aggregatorChainsToContracts {
-			relayID := types.RelayID{Network: spec.Relay, ChainID: strconv.FormatUint(chainID, 10)}
-			relay, rerr := d.RelayGetter.Get(relayID)
-			if rerr != nil {
-				return nil, fmt.Errorf("get relay by id=%v: %w", relayID, err)
-			}
-
-			contractsConfig := make(map[string]evmrelaytypes.ChainContractReader, len(aggregatorContracts))
-			for i := range aggregatorContracts {
-				contractsConfig[fmt.Sprintf("%v_%v", ccip.OFFCHAIN_AGGREGATOR, i)] = evmrelaytypes.ChainContractReader{
-					ContractABI: ccip.OffChainAggregatorABI,
-					Configs: map[string]*evmrelaytypes.ChainReaderDefinition{
-						"decimals": { // CR consumers choose an alias
-							ChainSpecificName: "decimals",
-						},
-						"latestRoundData": {
-							ChainSpecificName: "latestRoundData",
-						},
-					},
-				}
-			}
-			contractReaderConfig := evmrelaytypes.ChainReaderConfig{
-				Contracts: contractsConfig,
-			}
-
-			contractReaderConfigJsonBytes, jerr := json.Marshal(contractReaderConfig)
-			if jerr != nil {
-				return nil, fmt.Errorf("marshal contract reader config: %w", jerr)
-			}
-
-			contractReader, cerr := relay.NewContractReader(ctx, contractReaderConfigJsonBytes)
-			if cerr != nil {
-				return nil, fmt.Errorf("new ccip commit contract reader %w", cerr)
-			}
-
-			contractReaders[chainID] = contractReader
-		}
-
-		priceGetter, err = ccip.NewDynamicPriceGetter(*pluginJobSpecConfig.PriceGetterConfig, contractReaders)
-		if err != nil {
-			return nil, fmt.Errorf("creating dynamic price getter: %w", err)
-		}
-	}
-	return priceGetter, nil
-=======
 	return ccipcommit.NewCommitServices(ctx, d.ds, srcProvider, dstProvider, d.legacyChains, jb, lggr, d.pipelineRunner, oracleArgsNoPlugin, d.isNewlyCreatedJob, int64(srcChainID), dstChainID, logError)
->>>>>>> 72a7d232
 }
 
 func newCCIPCommitPluginBytes(isSourceProvider bool, sourceStartBlock uint64, destStartBlock uint64) config.CommitPluginConfig {
@@ -1997,79 +1884,6 @@
 	}
 }
 
-<<<<<<< HEAD
-func (d *Delegate) newServicesLiquidityManager(ctx context.Context, lggr logger.SugaredLogger, jb job.Job, bootstrapPeers []commontypes.BootstrapperLocator, kb ocr2key.KeyBundle, ocrDB *db, lc ocrtypes.LocalConfig) ([]job.ServiceCtx, error) {
-	spec := jb.OCR2OracleSpec
-	if spec.Relay != relay.NetworkEVM {
-		return nil, errors.New("Non evm chains are not supported for rebalancer execution")
-	}
-	// the relay ID specified in the spec will be that of the main/master chain
-	rid, err := spec.RelayID()
-	if err != nil {
-		return nil, ErrJobSpecNoRelayer{Err: err, PluginName: string(spec.PluginType)}
-	}
-	relayer := evmrelay.NewRebalancerRelayer(
-		d.legacyChains,
-		d.lggr,
-		d.ethKs,
-	)
-	rebalancerProvider, err := relayer.NewRebalancerProvider(
-		ctx,
-		types.RelayArgs{
-			ExternalJobID: jb.ExternalJobID,
-			JobID:         jb.ID,
-			ContractID:    spec.ContractID,
-			New:           d.isNewlyCreatedJob,
-			RelayConfig:   spec.RelayConfig.Bytes(),
-			ProviderType:  string(spec.PluginType),
-		}, types.PluginArgs{
-			TransmitterID: spec.TransmitterID.String,
-			PluginConfig:  spec.PluginConfig.Bytes(),
-		})
-	if err != nil {
-		return nil, fmt.Errorf("failed to create rebalancer provider: %w", err)
-	}
-	factory, err := liquiditymanager.NewPluginFactory(
-		lggr,
-		spec.PluginConfig.Bytes(),
-		rebalancerProvider.LiquidityManagerFactory(),
-		rebalancerProvider.DiscovererFactory(),
-		rebalancerProvider.BridgeFactory(),
-	)
-	if err != nil {
-		return nil, fmt.Errorf("failed to create rebalancer plugin factory: %w", err)
-	}
-	oracleArgsNoPlugin := libocr2.OCR3OracleArgs[liquiditymanagermodels.Report]{
-		BinaryNetworkEndpointFactory: d.peerWrapper.Peer2,
-		V2Bootstrappers:              bootstrapPeers,
-		ContractTransmitter:          rebalancerProvider.ContractTransmitterOCR3(),
-		ContractConfigTracker:        rebalancerProvider.ContractConfigTracker(),
-		Database:                     ocrDB,
-		LocalConfig:                  lc,
-		MonitoringEndpoint: d.monitoringEndpointGen.GenMonitoringEndpoint(
-			rid.Network,
-			rid.ChainID,
-			spec.ContractID,
-			synchronization.OCR3Rebalancer,
-		),
-		OffchainConfigDigester: rebalancerProvider.OffchainConfigDigester(),
-		OffchainKeyring:        kb,
-		OnchainKeyring:         ocr3impls.NewOnchainKeyring[liquiditymanagermodels.Report](kb, lggr),
-		ReportingPluginFactory: factory,
-		Logger: commonlogger.NewOCRWrapper(lggr.Named("RebalancerOracle"), d.cfg.OCR2().TraceLogging(), func(msg string) {
-			lggr.ErrorIf(d.jobORM.RecordError(context.Background(), jb.ID, msg), "unable to record error")
-		}),
-		MetricsRegisterer: prometheus.WrapRegistererWith(map[string]string{"job_name": jb.Name.ValueOrZero()}, prometheus.DefaultRegisterer),
-	}
-	oracle, err := libocr2.NewOracle(oracleArgsNoPlugin)
-	if err != nil {
-		return nil, fmt.Errorf("failed to create oracle: %w", err)
-	}
-	return []job.ServiceCtx{rebalancerProvider, job.NewServiceAdapter(oracle)}, nil
-}
-
-=======
->>>>>>> 72a7d232
 // errorLog implements [loop.ErrorLog]
 type errorLog struct {
 	jobID       int32
