package ocr2

import (
	"encoding/json"
	"fmt"
	"math/big"
	"time"

	"github.com/ethereum/go-ethereum/common"
	"github.com/pkg/errors"
	libocr2 "github.com/smartcontractkit/libocr/offchainreporting2"
	ocr2keepers "github.com/smartcontractkit/ocr2keepers/pkg"
	"github.com/smartcontractkit/ocr2vrf/altbn_128"
	dkgpkg "github.com/smartcontractkit/ocr2vrf/dkg"
	"github.com/smartcontractkit/ocr2vrf/ocr2vrf"
	"github.com/smartcontractkit/sqlx"
	"gopkg.in/guregu/null.v4"

	"github.com/smartcontractkit/chainlink-relay/pkg/types"

	"github.com/smartcontractkit/chainlink/core/services/ocr2/plugins/dkg/persistence"
	"github.com/smartcontractkit/chainlink/core/utils"

	ocr2types "github.com/smartcontractkit/libocr/offchainreporting2/types"

	"github.com/smartcontractkit/chainlink/core/chains/evm"
	"github.com/smartcontractkit/chainlink/core/logger"
	drocr_service "github.com/smartcontractkit/chainlink/core/services/directrequestocr"
	"github.com/smartcontractkit/chainlink/core/services/job"
	"github.com/smartcontractkit/chainlink/core/services/keystore"
	"github.com/smartcontractkit/chainlink/core/services/ocr2/plugins"
	"github.com/smartcontractkit/chainlink/core/services/ocr2/plugins/ccip"
	"github.com/smartcontractkit/chainlink/core/services/ocr2/plugins/directrequestocr"
	"github.com/smartcontractkit/chainlink/core/services/ocr2/plugins/dkg"
	"github.com/smartcontractkit/chainlink/core/services/ocr2/plugins/median"
	"github.com/smartcontractkit/chainlink/core/services/ocr2/plugins/ocr2keeper"
	"github.com/smartcontractkit/chainlink/core/services/ocr2/plugins/ocr2vrf/blockhashes"
	ocr2vrfconfig "github.com/smartcontractkit/chainlink/core/services/ocr2/plugins/ocr2vrf/config"
	ocr2coordinator "github.com/smartcontractkit/chainlink/core/services/ocr2/plugins/ocr2vrf/coordinator"
	"github.com/smartcontractkit/chainlink/core/services/ocr2/plugins/ocr2vrf/juelsfeecoin"
	"github.com/smartcontractkit/chainlink/core/services/ocr2/plugins/ocr2vrf/reportserializer"
	"github.com/smartcontractkit/chainlink/core/services/ocr2/plugins/promwrapper"
	"github.com/smartcontractkit/chainlink/core/services/ocr2/validate"
	"github.com/smartcontractkit/chainlink/core/services/ocrcommon"
	"github.com/smartcontractkit/chainlink/core/services/pipeline"
	"github.com/smartcontractkit/chainlink/core/services/relay"
	evmrelay "github.com/smartcontractkit/chainlink/core/services/relay/evm"
	evmrelaytypes "github.com/smartcontractkit/chainlink/core/services/relay/evm/types"
	"github.com/smartcontractkit/chainlink/core/services/telemetry"
)

type Delegate struct {
	db                    *sqlx.DB
	jobORM                job.ORM
	pipelineRunner        pipeline.Runner
	peerWrapper           *ocrcommon.SingletonPeerWrapper
	monitoringEndpointGen telemetry.MonitoringEndpointGenerator
	chainSet              evm.ChainSet
	cfg                   validate.Config
	lggr                  logger.Logger
	ks                    keystore.OCR2
	dkgSignKs             keystore.DKGSign
	dkgEncryptKs          keystore.DKGEncrypt
	ethKs                 keystore.Eth
	relayers              map[relay.Network]types.Relayer
	isNewlyCreatedJob     bool // Set to true if this is a new job freshly added, false if job was present already on node boot.
	mailMon               *utils.MailboxMonitor
}

var _ job.Delegate = (*Delegate)(nil)

func NewDelegate(
	db *sqlx.DB,
	jobORM job.ORM,
	pipelineRunner pipeline.Runner,
	peerWrapper *ocrcommon.SingletonPeerWrapper,
	monitoringEndpointGen telemetry.MonitoringEndpointGenerator,
	chainSet evm.ChainSet,
	lggr logger.Logger,
	cfg validate.Config,
	ks keystore.OCR2,
	dkgSignKs keystore.DKGSign,
	dkgEncryptKs keystore.DKGEncrypt,
	ethKs keystore.Eth,
	relayers map[relay.Network]types.Relayer,
	mailMon *utils.MailboxMonitor,
) *Delegate {
	return &Delegate{
		db,
		jobORM,
		pipelineRunner,
		peerWrapper,
		monitoringEndpointGen,
		chainSet,
		cfg,
		lggr,
		ks,
		dkgSignKs,
		dkgEncryptKs,
		ethKs,
		relayers,
		false,
		mailMon,
	}
}

func (d *Delegate) JobType() job.Type {
	return job.OffchainReporting2
}

func (d *Delegate) BeforeJobCreated(spec job.Job) {
	// This is only called first time the job is created
	d.isNewlyCreatedJob = true
}
func (d *Delegate) AfterJobCreated(spec job.Job)  {}
func (d *Delegate) BeforeJobDeleted(spec job.Job) {}

// ServicesForSpec returns the OCR2 services that need to run for this job
func (d *Delegate) ServicesForSpec(jb job.Job) ([]job.ServiceCtx, error) {
	spec := jb.OCR2OracleSpec
	if spec == nil {
		return nil, errors.Errorf("offchainreporting2.Delegate expects an *job.Offchainreporting2OracleSpec to be present, got %v", jb)
	}
	if !spec.TransmitterID.Valid {
		return nil, errors.Errorf("expected a transmitterID to be specified")
	}
	relayer, exists := d.relayers[spec.Relay]
	if !exists {
		return nil, errors.Errorf("%s relay does not exist is it enabled?", spec.Relay)
	}

	lggr := d.lggr.Named("OCR").With(
		"contractID", spec.ContractID,
		"jobName", jb.Name.ValueOrZero(),
		"jobID", jb.ID,
	)

	if spec.Relay == relay.EVM {
		chainIDInterface, ok := spec.RelayConfig["chainID"]
		if !ok {
			return nil, errors.New("chainID must be provided in relay config")
		}
		chainID, ok := chainIDInterface.(float64)
		if !ok {
			return nil, errors.Errorf("invalid chain type got %T want float64", chainIDInterface)
		}
		chain, err2 := d.chainSet.Get(big.NewInt(int64(chainID)))
		if err2 != nil {
			return nil, errors.Wrap(err2, "get chainset")
		}

		spec.RelayConfig["sendingKeys"] = []string{spec.TransmitterID.String}

		// effectiveTransmitterAddress is the transmitter address registered on the ocr contract. This is by default the EOA account on the node.
		// In the case of forwarding, the transmitter address is the forwarder contract deployed onchain between EOA and OCR contract.
		effectiveTransmitterAddress := spec.TransmitterID
		if jb.ForwardingAllowed {
			fwdrAddress, fwderr := chain.TxManager().GetForwarderForEOA(common.HexToAddress(spec.TransmitterID.String))
			if fwderr == nil {
				effectiveTransmitterAddress = null.StringFrom(fwdrAddress.String())
			} else {
				lggr.Warnw("Skipping forwarding for job, will fallback to default behavior", "job", jb.Name, "err", fwderr)
			}
		}
		spec.RelayConfig["effectiveTransmitterAddress"] = effectiveTransmitterAddress
	}

	ocrDB := NewDB(d.db, spec.ID, d.lggr, d.cfg)
	peerWrapper := d.peerWrapper
	if peerWrapper == nil {
		return nil, errors.New("cannot setup OCR2 job service, libp2p peer was missing")
	} else if !peerWrapper.IsStarted() {
		return nil, errors.New("peerWrapper is not started. OCR2 jobs require a started and running p2p v2 peer")
	}

	ocrLogger := logger.NewOCRWrapper(lggr, true, func(msg string) {
		d.lggr.ErrorIf(d.jobORM.RecordError(jb.ID, msg), "unable to record error")
	})

	lc := validate.ToLocalConfig(d.cfg, *spec)
	if err := libocr2.SanityCheckLocalConfig(lc); err != nil {
		return nil, err
	}
	d.lggr.Infow("OCR2 job using local config",
		"BlockchainTimeout", lc.BlockchainTimeout,
		"ContractConfigConfirmations", lc.ContractConfigConfirmations,
		"ContractConfigTrackerPollInterval", lc.ContractConfigTrackerPollInterval,
		"ContractTransmitterTransmitTimeout", lc.ContractTransmitterTransmitTimeout,
		"DatabaseTimeout", lc.DatabaseTimeout,
	)

	bootstrapPeers, err := ocrcommon.GetValidatedBootstrapPeers(spec.P2PV2Bootstrappers, peerWrapper.Config().P2PV2Bootstrappers())
	if err != nil {
		return nil, err
	}
	d.lggr.Debugw("Using bootstrap peers", "peers", bootstrapPeers)
	// Fetch the specified OCR2 key bundle
	var kbID string
	if spec.OCRKeyBundleID.Valid {
		kbID = spec.OCRKeyBundleID.String
	} else if kbID, err = d.cfg.OCR2KeyBundleID(); err != nil {
		return nil, err
	}
	kb, err := d.ks.Get(kbID)
	if err != nil {
		return nil, err
	}

	runResults := make(chan pipeline.Run, d.cfg.JobPipelineResultWriteQueueDepth())

	var pluginOracle plugins.OraclePlugin
	var ocr2Provider types.Plugin
	switch spec.PluginType {
	case job.Median:
		medianProvider, err2 := relayer.NewMedianProvider(
			types.RelayArgs{
				ExternalJobID: jb.ExternalJobID,
				JobID:         spec.ID,
				ContractID:    spec.ContractID,
				New:           d.isNewlyCreatedJob,
				RelayConfig:   spec.RelayConfig.Bytes(),
			}, types.PluginArgs{
				TransmitterID: spec.TransmitterID.String,
				PluginConfig:  spec.PluginConfig.Bytes(),
			})
		if err2 != nil {
			return nil, err2
		}
		oracleArgsNoPlugin := libocr2.OracleArgs{
			BinaryNetworkEndpointFactory: peerWrapper.Peer2,
			V2Bootstrappers:              bootstrapPeers,
			ContractTransmitter:          medianProvider.ContractTransmitter(),
			ContractConfigTracker:        medianProvider.ContractConfigTracker(),
			Database:                     ocrDB,
			LocalConfig:                  lc,
			Logger:                       ocrLogger,
			MonitoringEndpoint:           d.monitoringEndpointGen.GenMonitoringEndpoint(spec.ContractID),
			OffchainConfigDigester:       medianProvider.OffchainConfigDigester(),
			OffchainKeyring:              kb,
			OnchainKeyring:               kb,
		}
		return median.NewMedianServices(jb, medianProvider, d.pipelineRunner, runResults, lggr, ocrLogger, oracleArgsNoPlugin)
	case job.DKG:
		chainIDInterface, ok := jb.OCR2OracleSpec.RelayConfig["chainID"]
		if !ok {
			return nil, errors.New("chainID must be provided in relay config")
		}
		chainID := int64(chainIDInterface.(float64))
		chain, err2 := d.chainSet.Get(big.NewInt(chainID))
		if err2 != nil {
			return nil, errors.Wrap(err2, "get chainset")
		}
		ocr2vrfRelayer := evmrelay.NewOCR2VRFRelayer(d.db, chain, lggr.Named("OCR2VRFRelayer"), d.ethKs)
		dkgProvider, err2 := ocr2vrfRelayer.NewDKGProvider(
			types.RelayArgs{
				ExternalJobID: jb.ExternalJobID,
				JobID:         spec.ID,
				ContractID:    spec.ContractID,
				New:           d.isNewlyCreatedJob,
				RelayConfig:   spec.RelayConfig.Bytes(),
			}, types.PluginArgs{
				TransmitterID: spec.TransmitterID.String,
				PluginConfig:  spec.PluginConfig.Bytes(),
			})
		if err2 != nil {
			return nil, err2
		}
		oracleArgsNoPlugin := libocr2.OracleArgs{
			BinaryNetworkEndpointFactory: peerWrapper.Peer2,
			V2Bootstrappers:              bootstrapPeers,
			ContractTransmitter:          dkgProvider.ContractTransmitter(),
			ContractConfigTracker:        dkgProvider.ContractConfigTracker(),
			Database:                     ocrDB,
			LocalConfig:                  lc,
			Logger:                       ocrLogger,
			MonitoringEndpoint:           d.monitoringEndpointGen.GenMonitoringEndpoint(spec.ContractID),
			OffchainConfigDigester:       dkgProvider.OffchainConfigDigester(),
			OffchainKeyring:              kb,
			OnchainKeyring:               kb,
		}
		return dkg.NewDKGServices(
			jb,
			dkgProvider,
			d.lggr,
			ocrLogger,
			d.dkgSignKs,
			d.dkgEncryptKs,
			chain.Client(),
			oracleArgsNoPlugin,
			d.db,
			d.cfg,
			big.NewInt(chainID),
			spec.Relay,
		)
	case job.OCR2VRF:
		// Automatically provide the node's local sending keys to the job spec for OCR2VRF.
		var sendingKeys []string
		ethSendingKeys, err2 := d.ethKs.GetAll()
		if err2 != nil {
			return nil, errors.Wrap(err2, "get eth sending keys")
		}
		for _, s := range ethSendingKeys {
			sendingKeys = append(sendingKeys, s.Address.String())
		}
		spec.RelayConfig["sendingKeys"] = sendingKeys

		chainIDInterface, ok := jb.OCR2OracleSpec.RelayConfig["chainID"]
		if !ok {
			return nil, errors.New("chainID must be provided in relay config")
		}
		chainID := int64(chainIDInterface.(float64))
		chain, err2 := d.chainSet.Get(big.NewInt(chainID))
		if err2 != nil {
			return nil, errors.Wrap(err2, "get chainset")
		}

		if jb.ForwardingAllowed != chain.Config().EvmUseForwarders() {
			return nil, errors.New("transaction forwarding settings must be consistent for ocr2vrf")
		}

		var cfg ocr2vrfconfig.PluginConfig
		err2 = json.Unmarshal(spec.PluginConfig.Bytes(), &cfg)
		if err2 != nil {
			return nil, errors.Wrap(err2, "unmarshal ocr2vrf plugin config")
		}

		err2 = ocr2vrfconfig.ValidatePluginConfig(cfg, d.dkgSignKs, d.dkgEncryptKs)
		if err2 != nil {
			return nil, errors.Wrap(err2, "validate ocr2vrf plugin config")
		}

		ocr2vrfRelayer := evmrelay.NewOCR2VRFRelayer(d.db, chain, lggr.Named("OCR2VRFRelayer"), d.ethKs)

		vrfProvider, err2 := ocr2vrfRelayer.NewOCR2VRFProvider(
			types.RelayArgs{
				ExternalJobID: jb.ExternalJobID,
				JobID:         spec.ID,
				ContractID:    spec.ContractID,
				New:           d.isNewlyCreatedJob,
				RelayConfig:   spec.RelayConfig.Bytes(),
			}, types.PluginArgs{
				TransmitterID: spec.TransmitterID.String,
				PluginConfig:  spec.PluginConfig.Bytes(),
			})
		if err2 != nil {
			return nil, errors.Wrap(err2, "new vrf provider")
		}

		dkgProvider, err2 := ocr2vrfRelayer.NewDKGProvider(
			types.RelayArgs{
				ExternalJobID: jb.ExternalJobID,
				JobID:         spec.ID,
				ContractID:    cfg.DKGContractAddress,
				RelayConfig:   spec.RelayConfig.Bytes(),
			}, types.PluginArgs{
				TransmitterID: spec.TransmitterID.String,
				PluginConfig:  spec.PluginConfig.Bytes(),
			})
		if err2 != nil {
			return nil, errors.Wrap(err2, "new dkg provider")
		}

		dkgContract, err2 := dkg.NewOnchainDKGClient(cfg.DKGContractAddress, chain.Client())
		if err2 != nil {
			return nil, errors.Wrap(err2, "new onchain dkg client")
		}

		juelsPerFeeCoin, err2 := juelsfeecoin.NewLinkEthPriceProvider(
			common.HexToAddress(cfg.LinkEthFeedAddress), chain.Client(), 1*time.Second)
		if err2 != nil {
			return nil, errors.Wrap(err2, "new link eth price provider")
		}

		// No need to error check here, we check these keys exist when validating
		// the configuration.
		encryptionSecretKey, _ := d.dkgEncryptKs.Get(cfg.DKGEncryptionPublicKey)
		signingSecretKey, _ := d.dkgSignKs.Get(cfg.DKGSigningPublicKey)
		keyID, err2 := dkg.DecodeKeyID(cfg.DKGKeyID)
		if err2 != nil {
			return nil, errors.Wrap(err2, "decode DKG key ID")
		}

		coordinator, err2 := ocr2coordinator.New(
			lggr.Named("OCR2VRFCoordinator"),
			common.HexToAddress(spec.ContractID),
			common.HexToAddress(cfg.VRFCoordinatorAddress),
			common.HexToAddress(cfg.DKGContractAddress),
			chain.Client(),
			chain.LogPoller(),
			chain.Config().EvmFinalityDepth(),
		)
		if err2 != nil {
			return nil, errors.Wrap(err2, "create ocr2vrf coordinator")
		}
		l := d.lggr.Named("OCR2VRF").With(
			"jobName", jb.Name.ValueOrZero(),
			"jobID", jb.ID,
		)
		vrfLogger := logger.NewOCRWrapper(l.With(
			"vrfContractID", spec.ContractID), true, func(msg string) {
			d.lggr.ErrorIf(d.jobORM.RecordError(jb.ID, msg), "unable to record error")
		})
		dkgLogger := logger.NewOCRWrapper(l.With(
			"dkgContractID", cfg.DKGContractAddress), true, func(msg string) {
			d.lggr.ErrorIf(d.jobORM.RecordError(jb.ID, msg), "unable to record error")
		})
		dkgReportingPluginFactoryDecorator := func(wrapped ocr2types.ReportingPluginFactory) ocr2types.ReportingPluginFactory {
			return promwrapper.NewPromFactory(wrapped, "DKG", string(relay.EVM), chain.ID())
		}
		vrfReportingPluginFactoryDecorator := func(wrapped ocr2types.ReportingPluginFactory) ocr2types.ReportingPluginFactory {
			return promwrapper.NewPromFactory(wrapped, "OCR2VRF", string(relay.EVM), chain.ID())
		}
		oracles, err2 := ocr2vrf.NewOCR2VRF(ocr2vrf.DKGVRFArgs{
			VRFLogger:                          vrfLogger,
			DKGLogger:                          dkgLogger,
			BinaryNetworkEndpointFactory:       peerWrapper.Peer2,
			V2Bootstrappers:                    bootstrapPeers,
			OffchainKeyring:                    kb,
			OnchainKeyring:                     kb,
			VRFOffchainConfigDigester:          vrfProvider.OffchainConfigDigester(),
			VRFContractConfigTracker:           vrfProvider.ContractConfigTracker(),
			VRFContractTransmitter:             vrfProvider.ContractTransmitter(),
			VRFDatabase:                        ocrDB,
			VRFLocalConfig:                     lc,
			VRFMonitoringEndpoint:              d.monitoringEndpointGen.GenMonitoringEndpoint(spec.ContractID),
			DKGContractConfigTracker:           dkgProvider.ContractConfigTracker(),
			DKGOffchainConfigDigester:          dkgProvider.OffchainConfigDigester(),
			DKGContract:                        dkgpkg.NewOnchainContract(dkgContract, &altbn_128.G2{}),
			DKGContractTransmitter:             dkgProvider.ContractTransmitter(),
			DKGDatabase:                        ocrDB,
			DKGLocalConfig:                     lc,
			DKGMonitoringEndpoint:              d.monitoringEndpointGen.GenMonitoringEndpoint(cfg.DKGContractAddress),
			Blockhashes:                        blockhashes.NewFixedBlockhashProvider(chain.LogPoller(), d.lggr, 256),
			Serializer:                         reportserializer.NewReportSerializer(&altbn_128.G1{}),
			JulesPerFeeCoin:                    juelsPerFeeCoin,
			Coordinator:                        coordinator,
			Esk:                                encryptionSecretKey.KyberScalar(),
			Ssk:                                signingSecretKey.KyberScalar(),
			KeyID:                              keyID,
			DKGReportingPluginFactoryDecorator: dkgReportingPluginFactoryDecorator,
			VRFReportingPluginFactoryDecorator: vrfReportingPluginFactoryDecorator,
			DKGSharePersistence:                persistence.NewShareDB(d.db, d.lggr.Named("DKGShareDB"), d.cfg, big.NewInt(chainID), spec.Relay),
		})
		if err2 != nil {
			return nil, errors.Wrap(err2, "new ocr2vrf")
		}

		// RunResultSaver needs to be started first, so it's available
		// to read odb writes. It is stopped last after the OraclePlugin is shut down
		// so no further runs are enqueued, and we can drain the queue.
		runResultSaver := ocrcommon.NewResultRunSaver(
			runResults,
			d.pipelineRunner,
			make(chan struct{}),
			lggr,
		)

		// NOTE: we return from here with the services because the OCR2VRF oracles are defined
		// and exported from the ocr2vrf library. It takes care of running the DKG and OCR2VRF
		// oracles under the hood together.
		oracleCtx := job.NewServiceAdapter(oracles)
		return []job.ServiceCtx{runResultSaver, vrfProvider, dkgProvider, oracleCtx}, nil
	case job.OCR2Keeper:
		keeperProvider, rgstry, encoder, logProvider, err2 := ocr2keeper.EVMDependencies(jb, d.db, lggr, d.chainSet, d.pipelineRunner)
		if err2 != nil {
			return nil, errors.Wrap(err2, "could not build dependencies for ocr2 keepers")
		}

		var cfg ocr2keeper.PluginConfig
		err2 = json.Unmarshal(spec.PluginConfig.Bytes(), &cfg)
		if err2 != nil {
			return nil, errors.Wrap(err2, "unmarshal ocr2keepers plugin config")
		}

		err2 = ocr2keeper.ValidatePluginConfig(cfg)
		if err2 != nil {
			return nil, errors.Wrap(err2, "ocr2keepers plugin config validation failure")
		}

		conf := ocr2keepers.DelegateConfig{
			BinaryNetworkEndpointFactory: peerWrapper.Peer2,
			V2Bootstrappers:              bootstrapPeers,
			ContractTransmitter:          keeperProvider.ContractTransmitter(),
			ContractConfigTracker:        keeperProvider.ContractConfigTracker(),
			KeepersDatabase:              ocrDB,
			LocalConfig:                  lc,
			Logger:                       ocrLogger,
			MonitoringEndpoint:           d.monitoringEndpointGen.GenMonitoringEndpoint(spec.ContractID),
			OffchainConfigDigester:       keeperProvider.OffchainConfigDigester(),
			OffchainKeyring:              kb,
			OnchainKeyring:               kb,
			Registry:                     rgstry,
			ReportEncoder:                encoder,
			PerformLogProvider:           logProvider,
			CacheExpiration:              cfg.CacheExpiration.Value(),
			CacheEvictionInterval:        cfg.CacheEvictionInterval.Value(),
			MaxServiceWorkers:            cfg.MaxServiceWorkers,
			ServiceQueueLength:           cfg.ServiceQueueLength,
		}
		pluginService, err2 := ocr2keepers.NewDelegate(conf)
		if err2 != nil {
			return nil, errors.Wrap(err, "could not create new keepers ocr2 delegate")
		}

		// RunResultSaver needs to be started first, so it's available
		// to read odb writes. It is stopped last after the OraclePlugin is shut down
		// so no further runs are enqueued, and we can drain the queue.
		runResultSaver := ocrcommon.NewResultRunSaver(
			runResults,
			d.pipelineRunner,
			make(chan struct{}),
			lggr,
		)

		return []job.ServiceCtx{
			runResultSaver,
			keeperProvider,
			pluginService,
		}, nil
	case job.OCR2DirectRequest:
		if spec.Relay != relay.EVM {
			return nil, fmt.Errorf("unsupported relay: %s", spec.Relay)
		}
		drProvider, err2 := evmrelay.NewOCR2DRProvider(
			d.chainSet,
			types.RelayArgs{
				ExternalJobID: jb.ExternalJobID,
				JobID:         spec.ID,
				ContractID:    spec.ContractID,
				RelayConfig:   spec.RelayConfig.Bytes(),
				New:           d.isNewlyCreatedJob,
			},
			types.PluginArgs{
				TransmitterID: spec.TransmitterID.String,
				PluginConfig:  spec.PluginConfig.Bytes(),
			},
			lggr.Named("OCR2DRRelayer"),
			d.ethKs,
		)
		if err2 != nil {
			return nil, err2
		}
		ocr2Provider = drProvider

		var relayConfig evmrelaytypes.RelayConfig
		err2 = json.Unmarshal(spec.RelayConfig.Bytes(), &relayConfig)
		if err2 != nil {
			return nil, err2
		}
		chain, err2 := d.chainSet.Get(relayConfig.ChainID.ToInt())
		if err2 != nil {
			return nil, err2
		}
<<<<<<< HEAD
		// TODO replace with a DB: https://app.shortcut.com/chainlinklabs/story/54049/database-table-in-core-node
		pluginORM := drocr_service.NewInMemoryORM()
		pluginOracle, _ = directrequestocr.NewDROracle(jb, d.pipelineRunner, d.jobORM, pluginORM, chain, lggr, ocrLogger)
	case job.CCIPCommit:
		if spec.Relay != relay.EVM {
			return nil, errors.New("Non evm chains are not supported for CCIP commit")
		}
		ccipProvider, err2 := evmrelay.NewCCIPRelayer(relayer).NewCCIPRelayProvider(
			types.RelayArgs{
				ExternalJobID: jb.ExternalJobID,
				JobID:         spec.ID,
				ContractID:    spec.ContractID,
				RelayConfig:   spec.RelayConfig.Bytes(),
			}, spec.TransmitterID.String)
		if err2 != nil {
			return nil, err2
		}
		oracleArgsNoPlugin := libocr2.OracleArgs{
			BinaryNetworkEndpointFactory: peerWrapper.Peer2,
			V2Bootstrappers:              bootstrapPeers,
			ContractTransmitter:          ccipProvider.ContractTransmitter(),
			ContractConfigTracker:        ccipProvider.ContractConfigTracker(),
			Database:                     ocrDB,
			LocalConfig:                  lc,
			Logger:                       ocrLogger,
			MonitoringEndpoint:           d.monitoringEndpointGen.GenMonitoringEndpoint(spec.ContractID),
			OffchainConfigDigester:       ccipProvider.OffchainConfigDigester(),
			OffchainKeyring:              kb,
			OnchainKeyring:               kb,
		}
		return ccip.NewCommitServices(lggr, spec, d.chainSet, d.isNewlyCreatedJob, oracleArgsNoPlugin)
	case job.CCIPExecution:
		if spec.Relay != relay.EVM {
			return nil, errors.New("Non evm chains are not supported for CCIP execution")
		}
		ccipProvider, err2 := evmrelay.NewCCIPRelayer(relayer).NewCCIPExecutionProvider(
			types.RelayArgs{
				ExternalJobID: jb.ExternalJobID,
				JobID:         spec.ID,
				ContractID:    spec.ContractID,
				RelayConfig:   spec.RelayConfig.Bytes(),
			}, spec.TransmitterID.String)
		if err2 != nil {
			return nil, err2
		}
		oracleArgsNoPlugin := libocr2.OracleArgs{
			BinaryNetworkEndpointFactory: peerWrapper.Peer2,
			V2Bootstrappers:              bootstrapPeers,
			ContractTransmitter:          ccipProvider.ContractTransmitter(),
			ContractConfigTracker:        ccipProvider.ContractConfigTracker(),
			Database:                     ocrDB,
			LocalConfig:                  lc,
			Logger:                       ocrLogger,
			MonitoringEndpoint:           d.monitoringEndpointGen.GenMonitoringEndpoint(spec.ContractID),
			OffchainConfigDigester:       ccipProvider.OffchainConfigDigester(),
			OffchainKeyring:              kb,
			OnchainKeyring:               kb,
		}
		return ccip.NewExecutionServices(lggr, jb, d.chainSet, d.isNewlyCreatedJob, d.pipelineRunner, oracleArgsNoPlugin)
=======
		pluginORM := drocr_service.NewORM(d.db, d.lggr, d.cfg, common.HexToAddress(spec.ContractID))
		pluginOracle, _ = directrequestocr.NewDROracle(jb, d.pipelineRunner, d.jobORM, pluginORM, chain, lggr, ocrLogger, d.mailMon)
>>>>>>> 2f48387f
	default:
		return nil, errors.Errorf("plugin type %s not supported", spec.PluginType)
	}
	if err != nil {
		return nil, errors.Wrap(err, "failed to initialise plugin")
	}

	pluginFactory, err := pluginOracle.GetPluginFactory()
	if err != nil {
		return nil, errors.Wrap(err, "failed to get plugin factory")
	}

	pluginServices, err := pluginOracle.GetServices()
	if err != nil {
		return nil, errors.Wrap(err, "failed to get plugin services")
	}

	oracle, err := libocr2.NewOracle(libocr2.OracleArgs{
		BinaryNetworkEndpointFactory: peerWrapper.Peer2,
		V2Bootstrappers:              bootstrapPeers,
		ContractTransmitter:          ocr2Provider.ContractTransmitter(),
		ContractConfigTracker:        ocr2Provider.ContractConfigTracker(),
		Database:                     ocrDB,
		LocalConfig:                  lc,
		Logger:                       ocrLogger,
		MonitoringEndpoint:           d.monitoringEndpointGen.GenMonitoringEndpoint(spec.ContractID),
		OffchainConfigDigester:       ocr2Provider.OffchainConfigDigester(),
		OffchainKeyring:              kb,
		OnchainKeyring:               kb,
		ReportingPluginFactory:       pluginFactory,
	})
	if err != nil {
		return nil, errors.Wrap(err, "error calling NewOracle")
	}

	// RunResultSaver needs to be started first, so it's available
	// to read odb writes. It is stopped last after the OraclePlugin is shut down
	// so no further runs are enqueued, and we can drain the queue.
	runResultSaver := ocrcommon.NewResultRunSaver(
		runResults,
		d.pipelineRunner,
		make(chan struct{}),
		lggr)

	oracleCtx := job.NewServiceAdapter(oracle)
	return append([]job.ServiceCtx{runResultSaver, ocr2Provider, oracleCtx}, pluginServices...), nil
}<|MERGE_RESOLUTION|>--- conflicted
+++ resolved
@@ -551,10 +551,8 @@
 		if err2 != nil {
 			return nil, err2
 		}
-<<<<<<< HEAD
-		// TODO replace with a DB: https://app.shortcut.com/chainlinklabs/story/54049/database-table-in-core-node
-		pluginORM := drocr_service.NewInMemoryORM()
-		pluginOracle, _ = directrequestocr.NewDROracle(jb, d.pipelineRunner, d.jobORM, pluginORM, chain, lggr, ocrLogger)
+		pluginORM := drocr_service.NewORM(d.db, d.lggr, d.cfg, common.HexToAddress(spec.ContractID))
+		pluginOracle, _ = directrequestocr.NewDROracle(jb, d.pipelineRunner, d.jobORM, pluginORM, chain, lggr, ocrLogger, d.mailMon)
 	case job.CCIPCommit:
 		if spec.Relay != relay.EVM {
 			return nil, errors.New("Non evm chains are not supported for CCIP commit")
@@ -611,10 +609,6 @@
 			OnchainKeyring:               kb,
 		}
 		return ccip.NewExecutionServices(lggr, jb, d.chainSet, d.isNewlyCreatedJob, d.pipelineRunner, oracleArgsNoPlugin)
-=======
-		pluginORM := drocr_service.NewORM(d.db, d.lggr, d.cfg, common.HexToAddress(spec.ContractID))
-		pluginOracle, _ = directrequestocr.NewDROracle(jb, d.pipelineRunner, d.jobORM, pluginORM, chain, lggr, ocrLogger, d.mailMon)
->>>>>>> 2f48387f
 	default:
 		return nil, errors.Errorf("plugin type %s not supported", spec.PluginType)
 	}
