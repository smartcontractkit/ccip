--- conflicted
+++ resolved
@@ -41,13 +41,8 @@
 )
 
 func (n NetworkSelector) Type() NetworkType {
-<<<<<<< HEAD
-	switch n {
-	case 1, 2, 3, 1337, 1338, 1339, 1340, 421614, 11155111: // todo: use some lib
-=======
 	isEvm, err := chainsel.IsEvm(uint64(n))
 	if err == nil && isEvm {
->>>>>>> dc5d1667
 		return NetworkTypeEvm
 	}
 
