--- conflicted
+++ resolved
@@ -28,16 +28,11 @@
 	"github.com/smartcontractkit/chainlink-common/pkg/utils/mailbox"
 
 	"github.com/smartcontractkit/chainlink/v2/core/chains/evm/assets"
-<<<<<<< HEAD
 	"github.com/smartcontractkit/chainlink/v2/core/chains/evm/client"
 	v2toml "github.com/smartcontractkit/chainlink/v2/core/chains/evm/config/toml"
 	evmutils "github.com/smartcontractkit/chainlink/v2/core/chains/evm/utils/big"
 	"github.com/smartcontractkit/chainlink/v2/core/chains/legacyevm"
 	"github.com/smartcontractkit/chainlink/v2/core/gethwrappers/ccip/generated/dummy_liquidity_manager"
-=======
-	"github.com/smartcontractkit/chainlink/v2/core/gethwrappers/ccip/generated/dummy_liquidity_manager"
-	"github.com/smartcontractkit/chainlink/v2/core/internal/cltest"
->>>>>>> e6d9a436
 	"github.com/smartcontractkit/chainlink/v2/core/internal/cltest/heavyweight"
 	"github.com/smartcontractkit/chainlink/v2/core/internal/testutils"
 	"github.com/smartcontractkit/chainlink/v2/core/logger"
@@ -204,18 +199,9 @@
 	// create chains and deploy contracts
 	owner, chains := createChains(t, numChains)
 
-<<<<<<< HEAD
 	contractAddresses, contractWrappers := deployContracts(t, owner, chains)
 	createConnectedNetwork(t, owner, chains, contractWrappers)
 	mainContract := contractAddresses[mainChainID]
-=======
-	// deploy the ocr3 contract
-	addr, _, _, err := dummy_liquidity_manager.DeployDummyLiquidityManager(owner, mainBackend, testutils.SimulatedChainID.Uint64())
-	require.NoError(t, err, "failed to deploy DummyLiquidityManager contract")
-	mainBackend.Commit()
-	wrapper, err := dummy_liquidity_manager.NewDummyLiquidityManager(addr, mainBackend)
-	require.NoError(t, err, "failed to create DummyLiquidityManager wrapper")
->>>>>>> e6d9a436
 
 	t.Log("Creating bootstrap node")
 	bootstrapNodePort := freeport.GetOne(t)
@@ -397,7 +383,6 @@
 ) {
 	start := uint64(1)
 	sink := make(chan *dummy_liquidity_manager.DummyLiquidityManagerTransmitted)
-<<<<<<< HEAD
 	var subs []event.Subscription
 	for _, wrapper := range wrappers {
 		sub, err := wrapper.WatchTransmitted(&bind.WatchOpts{
@@ -411,13 +396,6 @@
 			sub.Unsubscribe()
 		}
 	}()
-=======
-	sub, err := wrapper.WatchTransmitted(&bind.WatchOpts{
-		Start: &start,
-	}, sink)
-	require.NoError(t, err, "failed to create subscription")
-	defer sub.Unsubscribe()
->>>>>>> e6d9a436
 	ticker := time.NewTicker(1 * time.Second)
 outer:
 	for {
@@ -429,23 +407,12 @@
 			t.Log("waiting for transmission event")
 		}
 	}
-<<<<<<< HEAD
-=======
-
-	// cleanly shut down apps so that we don't get a "log after test finish" panic
-	for _, app := range apps {
-		require.NoError(t, app.Stop(), "failed to stop app")
-	}
-
-	t.Log("done")
->>>>>>> e6d9a436
 }
 
 func setRebalancerConfig(
 	t *testing.T,
 	owner *bind.TransactOpts,
 	wrapper *dummy_liquidity_manager.DummyLiquidityManager,
-<<<<<<< HEAD
 	chain *backends.SimulatedBackend,
 	onchainPubKeys []common.Address,
 	transmitters []common.Address,
@@ -456,12 +423,6 @@
 
 	// most of the config on the follower chains does not matter
 	// except for signers + transmitters
-=======
-	mainBackend *backends.SimulatedBackend,
-	onchainPubKeys,
-	effectiveTransmitters []common.Address,
-	oracles []confighelper2.OracleIdentityExtra) {
->>>>>>> e6d9a436
 	var schedule []int
 	for range oracles {
 		schedule = append(schedule, 1)
