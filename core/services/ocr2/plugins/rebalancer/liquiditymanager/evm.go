package liquiditymanager

import (
	"context"
	"fmt"
	"math/big"
	"strings"
	"time"

	mapset "github.com/deckarep/golang-set/v2"
	"github.com/ethereum/go-ethereum/accounts/abi"
	"github.com/ethereum/go-ethereum/common"
	"github.com/smartcontractkit/libocr/offchainreporting2plus/types"

	"github.com/smartcontractkit/chainlink/v2/core/chains/evm/client"
	"github.com/smartcontractkit/chainlink/v2/core/chains/evm/logpoller"
	"github.com/smartcontractkit/chainlink/v2/core/gethwrappers/rebalancer/generated/rebalancer"
	"github.com/smartcontractkit/chainlink/v2/core/logger"
	"github.com/smartcontractkit/chainlink/v2/core/services/ocr2/plugins/rebalancer/liquiditygraph"
	"github.com/smartcontractkit/chainlink/v2/core/services/ocr2/plugins/rebalancer/models"
	"github.com/smartcontractkit/chainlink/v2/core/services/pg"
)

var _ Rebalancer = &EvmRebalancer{}

type EvmRebalancer struct {
	client      OnchainRebalancer
	lp          logpoller.LogPoller
	lmAbi       abi.ABI
	addr        common.Address
	networkSel  models.NetworkSelector
	ec          client.Client
	cleanupFunc func() error
	lggr        logger.Logger
}

func NewEvmRebalancer(
	address models.Address,
	net models.NetworkSelector,
	ec client.Client,
	lp logpoller.LogPoller,
	lggr logger.Logger) (*EvmRebalancer, error) {
	client, err := NewConcreteRebalancer(common.Address(address), ec)
	if err != nil {
		return nil, fmt.Errorf("new concrete rebalancer: %w", err)
	}

	lmAbi, err := abi.JSON(strings.NewReader(rebalancer.RebalancerABI))
	if err != nil {
		return nil, fmt.Errorf("new rebalancer abi: %w", err)
	}

	lpFilter := logpoller.Filter{
		Name: fmt.Sprintf("lm-liquidity-transferred-%s", common.Address(address)),
		EventSigs: []common.Hash{
			lmAbi.Events["LiquidityTransferred"].ID,
		},
		Addresses: []common.Address{common.Address(address)},
	}

	if err := lp.RegisterFilter(lpFilter); err != nil {
		return nil, fmt.Errorf("register filter: %w", err)
	}

	return &EvmRebalancer{
		client:     client,
		lp:         lp,
		lmAbi:      lmAbi,
		ec:         ec,
		addr:       common.Address(address),
		networkSel: net,
		cleanupFunc: func() error {
			return lp.UnregisterFilter(lpFilter.Name)
		},
		lggr: lggr.Named("EvmRebalancer"),
	}, nil
}

func (e *EvmRebalancer) GetRebalancers(ctx context.Context) (map[models.NetworkSelector]models.Address, error) {
	return e.client.GetAllCrossChainRebalancers(ctx)
}

func (e *EvmRebalancer) GetBalance(ctx context.Context) (*big.Int, error) {
	return e.client.GetLiquidity(ctx)
}

func (e *EvmRebalancer) GetPendingTransfers(ctx context.Context, since time.Time) ([]models.PendingTransfer, error) {
	logs, err := e.lp.LogsCreatedAfter(
		e.lmAbi.Events["LiquidityTransferred"].ID,
		e.addr,
		since,
		logpoller.Finalized,
		pg.WithParentCtx(ctx),
	)
	if err != nil {
		return nil, fmt.Errorf("get logs created after: %w", err)
	}

	pendingTransfers := make([]models.PendingTransfer, 0, len(logs))

	for _, log := range logs {
		liqTransferred, err2 := e.client.ParseLiquidityTransferred(log.ToGethLog())
		if err2 != nil {
			return nil, fmt.Errorf("invalid log: %w", err2)
		}

		tr := models.NewPendingTransfer(models.NewTransfer(
			models.NetworkSelector(liqTransferred.FromChainSelector()),
			models.NetworkSelector(liqTransferred.ToChainSelector()),
			liqTransferred.Amount(),
			log.BlockTimestamp,
			[]byte{}, // TODO: fill in bridge data
		))
		// tr.Status = models.TransferStatusExecuted // todo: determine the status
		pendingTransfers = append(pendingTransfers, tr)
	}

	return pendingTransfers, nil
}

type qItem struct {
	networkID models.NetworkSelector
	lmAddress common.Address
}

func (q qItem) String() string {
	return fmt.Sprintf("(NetworkID:%v,LMAddress:%v)", q.networkID, q.lmAddress)
}

func (e EvmRebalancer) Discover(ctx context.Context, lmFactory Factory) (*Registry, liquiditygraph.LiquidityGraph, error) {
	lggr := e.lggr.With("func", "Discover", "rebalancer", e.addr)
	lggr.Debugw("Starting discovery")

	g := liquiditygraph.NewGraph()
	lms := NewRegistry()

<<<<<<< HEAD
=======
	type qItem struct {
		networkSel models.NetworkSelector
		lmAddress  common.Address
	}

>>>>>>> dc5d1667
	seen := mapset.NewSet[qItem]()
	queue := mapset.NewSet[qItem]()

	elem := qItem{networkSel: e.networkSel, lmAddress: e.addr}
	queue.Add(elem)
	seen.Add(elem)

	lggr.Debugw("Starting BFS", "queue", queue, "seen", seen)
	for queue.Cardinality() > 0 {
		elem, ok := queue.Pop()
		if !ok {
			return nil, nil, fmt.Errorf("unexpected internal error, there is a bug in the algorithm")
		}

		lggr.Debugw("Popped element from queue", "elem", elem)
		// TODO: investigate fetching the balance here.
<<<<<<< HEAD
		g.AddNetwork(elem.networkID, big.NewInt(0))
		lggr.Debugw("Added elem to network", "elem", elem)

		lggr.Debugw("Creating new rebalancer object", "elem", elem)
		lm, err := lmFactory.NewRebalancer(elem.networkID, models.Address(elem.lmAddress))
=======
		g.AddNetwork(elem.networkSel, big.NewInt(0))

		lm, err := lmFactory.NewRebalancer(elem.networkSel, models.Address(elem.lmAddress))
>>>>>>> dc5d1667
		if err != nil {
			lggr.Errorw("Failed to create new rebalancer", "err", err)
			return nil, nil, fmt.Errorf("init liquidity manager: %w", err)
		}

<<<<<<< HEAD
		lggr.Debugw("Adding rebalancer to registry", "elem", elem)
		lms.Add(elem.networkID, models.Address(elem.lmAddress))
=======
		lms.Add(elem.networkSel, models.Address(elem.lmAddress))
>>>>>>> dc5d1667

		lggr.Debugw("Getting destination liquidity managers", "elem", elem)
		destinationLMs, err := lm.GetRebalancers(ctx)
		if err != nil {
<<<<<<< HEAD
			lggr.Errorw("Failed to get destination liquidity managers", "err", err)
			return nil, nil, fmt.Errorf("get %v destination liquidity managers: %w", elem.networkID, err)
=======
			return nil, nil, fmt.Errorf("get %v destination liquidity managers: %w", elem.networkSel, err)
>>>>>>> dc5d1667
		}

		lggr.Debugw("Got destination liquidity managers", "destinationLMs", destinationLMs, "elem", elem)
		if destinationLMs == nil {
			lggr.Debugw("No destination liquidity managers found", "destinationLMs", destinationLMs, "elem", elem)
			continue
		}

		lggr.Debugw("Adding connections", "elem", elem, "destinationLMs", destinationLMs)
		for destNetworkID, lmAddr := range destinationLMs {
<<<<<<< HEAD
			if !g.HasNetwork(destNetworkID) {
				lggr.Debugw("Adding new network to graph not yet seen", "destNetworkID", destNetworkID)
				g.AddNetwork(destNetworkID, big.NewInt(0))
			} else {
				lggr.Debugw("Network already seen, not adding", "destNetworkID", destNetworkID)
			}
			lggr.Debugw("Adding connection", "elem", elem, "destNetworkID", destNetworkID, "sourceNetworkID", elem.networkID)
			g.AddConnection(elem.networkID, destNetworkID)

			newElem := qItem{networkID: destNetworkID, lmAddress: common.Address(lmAddr)}
			lggr.Debugw("Deciding whether to add new element to queue", "newElem", newElem)
=======
			netSel := destNetworkID

			_ = g.AddNetwork(netSel, big.NewInt(0))

			if err := g.AddConnection(elem.networkSel, netSel); err != nil {
				return nil, nil, fmt.Errorf("add connection: %w", err)
			}

			newElem := qItem{networkSel: netSel, lmAddress: common.Address(lmAddr)}
>>>>>>> dc5d1667
			if !seen.Contains(newElem) {
				lggr.Debugw("Not seen before, adding to queue", "newElem", newElem)
				queue.Add(newElem)
				seen.Add(newElem)

<<<<<<< HEAD
				if _, exists := lms.Get(destNetworkID); !exists {
					lggr.Debugw("Not seen before, adding to registry", "newElem", newElem)
					lms.Add(destNetworkID, lmAddr)
				} else {
					lggr.Debugw("Already seen, not adding to registry", "newElem", newElem)
=======
				if _, exists := lms.Get(netSel); !exists {
					lms.Add(netSel, lmAddr)
>>>>>>> dc5d1667
				}
			} else {
				lggr.Debugw("Already seen, not adding to queue", "newElem", newElem)
			}
		}
	}

	return lms, g, nil
}

func (e *EvmRebalancer) Close(ctx context.Context) error {
	return e.cleanupFunc()
}

// ConfigDigest implements Rebalancer.
func (e *EvmRebalancer) ConfigDigest(ctx context.Context) (types.ConfigDigest, error) {
	return e.client.GetConfigDigest(ctx)
}<|MERGE_RESOLUTION|>--- conflicted
+++ resolved
@@ -119,12 +119,12 @@
 }
 
 type qItem struct {
-	networkID models.NetworkSelector
-	lmAddress common.Address
+	networkSel models.NetworkSelector
+	lmAddress  common.Address
 }
 
 func (q qItem) String() string {
-	return fmt.Sprintf("(NetworkID:%v,LMAddress:%v)", q.networkID, q.lmAddress)
+	return fmt.Sprintf("(NetworkSelector:%v,LMAddress:%v)", q.networkSel, q.lmAddress)
 }
 
 func (e EvmRebalancer) Discover(ctx context.Context, lmFactory Factory) (*Registry, liquiditygraph.LiquidityGraph, error) {
@@ -134,14 +134,6 @@
 	g := liquiditygraph.NewGraph()
 	lms := NewRegistry()
 
-<<<<<<< HEAD
-=======
-	type qItem struct {
-		networkSel models.NetworkSelector
-		lmAddress  common.Address
-	}
-
->>>>>>> dc5d1667
 	seen := mapset.NewSet[qItem]()
 	queue := mapset.NewSet[qItem]()
 
@@ -158,38 +150,25 @@
 
 		lggr.Debugw("Popped element from queue", "elem", elem)
 		// TODO: investigate fetching the balance here.
-<<<<<<< HEAD
-		g.AddNetwork(elem.networkID, big.NewInt(0))
+		// TODO: make use of returned value?
+		g.AddNetwork(elem.networkSel, big.NewInt(0))
 		lggr.Debugw("Added elem to network", "elem", elem)
 
 		lggr.Debugw("Creating new rebalancer object", "elem", elem)
-		lm, err := lmFactory.NewRebalancer(elem.networkID, models.Address(elem.lmAddress))
-=======
-		g.AddNetwork(elem.networkSel, big.NewInt(0))
-
 		lm, err := lmFactory.NewRebalancer(elem.networkSel, models.Address(elem.lmAddress))
->>>>>>> dc5d1667
 		if err != nil {
 			lggr.Errorw("Failed to create new rebalancer", "err", err)
 			return nil, nil, fmt.Errorf("init liquidity manager: %w", err)
 		}
 
-<<<<<<< HEAD
 		lggr.Debugw("Adding rebalancer to registry", "elem", elem)
-		lms.Add(elem.networkID, models.Address(elem.lmAddress))
-=======
 		lms.Add(elem.networkSel, models.Address(elem.lmAddress))
->>>>>>> dc5d1667
 
 		lggr.Debugw("Getting destination liquidity managers", "elem", elem)
 		destinationLMs, err := lm.GetRebalancers(ctx)
 		if err != nil {
-<<<<<<< HEAD
 			lggr.Errorw("Failed to get destination liquidity managers", "err", err)
-			return nil, nil, fmt.Errorf("get %v destination liquidity managers: %w", elem.networkID, err)
-=======
 			return nil, nil, fmt.Errorf("get %v destination liquidity managers: %w", elem.networkSel, err)
->>>>>>> dc5d1667
 		}
 
 		lggr.Debugw("Got destination liquidity managers", "destinationLMs", destinationLMs, "elem", elem)
@@ -199,45 +178,30 @@
 		}
 
 		lggr.Debugw("Adding connections", "elem", elem, "destinationLMs", destinationLMs)
-		for destNetworkID, lmAddr := range destinationLMs {
-<<<<<<< HEAD
-			if !g.HasNetwork(destNetworkID) {
-				lggr.Debugw("Adding new network to graph not yet seen", "destNetworkID", destNetworkID)
-				g.AddNetwork(destNetworkID, big.NewInt(0))
+		for destNetworkSel, lmAddr := range destinationLMs {
+			if !g.HasNetwork(destNetworkSel) {
+				lggr.Debugw("Adding new network to graph not yet seen", "destNetworkSel", destNetworkSel)
+				g.AddNetwork(destNetworkSel, big.NewInt(0))
 			} else {
-				lggr.Debugw("Network already seen, not adding", "destNetworkID", destNetworkID)
+				lggr.Debugw("Network already seen, not adding", "destNetworkSel", destNetworkSel)
 			}
-			lggr.Debugw("Adding connection", "elem", elem, "destNetworkID", destNetworkID, "sourceNetworkID", elem.networkID)
-			g.AddConnection(elem.networkID, destNetworkID)
-
-			newElem := qItem{networkID: destNetworkID, lmAddress: common.Address(lmAddr)}
-			lggr.Debugw("Deciding whether to add new element to queue", "newElem", newElem)
-=======
-			netSel := destNetworkID
-
-			_ = g.AddNetwork(netSel, big.NewInt(0))
-
-			if err := g.AddConnection(elem.networkSel, netSel); err != nil {
+			lggr.Debugw("Adding connection", "elem", elem, "destNetworkSel", destNetworkSel, "sourceNetworkID", elem.networkSel)
+			if err := g.AddConnection(elem.networkSel, destNetworkSel); err != nil {
 				return nil, nil, fmt.Errorf("add connection: %w", err)
 			}
 
-			newElem := qItem{networkSel: netSel, lmAddress: common.Address(lmAddr)}
->>>>>>> dc5d1667
+			newElem := qItem{networkSel: destNetworkSel, lmAddress: common.Address(lmAddr)}
+			lggr.Debugw("Deciding whether to add new element to queue", "newElem", newElem)
 			if !seen.Contains(newElem) {
 				lggr.Debugw("Not seen before, adding to queue", "newElem", newElem)
 				queue.Add(newElem)
 				seen.Add(newElem)
 
-<<<<<<< HEAD
-				if _, exists := lms.Get(destNetworkID); !exists {
+				if _, exists := lms.Get(destNetworkSel); !exists {
 					lggr.Debugw("Not seen before, adding to registry", "newElem", newElem)
-					lms.Add(destNetworkID, lmAddr)
+					lms.Add(destNetworkSel, lmAddr)
 				} else {
 					lggr.Debugw("Already seen, not adding to registry", "newElem", newElem)
-=======
-				if _, exists := lms.Get(netSel); !exists {
-					lms.Add(netSel, lmAddr)
->>>>>>> dc5d1667
 				}
 			} else {
 				lggr.Debugw("Already seen, not adding to queue", "newElem", newElem)
