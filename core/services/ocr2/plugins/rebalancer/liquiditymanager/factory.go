--- conflicted
+++ resolved
@@ -53,13 +53,9 @@
 	case models.NetworkTypeEvm:
 		evmDeps, exists := b.evmDeps[networkSel]
 		if !exists {
-			return nil, fmt.Errorf("evm dependencies not found")
+			return nil, fmt.Errorf("evm dependencies not found for selector %d", networkSel)
 		}
-<<<<<<< HEAD
-		return NewEvmRebalancer(address, networkID, evmDeps.ethClient, evmDeps.lp, b.lggr)
-=======
-		return NewEvmRebalancer(address, networkSel, evmDeps.ethClient, evmDeps.lp)
->>>>>>> dc5d1667
+		return NewEvmRebalancer(address, networkSel, evmDeps.ethClient, evmDeps.lp, b.lggr)
 	default:
 		return nil, fmt.Errorf("liquidity manager of type %v is not supported", typ)
 	}
