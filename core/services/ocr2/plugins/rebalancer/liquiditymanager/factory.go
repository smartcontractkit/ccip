package liquiditymanager

import (
	"fmt"
	"sync"

	"github.com/pkg/errors"

	"github.com/smartcontractkit/chainlink/v2/core/chains/evm/client"
	"github.com/smartcontractkit/chainlink/v2/core/chains/evm/logpoller"
	"github.com/smartcontractkit/chainlink/v2/core/logger"
	"github.com/smartcontractkit/chainlink/v2/core/services/ocr2/plugins/rebalancer/models"
)

var (
	ErrNotFound           = errors.New("not found")
	ErrInternalCacheIssue = errors.New("internal cache issue")
)

// Factory initializes a new liquidity manager instance.
//
//go:generate mockery --quiet --name Factory --output ../rebalancermocks --filename lm_factory_mock.go --case=underscore
type Factory interface {
	// NewRebalancer will initialize a new rebalancer instance based on the provided params.
	NewRebalancer(networkID models.NetworkSelector, address models.Address) (Rebalancer, error)

	// GetRebalancer returns an already initialized (via NewRebalancer) rebalancer instance.
	// If it does not exist returns ErrNotFound.
	GetRebalancer(networkID models.NetworkSelector, address models.Address) (Rebalancer, error)
}

type evmDep struct {
	lp        logpoller.LogPoller
	ethClient client.Client
}

type BaseRebalancerFactory struct {
<<<<<<< HEAD
	evmDeps           map[models.NetworkSelector]evmDep
	cachedRebalancers sync.Map
=======
	evmDeps map[models.NetworkSelector]evmDep
	lggr    logger.Logger
>>>>>>> 98bf9260
}

type Opt func(f *BaseRebalancerFactory)

func NewBaseRebalancerFactory(lggr logger.Logger, opts ...Opt) *BaseRebalancerFactory {
	f := &BaseRebalancerFactory{
		evmDeps: make(map[models.NetworkSelector]evmDep),
		lggr:    lggr,
	}
	for _, opt := range opts {
		opt(f)
	}
	return f
}

func WithEvmDep(networkID models.NetworkSelector, lp logpoller.LogPoller, ethClient client.Client) Opt {
	return func(f *BaseRebalancerFactory) {
		f.evmDeps[networkID] = evmDep{
			lp:        lp,
			ethClient: ethClient,
		}
	}
}

func (b *BaseRebalancerFactory) NewRebalancer(networkSel models.NetworkSelector, address models.Address) (Rebalancer, error) {
	rb, err := b.GetRebalancer(networkSel, address)
	if errors.Is(err, ErrNotFound) {
		return b.initRebalancer(networkSel, address)
	}
	return rb, err
}

func (b *BaseRebalancerFactory) initRebalancer(networkSel models.NetworkSelector, address models.Address) (Rebalancer, error) {
	var rb Rebalancer
	var err error

	switch typ := networkSel.Type(); typ {
	case models.NetworkTypeEvm:
		evmDeps, exists := b.evmDeps[networkSel]
		if !exists {
			return nil, fmt.Errorf("evm dependencies not found for selector %d", networkSel)
		}
<<<<<<< HEAD
		rb, err = NewEvmRebalancer(address, networkSel, evmDeps.ethClient, evmDeps.lp)
		if err != nil {
			return nil, err
		}
=======
		return NewEvmRebalancer(address, networkSel, evmDeps.ethClient, evmDeps.lp, b.lggr)
>>>>>>> 98bf9260
	default:
		return nil, fmt.Errorf("liquidity manager of type %v (network selector: %d) is not supported", typ, networkSel)
	}

	b.cachedRebalancers.Store(b.cacheKey(networkSel, address), rb)
	return rb, nil
}

func (b *BaseRebalancerFactory) GetRebalancer(networkSel models.NetworkSelector, address models.Address) (Rebalancer, error) {
	k := b.cacheKey(networkSel, address)

	rawVal, exists := b.cachedRebalancers.Load(k)
	if !exists {
		return nil, ErrNotFound
	}

	rb, is := rawVal.(Rebalancer)
	if !is {
		return nil, ErrInternalCacheIssue
	}

	return rb, nil
}

func (b *BaseRebalancerFactory) cacheKey(networkSel models.NetworkSelector, address models.Address) string {
	return fmt.Sprintf("rebalancer-%d-%s", networkSel, address.String())
}<|MERGE_RESOLUTION|>--- conflicted
+++ resolved
@@ -35,13 +35,9 @@
 }
 
 type BaseRebalancerFactory struct {
-<<<<<<< HEAD
 	evmDeps           map[models.NetworkSelector]evmDep
 	cachedRebalancers sync.Map
-=======
-	evmDeps map[models.NetworkSelector]evmDep
-	lggr    logger.Logger
->>>>>>> 98bf9260
+	lggr              logger.Logger
 }
 
 type Opt func(f *BaseRebalancerFactory)
@@ -84,14 +80,11 @@
 		if !exists {
 			return nil, fmt.Errorf("evm dependencies not found for selector %d", networkSel)
 		}
-<<<<<<< HEAD
-		rb, err = NewEvmRebalancer(address, networkSel, evmDeps.ethClient, evmDeps.lp)
+
+		rb, err = NewEvmRebalancer(address, networkSel, evmDeps.ethClient, evmDeps.lp, b.lggr)
 		if err != nil {
 			return nil, err
 		}
-=======
-		return NewEvmRebalancer(address, networkSel, evmDeps.ethClient, evmDeps.lp, b.lggr)
->>>>>>> 98bf9260
 	default:
 		return nil, fmt.Errorf("liquidity manager of type %v (network selector: %d) is not supported", typ, networkSel)
 	}
