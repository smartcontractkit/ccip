--- conflicted
+++ resolved
@@ -4,6 +4,7 @@
 	"context"
 	"fmt"
 	"math/big"
+	"sort"
 	"sync"
 	"time"
 
@@ -37,11 +38,7 @@
 	liquidityRebalancer     liquidityrebalancer.Rebalancer
 	inflight                inflight.Container
 	lggr                    logger.Logger
-<<<<<<< HEAD
-	reportCodec             liquiditymanager.ReportCodec
-=======
 	reportCodec             liquiditymanager.OnchainReportCodec
->>>>>>> ac2859b2
 }
 
 func NewPlugin(
@@ -53,11 +50,7 @@
 	discovererFactory discoverer.Factory,
 	bridgeFactory bridge.Factory,
 	liquidityRebalancer liquidityrebalancer.Rebalancer,
-<<<<<<< HEAD
-	reportCodec liquiditymanager.ReportCodec,
-=======
 	reportCodec liquiditymanager.OnchainReportCodec,
->>>>>>> ac2859b2
 	lggr logger.Logger,
 ) *Plugin {
 	return &Plugin{
@@ -70,10 +63,7 @@
 		bridgeFactory:           bridgeFactory,
 		rebalancerGraph:         graph.NewGraph(),
 		liquidityRebalancer:     liquidityRebalancer,
-<<<<<<< HEAD
 		inflight:                inflight.New(lggr),
-=======
->>>>>>> ac2859b2
 		reportCodec:             reportCodec,
 		lggr:                    lggr,
 		mu:                      sync.RWMutex{},
@@ -373,7 +363,6 @@
 		"sendInstructions", instructions.SendLiquidityParams,
 		"receiveInstructions", instructions.ReceiveLiquidityParams)
 
-<<<<<<< HEAD
 	stale := p.isStaleReport(ctx, lggr, seqNr, r.Info.NetworkID, r.Info.LiquidityManagerAddress, report.Transfers)
 	if stale {
 		lggr.Infow("report is stale, should not be accepted")
@@ -398,12 +387,6 @@
 	if err != nil {
 		lggr.Warnw("failed to get rebalancer", "err", err)
 		return true
-=======
-	// todo: work on plugin wording - rebalancer / lm / etc...
-	rebalancer, err := p.liquidityManagerFactory.NewRebalancer(r.Info.NetworkID, r.Info.LiquidityManagerAddress)
-	if err != nil {
-		return false, fmt.Errorf("init rebalancer: %w", err)
->>>>>>> ac2859b2
 	}
 
 	onchainSeqNr, err := rebalancer.GetLatestSequenceNumber(ctx)
@@ -417,7 +400,6 @@
 		return true
 	}
 
-<<<<<<< HEAD
 	lggr.Infow("onchain sequence number < current", "onchainSeqNr", onchainSeqNr)
 
 	// check that the instructions will not cause failures onchain.
@@ -450,10 +432,6 @@
 	lggr.Infow("enough balance onchain to send", "currentBalance", currentBalance.String())
 
 	return false
-=======
-	lggr.Infow("transmitting accepted report", "latestSeqNr", latestSeqNr)
-	return true, nil
->>>>>>> ac2859b2
 }
 
 func (p *Plugin) Close() error {
@@ -555,109 +533,6 @@
 	return pendingTransfers, nil
 }
 
-<<<<<<< HEAD
-=======
-func (p *Plugin) computeMedianLiquidityPerChain(observations []models.Observation) []models.NetworkLiquidity {
-	liqObsPerChain := make(map[models.NetworkSelector][]*big.Int)
-	for _, ob := range observations {
-		for _, chainLiq := range ob.LiquidityPerChain {
-			liqObsPerChain[chainLiq.Network] = append(liqObsPerChain[chainLiq.Network], chainLiq.Liquidity.ToInt())
-		}
-	}
-
-	medians := make([]models.NetworkLiquidity, 0, len(liqObsPerChain))
-	for chainID, liqs := range liqObsPerChain {
-		medians = append(medians, models.NewNetworkLiquidity(chainID, bigIntSortedMiddle(liqs)))
-	}
-	// sort by network id for deterministic results
-	sort.Slice(medians, func(i, j int) bool {
-		return medians[i].Network < medians[j].Network
-	})
-	return medians
-}
-
-func (p *Plugin) computePendingTransfersConsensus(observations []models.Observation) ([]models.PendingTransfer, error) {
-	eventFromHash := make(map[[32]byte]models.PendingTransfer)
-	counts := make(map[[32]byte]int)
-	for _, obs := range observations {
-		for _, tr := range obs.PendingTransfers {
-			h, err := tr.Hash()
-			if err != nil {
-				return nil, fmt.Errorf("hash %v: %w", tr, err)
-			}
-			counts[h]++
-			eventFromHash[h] = tr
-		}
-	}
-
-	quorumEvents := make([]models.PendingTransfer, 0, len(counts))
-	for h, count := range counts {
-		if count >= p.f+1 {
-			ev, exists := eventFromHash[h]
-			if !exists {
-				return nil, fmt.Errorf("internal issue, event from hash %v not found", h)
-			}
-			quorumEvents = append(quorumEvents, ev)
-		}
-	}
-
-	return quorumEvents, nil
-}
-
-func (p *Plugin) computeConfigDigestsConsensus(observations []models.Observation) ([]models.ConfigDigestWithMeta, error) {
-	key := func(meta models.ConfigDigestWithMeta) string {
-		return fmt.Sprintf("%d-%s", meta.NetworkSel, meta.Digest.Hex())
-	}
-	counts := make(map[string]int)
-	cds := make(map[string]models.ConfigDigestWithMeta)
-	for _, obs := range observations {
-		for _, cd := range obs.ConfigDigests {
-			k := key(cd)
-			counts[k]++
-			if counts[k] == 1 {
-				cds[k] = cd
-			}
-		}
-	}
-
-	quorumCds := make([]models.ConfigDigestWithMeta, 0, len(counts))
-	for k, count := range counts {
-		if count >= p.f+1 {
-			cd, exists := cds[k]
-			if !exists {
-				return nil, fmt.Errorf("internal issue, config digest by key %s not found", k)
-			}
-			quorumCds = append(quorumCds, cd)
-		}
-	}
-
-	// sort by network id for deterministic results
-	sort.Slice(quorumCds, func(i, j int) bool {
-		return quorumCds[i].NetworkSel < quorumCds[j].NetworkSel
-	})
-
-	return quorumCds, nil
-}
-
-func (p *Plugin) computeGraphEdgesConsensus(observations []models.Observation) []models.Edge {
-	counts := make(map[models.Edge]int)
-	for _, obs := range observations {
-		for _, edge := range obs.Edges {
-			counts[edge]++
-		}
-	}
-
-	var quorumEdges []models.Edge
-	for edge, count := range counts {
-		if count >= p.f+1 {
-			quorumEdges = append(quorumEdges, edge)
-		}
-	}
-
-	return quorumEdges
-}
-
->>>>>>> ac2859b2
 // computeMedianGraph computes a graph with the provided median liquidities per chain and edges that quorum agreed on.
 func (p *Plugin) computeMedianGraph(
 	edges []models.Edge, medianLiquidities []models.NetworkLiquidity) (graph.Graph, error) {
