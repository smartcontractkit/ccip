--- conflicted
+++ resolved
@@ -60,11 +60,7 @@
 		bridgeFactory:           bridgeFactory,
 		rebalancerGraph:         graph.NewGraph(),
 		liquidityRebalancer:     liquidityRebalancer,
-<<<<<<< HEAD
-		pendingTransfers:        NewPendingTransfersCache(),
 		reportCodec:             reportCodec,
-=======
->>>>>>> 97ddb7fe
 		lggr:                    lggr,
 		mu:                      sync.RWMutex{},
 	}
@@ -395,19 +391,11 @@
 	p.lggr.Infow("loading pending transfers")
 
 	pendingTransfers := make([]models.PendingTransfer, 0)
-<<<<<<< HEAD
-
 	edges, err := p.rebalancerGraph.GetEdges()
 	if err != nil {
 		return nil, fmt.Errorf("get edges: %w", err)
 	}
 	for _, edge := range edges {
-		// todo: figure out what to do with this
-		// dateToStartLookingFrom := time.Now().Add(-10 * 24 * time.Hour)
-
-		// if mostRecentTransfer, exists := p.pendingTransfers.LatestNetworkTransfer(networkID); exists {
-		// 	dateToStartLookingFrom = mostRecentTransfer.Date
-		// }
 		bridge, err := p.bridgeFactory.NewBridge(edge.Source, edge.Dest)
 		if err != nil {
 			return nil, fmt.Errorf("init bridge: %w", err)
@@ -427,32 +415,6 @@
 			return nil, fmt.Errorf("get remote token address for %v: %w", edge.Dest, err)
 		}
 
-=======
-	edges, err := p.rebalancerGraph.GetEdges()
-	if err != nil {
-		return nil, fmt.Errorf("get edges: %w", err)
-	}
-	for _, edge := range edges {
-		bridge, err := p.bridgeFactory.NewBridge(edge.Source, edge.Dest)
-		if err != nil {
-			return nil, fmt.Errorf("init bridge: %w", err)
-		}
-
-		if bridge == nil {
-			lggr.Warnw("no bridge found for network pair", "sourceNetwork", edge.Source, "destNetwork", edge.Dest)
-			continue
-		}
-
-		localToken, err := p.rebalancerGraph.GetTokenAddress(edge.Source)
-		if err != nil {
-			return nil, fmt.Errorf("get local token address for %v: %w", edge.Source, err)
-		}
-		remoteToken, err := p.rebalancerGraph.GetTokenAddress(edge.Dest)
-		if err != nil {
-			return nil, fmt.Errorf("get remote token address for %v: %w", edge.Dest, err)
-		}
-
->>>>>>> 97ddb7fe
 		netPendingTransfers, err := bridge.GetTransfers(ctx, localToken, remoteToken)
 		if err != nil {
 			return nil, fmt.Errorf("get pending transfers: %w", err)
@@ -462,11 +424,7 @@
 		pendingTransfers = append(pendingTransfers, netPendingTransfers...)
 	}
 
-<<<<<<< HEAD
 	// todo: why do we add this here? it's not used anywhere
-	p.pendingTransfers.Add(pendingTransfers)
-=======
->>>>>>> 97ddb7fe
 	return pendingTransfers, nil
 }
 
