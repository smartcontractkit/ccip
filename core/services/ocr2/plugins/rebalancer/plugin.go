--- conflicted
+++ resolved
@@ -87,7 +87,6 @@
 		return ocrtypes.Observation{}, fmt.Errorf("load pending transfers: %w", err)
 	}
 
-<<<<<<< HEAD
 	edges, err := p.rebalancerGraph.GetEdges()
 	if err != nil {
 		return ocrtypes.Observation{}, fmt.Errorf("get edges: %w", err)
@@ -106,19 +105,6 @@
 	)
 
 	return models.NewObservation(networkLiquidities, resolvedTransfers, pendingTransfers, edges).Encode(), nil
-=======
-	edges, err := p.liquidityGraph.GetEdges()
-	if err != nil {
-		return ocrtypes.Observation{}, fmt.Errorf("get edges: %w", err)
-	}
-
-	p.lggr.Infow("finished observing",
-		"networkLiquidities", networkLiquidities,
-		"pendingTransfers", pendingTransfers,
-		"edges", edges)
-
-	return models.NewObservation(networkLiquidities, pendingTransfers, edges).Encode(), nil
->>>>>>> 05c29466
 }
 
 func (p *Plugin) ValidateObservation(outctx ocr3types.OutcomeContext, query ocrtypes.Query, ao ocrtypes.AttributedObservation) error {
@@ -167,7 +153,6 @@
 		return nil, fmt.Errorf("compute median graph: %w", err)
 	}
 
-<<<<<<< HEAD
 	resolvedTransfersQuorum, err := p.computeResolvedTransfersQuorum(observations)
 	if err != nil {
 		return nil, fmt.Errorf("compute resolved transfers quorum: %w", err)
@@ -192,17 +177,6 @@
 	)
 
 	return models.NewOutcome(proposedTransfers, resolvedTransfersQuorum, pendingTransfers).Encode(), nil
-=======
-	lggr.Infow("computing transfers to reach balance", "pendingTransfers", pendingTransfers, "liquidityGraph", g)
-	transfersToReachBalance, err := p.liquidityRebalancer.ComputeTransfersToBalance(g, pendingTransfers)
-	if err != nil {
-		return nil, fmt.Errorf("compute transfers to reach balance: %w", err)
-	}
-
-	lggr.Infow("finished computing outcome", "medianLiquidityPerChain",
-		medianLiquidityPerChain, "pendingTransfers", pendingTransfers)
-	return models.NewOutcome(transfersToReachBalance, pendingTransfers).Encode(), nil
->>>>>>> 05c29466
 }
 
 func (p *Plugin) Reports(seqNr uint64, outcome ocr3types.Outcome) ([]ocr3types.ReportWithInfo[models.Report], error) {
@@ -217,7 +191,6 @@
 		return nil, fmt.Errorf("decode outcome: %w", err)
 	}
 
-<<<<<<< HEAD
 	// get all incoming and outgoing transfers for each network
 	// incoming transfers will need to be finalized
 	// outgoing transfers will need to be executed
@@ -235,12 +208,6 @@
 				incomingAndOutgoing[networkID] = append(incomingAndOutgoing[networkID], incoming.Transfer)
 			}
 		}
-=======
-	// group transfers by source chain
-	transfersBySourceNet := make(map[models.NetworkSelector][]models.Transfer)
-	for _, tr := range decodedOutcome.TransfersToReachBalance {
-		transfersBySourceNet[tr.From] = append(transfersBySourceNet[tr.From], tr)
->>>>>>> 05c29466
 	}
 
 	lggr.Debugw("got incoming and outgoing transfers",
@@ -534,25 +501,15 @@
 
 // computeMedianGraph computes a graph with the provided median liquidities per chain and edges that quorum agreed on.
 func (p *Plugin) computeMedianGraph(
-<<<<<<< HEAD
 	edges []models.Edge, medianLiquidities []models.NetworkLiquidity) (graph.Graph, error) {
 
 	g, err := graph.NewGraphFromEdges(edges)
-=======
-	edges []models.Edge, medianLiquidities []models.NetworkLiquidity) (liquiditygraph.LiquidityGraph, error) {
-
-	g, err := liquiditygraph.NewGraphFromEdges(edges)
->>>>>>> 05c29466
 	if err != nil {
 		return nil, fmt.Errorf("new graph from edges: %w", err)
 	}
 
 	for _, medianLiq := range medianLiquidities {
-<<<<<<< HEAD
 		if !g.SetLiquidity(medianLiq.Network, medianLiq.Liquidity.ToInt()) {
-=======
-		if !g.SetLiquidity(medianLiq.Network, medianLiq.Liquidity) {
->>>>>>> 05c29466
 			p.lggr.Errorw("median liquidity on network not found on edges quorum", "net", medianLiq.Network)
 		}
 	}
@@ -560,7 +517,6 @@
 	return g, nil
 }
 
-<<<<<<< HEAD
 func (p *Plugin) computeResolvedTransfersQuorum(observations []models.Observation) ([]models.Transfer, error) {
 	// assumption: there shouldn't be more than 1 transfer for a (from, to) pair from a single oracle's observation.
 	// otherwise they can be collapsed into a single transfer.
@@ -706,8 +662,6 @@
 	return resolvedTransfers, nil
 }
 
-=======
->>>>>>> 05c29466
 // bigIntSortedMiddle returns the middle number after sorting the provided numbers. nil is returned if the provided slice is empty.
 // If length of the provided slice is even, the right-hand-side value of the middle 2 numbers is returned.
 // The objective of this function is to always pick within the range of values reported by honest nodes when we have 2f+1 values.
