package rebalancer

import (
	"context"
	"fmt"
	"math/big"
	"sort"
	"sync"
	"time"

	"github.com/smartcontractkit/libocr/offchainreporting2/types"
	"github.com/smartcontractkit/libocr/offchainreporting2plus/ocr3types"
	ocrtypes "github.com/smartcontractkit/libocr/offchainreporting2plus/types"
	"go.uber.org/multierr"

	ubig "github.com/smartcontractkit/chainlink/v2/core/chains/evm/utils/big"
	"github.com/smartcontractkit/chainlink/v2/core/logger"
	"github.com/smartcontractkit/chainlink/v2/core/services/ocr2/plugins/rebalancer/bridge"
	"github.com/smartcontractkit/chainlink/v2/core/services/ocr2/plugins/rebalancer/discoverer"
	"github.com/smartcontractkit/chainlink/v2/core/services/ocr2/plugins/rebalancer/graph"
	"github.com/smartcontractkit/chainlink/v2/core/services/ocr2/plugins/rebalancer/liquiditymanager"
	"github.com/smartcontractkit/chainlink/v2/core/services/ocr2/plugins/rebalancer/liquidityrebalancer"
	"github.com/smartcontractkit/chainlink/v2/core/services/ocr2/plugins/rebalancer/models"
)

type Plugin struct {
	f                       int
	rootNetwork             models.NetworkSelector
	rootAddress             models.Address
	closePluginTimeout      time.Duration
	liquidityManagerFactory liquiditymanager.Factory
	discovererFactory       discoverer.Factory
	bridgeFactory           bridge.Factory
	mu                      sync.RWMutex
	rebalancerGraph         graph.Graph
	liquidityRebalancer     liquidityrebalancer.Rebalancer
	pendingTransfers        *PendingTransfersCache
	lggr                    logger.Logger
}

func NewPlugin(
	f int,
	closePluginTimeout time.Duration,
	rootNetwork models.NetworkSelector,
	rootAddress models.Address,
	liquidityManagerFactory liquiditymanager.Factory,
	discovererFactory discoverer.Factory,
	bridgeFactory bridge.Factory,
	liquidityRebalancer liquidityrebalancer.Rebalancer,
	lggr logger.Logger,
) *Plugin {
	return &Plugin{
		f:                       f,
		rootNetwork:             rootNetwork,
		rootAddress:             rootAddress,
		closePluginTimeout:      closePluginTimeout,
		liquidityManagerFactory: liquidityManagerFactory,
		discovererFactory:       discovererFactory,
		bridgeFactory:           bridgeFactory,
		rebalancerGraph:         graph.NewGraph(),
		liquidityRebalancer:     liquidityRebalancer,
		pendingTransfers:        NewPendingTransfersCache(),
		lggr:                    lggr,
		mu:                      sync.RWMutex{},
	}
}

func (p *Plugin) Query(_ context.Context, outcomeCtx ocr3types.OutcomeContext) (ocrtypes.Query, error) {
	p.lggr.Infow("in query", "seqNr", outcomeCtx.SeqNr)
	return ocrtypes.Query{}, nil
}

func (p *Plugin) Observation(ctx context.Context, outcomeCtx ocr3types.OutcomeContext, _ ocrtypes.Query) (ocrtypes.Observation, error) {
	lggr := p.lggr.With("seqNr", outcomeCtx.SeqNr, "phase", "Observation")
	lggr.Infow("in observation", "seqNr", outcomeCtx.SeqNr)

	if err := p.syncGraph(ctx); err != nil {
		return ocrtypes.Observation{}, fmt.Errorf("sync graph edges: %w", err)
	}

<<<<<<< HEAD
	networkLiquidities := make([]models.NetworkLiquidity, 0)
	for _, net := range p.rebalancerGraph.GetNetworks() {
		liq, err := p.rebalancerGraph.GetLiquidity(net)
		if err != nil {
			return ocrtypes.Observation{}, err
		}
		networkLiquidities = append(networkLiquidities, models.NewNetworkLiquidity(net, liq))
=======
	networkLiquidities, err := p.syncGraphBalances(ctx, lggr)
	if err != nil {
		return ocrtypes.Observation{}, fmt.Errorf("sync graph balances: %w", err)
>>>>>>> 7d601cae
	}

	pendingTransfers, err := p.loadPendingTransfers(ctx, lggr)
	if err != nil {
		return ocrtypes.Observation{}, fmt.Errorf("load pending transfers: %w", err)
	}

	edges, err := p.rebalancerGraph.GetEdges()
	if err != nil {
		return ocrtypes.Observation{}, fmt.Errorf("get edges: %w", err)
	}

	resolvedTransfers, err := p.resolveProposedTransfers(ctx, lggr, outcomeCtx)
	if err != nil {
		return ocrtypes.Observation{}, fmt.Errorf("resolve proposed transfers: %w", err)
	}

	configDigests := make([]models.ConfigDigestWithMeta, 0)
	for _, net := range p.rebalancerGraph.GetNetworks() {
		data, err := p.rebalancerGraph.GetData(net)
		if err != nil {
			return nil, fmt.Errorf("get rb %d data: %w", net, err)
		}
		configDigests = append(configDigests, models.ConfigDigestWithMeta{
			Digest:         data.ConfigDigest,
			NetworkSel:     data.NetworkSelector,
			RebalancerAddr: data.RebalancerAddress,
		})
	}

	lggr.Infow("finished observing",
		"networkLiquidities", networkLiquidities,
		"pendingTransfers", pendingTransfers,
		"edges", edges,
		"resolvedTransfers", resolvedTransfers,
	)

	return models.NewObservation(networkLiquidities, resolvedTransfers, pendingTransfers, edges, configDigests).Encode(), nil
}

func (p *Plugin) ValidateObservation(outctx ocr3types.OutcomeContext, query ocrtypes.Query, ao ocrtypes.AttributedObservation) error {
	p.lggr.Infow("in validate observation", "seqNr", outctx.SeqNr, "phase", "ValidateObservation")

	_, err := models.DecodeObservation(ao.Observation)
	if err != nil {
		return fmt.Errorf("invalid observation: %w", err)
	}

	// todo: consider adding more validations

	return nil
}

func (p *Plugin) ObservationQuorum(outctx ocr3types.OutcomeContext, query ocrtypes.Query) (ocr3types.Quorum, error) {
	return ocr3types.QuorumTwoFPlusOne, nil
}

func (p *Plugin) Outcome(outctx ocr3types.OutcomeContext, query ocrtypes.Query, aos []ocrtypes.AttributedObservation) (ocr3types.Outcome, error) {
	lggr := p.lggr.With("seqNr", outctx.SeqNr, "numObservations", len(aos), "phase", "Outcome")
	lggr.Infow("in outcome")

	// Gather all the observations.
	observations := make([]models.Observation, 0, len(aos))
	for _, encodedObs := range aos {
		obs, err := models.DecodeObservation(encodedObs.Observation)
		if err != nil {
			return ocr3types.Outcome{}, fmt.Errorf("decode observation: %w", err)
		}
		lggr.Debugw("decoded observation from oracle", "observation", obs, "oracleID", encodedObs.Observer)
		observations = append(observations, obs)
	}

	// Come to a consensus based on the observations of all the different nodes.
	medianLiquidityPerChain := p.computeMedianLiquidityPerChain(observations)
	graphEdges := p.computeGraphEdgesConsensus(observations)
	pendingTransfers, err := p.computePendingTransfersConsensus(observations)
	if err != nil {
		return ocr3types.Outcome{}, fmt.Errorf("compute pending transfers consensus: %w", err)
	}
	configDigests, err := p.computeConfigDigestsConsensus(observations)
	if err != nil {
		return ocr3types.Outcome{}, fmt.Errorf("compute config digests consensus: %w", err)
	}

	// Compute a new graph with the median liquidities and the edges of the quorum of nodes.
	g, err := p.computeMedianGraph(graphEdges, medianLiquidityPerChain)
	if err != nil {
		return nil, fmt.Errorf("compute median graph: %w", err)
	}

	resolvedTransfersQuorum, err := p.computeResolvedTransfersQuorum(observations)
	if err != nil {
		return nil, fmt.Errorf("compute resolved transfers quorum: %w", err)
	}

	lggr.Infow("computing transfers to reach balance",
		"pendingTransfers", pendingTransfers,
		"liquidityGraph", g,
		"resolvedTransfersQuorum", resolvedTransfersQuorum,
	)
	inflightTransfers := append(pendingTransfers, toPending(resolvedTransfersQuorum)...)
	proposedTransfers, err := p.liquidityRebalancer.ComputeTransfersToBalance(g, inflightTransfers)
	if err != nil {
		return nil, fmt.Errorf("compute transfers to reach balance: %w", err)
	}

	lggr.Infow("finished computing outcome",
		"medianLiquidityPerChain", medianLiquidityPerChain,
		"pendingTransfers", pendingTransfers,
		"proposedTransfers", proposedTransfers,
		"resolvedTransfers", resolvedTransfersQuorum,
	)

	return models.NewOutcome(proposedTransfers, resolvedTransfersQuorum, pendingTransfers, configDigests).Encode(), nil
}

func (p *Plugin) Reports(seqNr uint64, outcome ocr3types.Outcome) ([]ocr3types.ReportWithInfo[models.Report], error) {
	p.mu.RLock()
	defer p.mu.RUnlock()

	lggr := p.lggr.With("seqNr", seqNr, "phase", "Reports")
	lggr.Infow("in reports")

	decodedOutcome, err := models.DecodeOutcome(outcome)
	if err != nil {
		return nil, fmt.Errorf("decode outcome: %w", err)
	}

	// get all incoming and outgoing transfers for each network
	// incoming transfers will need to be finalized
	// outgoing transfers will need to be executed
	incomingAndOutgoing := make(map[models.NetworkSelector][]models.Transfer)
	for _, networkID := range p.rebalancerGraph.GetNetworks() {
		for _, outgoing := range decodedOutcome.ResolvedTransfers {
			if outgoing.From == networkID {
				incomingAndOutgoing[networkID] = append(incomingAndOutgoing[networkID], outgoing)
			}
		}
		for _, incoming := range decodedOutcome.PendingTransfers {
			if incoming.To == networkID &&
				(incoming.Status == models.TransferStatusReady ||
					incoming.Status == models.TransferStatusFinalized) {
				incomingAndOutgoing[networkID] = append(incomingAndOutgoing[networkID], incoming.Transfer)
			}
		}
	}

	lggr = lggr.With(
		"incomingAndOutgoing", incomingAndOutgoing,
		"resolvedTransfers", decodedOutcome.ResolvedTransfers,
		"pendingTransfers", decodedOutcome.PendingTransfers,
		"proposedTransfers", decodedOutcome.ProposedTransfers,
	)
	lggr.Debugw("generated incoming and outgoing transfers")

	configDigestsMap := map[models.NetworkSelector]types.ConfigDigest{}
	for _, cd := range decodedOutcome.ConfigDigests {
		_, found := configDigestsMap[cd.NetworkSel]
		if found {
			return nil, fmt.Errorf("found duplicate config digest for %v", cd.NetworkSel)
		}
		configDigestsMap[cd.NetworkSel] = cd.Digest.ConfigDigest
	}

	var reports []ocr3types.ReportWithInfo[models.Report]
	for networkID, transfers := range incomingAndOutgoing {
		rebalancerAddress, err := p.rebalancerGraph.GetRebalancerAddress(networkID)
		if err != nil {
			return nil, fmt.Errorf("liquidity manager for %v does not exist", networkID)
		}

		configDigest, found := configDigestsMap[networkID]
		if !found {
			return nil, fmt.Errorf("cannot find config digest for %v", networkID)
		}
<<<<<<< HEAD
=======
		configDigest, found := configDigests[rebalancerAddress]
		if !found {
			return nil, fmt.Errorf("cannot find config digest for %v:%s", networkID, rebalancerAddress)
		}
>>>>>>> 7d601cae

		report := models.NewReport(transfers, rebalancerAddress, networkID, configDigest)
		encoded, err := report.OnchainEncode()
		if err != nil {
			return nil, fmt.Errorf("encode report metadata for onchain usage: %w", err)
		}
		reports = append(reports, ocr3types.ReportWithInfo[models.Report]{
			Report: encoded,
			Info:   report,
		})
	}

	lggr.Infow("generated reports", "numReports", len(reports))
	return reports, nil
}

func (p *Plugin) ShouldAcceptAttestedReport(ctx context.Context, seqNr uint64, r ocr3types.ReportWithInfo[models.Report]) (bool, error) {
	lggr := p.lggr.With("seqNr", seqNr, "reportMeta", r.Info, "reportLen", len(r.Report), "phase", "ShouldAcceptAttestedReport")
	lggr.Infow("in should accept attested report")

	report, instructions, err := models.DecodeReport(r.Info.NetworkID, r.Info.LiquidityManagerAddress, r.Report)
	if err != nil {
		return false, fmt.Errorf("failed to decode report: %w", err)
	}

	lggr.Infow("accepting report",
		"transfers", len(report.Transfers),
		"sendInstructions", instructions.SendLiquidityParams,
		"receiveInstructions", instructions.ReceiveLiquidityParams)
	// todo: check if reportMeta.transfers are valid

	return true, nil
}

func (p *Plugin) ShouldTransmitAcceptedReport(ctx context.Context, seqNr uint64, r ocr3types.ReportWithInfo[models.Report]) (bool, error) {
	lggr := p.lggr.With("seqNr", seqNr, "reportMeta", r.Info, "reportLen", len(r.Report), "phase", "ShouldTransmitAcceptedReport")
	lggr.Infow("in should transmit accepted report")

	report, instructions, err := models.DecodeReport(r.Info.NetworkID, r.Info.LiquidityManagerAddress, r.Report)
	if err != nil {
		return false, fmt.Errorf("failed to decode report: %w", err)
	}

	lggr.Infow("in should transmit accepted report",
		"transfers", len(report.Transfers),
		"sendInstructions", instructions.SendLiquidityParams,
		"receiveInstructions", instructions.ReceiveLiquidityParams)

	rebalancer, err := p.liquidityManagerFactory.NewRebalancer(r.Info.NetworkID, r.Info.LiquidityManagerAddress)
	if err != nil {
		return false, fmt.Errorf("init liquidity manager: %w", err)
	}

	// check sequence number to see if its already transmitted onchain
	latestSeqNr, err := rebalancer.GetLatestSequenceNumber(ctx)
	if err != nil {
		return false, fmt.Errorf("get latest sequence number: %w", err)
	}

	if latestSeqNr >= seqNr {
		lggr.Debugw("report already transmitted onchain, returning false", "latestSeqNr", latestSeqNr)
		return false, nil
	}

	lggr.Infow("transmitting accepted report", "latestSeqNr", latestSeqNr)

	return true, nil
}

func (p *Plugin) Close() error {
	p.lggr.Infow("closing plugin")
	ctx, cf := context.WithTimeout(context.Background(), p.closePluginTimeout)
	defer cf()

	var errs []error
	for _, networkID := range p.rebalancerGraph.GetNetworks() {
		rebalancerAddress, err := p.rebalancerGraph.GetRebalancerAddress(networkID)
		if err != nil {
			errs = append(errs, fmt.Errorf("get rebalancer address for %v: %w", networkID, err))
			continue
		}

		rb, err := p.liquidityManagerFactory.GetRebalancer(networkID, rebalancerAddress)
		if err != nil {
			errs = append(errs, fmt.Errorf("get rebalancer (%d, %v): %w", networkID, rebalancerAddress, err))
			continue
		}

		if err := rb.Close(ctx); err != nil {
			errs = append(errs, fmt.Errorf("close rebalancer (%d, %v): %w", networkID, rebalancerAddress, err))
			continue
		}
	}

	return multierr.Combine(errs...)
}

func (p *Plugin) syncGraph(ctx context.Context) error {
	p.mu.Lock()
	defer p.mu.Unlock()

	// todo: if there wasn't any change to the graph stop earlier
	p.lggr.Infow("syncing graph edges")

	p.lggr.Infow("discovering rebalancers")
	discoverer, err := p.discovererFactory.NewDiscoverer(p.rootNetwork, p.rootAddress)
	if err != nil {
		return fmt.Errorf("init discoverer: %w", err)
	}

	g, err := discoverer.Discover(ctx)
	if err != nil {
		return fmt.Errorf("discovering rebalancers: %w", err)
	}

	p.rebalancerGraph = g

	p.lggr.Infow("finished syncing graph edges", "graph", g.String())

	return nil
}

<<<<<<< HEAD
func (p *Plugin) loadPendingTransfers(ctx context.Context) ([]models.PendingTransfer, error) {
=======
func (p *Plugin) syncGraphBalances(ctx context.Context, lggr logger.Logger) ([]models.NetworkLiquidity, error) {
	p.mu.Lock()
	defer p.mu.Unlock()

	networks := p.rebalancerGraph.GetNetworks()
	lggr.Infow("syncing graph balances", "networks", networks)

	networkLiquidities := make([]models.NetworkLiquidity, 0, len(networks))
	for _, networkID := range networks {
		lmAddr, err := p.rebalancerGraph.GetRebalancerAddress(networkID)
		if err != nil {
			return nil, fmt.Errorf("liquidity manager for network %v was not found", networkID)
		}

		lm, err := p.liquidityManagerFactory.NewRebalancer(networkID, lmAddr)
		if err != nil {
			return nil, fmt.Errorf("init liquidity manager: %w", err)
		}

		balance, err := lm.GetBalance(ctx)
		if err != nil {
			return nil, fmt.Errorf("get %v balance: %w", networkID, err)
		}

		p.rebalancerGraph.SetLiquidity(networkID, balance)
		networkLiquidities = append(networkLiquidities, models.NewNetworkLiquidity(networkID, balance))
	}

	return networkLiquidities, nil
}

func (p *Plugin) loadPendingTransfers(ctx context.Context, lggr logger.Logger) ([]models.PendingTransfer, error) {
>>>>>>> 7d601cae
	p.lggr.Infow("loading pending transfers")

	pendingTransfers := make([]models.PendingTransfer, 0)

	// todo: change with p.rebalancerGraph.GetEdges()
	for _, networkID := range p.rebalancerGraph.GetNetworks() {
		neighbors, ok := p.rebalancerGraph.GetNeighbors(networkID)
		if !ok {
			lggr.Warnw("no neighbors found for network", "network", networkID)
			continue
		}

		// todo: figure out what to do with this
		// dateToStartLookingFrom := time.Now().Add(-10 * 24 * time.Hour)

		// if mostRecentTransfer, exists := p.pendingTransfers.LatestNetworkTransfer(networkID); exists {
		// 	dateToStartLookingFrom = mostRecentTransfer.Date
		// }

		for _, neighbor := range neighbors {
			bridge, err := p.bridgeFactory.NewBridge(networkID, neighbor)
			if err != nil {
				return nil, fmt.Errorf("init bridge: %w", err)
			}

			if bridge == nil {
				lggr.Warnw("no bridge found for network pair", "sourceNetwork", networkID, "destNetwork", neighbor)
				continue
			}

			localToken, err := p.rebalancerGraph.GetTokenAddress(networkID)
			if err != nil {
				return nil, fmt.Errorf("get local token address for %v: %w", networkID, err)
			}
			remoteToken, err := p.rebalancerGraph.GetTokenAddress(neighbor)
			if err != nil {
				return nil, fmt.Errorf("get remote token address for %v: %w", neighbor, err)
			}

			netPendingTransfers, err := bridge.GetTransfers(ctx, localToken, remoteToken)
			if err != nil {
				return nil, fmt.Errorf("get pending transfers: %w", err)
			}

			lggr.Infow("loaded pending transfers for network", "network", networkID, "pendingTransfers", netPendingTransfers)
			pendingTransfers = append(pendingTransfers, netPendingTransfers...)
		}
	}

	p.pendingTransfers.Add(pendingTransfers)
	return pendingTransfers, nil
}

func (p *Plugin) computeMedianLiquidityPerChain(observations []models.Observation) []models.NetworkLiquidity {
	liqObsPerChain := make(map[models.NetworkSelector][]*big.Int)
	for _, ob := range observations {
		for _, chainLiq := range ob.LiquidityPerChain {
			liqObsPerChain[chainLiq.Network] = append(liqObsPerChain[chainLiq.Network], chainLiq.Liquidity.ToInt())
		}
	}

	medians := make([]models.NetworkLiquidity, 0, len(liqObsPerChain))
	for chainID, liqs := range liqObsPerChain {
		medians = append(medians, models.NewNetworkLiquidity(chainID, bigIntSortedMiddle(liqs)))
	}
	// sort by network id for deterministic results
	sort.Slice(medians, func(i, j int) bool {
		return medians[i].Network < medians[j].Network
	})
	return medians
}

func (p *Plugin) computePendingTransfersConsensus(observations []models.Observation) ([]models.PendingTransfer, error) {
	eventFromHash := make(map[[32]byte]models.PendingTransfer)
	counts := make(map[[32]byte]int)
	for _, obs := range observations {
		for _, tr := range obs.PendingTransfers {
			h, err := tr.Hash()
			if err != nil {
				return nil, fmt.Errorf("hash %v: %w", tr, err)
			}
			counts[h]++
			eventFromHash[h] = tr
		}
	}

	var quorumEvents []models.PendingTransfer
	for h, count := range counts {
		if count >= p.f+1 {
			ev, exists := eventFromHash[h]
			if !exists {
				return nil, fmt.Errorf("internal issue, event from hash %v not found", h)
			}
			quorumEvents = append(quorumEvents, ev)
		}
	}

	return quorumEvents, nil
}

func (p *Plugin) computeConfigDigestsConsensus(observations []models.Observation) ([]models.ConfigDigestWithMeta, error) {
	key := func(meta models.ConfigDigestWithMeta) string {
		return fmt.Sprintf("%d-%s", meta.NetworkSel, meta.Digest.Hex())
	}
	counts := make(map[string]int)
	cds := make(map[string]models.ConfigDigestWithMeta)
	for _, obs := range observations {
		for _, cd := range obs.ConfigDigests {
			k := key(cd)
			counts[k]++
			if counts[k] == 1 {
				cds[k] = cd
			}
		}
	}

	var quorumCds []models.ConfigDigestWithMeta
	for k, count := range counts {
		if count >= p.f+1 {
			cd, exists := cds[k]
			if !exists {
				return nil, fmt.Errorf("internal issue, config digest by key %s not found", k)
			}
			quorumCds = append(quorumCds, cd)
		}
	}

	// sort by network id for deterministic results
	sort.Slice(quorumCds, func(i, j int) bool {
		return quorumCds[i].NetworkSel < quorumCds[j].NetworkSel
	})

	return quorumCds, nil
}

func (p *Plugin) computeGraphEdgesConsensus(observations []models.Observation) []models.Edge {
	counts := make(map[models.Edge]int)
	for _, obs := range observations {
		for _, edge := range obs.Edges {
			counts[edge]++
		}
	}

	var quorumEdges []models.Edge
	for edge, count := range counts {
		if count >= p.f+1 {
			quorumEdges = append(quorumEdges, edge)
		}
	}

	return quorumEdges
}

// computeMedianGraph computes a graph with the provided median liquidities per chain and edges that quorum agreed on.
func (p *Plugin) computeMedianGraph(
	edges []models.Edge, medianLiquidities []models.NetworkLiquidity) (graph.Graph, error) {

	g, err := graph.NewGraphFromEdges(edges)
	if err != nil {
		return nil, fmt.Errorf("new graph from edges: %w", err)
	}

	for _, medianLiq := range medianLiquidities {
		if !g.SetLiquidity(medianLiq.Network, medianLiq.Liquidity.ToInt()) {
			p.lggr.Errorw("median liquidity on network not found on edges quorum", "net", medianLiq.Network)
		}
	}

	return g, nil
}

func (p *Plugin) computeResolvedTransfersQuorum(observations []models.Observation) ([]models.Transfer, error) {
	// assumption: there shouldn't be more than 1 transfer for a (from, to) pair from a single oracle's observation.
	// otherwise they can be collapsed into a single transfer.
	// TODO: we can check for this in ValidateObservation
	type key struct {
		From               models.NetworkSelector
		To                 models.NetworkSelector
		AmountString       string
		Sender             models.Address
		Receiver           models.Address
		LocalTokenAddress  models.Address
		RemoteTokenAddress models.Address
	}
	counts := make(map[key][]models.Transfer)
	for _, obs := range observations {
		p.lggr.Debugw("observed transfers", "transfers", obs.ResolvedTransfers)
		for _, tr := range obs.ResolvedTransfers {
			p.lggr.Debugw("inserting resolved transfer into mapping", "transfer", tr)
			k := key{
				From:               tr.From,
				To:                 tr.To,
				AmountString:       tr.Amount.String(),
				Sender:             tr.Sender,
				Receiver:           tr.Receiver,
				LocalTokenAddress:  tr.LocalTokenAddress,
				RemoteTokenAddress: tr.RemoteTokenAddress,
			}
			counts[k] = append(counts[k], tr)
		}
	}

	p.lggr.Debugw("resolved transfers counts", "counts", len(counts))

	var quorumTransfers []models.Transfer
	for k, transfers := range counts {
		if len(transfers) >= p.f+1 {
			p.lggr.Debugw("quorum reached on transfer", "transfer", k, "votes", len(transfers))
			// need to compute the "medianized" bridge payload
			// only the bridge knows how to do this so we need to delegate it to them
			// the native bridge fee can also be medianized, no need for the bridge to do that
			var (
				bridgeFees     []*big.Int
				bridgePayloads [][]byte
				datesUnix      []*big.Int
			)
			for _, tr := range transfers {
				bridgeFees = append(bridgeFees, tr.NativeBridgeFee.ToInt())
				bridgePayloads = append(bridgePayloads, tr.BridgeData)
				datesUnix = append(datesUnix, big.NewInt(tr.Date.Unix()))
			}
			medianizedNativeFee := bigIntSortedMiddle(bridgeFees)
			medianizedDateUnix := bigIntSortedMiddle(datesUnix)
			bridge, err := p.bridgeFactory.NewBridge(k.From, k.To)
			if err != nil {
				return nil, fmt.Errorf("init bridge: %w", err)
			}
			quorumizedBridgePayload, err := bridge.QuorumizedBridgePayload(bridgePayloads, p.f)
			if err != nil {
				return nil, fmt.Errorf("quorumized bridge payload: %w", err)
			}
			quorumTransfer := models.Transfer{
				From:               k.From,
				To:                 k.To,
				Amount:             transfers[0].Amount,
				Date:               time.Unix(medianizedDateUnix.Int64(), 0), // medianized, not in the key
				Sender:             transfers[0].Sender,
				Receiver:           transfers[0].Receiver,
				LocalTokenAddress:  transfers[0].LocalTokenAddress,
				RemoteTokenAddress: transfers[0].RemoteTokenAddress,
				BridgeData:         quorumizedBridgePayload,       // "quorumized", not in the key
				NativeBridgeFee:    ubig.New(medianizedNativeFee), // medianized, not in the key
			}
			quorumTransfers = append(quorumTransfers, quorumTransfer)
		} else {
			p.lggr.Debugw("dropping transfer, not enough votes on it", "transfer", k, "votes", len(transfers))
		}
	}

	return quorumTransfers, nil
}

func (p *Plugin) resolveProposedTransfers(ctx context.Context, lggr logger.Logger, outcomeCtx ocr3types.OutcomeContext) ([]models.Transfer, error) {
	lggr.Infow("resolving proposed transfers", "prevSeqNr", outcomeCtx.SeqNr-1)

	if len(outcomeCtx.PreviousOutcome) == 0 {
		return nil, nil
	}

	outcome, err := models.DecodeOutcome(outcomeCtx.PreviousOutcome)
	if err != nil {
		return nil, fmt.Errorf("decode previous outcome: %w", err)
	}

	var resolvedTransfers []models.Transfer
	for _, proposedTransfer := range outcome.ProposedTransfers {
		bridge, err := p.bridgeFactory.NewBridge(proposedTransfer.From, proposedTransfer.To)
		if err != nil {
			return nil, fmt.Errorf("init bridge: %w", err)
		}

		fromNetRebalancer, err := p.rebalancerGraph.GetRebalancerAddress(proposedTransfer.From)
		if err != nil {
			return nil, fmt.Errorf("get rebalancer address for %v: %w", proposedTransfer.From, err)
		}

		fromNetToken, err := p.rebalancerGraph.GetTokenAddress(proposedTransfer.From)
		if err != nil {
			return nil, fmt.Errorf("get token address for %v: %w", proposedTransfer.From, err)
		}

		toNetRebalancer, err := p.rebalancerGraph.GetRebalancerAddress(proposedTransfer.To)
		if err != nil {
			return nil, fmt.Errorf("get rebalancer address for %v: %w", proposedTransfer.To, err)
		}

		toNetToken, err := p.rebalancerGraph.GetTokenAddress(proposedTransfer.To)
		if err != nil {
			return nil, fmt.Errorf("get token address for %v: %w", proposedTransfer.To, err)
		}

		resolvedTransfer := models.Transfer{
			From:               proposedTransfer.From,
			To:                 proposedTransfer.To,
			Amount:             proposedTransfer.Amount,
			Sender:             fromNetRebalancer,
			Receiver:           toNetRebalancer,
			LocalTokenAddress:  fromNetToken,
			RemoteTokenAddress: toNetToken,
			// BridgeData: nil, // will be filled in below
			// NativeBridgeFee: big.NewInt(0), // will be filled in below
		}

		bridgePayload, bridgeFee, err := bridge.GetBridgePayloadAndFee(ctx, resolvedTransfer)
		if err != nil {
			lggr.Warnw("failed to get bridge payload and fee", "proposedTransfer", proposedTransfer, "err", err)
			continue
		}
		resolvedTransfer.BridgeData = bridgePayload
		resolvedTransfer.NativeBridgeFee = ubig.New(bridgeFee)
		resolvedTransfers = append(resolvedTransfers, resolvedTransfer)
	}

	lggr.Infow("finished resolving proposed transfers", "resolvedTransfers", resolvedTransfers)

	return resolvedTransfers, nil
}

// bigIntSortedMiddle returns the middle number after sorting the provided numbers. nil is returned if the provided slice is empty.
// If length of the provided slice is even, the right-hand-side value of the middle 2 numbers is returned.
// The objective of this function is to always pick within the range of values reported by honest nodes when we have 2f+1 values.
// todo: move to libs
func bigIntSortedMiddle(vals []*big.Int) *big.Int {
	if len(vals) == 0 {
		return nil
	}

	valsCopy := make([]*big.Int, len(vals))
	copy(valsCopy[:], vals[:])
	sort.Slice(valsCopy, func(i, j int) bool {
		return valsCopy[i].Cmp(valsCopy[j]) == -1
	})
	return valsCopy[len(valsCopy)/2]
}

func toPending(ts []models.Transfer) []models.PendingTransfer {
	var pts []models.PendingTransfer
	for _, t := range ts {
		pts = append(pts, models.NewPendingTransfer(t))
	}
	return pts
}<|MERGE_RESOLUTION|>--- conflicted
+++ resolved
@@ -78,7 +78,6 @@
 		return ocrtypes.Observation{}, fmt.Errorf("sync graph edges: %w", err)
 	}
 
-<<<<<<< HEAD
 	networkLiquidities := make([]models.NetworkLiquidity, 0)
 	for _, net := range p.rebalancerGraph.GetNetworks() {
 		liq, err := p.rebalancerGraph.GetLiquidity(net)
@@ -86,11 +85,6 @@
 			return ocrtypes.Observation{}, err
 		}
 		networkLiquidities = append(networkLiquidities, models.NewNetworkLiquidity(net, liq))
-=======
-	networkLiquidities, err := p.syncGraphBalances(ctx, lggr)
-	if err != nil {
-		return ocrtypes.Observation{}, fmt.Errorf("sync graph balances: %w", err)
->>>>>>> 7d601cae
 	}
 
 	pendingTransfers, err := p.loadPendingTransfers(ctx, lggr)
@@ -266,13 +260,6 @@
 		if !found {
 			return nil, fmt.Errorf("cannot find config digest for %v", networkID)
 		}
-<<<<<<< HEAD
-=======
-		configDigest, found := configDigests[rebalancerAddress]
-		if !found {
-			return nil, fmt.Errorf("cannot find config digest for %v:%s", networkID, rebalancerAddress)
-		}
->>>>>>> 7d601cae
 
 		report := models.NewReport(transfers, rebalancerAddress, networkID, configDigest)
 		encoded, err := report.OnchainEncode()
@@ -395,42 +382,7 @@
 	return nil
 }
 
-<<<<<<< HEAD
-func (p *Plugin) loadPendingTransfers(ctx context.Context) ([]models.PendingTransfer, error) {
-=======
-func (p *Plugin) syncGraphBalances(ctx context.Context, lggr logger.Logger) ([]models.NetworkLiquidity, error) {
-	p.mu.Lock()
-	defer p.mu.Unlock()
-
-	networks := p.rebalancerGraph.GetNetworks()
-	lggr.Infow("syncing graph balances", "networks", networks)
-
-	networkLiquidities := make([]models.NetworkLiquidity, 0, len(networks))
-	for _, networkID := range networks {
-		lmAddr, err := p.rebalancerGraph.GetRebalancerAddress(networkID)
-		if err != nil {
-			return nil, fmt.Errorf("liquidity manager for network %v was not found", networkID)
-		}
-
-		lm, err := p.liquidityManagerFactory.NewRebalancer(networkID, lmAddr)
-		if err != nil {
-			return nil, fmt.Errorf("init liquidity manager: %w", err)
-		}
-
-		balance, err := lm.GetBalance(ctx)
-		if err != nil {
-			return nil, fmt.Errorf("get %v balance: %w", networkID, err)
-		}
-
-		p.rebalancerGraph.SetLiquidity(networkID, balance)
-		networkLiquidities = append(networkLiquidities, models.NewNetworkLiquidity(networkID, balance))
-	}
-
-	return networkLiquidities, nil
-}
-
 func (p *Plugin) loadPendingTransfers(ctx context.Context, lggr logger.Logger) ([]models.PendingTransfer, error) {
->>>>>>> 7d601cae
 	p.lggr.Infow("loading pending transfers")
 
 	pendingTransfers := make([]models.PendingTransfer, 0)
