package liquidityrebalancer

import (
	"fmt"
	"math/big"
	mathrand "math/rand"

	"github.com/smartcontractkit/chainlink/v2/core/logger"
	"github.com/smartcontractkit/chainlink/v2/core/services/ocr2/plugins/rebalancer/liquiditygraph"
	"github.com/smartcontractkit/chainlink/v2/core/services/ocr2/plugins/rebalancer/models"
)

var _ Rebalancer = &randomRebalancer{}

type randomRebalancer struct {
	maxNumTransfers      int
	checkSourceDestEqual bool
	lggr                 logger.Logger
}

func NewRandomRebalancer(maxNumTransfers int, checkSourceDestEqual bool, lggr logger.Logger) Rebalancer {
	return &randomRebalancer{
		maxNumTransfers:      maxNumTransfers,
		checkSourceDestEqual: checkSourceDestEqual,
		lggr:                 lggr.Named("RandomRebalancer"),
	}
}

// ComputeTransfersToBalance implements Rebalancer.
func (r *randomRebalancer) ComputeTransfersToBalance(
	g liquiditygraph.LiquidityGraph,
	inflightTransfers []models.PendingTransfer,
	medianLiquidities []models.NetworkLiquidity,
) ([]models.Transfer, error) {
	// seed the randomness source so that all rebalancers produce the same output
	// for the same input
	r.lggr.Infow("RandomRebalancer: using median liquidity as seed", "medianLiquidity1", medianLiquidities[0].Liquidity.String())
	source := mathrand.NewSource(medianLiquidities[0].Liquidity.Int64()) //nolint:gosec
	rng := mathrand.New(source)                                          //nolint:gosec
	numTransfers := rng.Int63n(int64(r.maxNumTransfers))
	r.lggr.Infow("RandomRebalancer: generated random number of transfers", "numTransfers", numTransfers)
	var transfers []models.Transfer
	for i := 0; i < int(numTransfers); i++ {
		randSourceChain := pickRandom(rng, g.GetNetworks())
<<<<<<< HEAD
		neighbors := g.GetNeighbors(randSourceChain)
=======
		neighbors, exist := g.GetNeighbors(randSourceChain)
		if !exist {
			return nil, fmt.Errorf("%d not found", randSourceChain)
		}
>>>>>>> dc5d1667
		randDestChain := pickRandom(rng, neighbors)
		r.lggr.Infow("RandomRebalancer: generated random transfer source and dest", "sourceChain", randSourceChain, "destChain", randDestChain)
		if r.checkSourceDestEqual && randSourceChain == randDestChain {
			continue
		}
		// use median liquidity to generate random amount
		var liqSource *big.Int
		for _, medianLiq := range medianLiquidities {
			if medianLiq.Network == randSourceChain {
				liqSource = medianLiq.Liquidity
				break
			}
		}
		if liqSource == nil {
			return nil, fmt.Errorf("failed to find median liquidity for source chain %v", randSourceChain)
		}
		amount := rng.Int63n(liqSource.Int64())
		r.lggr.Infow("RandomRebalancer: generated random transfer amount", "amount", amount)

		transfers = append(transfers, models.Transfer{
			From:   randSourceChain,
			To:     randDestChain,
			Amount: big.NewInt(amount),
		})
	}
	r.lggr.Info("RandomRebalancer: generated random transfers", "transfers", transfers)
	return transfers, nil
}

func pickRandom(rng *mathrand.Rand, networks []models.NetworkSelector) models.NetworkSelector {
	randIndex := rng.Intn(len(networks))
	return networks[randIndex]
}<|MERGE_RESOLUTION|>--- conflicted
+++ resolved
@@ -42,14 +42,10 @@
 	var transfers []models.Transfer
 	for i := 0; i < int(numTransfers); i++ {
 		randSourceChain := pickRandom(rng, g.GetNetworks())
-<<<<<<< HEAD
-		neighbors := g.GetNeighbors(randSourceChain)
-=======
 		neighbors, exist := g.GetNeighbors(randSourceChain)
 		if !exist {
-			return nil, fmt.Errorf("%d not found", randSourceChain)
+			return nil, fmt.Errorf("chain selector %d not found in graph %+v", randSourceChain, g)
 		}
->>>>>>> dc5d1667
 		randDestChain := pickRandom(rng, neighbors)
 		r.lggr.Infow("RandomRebalancer: generated random transfer source and dest", "sourceChain", randSourceChain, "destChain", randDestChain)
 		if r.checkSourceDestEqual && randSourceChain == randDestChain {
