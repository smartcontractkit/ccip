package ocr3impls_test

import (
	"encoding/hex"
	"strconv"
	"testing"
	"time"

	"github.com/jmoiron/sqlx"
	ocrtypes "github.com/smartcontractkit/libocr/offchainreporting2plus/types"
	"github.com/stretchr/testify/mock"
	"github.com/stretchr/testify/require"

	"github.com/smartcontractkit/chainlink/v2/core/chains/evm/logpoller"
	"github.com/smartcontractkit/chainlink/v2/core/gethwrappers/shared/generated/no_op_ocr3"
	"github.com/smartcontractkit/chainlink/v2/core/internal/cltest/heavyweight"
	"github.com/smartcontractkit/chainlink/v2/core/internal/testutils"
	"github.com/smartcontractkit/chainlink/v2/core/internal/testutils/pgtest"
	"github.com/smartcontractkit/chainlink/v2/core/logger"
	"github.com/smartcontractkit/chainlink/v2/core/services/ocr2/plugins/rebalancer/liquiditygraph"
	"github.com/smartcontractkit/chainlink/v2/core/services/ocr2/plugins/rebalancer/liquiditymanager"
	"github.com/smartcontractkit/chainlink/v2/core/services/ocr2/plugins/rebalancer/models"
	"github.com/smartcontractkit/chainlink/v2/core/services/ocr2/plugins/rebalancer/ocr3impls"
	mocks "github.com/smartcontractkit/chainlink/v2/core/services/ocr2/plugins/rebalancer/rebalancermocks"
	"github.com/smartcontractkit/chainlink/v2/core/services/relay"
)

func setupLogPoller[RI any](t *testing.T, db *sqlx.DB, bs *keyringsAndSigners[RI]) (logpoller.LogPoller, testUniverse[RI]) {
	lggr := logger.TestLogger(t)

	o := logpoller.NewORM(testutils.SimulatedChainID, db, lggr, pgtest.NewQConfig(false))

	// create the universe which will deploy the OCR contract and set config
	// we will replay on the log poller to get the appropriate ConfigSet log
	uni := newTestUniverse[RI](t, bs)

	lp := logpoller.NewLogPoller(o, uni.simClient, lggr, 1*time.Second, false, 100, 100, 100, 200)
	return lp, uni
}

func TestConfigSet(t *testing.T) {
	require.Equal(t, no_op_ocr3.NoOpOCR3ConfigSet{}.Topic().Hex(), ocr3impls.ConfigSet.Hex())
}

func TestMultichainConfigTracker_New(t *testing.T) {
	t.Run("master chain not in log pollers", func(t *testing.T) {
		db := pgtest.NewSqlxDB(t)
		_, uni := setupLogPoller[struct{}](t, db, nil)

		masterChain := relay.ID{
			Network: relay.EVM,
			ChainID: testutils.SimulatedChainID.String(),
		}
		mockLMFactory := mocks.NewFactory(t)
		_, err := ocr3impls.NewMultichainConfigTracker(
			masterChain,
			logger.TestLogger(t),
			map[relay.ID]logpoller.LogPoller{},
			uni.simClient,
			uni.wrapper.Address(),
			mockLMFactory,
			ocr3impls.TransmitterCombiner,
			nil,
		)
		require.Error(t, err, "expected error creating multichain config tracker")
	})

	t.Run("combiner is nil", func(t *testing.T) {
		db := pgtest.NewSqlxDB(t)
		lp, uni := setupLogPoller[struct{}](t, db, nil)

		masterChain := relay.ID{
			Network: relay.EVM,
			ChainID: testutils.SimulatedChainID.String(),
		}
		mockLMFactory := mocks.NewFactory(t)
		_, err := ocr3impls.NewMultichainConfigTracker(
			masterChain,
			logger.TestLogger(t),
			map[relay.ID]logpoller.LogPoller{masterChain: lp},
			uni.simClient,
			uni.wrapper.Address(),
			mockLMFactory,
			nil,
			nil,
		)
		require.Error(t, err, "expected error creating multichain config tracker")
	})

	t.Run("factory is nil", func(t *testing.T) {
		db := pgtest.NewSqlxDB(t)
		lp, uni := setupLogPoller[struct{}](t, db, nil)

		masterChain := relay.ID{
			Network: relay.EVM,
			ChainID: testutils.SimulatedChainID.String(),
		}
		_, err := ocr3impls.NewMultichainConfigTracker(
			masterChain,
			logger.TestLogger(t),
			map[relay.ID]logpoller.LogPoller{masterChain: lp},
			uni.simClient,
			uni.wrapper.Address(),
			nil,
			ocr3impls.TransmitterCombiner,
			nil,
		)
		require.Error(t, err, "expected error creating multichain config tracker")
	})
}

func TestMultichainConfigTracker_SingleChain(t *testing.T) {
	db := pgtest.NewSqlxDB(t)
	lp, uni := setupLogPoller[struct{}](t, db, nil)
	require.NoError(t, lp.Start(testutils.Context(t)))
<<<<<<< HEAD
	t.Cleanup(func() {
		require.NoError(t, lp.Close())
	})
=======
	t.Cleanup(func() { require.NoError(t, lp.Close()) })
>>>>>>> 89ab7250

	masterChain := relay.ID{
		Network: relay.EVM,
		ChainID: testutils.SimulatedChainID.String(),
	}
	// for this test only one LM is "deployed"
	// so the discovery will return a single LM which is the master LM
	reg := liquiditymanager.NewRegistry()
	reg.Add(models.NetworkSelector(mustStrToI64(t, masterChain.ChainID)), models.Address(uni.wrapper.Address()))
	mockMasterLM := mocks.NewLiquidityManager(t)
	mockMasterLM.On("Discover", mock.Anything, mock.Anything).Return(reg, liquiditygraph.NewGraph(), nil)
	defer mockMasterLM.AssertExpectations(t)
	mockLMFactory := mocks.NewFactory(t)
	mockLMFactory.On("NewLiquidityManager", models.NetworkSelector(mustStrToI64(t, masterChain.ChainID)), models.Address(uni.wrapper.Address())).
		Return(mockMasterLM, nil)
	defer mockLMFactory.AssertExpectations(t)
	tracker, err := ocr3impls.NewMultichainConfigTracker(
		masterChain,
		logger.TestLogger(t),
		map[relay.ID]logpoller.LogPoller{masterChain: lp},
		uni.simClient,
		uni.wrapper.Address(),
		mockLMFactory,
		ocr3impls.TransmitterCombiner,
		nil,
	)
	require.NoError(t, err, "failed to create multichain config tracker")

	// Replay the log poller to get the ConfigSet log
	err = tracker.ReplayChain(testutils.Context(t), masterChain, 1)
	require.NoError(t, err, "failed to replay log poller")

	// fetch config digest from the tracker
	changedInBlock, configDigest, err := tracker.LatestConfigDetails(testutils.Context(t))
	require.NoError(t, err, "failed to get latest config details")
	c, err := uni.wrapper.LatestConfigDigestAndEpoch(nil)
	require.NoError(t, err, "failed to get latest config digest and epoch")
	require.Equal(t, hex.EncodeToString(c.ConfigDigest[:]), configDigest.Hex(), "expected latest config digest to match")

	// fetch config details from the tracker
	config, err := tracker.LatestConfig(testutils.Context(t), changedInBlock)
	require.NoError(t, err, "failed to get latest config")
	require.Equal(t, uint64(1), config.ConfigCount, "expected config count to match")
	require.Equal(t, configDigest, config.ConfigDigest, "expected config digest to match")
	require.Equal(t, uint8(1), config.F, "expected f to match")
	require.Equal(t, []byte{}, config.OnchainConfig, "expected onchain config to match")
	require.Equal(t, []byte{}, config.OffchainConfig, "expected offchain config to match")
	require.Equal(t, uint64(3), config.OffchainConfigVersion, "expected offchain config version to match")
	expectedSigners := func() []ocrtypes.OnchainPublicKey {
		var signers []ocrtypes.OnchainPublicKey
		for _, b := range uni.keyrings {
			signers = append(signers, b.PublicKey())
		}
		return signers
	}()
	expectedTransmitters := func() []ocrtypes.Account {
		var accounts []ocrtypes.Account
		for _, tm := range uni.transmitters {
			accounts = append(accounts, ocrtypes.Account(ocr3impls.EncodeTransmitter(masterChain, ocrtypes.Account(tm.From.Hex()))))
		}
		return accounts
	}()
	require.Equal(t, expectedSigners, config.Signers, "expected signers to match")
	require.Equal(t, expectedTransmitters, config.Transmitters, "expected transmitters to match")
}

func TestMultichainConfigTracker_Multichain(t *testing.T) {
	// create heavyweight db's because the log pollers need to have separate
	// databases to avoid conflicts.
	_, db1 := heavyweight.FullTestDBV2(t, nil)
	_, db2 := heavyweight.FullTestDBV2(t, nil)

	lp1, uni1 := setupLogPoller[struct{}](t, db1, nil)
	lp2, uni2 := setupLogPoller[struct{}](t, db2, &keyringsAndSigners[struct{}]{
		keyrings: uni1.keyrings,
		signers:  uni1.signers,
	})
	t.Cleanup(func() {
		require.NoError(t, lp1.Close())
		require.NoError(t, lp2.Close())
	})

<<<<<<< HEAD
	// give enough finality for the follower chain
=======
	// finality depth
>>>>>>> 89ab7250
	uni2.backend.Commit()
	uni2.backend.Commit()

	// start the log pollers
	require.NoError(t, lp1.Start(testutils.Context(t)))
	require.NoError(t, lp2.Start(testutils.Context(t)))

	// create the multichain config tracker
	// the chain id's we're using in the mappings are different from the
	// simulated chain id but that should be fine for this test.
	masterChain := relay.ID{
		Network: relay.EVM,
		ChainID: testutils.NewRandomEVMChainID().String(),
	}
	secondChain := relay.ID{
		Network: relay.EVM,
		ChainID: testutils.NewRandomEVMChainID().String(),
	}
	reg := liquiditymanager.NewRegistry()
	reg.Add(models.NetworkSelector(mustStrToI64(t, masterChain.ChainID)), models.Address(uni1.wrapper.Address()))
	reg.Add(models.NetworkSelector(mustStrToI64(t, secondChain.ChainID)), models.Address(uni2.wrapper.Address()))
	mockMasterLM := mocks.NewLiquidityManager(t)
	mockMasterLM.On("Discover", mock.Anything, mock.Anything).Return(reg, liquiditygraph.NewGraph(), nil)
	defer mockMasterLM.AssertExpectations(t)
	mockLMFactory := mocks.NewFactory(t)
	mockLMFactory.On("NewLiquidityManager", models.NetworkSelector(mustStrToI64(t, masterChain.ChainID)), models.Address(uni1.wrapper.Address())).
		Return(mockMasterLM, nil)
	defer mockLMFactory.AssertExpectations(t)
	tracker, err := ocr3impls.NewMultichainConfigTracker(
		masterChain,
		logger.TestLogger(t),
		map[relay.ID]logpoller.LogPoller{
			masterChain: lp1,
			secondChain: lp2,
		},
		uni1.simClient,
		uni1.wrapper.Address(),
		mockLMFactory,
		ocr3impls.TransmitterCombiner,
		nil, // we call replay explicitly below
	)
	require.NoError(t, err, "failed to create multichain config tracker")

	// Replay the log pollers to get the ConfigSet log
	// on each respective chain
	require.NoError(t, tracker.ReplayChain(testutils.Context(t), masterChain, 1), "failed to replay log poller on master chain")
	require.NoError(t, tracker.ReplayChain(testutils.Context(t), secondChain, 1), "failed to replay log poller on second chain")

	// fetch config digest from the tracker
	changedInBlock, configDigest, err := tracker.LatestConfigDetails(testutils.Context(t))
	require.NoError(t, err, "failed to get latest config details")
	c, err := uni1.wrapper.LatestConfigDigestAndEpoch(nil)
	require.NoError(t, err, "failed to get latest config digest and epoch")
	require.Equal(t, hex.EncodeToString(c.ConfigDigest[:]), configDigest.Hex(), "expected latest config digest to match")

	// fetch config details from the tracker
	config, err := tracker.LatestConfig(testutils.Context(t), changedInBlock)
	require.NoError(t, err, "failed to get latest config")
	require.Equal(t, uint64(1), config.ConfigCount, "expected config count to match")
	require.Equal(t, configDigest, config.ConfigDigest, "expected config digest to match")
	require.Equal(t, uint8(1), config.F, "expected f to match")
	require.Equal(t, []byte{}, config.OnchainConfig, "expected onchain config to match")
	require.Equal(t, []byte{}, config.OffchainConfig, "expected offchain config to match")
	require.Equal(t, uint64(3), config.OffchainConfigVersion, "expected offchain config version to match")
	expectedSigners := func() []ocrtypes.OnchainPublicKey {
		var signers []ocrtypes.OnchainPublicKey
		for _, b := range uni1.keyrings {
			signers = append(signers, b.PublicKey())
		}
		return signers
	}()
	require.Equal(t, expectedSigners, config.Signers, "expected signers to match")
	expectedTransmitters := func() []ocrtypes.Account {
		var accounts []ocrtypes.Account
		for i := range uni1.transmitters {
			t1 := ocr3impls.EncodeTransmitter(masterChain, ocrtypes.Account(uni1.transmitters[i].From.Hex()))
			t2 := ocr3impls.EncodeTransmitter(secondChain, ocrtypes.Account(uni2.transmitters[i].From.Hex()))
			accounts = append(accounts, ocrtypes.Account(ocr3impls.JoinTransmitters([]string{t1, t2})))
		}
		return accounts
	}()
	require.Equal(t, expectedTransmitters, config.Transmitters, "expected transmitters to match")
}

func mustStrToI64(t *testing.T, s string) int64 {
	i, err := strconv.ParseInt(s, 10, 64)
	require.NoError(t, err)
	return i
}<|MERGE_RESOLUTION|>--- conflicted
+++ resolved
@@ -113,13 +113,7 @@
 	db := pgtest.NewSqlxDB(t)
 	lp, uni := setupLogPoller[struct{}](t, db, nil)
 	require.NoError(t, lp.Start(testutils.Context(t)))
-<<<<<<< HEAD
-	t.Cleanup(func() {
-		require.NoError(t, lp.Close())
-	})
-=======
 	t.Cleanup(func() { require.NoError(t, lp.Close()) })
->>>>>>> 89ab7250
 
 	masterChain := relay.ID{
 		Network: relay.EVM,
@@ -202,11 +196,7 @@
 		require.NoError(t, lp2.Close())
 	})
 
-<<<<<<< HEAD
-	// give enough finality for the follower chain
-=======
 	// finality depth
->>>>>>> 89ab7250
 	uni2.backend.Commit()
 	uni2.backend.Commit()
 
