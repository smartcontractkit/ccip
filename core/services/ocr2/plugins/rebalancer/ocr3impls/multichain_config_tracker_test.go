--- conflicted
+++ resolved
@@ -113,13 +113,7 @@
 	db := pgtest.NewSqlxDB(t)
 	lp, uni := setupLogPoller[struct{}](t, db, nil)
 	require.NoError(t, lp.Start(testutils.Context(t)))
-<<<<<<< HEAD
-	t.Cleanup(func() {
-		require.NoError(t, lp.Close())
-	})
-=======
 	t.Cleanup(func() { require.NoError(t, lp.Close()) })
->>>>>>> e6d9a436
 
 	masterChain := relay.ID{
 		Network: relay.EVM,
@@ -201,13 +195,10 @@
 		require.NoError(t, lp1.Close())
 		require.NoError(t, lp2.Close())
 	})
-<<<<<<< HEAD
-
-	// give enough finality for the follower chain
+
+	// finality depth
 	uni2.backend.Commit()
 	uni2.backend.Commit()
-=======
->>>>>>> e6d9a436
 
 	// start the log pollers
 	require.NoError(t, lp1.Start(testutils.Context(t)))
