package rebalancer

import (
	"context"
	"encoding/json"
	"errors"
	"fmt"
	"math/big"
	"math/rand"
	"testing"
	"time"

	"github.com/ethereum/go-ethereum/common"
	"github.com/smartcontractkit/libocr/commontypes"
	ocrtypes "github.com/smartcontractkit/libocr/offchainreporting2/types"
	"github.com/smartcontractkit/libocr/offchainreporting2plus/ocr3types"
	"github.com/stretchr/testify/assert"
	"github.com/stretchr/testify/mock"
<<<<<<< HEAD
	"github.com/test-go/testify/require"
=======
>>>>>>> ac2859b2
	"go.uber.org/zap/zapcore"

	"github.com/smartcontractkit/chainlink/v2/core/chains/evm/utils"
	ubig "github.com/smartcontractkit/chainlink/v2/core/chains/evm/utils/big"
	"github.com/smartcontractkit/chainlink/v2/core/gethwrappers/rebalancer/generated/rebalancer_report_encoder"
	"github.com/smartcontractkit/chainlink/v2/core/internal/testutils"
	"github.com/smartcontractkit/chainlink/v2/core/logger"
	"github.com/smartcontractkit/chainlink/v2/core/services/ocr2/plugins/rebalancer/bridge"
	bridgemocks "github.com/smartcontractkit/chainlink/v2/core/services/ocr2/plugins/rebalancer/bridge/mocks"
	discoverermocks "github.com/smartcontractkit/chainlink/v2/core/services/ocr2/plugins/rebalancer/discoverer/mocks"
	"github.com/smartcontractkit/chainlink/v2/core/services/ocr2/plugins/rebalancer/graph"
	liquiditymanagermocks "github.com/smartcontractkit/chainlink/v2/core/services/ocr2/plugins/rebalancer/liquiditymanager/mocks"
	"github.com/smartcontractkit/chainlink/v2/core/services/ocr2/plugins/rebalancer/liquidityrebalancer"
	"github.com/smartcontractkit/chainlink/v2/core/services/ocr2/plugins/rebalancer/models"
	rebalancermocks "github.com/smartcontractkit/chainlink/v2/core/services/ocr2/plugins/rebalancer/rebalancermocks"
	"github.com/smartcontractkit/chainlink/v2/core/services/ocr2/plugins/rebalancer/testhelpers"
)

func TestPlugin_Query(t *testing.T) {
	t.Run("query should always be empty", func(t *testing.T) {
		p := newPluginWithMocksAndDefaults(t)
		q, err := p.plugin.Query(context.Background(), ocr3types.OutcomeContext{})
		assert.NoError(t, err)
		assert.Empty(t, q)

		q, err = p.plugin.Query(context.Background(), ocr3types.OutcomeContext{SeqNr: 1234})
		assert.NoError(t, err)
		assert.Empty(t, q)
	})
}

func TestPlugin_Observation(t *testing.T) {
	ctx := testutils.Context(t)

	testCases := []struct {
		name            string
		seqNr           uint64
		observedGraph   func(t *testing.T) (graph.Graph, error)
		previousOutcome models.Outcome
		bridges         map[[2]models.NetworkSelector]func(t *testing.T) (bridge.Bridge, error)
		expObservation  models.Observation
		expErr          func(t *testing.T, err error)
	}{
		{
			name:  "no neighboring networks",
			seqNr: 1,
			observedGraph: func(t *testing.T) (graph.Graph, error) {
				return graph.NewGraph(), nil
			},
			previousOutcome: models.Outcome{},
			bridges:         nil,
			expObservation: models.NewObservation(
				[]models.NetworkLiquidity{},
				[]models.Transfer{},
				[]models.PendingTransfer{},
<<<<<<< HEAD
				nil,
=======
>>>>>>> ac2859b2
				[]models.Edge{},
				[]models.ConfigDigestWithMeta{},
			),
			expErr: nil,
		},
		{
			name:  "two networks that generate a full report",
			seqNr: 1,
			observedGraph: func(t *testing.T) (graph.Graph, error) {
				g := graph.NewGraph()
				g.AddNetwork(networkA, graph.Data{
					Liquidity:         big.NewInt(1000),
					TokenAddress:      tokenX,
					RebalancerAddress: rebalancerA,
					NetworkSelector:   networkA,
					ConfigDigest:      cfgDigest1,
				})
				g.AddNetwork(networkB, graph.Data{
					Liquidity:         big.NewInt(2000),
					TokenAddress:      tokenY,
					RebalancerAddress: rebalancerB,
					NetworkSelector:   networkB,
					ConfigDigest:      cfgDigest2,
				})
				assert.NoError(t, g.AddConnection(networkA, networkB))
				assert.NoError(t, g.AddConnection(networkB, networkA))
				return g, nil
			},
			previousOutcome: models.Outcome{
				ProposedTransfers: []models.ProposedTransfer{
					{
						From:   networkB,
						To:     networkA,
						Amount: ubig.New(big.NewInt(123)),
					},
				},
			},
			bridges: map[[2]models.NetworkSelector]func(t *testing.T) (bridge.Bridge, error){
				{networkA, networkB}: func(t *testing.T) (bridge.Bridge, error) {
					b := bridgemocks.NewBridge(t)
					b.On("GetTransfers", ctx, tokenX, tokenY).Return([]models.PendingTransfer{
						{
							Transfer: models.NewTransfer(networkB, networkA, big.NewInt(200), time.Time{}, []byte("abc")),
							Status:   models.TransferStatusReady,
							ID:       "some-id",
						},
					}, nil)
					return b, nil
				},
				{networkB, networkA}: func(t *testing.T) (bridge.Bridge, error) {
					b := bridgemocks.NewBridge(t)
					b.On("GetTransfers", ctx, tokenY, tokenX).Return(nil, nil)

					// call bridge for the proposed transfer of the previous outcome
					b.On("GetBridgePayloadAndFee", ctx, models.Transfer{
						From:               networkB,
						To:                 networkA,
						Amount:             ubig.New(big.NewInt(123)),
						Sender:             rebalancerB,
						Receiver:           rebalancerA,
						LocalTokenAddress:  tokenY,
						RemoteTokenAddress: tokenX,
					}).Return([]byte("bridge-payload"), big.NewInt(4040), nil)
					return b, nil
				},
			},
			expObservation: models.NewObservation(
				[]models.NetworkLiquidity{
					{Network: networkA, Liquidity: ubig.New(big.NewInt(1000))},
					{Network: networkB, Liquidity: ubig.New(big.NewInt(2000))},
				},
				[]models.Transfer{
					{
						From:               networkB,
						To:                 networkA,
						Amount:             ubig.New(big.NewInt(123)),
						Sender:             rebalancerB,
						Receiver:           rebalancerA,
						LocalTokenAddress:  tokenY,
						RemoteTokenAddress: tokenX,
						BridgeData:         []byte("bridge-payload"),
						NativeBridgeFee:    ubig.New(big.NewInt(4040)),
					},
				},
				[]models.PendingTransfer{
					{
						Transfer: models.NewTransfer(networkB, networkA, big.NewInt(200), time.Time{}, []byte("abc")),
						Status:   models.TransferStatusReady,
						ID:       "some-id",
					},
				},
<<<<<<< HEAD
				nil,
=======
>>>>>>> ac2859b2
				[]models.Edge{
					models.NewEdge(networkA, networkB),
					models.NewEdge(networkB, networkA),
				},
				[]models.ConfigDigestWithMeta{
					{Digest: cfgDigest1, NetworkSel: networkA},
					{Digest: cfgDigest2, NetworkSel: networkB},
				},
			),
			expErr: nil,
		},
		{
			name:  "observation returned an error",
			seqNr: 1,
			observedGraph: func(t *testing.T) (graph.Graph, error) {
<<<<<<< HEAD
				return nil, errSome
=======
				return nil, errSomethingWentWrong
>>>>>>> ac2859b2
			},
			previousOutcome: models.Outcome{},
			bridges:         map[[2]models.NetworkSelector]func(t *testing.T) (bridge.Bridge, error){},
			expErr: func(t *testing.T, err error) {
<<<<<<< HEAD
				assert.True(t, errors.Is(err, errSome))
				assert.False(t, err.Error() == errSome.Error()) // error should be wrapped
=======
				assert.True(t, errors.Is(err, errSomethingWentWrong))
				assert.False(t, err.Error() == errSomethingWentWrong.Error()) // error should be wrapped
>>>>>>> ac2859b2
			},
		},
	}

	for _, tc := range testCases {
		t.Run(tc.name, func(t *testing.T) {
			p := newPluginWithMocksAndDefaults(t)

			// syncGraph
			mockDiscoverer := discoverermocks.NewDiscoverer(t)
			p.discovererFactory.
				On("NewDiscoverer", p.plugin.rootNetwork, p.plugin.rootAddress).
				Return(mockDiscoverer, nil)
			g, err := tc.observedGraph(t)
			mockDiscoverer.
				On("Discover", ctx).
				Return(g, err)

			// loadPendingTransfers && resolveProposedTransfers
			for sourceDest, bridgeFn := range tc.bridges {
<<<<<<< HEAD
				br, err := bridgeFn(t)
				p.bridgeFactory.
					On("NewBridge", sourceDest[0], sourceDest[1]).
					Return(br, err)
=======
				br, err2 := bridgeFn(t)
				p.bridgeFactory.
					On("NewBridge", sourceDest[0], sourceDest[1]).
					Return(br, err2)
>>>>>>> ac2859b2
			}

			// run the observation
			obs, err := p.plugin.Observation(ctx, ocr3types.OutcomeContext{
				SeqNr:           tc.seqNr,
				PreviousOutcome: tc.previousOutcome.Encode(),
			}, ocrtypes.Query{})

			if tc.expErr != nil {
				tc.expErr(t, err)
				return
			}
			assert.NoError(t, err)
			assert.Equal(t, string(tc.expObservation.Encode()), string(obs))
		})
	}
}

func TestPlugin_ValidateObservation(t *testing.T) {
	testCases := []struct {
		name   string
		obs    ocrtypes.Observation
		expErr func(t *testing.T, err error)
	}{
		{
			name: "some random bytes",
			obs:  ocrtypes.Observation("abc"),
			expErr: func(t *testing.T, err error) {
				assert.Error(t, err)
			},
		},
		{
			name: "empty is ok",
			obs:  ocrtypes.Observation("{}"),
		},
		{
			name: "some observation",
			obs: models.NewObservation(
				[]models.NetworkLiquidity{},
				[]models.Transfer{{}, {}},
				[]models.PendingTransfer{},
<<<<<<< HEAD
				[]models.Transfer{},
=======
>>>>>>> ac2859b2
				[]models.Edge{},
				[]models.ConfigDigestWithMeta{},
			).Encode(),
		},
	}

	for _, tc := range testCases {
		t.Run(tc.name, func(t *testing.T) {
			p := newPluginWithMocksAndDefaults(t)
			ao := ocrtypes.AttributedObservation{
				Observation: tc.obs,
				Observer:    commontypes.OracleID(uint8(rand.Intn(10))), // ignored by the plugin
			}
			err := p.plugin.ValidateObservation(ocr3types.OutcomeContext{}, ocrtypes.Query{}, ao)
			if tc.expErr != nil {
				tc.expErr(t, err)
				return
			}
			assert.NoError(t, err)
		})
	}
}

func TestPlugin_ObservationQuorum(t *testing.T) {
	p := newPluginWithMocksAndDefaults(t)
	res, err := p.plugin.ObservationQuorum(ocr3types.OutcomeContext{}, ocrtypes.Query{})
	assert.NoError(t, err)
	assert.Equal(t, ocr3types.QuorumTwoFPlusOne, res)
}

func TestPlugin_Outcome(t *testing.T) {
	testCases := []struct {
		name            string
		observations    []models.Observation
		f               int
		bridges         map[[2]models.NetworkSelector]func(t *testing.T) (*bridgemocks.Bridge, error)
		expectedOutcome models.Outcome
		expErr          func(t *testing.T, err error)
	}{
		{
			name:         "zero observations",
			observations: []models.Observation{},
			f:            4,
			bridges:      nil,
			expectedOutcome: models.Outcome{
				ProposedTransfers: []models.ProposedTransfer{},
				ResolvedTransfers: []models.Transfer{},
				PendingTransfers:  []models.PendingTransfer{},
				ConfigDigests:     []models.ConfigDigestWithMeta{},
			},
<<<<<<< HEAD
			expErr: func(t *testing.T, err error) {
				require.Error(t, err)
			},
=======
			expErr: nil,
>>>>>>> ac2859b2
		},
		{
			name: "new proposed transfers to reach balance",
			observations: slicesRepeat[models.Observation](models.Observation{
				LiquidityPerChain: []models.NetworkLiquidity{
					{Network: networkA, Liquidity: ubig.New(big.NewInt(1000))},
					{Network: networkB, Liquidity: ubig.New(big.NewInt(2000))},
				},
				Edges: []models.Edge{
					{Source: networkA, Dest: networkB},
					{Source: networkB, Dest: networkA},
				},
				ConfigDigests: []models.ConfigDigestWithMeta{
					{NetworkSel: networkA, Digest: cfgDigest1},
					{NetworkSel: networkB, Digest: cfgDigest2},
				},
			}, 5),
			f:       2,
			bridges: nil,
			expectedOutcome: models.Outcome{
				ProposedTransfers: []models.ProposedTransfer{
					{From: networkA, To: networkB, Amount: ubig.New(big.NewInt(1000))},
				},
				ResolvedTransfers: []models.Transfer{},
				PendingTransfers:  []models.PendingTransfer{},
				ConfigDigests: []models.ConfigDigestWithMeta{
					{NetworkSel: networkA, Digest: cfgDigest1},
					{NetworkSel: networkB, Digest: cfgDigest2},
				},
			},
			expErr: nil,
		},
		{
			name: "not enough observations to reach consensus",
			observations: slicesRepeat[models.Observation](models.Observation{
				LiquidityPerChain: []models.NetworkLiquidity{
					{Network: networkA, Liquidity: ubig.New(big.NewInt(1000))},
					{Network: networkB, Liquidity: ubig.New(big.NewInt(2000))},
				},
				Edges: []models.Edge{
					{Source: networkA, Dest: networkB},
					{Source: networkB, Dest: networkA},
				},
				ConfigDigests: []models.ConfigDigestWithMeta{
					{NetworkSel: networkA, Digest: cfgDigest1},
					{NetworkSel: networkB, Digest: cfgDigest2},
				},
			}, 2),
			f:       10,
			bridges: nil,
			expectedOutcome: models.Outcome{
				ProposedTransfers: []models.ProposedTransfer{},
				ResolvedTransfers: []models.Transfer{},
				PendingTransfers:  []models.PendingTransfer{},
				ConfigDigests:     []models.ConfigDigestWithMeta{},
			},
<<<<<<< HEAD
			expErr: func(t *testing.T, err error) {
				require.Error(t, err)
			},
=======
			expErr: nil,
>>>>>>> ac2859b2
		},
		{
			name: "different nodes see different liquidity, median is selected",
			observations: []models.Observation{
				{
					LiquidityPerChain: []models.NetworkLiquidity{
						{Network: networkA, Liquidity: ubig.New(big.NewInt(1000))},
						{Network: networkB, Liquidity: ubig.New(big.NewInt(2000))},
					},
					Edges: []models.Edge{
						{Source: networkA, Dest: networkB},
						{Source: networkB, Dest: networkA},
					},
					ConfigDigests: []models.ConfigDigestWithMeta{
						{NetworkSel: networkA, Digest: cfgDigest1},
						{NetworkSel: networkB, Digest: cfgDigest2},
					},
				},
				{
					LiquidityPerChain: []models.NetworkLiquidity{
						{Network: networkA, Liquidity: ubig.New(big.NewInt(1100))},
						{Network: networkB, Liquidity: ubig.New(big.NewInt(2100))},
					},
					Edges: []models.Edge{
						{Source: networkA, Dest: networkB},
						{Source: networkB, Dest: networkA},
					},
					ConfigDigests: []models.ConfigDigestWithMeta{
						{NetworkSel: networkA, Digest: cfgDigest1},
						{NetworkSel: networkB, Digest: cfgDigest2},
					},
				},
				{
					LiquidityPerChain: []models.NetworkLiquidity{
						{Network: networkA, Liquidity: ubig.New(big.NewInt(1100))},
						{Network: networkB, Liquidity: ubig.New(big.NewInt(2100))},
					},
					Edges: []models.Edge{
						{Source: networkA, Dest: networkB},
						{Source: networkB, Dest: networkA},
					},
					ConfigDigests: []models.ConfigDigestWithMeta{
						{NetworkSel: networkA, Digest: cfgDigest1},
						{NetworkSel: networkB, Digest: cfgDigest2},
					},
				},
				{
					LiquidityPerChain: []models.NetworkLiquidity{
						{Network: networkA, Liquidity: ubig.New(big.NewInt(1100))},
						{Network: networkB, Liquidity: ubig.New(big.NewInt(2100))},
					},
					Edges: []models.Edge{
						{Source: networkA, Dest: networkB},
						{Source: networkB, Dest: networkA},
					},
					ConfigDigests: []models.ConfigDigestWithMeta{
						{NetworkSel: networkA, Digest: cfgDigest1},
						{NetworkSel: networkB, Digest: cfgDigest2},
					},
				},
			},
			f:       1,
			bridges: nil,
			expectedOutcome: models.Outcome{
				ProposedTransfers: []models.ProposedTransfer{
					{From: networkA, To: networkB, Amount: ubig.New(big.NewInt(1100))},
				},
				ResolvedTransfers: []models.Transfer{},
				PendingTransfers:  []models.PendingTransfer{},
				ConfigDigests: []models.ConfigDigestWithMeta{
					{NetworkSel: networkA, Digest: cfgDigest1},
					{NetworkSel: networkB, Digest: cfgDigest2},
				},
			},
			expErr: nil,
		},
		{
			name: "there is a pending transfer we should not get a new proposed transfer",
			observations: slicesRepeat[models.Observation](models.Observation{
				LiquidityPerChain: []models.NetworkLiquidity{
					{Network: networkA, Liquidity: ubig.New(big.NewInt(1000))},
					{Network: networkB, Liquidity: ubig.New(big.NewInt(2000))},
				},
				Edges: []models.Edge{
					{Source: networkA, Dest: networkB},
					{Source: networkB, Dest: networkA},
				},
				ConfigDigests: []models.ConfigDigestWithMeta{
					{NetworkSel: networkA, Digest: cfgDigest1},
					{NetworkSel: networkB, Digest: cfgDigest2},
				},
				PendingTransfers: []models.PendingTransfer{
					{
						Transfer: models.NewTransfer(networkA, networkB, big.NewInt(1000), date2010, []byte("abc")),
						Status:   models.TransferStatusReady,
						ID:       "some-transfer-id",
					},
				},
				ResolvedTransfers: []models.Transfer{
					models.NewTransfer(networkB, networkA, big.NewInt(234), date2011, []byte("ba-resolved")),
				},
			}, 5),
			f: 2,
			bridges: map[[2]models.NetworkSelector]func(t *testing.T) (*bridgemocks.Bridge, error){
				{networkB, networkA}: func(t *testing.T) (*bridgemocks.Bridge, error) {
					br := bridgemocks.NewBridge(t)
					br.On("QuorumizedBridgePayload", slicesRepeat([]byte("ba-resolved"), 5), 2).
						Return([]byte("quorum-ba-resolved"), nil)
					return br, nil
				},
			},
			expectedOutcome: models.Outcome{
				ProposedTransfers: []models.ProposedTransfer{},
				ResolvedTransfers: []models.Transfer{
					models.NewTransfer(networkB, networkA, big.NewInt(234), date2011, []byte("quorum-ba-resolved")),
				},
				PendingTransfers: []models.PendingTransfer{
					{
						Transfer: models.NewTransfer(networkA, networkB, big.NewInt(1000), date2010, []byte("abc")),
						Status:   models.TransferStatusReady,
						ID:       "some-transfer-id",
					},
				},
				ConfigDigests: []models.ConfigDigestWithMeta{
					{NetworkSel: networkA, Digest: cfgDigest1},
					{NetworkSel: networkB, Digest: cfgDigest2},
				},
			},
			expErr: nil,
		},
<<<<<<< HEAD
		{
			name: "there is an inflight transfer we should not get a new proposed transfer",
			observations: slicesRepeat[models.Observation](models.Observation{
				LiquidityPerChain: []models.NetworkLiquidity{
					{Network: networkA, Liquidity: ubig.New(big.NewInt(1000))},
					{Network: networkB, Liquidity: ubig.New(big.NewInt(2000))},
				},
				Edges: []models.Edge{
					{Source: networkA, Dest: networkB},
					{Source: networkB, Dest: networkA},
				},
				ConfigDigests: []models.ConfigDigestWithMeta{
					{NetworkSel: networkA, Digest: cfgDigest1},
					{NetworkSel: networkB, Digest: cfgDigest2},
				},
				PendingTransfers: []models.PendingTransfer{},
				InflightTransfers: []models.Transfer{
					models.NewTransfer(networkA, networkB, big.NewInt(1000), date2010, []byte("abc")),
				},
				ResolvedTransfers: []models.Transfer{
					models.NewTransfer(networkB, networkA, big.NewInt(234), date2011, []byte("ba-resolved")),
				},
			}, 5),
			f: 2,
			bridges: map[[2]models.NetworkSelector]func(t *testing.T) (*bridgemocks.Bridge, error){
				{networkB, networkA}: func(t *testing.T) (*bridgemocks.Bridge, error) {
					br := bridgemocks.NewBridge(t)
					br.On("QuorumizedBridgePayload", slicesRepeat([]byte("ba-resolved"), 5), 2).
						Return([]byte("quorum-ba-resolved"), nil)
					return br, nil
				},
			},
			expectedOutcome: models.Outcome{
				ProposedTransfers: []models.ProposedTransfer{},
				ResolvedTransfers: []models.Transfer{
					models.NewTransfer(networkB, networkA, big.NewInt(234), date2011, []byte("quorum-ba-resolved")),
				},
				PendingTransfers: []models.PendingTransfer{},
				ConfigDigests: []models.ConfigDigestWithMeta{
					{NetworkSel: networkA, Digest: cfgDigest1},
					{NetworkSel: networkB, Digest: cfgDigest2},
				},
			},
			expErr: nil,
		},
		{
			name: "inflight transfers and pending transfers",
			observations: slicesRepeat[models.Observation](models.Observation{
				LiquidityPerChain: []models.NetworkLiquidity{
					{Network: networkA, Liquidity: ubig.New(big.NewInt(1000))},
					{Network: networkB, Liquidity: ubig.New(big.NewInt(2000))},
					{Network: networkC, Liquidity: ubig.New(big.NewInt(3000))},
					{Network: networkD, Liquidity: ubig.New(big.NewInt(4000))},
				},
				Edges: []models.Edge{
					{Source: networkA, Dest: networkB},
					{Source: networkB, Dest: networkA},
					{Source: networkB, Dest: networkC},
					{Source: networkC, Dest: networkA},
					{Source: networkD, Dest: networkC},
					{Source: networkC, Dest: networkD},
				},
				ConfigDigests: []models.ConfigDigestWithMeta{
					{NetworkSel: networkA, Digest: cfgDigest1},
					{NetworkSel: networkB, Digest: cfgDigest2},
					{NetworkSel: networkC, Digest: cfgDigest3},
					{NetworkSel: networkD, Digest: cfgDigest4},
				},
				PendingTransfers: []models.PendingTransfer{
					{
						Transfer: models.NewTransfer(networkA, networkB, big.NewInt(1000), date2010, []byte("abc")), // pending from A -> B
						Status:   models.TransferStatusReady,
					},
				},
				InflightTransfers: []models.Transfer{
					models.NewTransfer(networkB, networkC, big.NewInt(1000), date2010, []byte("abc")), // inflight from B -> C
				},
				ResolvedTransfers: []models.Transfer{
					models.NewTransfer(networkC, networkA, big.NewInt(234), date2011, []byte("ba-resolved")),
				},
			}, 5),
			f: 2,
			bridges: map[[2]models.NetworkSelector]func(t *testing.T) (*bridgemocks.Bridge, error){
				{networkC, networkA}: func(t *testing.T) (*bridgemocks.Bridge, error) {
					br := bridgemocks.NewBridge(t)
					br.On("QuorumizedBridgePayload", slicesRepeat([]byte("ba-resolved"), 5), 2).
						Return([]byte("quorum-ba-resolved"), nil)
					return br, nil
				},
			},
			expectedOutcome: models.Outcome{
				ProposedTransfers: []models.ProposedTransfer{
					{
						From:   networkC,
						To:     networkD,
						Amount: ubig.New(big.NewInt(2766)),
					},
				},
				ResolvedTransfers: []models.Transfer{
					models.NewTransfer(networkC, networkA, big.NewInt(234), date2011, []byte("quorum-ba-resolved")),
				},
				PendingTransfers: []models.PendingTransfer{
					{
						Transfer: models.NewTransfer(networkA, networkB, big.NewInt(1000), date2010, []byte("abc")),
						Status:   models.TransferStatusReady,
					},
				},
				ConfigDigests: []models.ConfigDigestWithMeta{
					{NetworkSel: networkA, Digest: cfgDigest1},
					{NetworkSel: networkB, Digest: cfgDigest2},
					{NetworkSel: networkC, Digest: cfgDigest3},
					{NetworkSel: networkD, Digest: cfgDigest4},
				},
			},
			expErr: nil,
		},
=======
>>>>>>> ac2859b2
	}

	lggr := logger.TestLogger(t)
	lggr.SetLogLevel(zapcore.ErrorLevel)

	for _, tc := range testCases {
		t.Run(tc.name, func(t *testing.T) {
			p := newPluginWithMocks(t, tc.f, time.Minute, networkA, rebalancerA, lggr)

			for sourceDest, bridgeFn := range tc.bridges {
				br, err := bridgeFn(t)
				p.bridgeFactory.
					On("NewBridge", sourceDest[0], sourceDest[1]).
					Return(br, err)
			}

			attributedObservations := make([]ocrtypes.AttributedObservation, 0, len(tc.observations))
			for _, o := range tc.observations {
				attributedObservations = append(attributedObservations, ocrtypes.AttributedObservation{
					Observation: o.Encode(),
					Observer:    commontypes.OracleID(uint8(rand.Intn(10))),
				})
			}

			outc, err := p.plugin.Outcome(ocr3types.OutcomeContext{}, ocrtypes.Query{}, attributedObservations)
			if tc.expErr != nil {
				tc.expErr(t, err)
				return
			}
			assert.NoError(t, err)
			assert.Equal(t, string(tc.expectedOutcome.Encode()), string(outc))
		})
	}
}

func TestPlugin_Reports(t *testing.T) {
	testCases := []struct {
		name              string
		outcome           models.Outcome
		expReports        []models.Report
		seqNr             uint64
		expErr            func(*testing.T, error)
		rebalancerAddress map[models.NetworkSelector]models.Address
	}{
		{
			name:       "empty outcome",
			outcome:    models.Outcome{},
			expReports: nil,
			seqNr:      0,
			expErr:     nil,
		},
		{
			name: "newly proposed transfers are ignored until they get resolved in the next round",
			outcome: models.NewOutcome(
				[]models.ProposedTransfer{
					{From: networkA, To: networkB, Amount: ubig.New(big.NewInt(1000))},
				},
				nil,
				nil,
				[]models.ConfigDigestWithMeta{{Digest: cfgDigest1, NetworkSel: networkA}, {Digest: cfgDigest2, NetworkSel: networkB}}),
			expReports: []models.Report{},
			rebalancerAddress: map[models.NetworkSelector]models.Address{
				networkA: rebalancerA,
				networkB: rebalancerB,
			},
			seqNr:  2,
			expErr: nil,
		},
		{
			name: "resolved and pending transfers are included in the reports",
			outcome: models.NewOutcome(
				nil,
				[]models.Transfer{
					{From: networkA, To: networkB, Amount: ubig.New(big.NewInt(1000)), BridgeData: []byte("ab")},
					{From: networkB, To: networkC, Amount: ubig.New(big.NewInt(2000)), BridgeData: []byte("bc")},
				},
				[]models.PendingTransfer{
					{
						Transfer: models.Transfer{From: networkC, To: networkD, Amount: ubig.New(big.NewInt(3000)), BridgeData: []byte("cd")},
						Status:   models.TransferStatusFinalized,
						ID:       "ab",
					},
					{
						Transfer: models.Transfer{From: networkC, To: networkD, Amount: ubig.New(big.NewInt(4000)), BridgeData: []byte("cd2")},
						Status:   models.TransferStatusNotReady, // ignored
						ID:       "ab",
					},
				},
				[]models.ConfigDigestWithMeta{
					{Digest: cfgDigest1, NetworkSel: networkA},
					{Digest: cfgDigest2, NetworkSel: networkB},
					{Digest: cfgDigest3, NetworkSel: networkC},
					{Digest: cfgDigest4, NetworkSel: networkD},
				},
			),
			expReports: []models.Report{
				{
					Transfers: []models.Transfer{
						{From: networkA, To: networkB, Amount: ubig.New(big.NewInt(1000)), BridgeData: []byte("ab")},
					},
					LiquidityManagerAddress: rebalancerA,
					NetworkID:               networkA,
					ConfigDigest:            cfgDigest1,
				},
				{
					Transfers: []models.Transfer{
						{From: networkB, To: networkC, Amount: ubig.New(big.NewInt(2000)), BridgeData: []byte("bc")},
					},
					LiquidityManagerAddress: rebalancerB,
					NetworkID:               networkB,
					ConfigDigest:            cfgDigest2,
				},
				{
					Transfers: []models.Transfer{
						{From: networkC, To: networkD, Amount: ubig.New(big.NewInt(3000)), BridgeData: []byte("cd")},
					},
					LiquidityManagerAddress: rebalancerD,
					NetworkID:               networkD,
					ConfigDigest:            cfgDigest4,
				},
			},
			rebalancerAddress: map[models.NetworkSelector]models.Address{
				networkA: rebalancerA,
				networkB: rebalancerB,
				networkC: rebalancerC,
				networkD: rebalancerD,
			},
			seqNr:  2,
			expErr: nil,
		},
	}

	for _, tc := range testCases {
		t.Run(tc.name, func(t *testing.T) {
			p := newPluginWithMocksAndDefaults(t)
			for net, addr := range tc.rebalancerAddress {
				p.plugin.rebalancerGraph.AddNetwork(net, graph.Data{RebalancerAddress: addr, NetworkSelector: net})
			}

			reports, err := p.plugin.Reports(tc.seqNr, tc.outcome.Encode())
			if tc.expErr != nil {
				tc.expErr(t, err)
				return
			}
			jsonEncoder := NewJsonReportCodec()
			assert.NoError(t, err)
			assert.Equal(t, len(tc.expReports), len(reports))
			for i := range tc.expReports {
				encodedReport, err := jsonEncoder.Encode(tc.expReports[i])
				assert.NoError(t, err)
				assert.Equal(t, string(encodedReport), string(reports[i].Report))
			}
		})
	}
}

func TestPlugin_ShouldAcceptAttestedReport(t *testing.T) {
	testCases := []struct {
<<<<<<< HEAD
		name       string
		seqNr      uint64
		genReport  func(t *testing.T, p *pluginWithMocks) ocr3types.ReportWithInfo[models.Report]
		before     func(t *testing.T, p *pluginWithMocks)
		assertions func(t *testing.T, p *pluginWithMocks)
		expRes     bool
		expErr     bool
	}{
		{
			name:  "empty invalid report",
			seqNr: 123,
			genReport: func(t *testing.T, p *pluginWithMocks) ocr3types.ReportWithInfo[models.Report] {
				return ocr3types.ReportWithInfo[models.Report]{
					Report: []byte(`{"transfers": [], "networkID": 123}`),
				}
			},
			expRes: false,
=======
		name   string
		seqNr  uint64
		report ocr3types.ReportWithInfo[models.Report]
		expRes bool
		expErr bool
	}{
		{
			name:  "some valid report",
			seqNr: 123,
			report: ocr3types.ReportWithInfo[models.Report]{
				Report: []byte(`{"transfers": [], "networkID": 123}`),
			},
			expRes: true,
>>>>>>> ac2859b2
			expErr: false,
		},
		{
			name:  "some invalid report",
			seqNr: 123,
<<<<<<< HEAD
			genReport: func(t *testing.T, p *pluginWithMocks) ocr3types.ReportWithInfo[models.Report] {
				return ocr3types.ReportWithInfo[models.Report]{
					Report: []byte(`this cannot be decoded`),
				}
=======
			report: ocr3types.ReportWithInfo[models.Report]{
				Report: []byte(`this cannot be decoded`),
>>>>>>> ac2859b2
			},
			expRes: false,
			expErr: true,
		},
<<<<<<< HEAD
		{
			name:  "valid report",
			seqNr: 123,
			genReport: func(t *testing.T, p *pluginWithMocks) ocr3types.ReportWithInfo[models.Report] {
				rep := models.Report{
					Transfers: []models.Transfer{
						{From: networkA, To: networkB, Amount: ubig.New(big.NewInt(1000))},
					},
					LiquidityManagerAddress: rebalancerA,
					NetworkID:               networkA,
				}
				encodedReport, err := p.plugin.reportCodec.Encode(rep)
				require.NoError(t, err)
				return ocr3types.ReportWithInfo[models.Report]{
					Report: encodedReport,
					Info:   rep,
				}
			},
			before: func(t *testing.T, p *pluginWithMocks) {
				// onchain sequence number < report sequence number
				// enough balance onchain
				mockRebalancer := liquiditymanagermocks.NewRebalancer(t)
				mockRebalancer.On("GetLatestSequenceNumber", mock.Anything).Return(uint64(122), nil)
				mockRebalancer.On("GetBalance", mock.Anything).Return(big.NewInt(1000), nil)
				p.lmFactory.On("NewRebalancer", networkA, rebalancerA).Return(mockRebalancer, nil).Once()
			},
			assertions: func(t *testing.T, p *pluginWithMocks) {
				p.lmFactory.AssertExpectations(t)
			},
			expRes: true,
			expErr: false,
		},
		{
			name:  "stale report",
			seqNr: 123,
			genReport: func(t *testing.T, p *pluginWithMocks) ocr3types.ReportWithInfo[models.Report] {
				rep := models.Report{
					Transfers: []models.Transfer{
						{From: networkA, To: networkB, Amount: ubig.New(big.NewInt(1000))},
					},
					LiquidityManagerAddress: rebalancerA,
					NetworkID:               networkA,
				}
				encodedReport, err := p.plugin.reportCodec.Encode(rep)
				require.NoError(t, err)
				return ocr3types.ReportWithInfo[models.Report]{
					Report: encodedReport,
					Info:   rep,
				}
			},
			before: func(t *testing.T, p *pluginWithMocks) {
				// onchain sequence number == report sequence number
				mockRebalancer := liquiditymanagermocks.NewRebalancer(t)
				mockRebalancer.On("GetLatestSequenceNumber", mock.Anything).Return(uint64(123), nil)
				p.lmFactory.On("NewRebalancer", networkA, rebalancerA).Return(mockRebalancer, nil).Once()
			},
			assertions: func(t *testing.T, p *pluginWithMocks) {
				p.lmFactory.AssertExpectations(t)
			},
			expRes: false,
			expErr: false,
		},
		{
			name:  "not enough onchain balance",
			seqNr: 123,
			genReport: func(t *testing.T, p *pluginWithMocks) ocr3types.ReportWithInfo[models.Report] {
				rep := models.Report{
					Transfers: []models.Transfer{
						{From: networkA, To: networkB, Amount: ubig.New(big.NewInt(1000))},
					},
					LiquidityManagerAddress: rebalancerA,
					NetworkID:               networkA,
				}
				encodedReport, err := p.plugin.reportCodec.Encode(rep)
				require.NoError(t, err)
				return ocr3types.ReportWithInfo[models.Report]{
					Report: encodedReport,
					Info:   rep,
				}
			},
			before: func(t *testing.T, p *pluginWithMocks) {
				// onchain sequence number < report sequence number
				// not enough balance onchain
				mockRebalancer := liquiditymanagermocks.NewRebalancer(t)
				mockRebalancer.On("GetLatestSequenceNumber", mock.Anything).Return(uint64(122), nil)
				mockRebalancer.On("GetBalance", mock.Anything).Return(big.NewInt(900), nil)
				p.lmFactory.On("NewRebalancer", networkA, rebalancerA).Return(mockRebalancer, nil).Once()
			},
			assertions: func(t *testing.T, p *pluginWithMocks) {
				p.lmFactory.AssertExpectations(t)
			},
			expRes: false,
			expErr: false,
		},
=======
>>>>>>> ac2859b2
	}

	for _, tc := range testCases {
		t.Run(tc.name, func(t *testing.T) {
			p := newPluginWithMocksAndDefaults(t)
<<<<<<< HEAD
			if tc.before != nil {
				tc.before(t, p)
			}
			if tc.assertions != nil {
				defer tc.assertions(t, p)
			}
			res, err := p.plugin.ShouldAcceptAttestedReport(context.Background(), tc.seqNr, tc.genReport(t, p))
=======
			res, err := p.plugin.ShouldAcceptAttestedReport(context.Background(), tc.seqNr, tc.report)
>>>>>>> ac2859b2
			if tc.expErr {
				assert.Error(t, err)
				assert.Equal(t, tc.expRes, res)
				return
			}
			assert.NoError(t, err)
			assert.Equal(t, tc.expRes, res)
		})
	}
}

func TestPlugin_ShouldTransmitAcceptedReport(t *testing.T) {
	testCases := []struct {
<<<<<<< HEAD
		name           string
		report         models.Report
		reportSeqNr    uint64
		onChainSeqNr   uint64
		onchainBalance *big.Int
		expRes         bool
		expErr         bool
=======
		name         string
		report       models.Report
		reportSeqNr  uint64
		onChainSeqNr uint64
		expRes       bool
		expErr       bool
>>>>>>> ac2859b2
	}{
		{
			name: "a valid report that should be transmitted",
			report: models.Report{
				Transfers: []models.Transfer{
<<<<<<< HEAD
					{From: networkA, To: networkB, Amount: ubig.New(big.NewInt(1000))},
=======
					{From: networkA, To: networkB},
>>>>>>> ac2859b2
				},
				LiquidityManagerAddress: rebalancerA,
				NetworkID:               networkA,
				ConfigDigest:            cfgDigest1,
			},
<<<<<<< HEAD
			reportSeqNr:    11,
			onChainSeqNr:   10,
			onchainBalance: big.NewInt(1000),
			expRes:         true,
			expErr:         false,
=======
			reportSeqNr:  11,
			onChainSeqNr: 10,
			expRes:       true,
			expErr:       false,
>>>>>>> ac2859b2
		},
		{
			name: "report will not get transmitted since the seq num matches the on chain",
			report: models.Report{
				Transfers: []models.Transfer{
<<<<<<< HEAD
					{From: networkA, To: networkB, Amount: ubig.New(big.NewInt(1000))},
=======
					{From: networkA, To: networkB},
>>>>>>> ac2859b2
				},
				LiquidityManagerAddress: rebalancerA,
				NetworkID:               networkA,
				ConfigDigest:            cfgDigest1,
			},
<<<<<<< HEAD
			reportSeqNr:    11,
			onChainSeqNr:   11,
			onchainBalance: big.NewInt(1000),
			expRes:         false,
			expErr:         false,
		},
		{
			name: "report will not get transmitted since the on chain balance is not enough",
			report: models.Report{
				Transfers: []models.Transfer{
					{From: networkA, To: networkB, Amount: ubig.New(big.NewInt(1000))},
				},
				LiquidityManagerAddress: rebalancerA,
				NetworkID:               networkA,
				ConfigDigest:            cfgDigest1,
			},
			reportSeqNr:    11,
			onChainSeqNr:   10,
			onchainBalance: big.NewInt(900),
			expRes:         false,
			expErr:         false,
=======
			reportSeqNr:  11,
			onChainSeqNr: 11,
			expRes:       false,
			expErr:       false,
>>>>>>> ac2859b2
		},
	}

	ctx := testutils.Context(t)
	for _, tc := range testCases {
		t.Run(tc.name, func(t *testing.T) {
			p := newPluginWithMocksAndDefaults(t)
			rb := liquiditymanagermocks.NewRebalancer(t)

			p.lmFactory.
				On("NewRebalancer", tc.report.NetworkID, tc.report.LiquidityManagerAddress).
				Return(rb, nil)

			rb.
				On("GetLatestSequenceNumber", ctx).
				Return(tc.onChainSeqNr, nil)

<<<<<<< HEAD
			// will only get called if onchain sequence number is less than the report sequence number
			rb.
				On("GetBalance", mock.Anything).
				Return(tc.onchainBalance, nil).
				Maybe()

			defer p.lmFactory.AssertExpectations(t)
			defer rb.AssertExpectations(t)

=======
>>>>>>> ac2859b2
			encodedReport, err := p.plugin.reportCodec.Encode(tc.report)
			assert.NoError(t, err)

			res, err := p.plugin.ShouldTransmitAcceptedReport(ctx, tc.reportSeqNr, ocr3types.ReportWithInfo[models.Report]{
				Report: encodedReport,
				Info:   tc.report,
			})

			if tc.expErr {
				assert.Error(t, err)
				return
			}
			assert.NoError(t, err)
			assert.Equal(t, tc.expRes, res)
		})
	}
<<<<<<< HEAD
}

func TestPlugin_Close(t *testing.T) {
	p := newPluginWithMocksAndDefaults(t)

	g := graph.NewGraph()
	g.AddNetwork(networkA, graph.Data{RebalancerAddress: rebalancerA})
	g.AddNetwork(networkB, graph.Data{RebalancerAddress: rebalancerB})
	g.AddNetwork(networkC, graph.Data{RebalancerAddress: rebalancerC})
	p.plugin.rebalancerGraph = g

	rbA := liquiditymanagermocks.NewRebalancer(t)
	rbB := liquiditymanagermocks.NewRebalancer(t)
	rbC := liquiditymanagermocks.NewRebalancer(t)

	p.lmFactory.On("GetRebalancer", networkA, rebalancerA).Return(rbA, errSome) //  networkA errors while getting the rebalancer
	p.lmFactory.On("GetRebalancer", networkB, rebalancerB).Return(rbB, nil)
	p.lmFactory.On("GetRebalancer", networkC, rebalancerC).Return(rbC, nil)

	rbB.On("Close", mock.Anything).Return(errSome) // networkB errors while closing
	rbC.On("Close", mock.Anything).Return(nil)     // networkC is still closed

	err := p.plugin.Close()
	assert.Error(t, err)
	assert.Equal(t, "get rebalancer (1, 0x000000000000000000000000000000000000000A): some err; "+
		"close rebalancer (2, 0x000000000000000000000000000000000000000b): some err", err.Error())
}

func TestPlugin_E2EWithMocks(t *testing.T) {
	t.Skip() // TODO: fix
	ctx := testutils.Context(t)
	lggr := logger.TestLogger(t)
	lggr.SetLogLevel(zapcore.ErrorLevel)

	testCases := []testCase{
		twoNodesFourRounds(t),
	}

	for _, tc := range testCases {
		tc.validate(t)
		t.Run(tc.name, func(t *testing.T) {
			// init the nodes and the ocr3 runner
			nodes := make([]node, tc.numNodes)
			plugins := make([]ocr3types.ReportingPlugin[models.Report], tc.numNodes)
			for i := range nodes {
				nodes[i] = newNode(t, lggr, tc.f)
				plugins[i] = nodes[i].plugin
			}
			ocr3Runner := testhelpers.NewOCR3Runner[models.Report](plugins)

			for numRound, round := range tc.rounds {
				for i, n := range nodes {
					t.Logf(">>> running round: %d", numRound)
					// the node will first discover the graph, let's mock the observed graph
					discoverer := discoverermocks.NewDiscoverer(t)
					n.discovererFactory.
						On("NewDiscoverer", n.plugin.rootNetwork, n.plugin.rootAddress).
						Return(discoverer, nil).Maybe()
					discoverer.
						On("Discover", mock.Anything).
						Return(round.discoveredGraphPerNode[i](), nil).Maybe()

					// the node will now try to load the pending transfers of all the available bridges
					// let's mock the pending transfers
					observedGraph := round.discoveredGraphPerNode[i]()
					edges, err := observedGraph.GetEdges()
					assert.NoError(t, err)
					for _, edge := range edges {
						br, ok := n.bridges[[2]models.NetworkSelector{edge.Source, edge.Dest}]
						assert.True(t, ok, "the test case is wrong, bridge is not defined %d->%d", edge.Source, edge.Dest)
						n.bridgeFactory.On("NewBridge", edge.Source, edge.Dest).Return(br, nil).Maybe()

						pendingTransfers := make([]models.PendingTransfer, 0)
						for _, tr := range round.pendingTransfersPerNode[i] {
							if tr.From == edge.Source && tr.To == edge.Dest {
								pendingTransfers = append(pendingTransfers, tr)
							}
						}
						br.
							On("GetTransfers", mock.Anything, mock.Anything, mock.Anything).
							Return(pendingTransfers, nil).Maybe()

						br.
							On("GetBridgePayloadAndFee", mock.Anything, mock.Anything).
							Return(nil, big.NewInt(10), nil).Maybe()

						br.
							On("QuorumizedBridgePayload", mock.Anything, mock.Anything).
							Return(nil, nil).Maybe()
					}

					for net, seqNum := range round.seqNumPerRebalancer {
						rb, exists := n.rebalancers[net]
						assert.True(t, exists, "test case is wrong, seq num of rebalancer is not defined")
						rb.On("GetLatestSequenceNumber", mock.Anything).Return(seqNum, nil).Maybe()
						n.rbFactory.On("NewRebalancer", net, mock.Anything).Return(rb, nil).Maybe()
					}
				}

				transmitted, notAccepted, notTransmitted, outcome, err := ocr3Runner.RunRound(ctx)
				if round.expErr {
					assert.Error(t, err)
					continue
				}
				assertOutcomeEqual(t, round.expOutcome, outcome)
				assertReportsSlicesEqual(t, round.expTransmitted, transmitted)
				assertReportsSlicesEqual(t, round.expNotAccepted, notAccepted)
				assertReportsSlicesEqual(t, round.expNotTransmitted, notTransmitted)
			}
		})
	}
}

func twoNodesFourRounds(t *testing.T) testCase {
	g := graph.NewGraph()
	g.AddNetwork(networkA, graph.Data{
		Liquidity:         big.NewInt(1000),
		TokenAddress:      tokenX,
		RebalancerAddress: rebalancerA,
		XChainRebalancers: nil,
		NetworkSelector:   networkA,
		ConfigDigest:      cfgDigest1,
	})
	g.AddNetwork(networkB, graph.Data{
		Liquidity:         big.NewInt(2000),
		TokenAddress:      tokenX,
		RebalancerAddress: rebalancerB,
		XChainRebalancers: nil,
		NetworkSelector:   networkB,
		ConfigDigest:      cfgDigest2,
	})
	assert.NoError(t, g.AddConnection(networkA, networkB))
	assert.NoError(t, g.AddConnection(networkB, networkA))

=======
}

func TestPlugin_Close(t *testing.T) {
	p := newPluginWithMocksAndDefaults(t)

	g := graph.NewGraph()
	g.AddNetwork(networkA, graph.Data{RebalancerAddress: rebalancerA})
	g.AddNetwork(networkB, graph.Data{RebalancerAddress: rebalancerB})
	g.AddNetwork(networkC, graph.Data{RebalancerAddress: rebalancerC})
	p.plugin.rebalancerGraph = g

	rbA := liquiditymanagermocks.NewRebalancer(t)
	rbB := liquiditymanagermocks.NewRebalancer(t)
	rbC := liquiditymanagermocks.NewRebalancer(t)

	p.lmFactory.On("GetRebalancer", networkA, rebalancerA).Return(rbA, errSomethingWentWrong) //  networkA errors while getting the rebalancer
	p.lmFactory.On("GetRebalancer", networkB, rebalancerB).Return(rbB, nil)
	p.lmFactory.On("GetRebalancer", networkC, rebalancerC).Return(rbC, nil)

	rbB.On("Close", mock.Anything).Return(errSomethingWentWrong) // networkB errors while closing
	rbC.On("Close", mock.Anything).Return(nil)                   // networkC is still closed

	err := p.plugin.Close()
	assert.Error(t, err)
	assert.Equal(t, "get rebalancer (1, 0x000000000000000000000000000000000000000A): "+
		"some error that indicates something went wrong; "+
		"close rebalancer (2, 0x000000000000000000000000000000000000000b): "+
		"some error that indicates something went wrong", err.Error())
}

func TestPlugin_E2EWithMocks(t *testing.T) {
	ctx := testutils.Context(t)
	lggr := logger.TestLogger(t)
	lggr.SetLogLevel(zapcore.ErrorLevel)

	testCases := []testCase{
		twoNodesFourRounds(t),
	}

	for _, tc := range testCases {
		tc.validate(t)
		t.Run(tc.name, func(t *testing.T) {
			// init the nodes and the ocr3 runner
			nodes := make([]node, tc.numNodes)
			plugins := make([]ocr3types.ReportingPlugin[models.Report], tc.numNodes)
			for i := range nodes {
				nodes[i] = newNode(t, lggr, tc.f)
				plugins[i] = nodes[i].plugin
			}
			ocr3Runner := testhelpers.NewOCR3Runner[models.Report](plugins)

			for numRound, round := range tc.rounds {
				for i, n := range nodes {
					t.Logf(">>> running round: %d", numRound)
					// the node will first discover the graph, let's mock the observed graph
					discoverer := discoverermocks.NewDiscoverer(t)
					n.discovererFactory.
						On("NewDiscoverer", n.plugin.rootNetwork, n.plugin.rootAddress).
						Return(discoverer, nil).Maybe()
					discoverer.
						On("Discover", mock.Anything).
						Return(round.discoveredGraphPerNode[i](), nil).Maybe()

					// the node will now try to load the pending transfers of all the available bridges
					// let's mock the pending transfers
					observedGraph := round.discoveredGraphPerNode[i]()
					edges, err := observedGraph.GetEdges()
					assert.NoError(t, err)
					for _, edge := range edges {
						br, ok := n.bridges[[2]models.NetworkSelector{edge.Source, edge.Dest}]
						assert.True(t, ok, "the test case is wrong, bridge is not defined %d->%d", edge.Source, edge.Dest)
						n.bridgeFactory.On("NewBridge", edge.Source, edge.Dest).Return(br, nil).Maybe()

						pendingTransfers := make([]models.PendingTransfer, 0)
						for _, tr := range round.pendingTransfersPerNode[i] {
							if tr.From == edge.Source && tr.To == edge.Dest {
								pendingTransfers = append(pendingTransfers, tr)
							}
						}
						br.
							On("GetTransfers", mock.Anything, mock.Anything, mock.Anything).
							Return(pendingTransfers, nil).Maybe()

						br.
							On("GetBridgePayloadAndFee", mock.Anything, mock.Anything).
							Return(nil, big.NewInt(10), nil).Maybe()

						br.
							On("QuorumizedBridgePayload", mock.Anything, mock.Anything).
							Return(nil, nil).Maybe()
					}

					for net, seqNum := range round.seqNumPerRebalancer {
						rb, exists := n.rebalancers[net]
						assert.True(t, exists, "test case is wrong, seq num of rebalancer is not defined")
						rb.On("GetLatestSequenceNumber", mock.Anything).Return(seqNum, nil).Maybe()
						n.rbFactory.On("NewRebalancer", net, mock.Anything).Return(rb, nil).Maybe()
					}
				}

				transmitted, notAccepted, notTransmitted, outcome, err := ocr3Runner.RunRound(ctx)
				if round.expErr {
					assert.Error(t, err)
					continue
				}
				assertOutcomeEqual(t, round.expOutcome, outcome)
				assertReportsSlicesEqual(t, round.expTransmitted, transmitted)
				assertReportsSlicesEqual(t, round.expNotAccepted, notAccepted)
				assertReportsSlicesEqual(t, round.expNotTransmitted, notTransmitted)
			}
		})
	}
}

func twoNodesFourRounds(t *testing.T) testCase {
	g := graph.NewGraph()
	g.AddNetwork(networkA, graph.Data{
		Liquidity:         big.NewInt(1000),
		TokenAddress:      tokenX,
		RebalancerAddress: rebalancerA,
		XChainRebalancers: nil,
		NetworkSelector:   networkA,
		ConfigDigest:      cfgDigest1,
	})
	g.AddNetwork(networkB, graph.Data{
		Liquidity:         big.NewInt(2000),
		TokenAddress:      tokenX,
		RebalancerAddress: rebalancerB,
		XChainRebalancers: nil,
		NetworkSelector:   networkB,
		ConfigDigest:      cfgDigest2,
	})
	assert.NoError(t, g.AddConnection(networkA, networkB))
	assert.NoError(t, g.AddConnection(networkB, networkA))

>>>>>>> ac2859b2
	return testCase{
		name:     "two nodes four rounds nothing inflight",
		numNodes: 2,
		f:        1,
		rounds: []roundData{
			{ // round 1 - new transfers to reach balance in the outcome
				discoveredGraphPerNode: []func() graph.Graph{
					func() graph.Graph { return g },
					func() graph.Graph { return g },
				},
				pendingTransfersPerNode: [][]models.PendingTransfer{{}, {}},
				expTransmitted:          []ocr3types.ReportWithInfo[models.Report]{},
				expNotTransmitted:       []ocr3types.ReportWithInfo[models.Report]{},
				expNotAccepted:          []ocr3types.ReportWithInfo[models.Report]{},
				expOutcome: models.NewOutcome(
					[]models.ProposedTransfer{
						{From: networkA, To: networkB, Amount: ubig.New(big.NewInt(1000))},
					},
					nil,
					nil,
					[]models.ConfigDigestWithMeta{{Digest: cfgDigest1, NetworkSel: networkA}, {Digest: cfgDigest2, NetworkSel: networkB}}),
				seqNumPerRebalancer: map[models.NetworkSelector]uint64{
					networkA: 1,
					networkB: 2,
				},
			},
			{ // round 2 - the transfers of the previous outcome are included in the report
				discoveredGraphPerNode: []func() graph.Graph{
					func() graph.Graph { return g },
					func() graph.Graph { return g },
				},
				pendingTransfersPerNode: [][]models.PendingTransfer{{}, {}},
				expTransmitted: []ocr3types.ReportWithInfo[models.Report]{
					{
						Info: models.Report{
							Transfers:               []models.Transfer{models.NewTransfer(networkA, networkB, big.NewInt(1000), time.Time{}, nil)},
							LiquidityManagerAddress: rebalancerA,
							NetworkID:               networkA,
							ConfigDigest:            cfgDigest1,
						},
					},
				},
				expNotTransmitted: []ocr3types.ReportWithInfo[models.Report]{},
				expNotAccepted:    []ocr3types.ReportWithInfo[models.Report]{},
				expOutcome: models.NewOutcome(
					nil,
					[]models.Transfer{{From: networkA, To: networkB, Amount: ubig.New(big.NewInt(1000))}},
					nil,
					[]models.ConfigDigestWithMeta{{Digest: cfgDigest1, NetworkSel: networkA}, {Digest: cfgDigest2, NetworkSel: networkB}}),
				seqNumPerRebalancer: map[models.NetworkSelector]uint64{
					networkA: 1,
					networkB: 2,
				},
			},
			{ // round 3 - nothing new
				discoveredGraphPerNode: []func() graph.Graph{
					func() graph.Graph { return g },
					func() graph.Graph { return g },
				},
				pendingTransfersPerNode: [][]models.PendingTransfer{{}, {}},
				expTransmitted:          []ocr3types.ReportWithInfo[models.Report]{},
				expNotTransmitted:       []ocr3types.ReportWithInfo[models.Report]{},
				expNotAccepted:          []ocr3types.ReportWithInfo[models.Report]{},
				expOutcome: models.NewOutcome(
					[]models.ProposedTransfer{
						// TODO: this slice should be empty for this test to pass.
						// right now the plugin will propose the same transfer again because it's missing an inflight cache.
						{From: networkA, To: networkB, Amount: ubig.New(big.NewInt(1000))},
					},
					nil,
					nil,
					[]models.ConfigDigestWithMeta{{Digest: cfgDigest1, NetworkSel: networkA}, {Digest: cfgDigest2, NetworkSel: networkB}}),
				seqNumPerRebalancer: map[models.NetworkSelector]uint64{
					networkA: 2,
					networkB: 3,
				},
			},
		},
	}
}

func assertReportsSlicesEqual(t *testing.T, r1, r2 []ocr3types.ReportWithInfo[models.Report]) {
	assert.Equal(t, len(r1), len(r2))
	for i := range r1 {
		assertReportsEqual(t, r1[i], r2[i])
	}
}

func assertReportsEqual(t *testing.T, r1, r2 ocr3types.ReportWithInfo[models.Report]) {
	assertTransfersEqual(t, r1.Info.Transfers, r2.Info.Transfers)
	assert.Equal(t, r1.Info.NetworkID, r2.Info.NetworkID)
	assert.Equal(t, r1.Info.LiquidityManagerAddress, r2.Info.LiquidityManagerAddress)
	assert.Equal(t, r1.Info.ConfigDigest.Hex(), r2.Info.ConfigDigest.Hex())
}

func assertTransfersEqual(t *testing.T, a, b []models.Transfer) {
	assert.Equal(t, len(a), len(b))
	for i := range a {
		assert.Equal(t, a[i].From, b[i].From)
		assert.Equal(t, a[i].To, b[i].To)
		assert.Equal(t, a[i].Amount, b[i].Amount)
	}
}

func assertPendingTransfersEqual(t *testing.T, a, b []models.PendingTransfer) {
	assert.Equal(t, len(a), len(b))
	for i := range a {
		assert.Equal(t, a[i].From, b[i].From)
		assert.Equal(t, a[i].To, b[i].To)
		assert.Equal(t, a[i].Amount, b[i].Amount)
	}
}

func assertProposedTransfersEqual(t *testing.T, a, b []models.ProposedTransfer) {
	assert.Equal(t, len(a), len(b))
	for i := range a {
		assert.Equal(t, a[i].From, b[i].From)
		assert.Equal(t, a[i].To, b[i].To)
		assert.Equal(t, a[i].Amount, b[i].Amount)
	}
}

func assertOutcomeEqual(t *testing.T, exp models.Outcome, got []byte) {
	decodedOutcome := models.Outcome{}
	err := json.Unmarshal(got, &decodedOutcome)
	assert.NoError(t, err)

	assert.Equal(t, exp.ConfigDigests, decodedOutcome.ConfigDigests)
	assertTransfersEqual(t, exp.ResolvedTransfers, decodedOutcome.ResolvedTransfers)
	assertPendingTransfersEqual(t, exp.PendingTransfers, decodedOutcome.PendingTransfers)
	assertProposedTransfersEqual(t, exp.ProposedTransfers, decodedOutcome.ProposedTransfers)
}

type testCase struct {
	name     string
	numNodes int
	f        int
	rounds   []roundData
}

func (tc *testCase) validate(t *testing.T) {
	assert.Positive(t, len(tc.rounds))
	assert.Positive(t, tc.numNodes)
	assert.NotEmpty(t, tc.name)

	for _, r := range tc.rounds {
		assert.Equal(t, len(r.discoveredGraphPerNode), tc.numNodes, "you should define discovered graph per node")
		assert.Equal(t, len(r.pendingTransfersPerNode), tc.numNodes, "you should define pending transfers per node")
		assert.Positive(t, len(r.seqNumPerRebalancer), "you should define the seq nums of the rebalancers")
	}
}

type roundData struct {
	discoveredGraphPerNode  []func() graph.Graph
	pendingTransfersPerNode [][]models.PendingTransfer
	seqNumPerRebalancer     map[models.NetworkSelector]uint64
	expOutcome              models.Outcome

	expTransmitted    []ocr3types.ReportWithInfo[models.Report]
	expNotAccepted    []ocr3types.ReportWithInfo[models.Report]
	expNotTransmitted []ocr3types.ReportWithInfo[models.Report]
	expErr            bool
}

type node struct {
	plugin            *Plugin
	rbFactory         *rebalancermocks.Factory
	discovererFactory *discoverermocks.Factory
	bridgeFactory     *bridgemocks.Factory
	rebalancers       map[models.NetworkSelector]*liquiditymanagermocks.Rebalancer
	bridges           map[[2]models.NetworkSelector]*bridgemocks.Bridge
}

func newNode(t *testing.T, lggr logger.Logger, f int) node {
	lmFactory := rebalancermocks.NewFactory(t)
<<<<<<< HEAD
	discovererFactory := discoverermocks.NewFactory(t)
	bridgeFactory := bridgemocks.NewFactory(t)
	rebalancerAlg := liquidityrebalancer.NewPingPong()

	node1 := NewPlugin(
		f,
		time.Minute,
		networkA,
		models.Address(utils.RandomAddress()),
		lmFactory,
		discovererFactory,
		bridgeFactory,
		rebalancerAlg,
		NewJsonReportCodec(),
		lggr,
	)

	bridgeMocks := make(map[[2]models.NetworkSelector]*bridgemocks.Bridge)
	for _, b := range bridges {
		bridgeMocks[b] = bridgemocks.NewBridge(t)
	}

	return node{
		plugin:            node1,
		rbFactory:         lmFactory,
		discovererFactory: discovererFactory,
		bridgeFactory:     bridgeFactory,
		bridges:           bridgeMocks,
		rebalancers: map[models.NetworkSelector]*liquiditymanagermocks.Rebalancer{
			networkA: liquiditymanagermocks.NewRebalancer(t),
			networkB: liquiditymanagermocks.NewRebalancer(t),
			networkC: liquiditymanagermocks.NewRebalancer(t),
			networkD: liquiditymanagermocks.NewRebalancer(t), // todo: loop
		},
	}
}

type pluginWithMocks struct {
	plugin            *Plugin
	lmFactory         *rebalancermocks.Factory
	discovererFactory *discoverermocks.Factory
	bridgeFactory     *bridgemocks.Factory
	rebalancerAlg     *liquidityrebalancer.PingPong
}

func newPluginWithMocksAndDefaults(t *testing.T) *pluginWithMocks {
	lggr := logger.TestLogger(t)
	lggr.SetLogLevel(zapcore.ErrorLevel)
	return newPluginWithMocks(t, 4, 4*time.Second, networkA, rebalancerA, lggr)
}

func newPluginWithMocks(
	t *testing.T,
	f int,
	closePluginTimeout time.Duration,
	rootNetwork models.NetworkSelector,
	rootAddress models.Address,
	lggr logger.Logger,
) *pluginWithMocks {
	lmFactory := rebalancermocks.NewFactory(t)
	discovererFactory := discoverermocks.NewFactory(t)
	bridgeFactory := bridgemocks.NewFactory(t)
	rebalancerAlg := liquidityrebalancer.NewPingPong()
=======
	discovererFactory := discoverermocks.NewFactory(t)
	bridgeFactory := bridgemocks.NewFactory(t)
	rebalancerAlg := liquidityrebalancer.NewPingPong()

	node1 := NewPlugin(
		f,
		time.Minute,
		networkA,
		models.Address(utils.RandomAddress()),
		lmFactory,
		discovererFactory,
		bridgeFactory,
		rebalancerAlg,
		NewJsonReportCodec(),
		lggr,
	)

	bridgeMocks := make(map[[2]models.NetworkSelector]*bridgemocks.Bridge)
	for _, b := range bridges {
		bridgeMocks[b] = bridgemocks.NewBridge(t)
	}

	return node{
		plugin:            node1,
		rbFactory:         lmFactory,
		discovererFactory: discovererFactory,
		bridgeFactory:     bridgeFactory,
		bridges:           bridgeMocks,
		rebalancers: map[models.NetworkSelector]*liquiditymanagermocks.Rebalancer{
			networkA: liquiditymanagermocks.NewRebalancer(t),
			networkB: liquiditymanagermocks.NewRebalancer(t),
			networkC: liquiditymanagermocks.NewRebalancer(t),
			networkD: liquiditymanagermocks.NewRebalancer(t), // todo: loop
		},
	}
}

type pluginWithMocks struct {
	plugin            *Plugin
	lmFactory         *rebalancermocks.Factory
	discovererFactory *discoverermocks.Factory
	bridgeFactory     *bridgemocks.Factory
	rebalancerAlg     *liquidityrebalancer.PingPong
}

func newPluginWithMocksAndDefaults(t *testing.T) *pluginWithMocks {
	lggr := logger.TestLogger(t)
	lggr.SetLogLevel(zapcore.ErrorLevel)
	return newPluginWithMocks(t, 4, 4*time.Second, networkA, rebalancerA, lggr)
}

func newPluginWithMocks(
	t *testing.T,
	f int,
	closePluginTimeout time.Duration,
	rootNetwork models.NetworkSelector,
	rootAddress models.Address,
	lggr logger.Logger,
) *pluginWithMocks {
	lmFactory := rebalancermocks.NewFactory(t)
	discovererFactory := discoverermocks.NewFactory(t)
	bridgeFactory := bridgemocks.NewFactory(t)
	rebalancerAlg := liquidityrebalancer.NewPingPong()
>>>>>>> ac2859b2
	return &pluginWithMocks{
		plugin: NewPlugin(
			f,
			closePluginTimeout,
			rootNetwork,
			rootAddress,
			lmFactory,
			discovererFactory,
			bridgeFactory,
			rebalancerAlg,
			NewJsonReportCodec(),
			lggr,
		),
		lmFactory:         lmFactory,
		discovererFactory: discovererFactory,
		bridgeFactory:     bridgeFactory,
		rebalancerAlg:     rebalancerAlg,
	}
}

func slicesRepeat[T any](val T, times int) []T {
	r := make([]T, times)
	for i := range r {
		r[i] = val
	}
	return r
}

// test helper variables

var (
	networkA = models.NetworkSelector(1)
	networkB = models.NetworkSelector(2)
	networkC = models.NetworkSelector(3)
	networkD = models.NetworkSelector(4)

	rebalancerA = models.Address(common.HexToAddress("0xa"))
	rebalancerB = models.Address(common.HexToAddress("0xb"))
	rebalancerC = models.Address(common.HexToAddress("0xc"))
	rebalancerD = models.Address(common.HexToAddress("0xd"))

	tokenX = models.Address(common.HexToAddress("0x1"))
	tokenY = models.Address(common.HexToAddress("0x2"))

	bridgeAB = [2]models.NetworkSelector{networkA, networkB}
	bridgeBA = [2]models.NetworkSelector{networkB, networkA}

	bridges = [][2]models.NetworkSelector{
		bridgeAB,
		bridgeBA,
	}

	cfgDigest1 = models.ConfigDigest{ConfigDigest: ocrtypes.ConfigDigest([32]byte{1})}
	cfgDigest2 = models.ConfigDigest{ConfigDigest: ocrtypes.ConfigDigest([32]byte{2})}
	cfgDigest3 = models.ConfigDigest{ConfigDigest: ocrtypes.ConfigDigest([32]byte{3})}
	cfgDigest4 = models.ConfigDigest{ConfigDigest: ocrtypes.ConfigDigest([32]byte{4})}

<<<<<<< HEAD
	errSome = errors.New("some err")
=======
	errSomethingWentWrong = errors.New("some error that indicates something went wrong")
>>>>>>> ac2859b2

	date2010 = time.Date(2010, 5, 6, 12, 4, 4, 0, time.UTC)
	date2011 = time.Date(2011, 5, 6, 12, 4, 4, 0, time.UTC)
)

// JsonReportCodec is used in tests
type JsonReportCodec struct{}

func NewJsonReportCodec() JsonReportCodec {
	return JsonReportCodec{}
}

func (j JsonReportCodec) Encode(report models.Report) ([]byte, error) {
	instructions, err := report.ToLiquidityInstructions()
	if err != nil {
		return nil, fmt.Errorf("converting to liquidity instructions: %w", err)
	}
	return json.Marshal(instructions)
}

func (j JsonReportCodec) Decode(networkID models.NetworkSelector, rebalancerAddress models.Address, binaryReport []byte) (models.Report, rebalancer_report_encoder.IRebalancerLiquidityInstructions, error) {
	var instructions rebalancer_report_encoder.IRebalancerLiquidityInstructions
	err := json.Unmarshal(binaryReport, &instructions)
	if err != nil {
		return models.Report{}, rebalancer_report_encoder.IRebalancerLiquidityInstructions{}, err
	}
	var r models.Report
	for _, sendInstruction := range instructions.SendLiquidityParams {
		r.Transfers = append(r.Transfers, models.Transfer{
			From: networkID,
			To:   models.NetworkSelector(sendInstruction.RemoteChainSelector),
			Amount: ubig.New(
				sendInstruction.Amount,
			),
		})
	}
	for _, receiveInstruction := range instructions.ReceiveLiquidityParams {
		r.Transfers = append(r.Transfers, models.Transfer{
			From: models.NetworkSelector(receiveInstruction.RemoteChainSelector),
			To:   networkID,
			Amount: ubig.New(
				receiveInstruction.Amount,
			),
		})
	}
	r.LiquidityManagerAddress = rebalancerAddress
	return r, instructions, err
}<|MERGE_RESOLUTION|>--- conflicted
+++ resolved
@@ -16,10 +16,7 @@
 	"github.com/smartcontractkit/libocr/offchainreporting2plus/ocr3types"
 	"github.com/stretchr/testify/assert"
 	"github.com/stretchr/testify/mock"
-<<<<<<< HEAD
 	"github.com/test-go/testify/require"
-=======
->>>>>>> ac2859b2
 	"go.uber.org/zap/zapcore"
 
 	"github.com/smartcontractkit/chainlink/v2/core/chains/evm/utils"
@@ -75,10 +72,7 @@
 				[]models.NetworkLiquidity{},
 				[]models.Transfer{},
 				[]models.PendingTransfer{},
-<<<<<<< HEAD
 				nil,
-=======
->>>>>>> ac2859b2
 				[]models.Edge{},
 				[]models.ConfigDigestWithMeta{},
 			),
@@ -170,10 +164,7 @@
 						ID:       "some-id",
 					},
 				},
-<<<<<<< HEAD
 				nil,
-=======
->>>>>>> ac2859b2
 				[]models.Edge{
 					models.NewEdge(networkA, networkB),
 					models.NewEdge(networkB, networkA),
@@ -189,22 +180,13 @@
 			name:  "observation returned an error",
 			seqNr: 1,
 			observedGraph: func(t *testing.T) (graph.Graph, error) {
-<<<<<<< HEAD
-				return nil, errSome
-=======
 				return nil, errSomethingWentWrong
->>>>>>> ac2859b2
 			},
 			previousOutcome: models.Outcome{},
 			bridges:         map[[2]models.NetworkSelector]func(t *testing.T) (bridge.Bridge, error){},
 			expErr: func(t *testing.T, err error) {
-<<<<<<< HEAD
-				assert.True(t, errors.Is(err, errSome))
-				assert.False(t, err.Error() == errSome.Error()) // error should be wrapped
-=======
 				assert.True(t, errors.Is(err, errSomethingWentWrong))
 				assert.False(t, err.Error() == errSomethingWentWrong.Error()) // error should be wrapped
->>>>>>> ac2859b2
 			},
 		},
 	}
@@ -225,17 +207,10 @@
 
 			// loadPendingTransfers && resolveProposedTransfers
 			for sourceDest, bridgeFn := range tc.bridges {
-<<<<<<< HEAD
-				br, err := bridgeFn(t)
-				p.bridgeFactory.
-					On("NewBridge", sourceDest[0], sourceDest[1]).
-					Return(br, err)
-=======
 				br, err2 := bridgeFn(t)
 				p.bridgeFactory.
 					On("NewBridge", sourceDest[0], sourceDest[1]).
 					Return(br, err2)
->>>>>>> ac2859b2
 			}
 
 			// run the observation
@@ -277,10 +252,7 @@
 				[]models.NetworkLiquidity{},
 				[]models.Transfer{{}, {}},
 				[]models.PendingTransfer{},
-<<<<<<< HEAD
 				[]models.Transfer{},
-=======
->>>>>>> ac2859b2
 				[]models.Edge{},
 				[]models.ConfigDigestWithMeta{},
 			).Encode(),
@@ -331,13 +303,9 @@
 				PendingTransfers:  []models.PendingTransfer{},
 				ConfigDigests:     []models.ConfigDigestWithMeta{},
 			},
-<<<<<<< HEAD
 			expErr: func(t *testing.T, err error) {
 				require.Error(t, err)
 			},
-=======
-			expErr: nil,
->>>>>>> ac2859b2
 		},
 		{
 			name: "new proposed transfers to reach balance",
@@ -394,13 +362,9 @@
 				PendingTransfers:  []models.PendingTransfer{},
 				ConfigDigests:     []models.ConfigDigestWithMeta{},
 			},
-<<<<<<< HEAD
 			expErr: func(t *testing.T, err error) {
 				require.Error(t, err)
 			},
-=======
-			expErr: nil,
->>>>>>> ac2859b2
 		},
 		{
 			name: "different nodes see different liquidity, median is selected",
@@ -531,7 +495,6 @@
 			},
 			expErr: nil,
 		},
-<<<<<<< HEAD
 		{
 			name: "there is an inflight transfer we should not get a new proposed transfer",
 			observations: slicesRepeat[models.Observation](models.Observation{
@@ -648,8 +611,6 @@
 			},
 			expErr: nil,
 		},
-=======
->>>>>>> ac2859b2
 	}
 
 	lggr := logger.TestLogger(t)
@@ -808,7 +769,6 @@
 
 func TestPlugin_ShouldAcceptAttestedReport(t *testing.T) {
 	testCases := []struct {
-<<<<<<< HEAD
 		name       string
 		seqNr      uint64
 		genReport  func(t *testing.T, p *pluginWithMocks) ocr3types.ReportWithInfo[models.Report]
@@ -826,40 +786,19 @@
 				}
 			},
 			expRes: false,
-=======
-		name   string
-		seqNr  uint64
-		report ocr3types.ReportWithInfo[models.Report]
-		expRes bool
-		expErr bool
-	}{
-		{
-			name:  "some valid report",
-			seqNr: 123,
-			report: ocr3types.ReportWithInfo[models.Report]{
-				Report: []byte(`{"transfers": [], "networkID": 123}`),
-			},
-			expRes: true,
->>>>>>> ac2859b2
 			expErr: false,
 		},
 		{
 			name:  "some invalid report",
 			seqNr: 123,
-<<<<<<< HEAD
 			genReport: func(t *testing.T, p *pluginWithMocks) ocr3types.ReportWithInfo[models.Report] {
 				return ocr3types.ReportWithInfo[models.Report]{
 					Report: []byte(`this cannot be decoded`),
 				}
-=======
-			report: ocr3types.ReportWithInfo[models.Report]{
-				Report: []byte(`this cannot be decoded`),
->>>>>>> ac2859b2
 			},
 			expRes: false,
 			expErr: true,
 		},
-<<<<<<< HEAD
 		{
 			name:  "valid report",
 			seqNr: 123,
@@ -954,14 +893,11 @@
 			expRes: false,
 			expErr: false,
 		},
-=======
->>>>>>> ac2859b2
 	}
 
 	for _, tc := range testCases {
 		t.Run(tc.name, func(t *testing.T) {
 			p := newPluginWithMocksAndDefaults(t)
-<<<<<<< HEAD
 			if tc.before != nil {
 				tc.before(t, p)
 			}
@@ -969,9 +905,6 @@
 				defer tc.assertions(t, p)
 			}
 			res, err := p.plugin.ShouldAcceptAttestedReport(context.Background(), tc.seqNr, tc.genReport(t, p))
-=======
-			res, err := p.plugin.ShouldAcceptAttestedReport(context.Background(), tc.seqNr, tc.report)
->>>>>>> ac2859b2
 			if tc.expErr {
 				assert.Error(t, err)
 				assert.Equal(t, tc.expRes, res)
@@ -985,7 +918,6 @@
 
 func TestPlugin_ShouldTransmitAcceptedReport(t *testing.T) {
 	testCases := []struct {
-<<<<<<< HEAD
 		name           string
 		report         models.Report
 		reportSeqNr    uint64
@@ -993,57 +925,33 @@
 		onchainBalance *big.Int
 		expRes         bool
 		expErr         bool
-=======
-		name         string
-		report       models.Report
-		reportSeqNr  uint64
-		onChainSeqNr uint64
-		expRes       bool
-		expErr       bool
->>>>>>> ac2859b2
 	}{
 		{
 			name: "a valid report that should be transmitted",
 			report: models.Report{
 				Transfers: []models.Transfer{
-<<<<<<< HEAD
 					{From: networkA, To: networkB, Amount: ubig.New(big.NewInt(1000))},
-=======
-					{From: networkA, To: networkB},
->>>>>>> ac2859b2
 				},
 				LiquidityManagerAddress: rebalancerA,
 				NetworkID:               networkA,
 				ConfigDigest:            cfgDigest1,
 			},
-<<<<<<< HEAD
 			reportSeqNr:    11,
 			onChainSeqNr:   10,
 			onchainBalance: big.NewInt(1000),
 			expRes:         true,
 			expErr:         false,
-=======
-			reportSeqNr:  11,
-			onChainSeqNr: 10,
-			expRes:       true,
-			expErr:       false,
->>>>>>> ac2859b2
 		},
 		{
 			name: "report will not get transmitted since the seq num matches the on chain",
 			report: models.Report{
 				Transfers: []models.Transfer{
-<<<<<<< HEAD
 					{From: networkA, To: networkB, Amount: ubig.New(big.NewInt(1000))},
-=======
-					{From: networkA, To: networkB},
->>>>>>> ac2859b2
 				},
 				LiquidityManagerAddress: rebalancerA,
 				NetworkID:               networkA,
 				ConfigDigest:            cfgDigest1,
 			},
-<<<<<<< HEAD
 			reportSeqNr:    11,
 			onChainSeqNr:   11,
 			onchainBalance: big.NewInt(1000),
@@ -1065,12 +973,6 @@
 			onchainBalance: big.NewInt(900),
 			expRes:         false,
 			expErr:         false,
-=======
-			reportSeqNr:  11,
-			onChainSeqNr: 11,
-			expRes:       false,
-			expErr:       false,
->>>>>>> ac2859b2
 		},
 	}
 
@@ -1088,7 +990,6 @@
 				On("GetLatestSequenceNumber", ctx).
 				Return(tc.onChainSeqNr, nil)
 
-<<<<<<< HEAD
 			// will only get called if onchain sequence number is less than the report sequence number
 			rb.
 				On("GetBalance", mock.Anything).
@@ -1098,8 +999,6 @@
 			defer p.lmFactory.AssertExpectations(t)
 			defer rb.AssertExpectations(t)
 
-=======
->>>>>>> ac2859b2
 			encodedReport, err := p.plugin.reportCodec.Encode(tc.report)
 			assert.NoError(t, err)
 
@@ -1116,7 +1015,6 @@
 			assert.Equal(t, tc.expRes, res)
 		})
 	}
-<<<<<<< HEAD
 }
 
 func TestPlugin_Close(t *testing.T) {
@@ -1132,21 +1030,23 @@
 	rbB := liquiditymanagermocks.NewRebalancer(t)
 	rbC := liquiditymanagermocks.NewRebalancer(t)
 
-	p.lmFactory.On("GetRebalancer", networkA, rebalancerA).Return(rbA, errSome) //  networkA errors while getting the rebalancer
+	p.lmFactory.On("GetRebalancer", networkA, rebalancerA).Return(rbA, errSomethingWentWrong) //  networkA errors while getting the rebalancer
 	p.lmFactory.On("GetRebalancer", networkB, rebalancerB).Return(rbB, nil)
 	p.lmFactory.On("GetRebalancer", networkC, rebalancerC).Return(rbC, nil)
 
-	rbB.On("Close", mock.Anything).Return(errSome) // networkB errors while closing
-	rbC.On("Close", mock.Anything).Return(nil)     // networkC is still closed
+	rbB.On("Close", mock.Anything).Return(errSomethingWentWrong) // networkB errors while closing
+	rbC.On("Close", mock.Anything).Return(nil)                   // networkC is still closed
 
 	err := p.plugin.Close()
 	assert.Error(t, err)
-	assert.Equal(t, "get rebalancer (1, 0x000000000000000000000000000000000000000A): some err; "+
-		"close rebalancer (2, 0x000000000000000000000000000000000000000b): some err", err.Error())
+	assert.Equal(t, "get rebalancer (1, 0x000000000000000000000000000000000000000A): "+
+		"some error that indicates something went wrong; "+
+		"close rebalancer (2, 0x000000000000000000000000000000000000000b): "+
+		"some error that indicates something went wrong", err.Error())
 }
 
 func TestPlugin_E2EWithMocks(t *testing.T) {
-	t.Skip() // TODO: fix
+	t.Skip()
 	ctx := testutils.Context(t)
 	lggr := logger.TestLogger(t)
 	lggr.SetLogLevel(zapcore.ErrorLevel)
@@ -1251,143 +1151,6 @@
 	assert.NoError(t, g.AddConnection(networkA, networkB))
 	assert.NoError(t, g.AddConnection(networkB, networkA))
 
-=======
-}
-
-func TestPlugin_Close(t *testing.T) {
-	p := newPluginWithMocksAndDefaults(t)
-
-	g := graph.NewGraph()
-	g.AddNetwork(networkA, graph.Data{RebalancerAddress: rebalancerA})
-	g.AddNetwork(networkB, graph.Data{RebalancerAddress: rebalancerB})
-	g.AddNetwork(networkC, graph.Data{RebalancerAddress: rebalancerC})
-	p.plugin.rebalancerGraph = g
-
-	rbA := liquiditymanagermocks.NewRebalancer(t)
-	rbB := liquiditymanagermocks.NewRebalancer(t)
-	rbC := liquiditymanagermocks.NewRebalancer(t)
-
-	p.lmFactory.On("GetRebalancer", networkA, rebalancerA).Return(rbA, errSomethingWentWrong) //  networkA errors while getting the rebalancer
-	p.lmFactory.On("GetRebalancer", networkB, rebalancerB).Return(rbB, nil)
-	p.lmFactory.On("GetRebalancer", networkC, rebalancerC).Return(rbC, nil)
-
-	rbB.On("Close", mock.Anything).Return(errSomethingWentWrong) // networkB errors while closing
-	rbC.On("Close", mock.Anything).Return(nil)                   // networkC is still closed
-
-	err := p.plugin.Close()
-	assert.Error(t, err)
-	assert.Equal(t, "get rebalancer (1, 0x000000000000000000000000000000000000000A): "+
-		"some error that indicates something went wrong; "+
-		"close rebalancer (2, 0x000000000000000000000000000000000000000b): "+
-		"some error that indicates something went wrong", err.Error())
-}
-
-func TestPlugin_E2EWithMocks(t *testing.T) {
-	ctx := testutils.Context(t)
-	lggr := logger.TestLogger(t)
-	lggr.SetLogLevel(zapcore.ErrorLevel)
-
-	testCases := []testCase{
-		twoNodesFourRounds(t),
-	}
-
-	for _, tc := range testCases {
-		tc.validate(t)
-		t.Run(tc.name, func(t *testing.T) {
-			// init the nodes and the ocr3 runner
-			nodes := make([]node, tc.numNodes)
-			plugins := make([]ocr3types.ReportingPlugin[models.Report], tc.numNodes)
-			for i := range nodes {
-				nodes[i] = newNode(t, lggr, tc.f)
-				plugins[i] = nodes[i].plugin
-			}
-			ocr3Runner := testhelpers.NewOCR3Runner[models.Report](plugins)
-
-			for numRound, round := range tc.rounds {
-				for i, n := range nodes {
-					t.Logf(">>> running round: %d", numRound)
-					// the node will first discover the graph, let's mock the observed graph
-					discoverer := discoverermocks.NewDiscoverer(t)
-					n.discovererFactory.
-						On("NewDiscoverer", n.plugin.rootNetwork, n.plugin.rootAddress).
-						Return(discoverer, nil).Maybe()
-					discoverer.
-						On("Discover", mock.Anything).
-						Return(round.discoveredGraphPerNode[i](), nil).Maybe()
-
-					// the node will now try to load the pending transfers of all the available bridges
-					// let's mock the pending transfers
-					observedGraph := round.discoveredGraphPerNode[i]()
-					edges, err := observedGraph.GetEdges()
-					assert.NoError(t, err)
-					for _, edge := range edges {
-						br, ok := n.bridges[[2]models.NetworkSelector{edge.Source, edge.Dest}]
-						assert.True(t, ok, "the test case is wrong, bridge is not defined %d->%d", edge.Source, edge.Dest)
-						n.bridgeFactory.On("NewBridge", edge.Source, edge.Dest).Return(br, nil).Maybe()
-
-						pendingTransfers := make([]models.PendingTransfer, 0)
-						for _, tr := range round.pendingTransfersPerNode[i] {
-							if tr.From == edge.Source && tr.To == edge.Dest {
-								pendingTransfers = append(pendingTransfers, tr)
-							}
-						}
-						br.
-							On("GetTransfers", mock.Anything, mock.Anything, mock.Anything).
-							Return(pendingTransfers, nil).Maybe()
-
-						br.
-							On("GetBridgePayloadAndFee", mock.Anything, mock.Anything).
-							Return(nil, big.NewInt(10), nil).Maybe()
-
-						br.
-							On("QuorumizedBridgePayload", mock.Anything, mock.Anything).
-							Return(nil, nil).Maybe()
-					}
-
-					for net, seqNum := range round.seqNumPerRebalancer {
-						rb, exists := n.rebalancers[net]
-						assert.True(t, exists, "test case is wrong, seq num of rebalancer is not defined")
-						rb.On("GetLatestSequenceNumber", mock.Anything).Return(seqNum, nil).Maybe()
-						n.rbFactory.On("NewRebalancer", net, mock.Anything).Return(rb, nil).Maybe()
-					}
-				}
-
-				transmitted, notAccepted, notTransmitted, outcome, err := ocr3Runner.RunRound(ctx)
-				if round.expErr {
-					assert.Error(t, err)
-					continue
-				}
-				assertOutcomeEqual(t, round.expOutcome, outcome)
-				assertReportsSlicesEqual(t, round.expTransmitted, transmitted)
-				assertReportsSlicesEqual(t, round.expNotAccepted, notAccepted)
-				assertReportsSlicesEqual(t, round.expNotTransmitted, notTransmitted)
-			}
-		})
-	}
-}
-
-func twoNodesFourRounds(t *testing.T) testCase {
-	g := graph.NewGraph()
-	g.AddNetwork(networkA, graph.Data{
-		Liquidity:         big.NewInt(1000),
-		TokenAddress:      tokenX,
-		RebalancerAddress: rebalancerA,
-		XChainRebalancers: nil,
-		NetworkSelector:   networkA,
-		ConfigDigest:      cfgDigest1,
-	})
-	g.AddNetwork(networkB, graph.Data{
-		Liquidity:         big.NewInt(2000),
-		TokenAddress:      tokenX,
-		RebalancerAddress: rebalancerB,
-		XChainRebalancers: nil,
-		NetworkSelector:   networkB,
-		ConfigDigest:      cfgDigest2,
-	})
-	assert.NoError(t, g.AddConnection(networkA, networkB))
-	assert.NoError(t, g.AddConnection(networkB, networkA))
-
->>>>>>> ac2859b2
 	return testCase{
 		name:     "two nodes four rounds nothing inflight",
 		numNodes: 2,
@@ -1563,7 +1326,6 @@
 
 func newNode(t *testing.T, lggr logger.Logger, f int) node {
 	lmFactory := rebalancermocks.NewFactory(t)
-<<<<<<< HEAD
 	discovererFactory := discoverermocks.NewFactory(t)
 	bridgeFactory := bridgemocks.NewFactory(t)
 	rebalancerAlg := liquidityrebalancer.NewPingPong()
@@ -1627,71 +1389,6 @@
 	discovererFactory := discoverermocks.NewFactory(t)
 	bridgeFactory := bridgemocks.NewFactory(t)
 	rebalancerAlg := liquidityrebalancer.NewPingPong()
-=======
-	discovererFactory := discoverermocks.NewFactory(t)
-	bridgeFactory := bridgemocks.NewFactory(t)
-	rebalancerAlg := liquidityrebalancer.NewPingPong()
-
-	node1 := NewPlugin(
-		f,
-		time.Minute,
-		networkA,
-		models.Address(utils.RandomAddress()),
-		lmFactory,
-		discovererFactory,
-		bridgeFactory,
-		rebalancerAlg,
-		NewJsonReportCodec(),
-		lggr,
-	)
-
-	bridgeMocks := make(map[[2]models.NetworkSelector]*bridgemocks.Bridge)
-	for _, b := range bridges {
-		bridgeMocks[b] = bridgemocks.NewBridge(t)
-	}
-
-	return node{
-		plugin:            node1,
-		rbFactory:         lmFactory,
-		discovererFactory: discovererFactory,
-		bridgeFactory:     bridgeFactory,
-		bridges:           bridgeMocks,
-		rebalancers: map[models.NetworkSelector]*liquiditymanagermocks.Rebalancer{
-			networkA: liquiditymanagermocks.NewRebalancer(t),
-			networkB: liquiditymanagermocks.NewRebalancer(t),
-			networkC: liquiditymanagermocks.NewRebalancer(t),
-			networkD: liquiditymanagermocks.NewRebalancer(t), // todo: loop
-		},
-	}
-}
-
-type pluginWithMocks struct {
-	plugin            *Plugin
-	lmFactory         *rebalancermocks.Factory
-	discovererFactory *discoverermocks.Factory
-	bridgeFactory     *bridgemocks.Factory
-	rebalancerAlg     *liquidityrebalancer.PingPong
-}
-
-func newPluginWithMocksAndDefaults(t *testing.T) *pluginWithMocks {
-	lggr := logger.TestLogger(t)
-	lggr.SetLogLevel(zapcore.ErrorLevel)
-	return newPluginWithMocks(t, 4, 4*time.Second, networkA, rebalancerA, lggr)
-}
-
-func newPluginWithMocks(
-	t *testing.T,
-	f int,
-	closePluginTimeout time.Duration,
-	rootNetwork models.NetworkSelector,
-	rootAddress models.Address,
-	lggr logger.Logger,
-) *pluginWithMocks {
-	lmFactory := rebalancermocks.NewFactory(t)
-	discovererFactory := discoverermocks.NewFactory(t)
-	bridgeFactory := bridgemocks.NewFactory(t)
-	rebalancerAlg := liquidityrebalancer.NewPingPong()
->>>>>>> ac2859b2
 	return &pluginWithMocks{
 		plugin: NewPlugin(
 			f,
@@ -1749,11 +1446,7 @@
 	cfgDigest3 = models.ConfigDigest{ConfigDigest: ocrtypes.ConfigDigest([32]byte{3})}
 	cfgDigest4 = models.ConfigDigest{ConfigDigest: ocrtypes.ConfigDigest([32]byte{4})}
 
-<<<<<<< HEAD
-	errSome = errors.New("some err")
-=======
 	errSomethingWentWrong = errors.New("some error that indicates something went wrong")
->>>>>>> ac2859b2
 
 	date2010 = time.Date(2010, 5, 6, 12, 4, 4, 0, time.UTC)
 	date2011 = time.Date(2011, 5, 6, 12, 4, 4, 0, time.UTC)
