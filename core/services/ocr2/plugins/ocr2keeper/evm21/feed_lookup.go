package evm

import (
	"context"
	"crypto/hmac"
	"crypto/sha256"
	"encoding/hex"
	"encoding/json"
	"errors"
	"fmt"
	"io"
	"math/big"
	"net/http"
	"net/url"
	"strconv"
	"strings"
	"sync"
	"time"

	"github.com/avast/retry-go/v4"
	"github.com/ethereum/go-ethereum/accounts/abi"
	"github.com/ethereum/go-ethereum/accounts/abi/bind"
	"github.com/ethereum/go-ethereum/common/hexutil"
	"github.com/patrickmn/go-cache"
	ocr2keepers "github.com/smartcontractkit/ocr2keepers/pkg/v3/types"
)

const (
	BlockNumber        = "blockNumber" // valid for v0.2
	FeedId             = "feedId"      // valid for v0.3
	FeedIdHex          = "feedIdHex"   // valid for v0.2
	MercuryPathV2      = "/client?"
	MercuryPathV3      = "/v1/reports?"
	MercuryBatchPathV3 = "/v1/reports/bulk?"
	RetryDelay         = 500 * time.Millisecond
	Timestamp          = "timestamp" // valid for v0.3
	TotalAttempt       = 3
	UserId             = "userId"
	MercuryV02         = MercuryVersion("v0.2")
	MercuryV03         = MercuryVersion("v0.3")
)

type MercuryVersion string

type FeedLookup struct {
	feedParamKey string
	feeds        []string
	timeParamKey string
	time         *big.Int
	extraData    []byte
	upkeepId     *big.Int
	block        uint64
}

// MercuryResponse is used in both single feed endpoint and bulk endpoint because bulk endpoint will return ONE
// chainlinkBlob which contains multiple reports instead of multiple blobs.
type MercuryResponse struct {
	ChainlinkBlob string `json:"chainlinkBlob"`
}

type MercuryData struct {
	Index     int
	Error     error
	Retryable bool
	Bytes     []byte
	State     PipelineExecutionState
}

// AdminOffchainConfig represents the administrative offchain config for each upkeep. It can be set by s_upkeepManager
// role on the registry. Upkeeps allowed to use Mercury server will have this set to true.
type AdminOffchainConfig struct {
	MercuryEnabled bool `json:"mercuryEnabled"`
}

// feedLookup looks through check upkeep results looking for any that need off chain lookup
func (r *EvmRegistry) feedLookup(ctx context.Context, checkResults []ocr2keepers.CheckResult) []ocr2keepers.CheckResult {
	lookups := map[int]*FeedLookup{}
<<<<<<< HEAD
	for i := range upkeepResults {
		res := &upkeepResults[i]
=======
	for i, res := range checkResults {
>>>>>>> 96f4bacc
		if res.IneligibilityReason != uint8(UpkeepFailureReasonTargetCheckReverted) {
			continue
		}

		block := big.NewInt(int64(res.Trigger.BlockNumber))
		upkeepId := res.UpkeepID

		opts := r.buildCallOpts(ctx, block)

		state, retryable, allowed, err := r.allowedToUseMercury(opts, upkeepId.BigInt())
		if err != nil {
			r.lggr.Warnf("[FeedLookup] upkeep %s block %d failed to query mercury allow list: %s", upkeepId, block, err)
			checkResults[i].PipelineExecutionState = uint8(state)
			checkResults[i].Retryable = retryable
			continue
		}

		if !allowed {
<<<<<<< HEAD
			res.IneligibilityReason = uint8(UpkeepFailureReasonMercuryAccessNotAllowed)
			r.lggr.Errorf("[FeedLookup] upkeep %s block %d NOT allowed to time Mercury server", upkeepId, block)
=======
			r.lggr.Warnf("[FeedLookup] upkeep %s block %d NOT allowed to query Mercury server", upkeepId, block)
			checkResults[i].IneligibilityReason = uint8(UpkeepFailureReasonMercuryAccessNotAllowed)
			checkResults[i].Retryable = retryable
>>>>>>> 96f4bacc
			continue
		}

		r.lggr.Infof("[FeedLookup] upkeep %s block %d decodeFeedLookup performData=%s", upkeepId, block, hexutil.Encode(checkResults[i].PerformData))
		state, lookup, err := r.decodeFeedLookup(res.PerformData)
		if err != nil {
			r.lggr.Warnf("[FeedLookup] upkeep %s block %d decodeFeedLookup: %v", upkeepId, block, err)
			checkResults[i].PipelineExecutionState = uint8(state)
			continue
		}
		lookup.upkeepId = upkeepId.BigInt()
		// the block here is exclusively used to call checkCallback at this block, not to be confused with the block number
		// in the revert for mercury v0.2, which is denoted by time in the struct bc starting from v0.3, only timestamp will be supported
		lookup.block = uint64(block.Int64())
		r.lggr.Infof("[FeedLookup] upkeep %s block %d decodeFeedLookup feedKey=%s timeKey=%s feeds=%v time=%s extraData=%s", upkeepId, block, lookup.feedParamKey, lookup.timeParamKey, lookup.feeds, lookup.time, hexutil.Encode(lookup.extraData))
		lookups[i] = lookup
	}

	var wg sync.WaitGroup
	for i, lookup := range lookups {
		wg.Add(1)
		go r.doLookup(ctx, &wg, lookup, i, checkResults)
	}
	wg.Wait()

	// don't surface error to plugin bc FeedLookup process should be self-contained.
	return checkResults
}

func (r *EvmRegistry) doLookup(ctx context.Context, wg *sync.WaitGroup, lookup *FeedLookup, i int, checkResults []ocr2keepers.CheckResult) {
	defer wg.Done()

	state, values, retryable, err := r.doMercuryRequest(ctx, lookup)
	if err != nil {
		r.lggr.Errorf("[FeedLookup] upkeep %s retryable %v doMercuryRequest: %v", lookup.upkeepId, retryable, err)
		checkResults[i].Retryable = retryable
		checkResults[i].PipelineExecutionState = uint8(state)
		return
	}
	for j, v := range values {
		r.lggr.Infof("[FeedLookup] checkCallback values[%d]=%s", j, hexutil.Encode(v))
	}

	state, retryable, mercuryBytes, err := r.checkCallback(ctx, values, lookup)
	if err != nil {
		r.lggr.Errorf("[FeedLookup] upkeep %s block %d checkCallback err: %v", lookup.upkeepId, lookup.block, err)
		checkResults[i].Retryable = retryable
		checkResults[i].PipelineExecutionState = uint8(state)
		return
	}
	r.lggr.Infof("[FeedLookup] checkCallback mercuryBytes=%s", hexutil.Encode(mercuryBytes))

	state, needed, performData, failureReason, _, err := r.packer.UnpackCheckCallbackResult(mercuryBytes)
	if err != nil {
		r.lggr.Errorf("[FeedLookup] upkeep %s block %d UnpackCheckCallbackResult err: %v", lookup.upkeepId, lookup.block, err)
		checkResults[i].PipelineExecutionState = uint8(state)
		return
	}

	if failureReason == uint8(UpkeepFailureReasonMercuryCallbackReverted) {
<<<<<<< HEAD
		upkeepResults[i].IneligibilityReason = uint8(UpkeepFailureReasonMercuryCallbackReverted)
=======
		checkResults[i].IneligibilityReason = uint8(UpkeepFailureReasonMercuryCallbackReverted)
>>>>>>> 96f4bacc
		r.lggr.Debugf("[FeedLookup] upkeep %s block %d mercury callback reverts", lookup.upkeepId, lookup.block)
		return
	}

	if !needed {
<<<<<<< HEAD
		upkeepResults[i].IneligibilityReason = uint8(UpkeepFailureReasonUpkeepNotNeeded)
=======
		checkResults[i].IneligibilityReason = uint8(UpkeepFailureReasonUpkeepNotNeeded)
>>>>>>> 96f4bacc
		r.lggr.Debugf("[FeedLookup] upkeep %s block %d callback reports upkeep not needed", lookup.upkeepId, lookup.block)
		return
	}

<<<<<<< HEAD
	upkeepResults[i].IneligibilityReason = uint8(UpkeepFailureReasonNone)
	upkeepResults[i].Eligible = true
	upkeepResults[i].PerformData = performData
=======
	checkResults[i].IneligibilityReason = uint8(UpkeepFailureReasonNone)
	checkResults[i].Eligible = true
	checkResults[i].PerformData = performData
>>>>>>> 96f4bacc
	r.lggr.Infof("[FeedLookup] upkeep %s block %d successful with perform data: %s", lookup.upkeepId, lookup.block, hexutil.Encode(performData))
}

// allowedToUseMercury retrieves upkeep's administrative offchain config and decode a mercuryEnabled bool to indicate if
// this upkeep is allowed to use Mercury service.
func (r *EvmRegistry) allowedToUseMercury(opts *bind.CallOpts, upkeepId *big.Int) (state PipelineExecutionState, retryable bool, allow bool, err error) {
	allowed, ok := r.mercury.allowListCache.Get(upkeepId.String())
	if ok {
		return NoPipelineError, false, allowed.(bool), nil
	}

	cfg, err := r.registry.GetUpkeepPrivilegeConfig(opts, upkeepId)
	if err != nil {
		return RpcFlakyFailure, true, false, fmt.Errorf("failed to get upkeep privilege config for upkeep ID %s: %v", upkeepId, err)
	}

	var a AdminOffchainConfig
	err = json.Unmarshal(cfg, &a)
	if err != nil {
		return MercuryUnmarshalError, false, false, fmt.Errorf("failed to unmarshal privilege config for upkeep ID %s: %v", upkeepId, err)
	}
	r.mercury.allowListCache.Set(upkeepId.String(), a.MercuryEnabled, cache.DefaultExpiration)
	return NoPipelineError, false, a.MercuryEnabled, nil
}

// decodeFeedLookup decodes the revert error FeedLookup(string feedParamKey, string[] feeds, string feedParamKey, uint256 time, byte[] extraData)
func (r *EvmRegistry) decodeFeedLookup(data []byte) (PipelineExecutionState, *FeedLookup, error) {
	e := r.mercury.abi.Errors["FeedLookup"]
	unpack, err := e.Unpack(data)
	if err != nil {
		return PackUnpackDecodeFailed, nil, fmt.Errorf("unpack error: %w", err)
	}
	errorParameters := unpack.([]interface{})

	return NoPipelineError, &FeedLookup{
		feedParamKey: *abi.ConvertType(errorParameters[0], new(string)).(*string),
		feeds:        *abi.ConvertType(errorParameters[1], new([]string)).(*[]string),
		timeParamKey: *abi.ConvertType(errorParameters[2], new(string)).(*string),
		time:         *abi.ConvertType(errorParameters[3], new(*big.Int)).(**big.Int),
		extraData:    *abi.ConvertType(errorParameters[4], new([]byte)).(*[]byte),
	}, nil
}

func (r *EvmRegistry) checkCallback(ctx context.Context, values [][]byte, lookup *FeedLookup) (PipelineExecutionState, bool, hexutil.Bytes, error) {
	payload, err := r.abi.Pack("checkCallback", lookup.upkeepId, values, lookup.extraData)
	if err != nil {
		return PackUnpackDecodeFailed, false, nil, err
	}

	var b hexutil.Bytes
	args := map[string]interface{}{
		"to":   r.addr.Hex(),
		"data": hexutil.Bytes(payload),
	}

	// call checkCallback function at the block which OCR3 has agreed upon
	err = r.client.CallContext(ctx, &b, "eth_call", args, hexutil.EncodeUint64(lookup.block))
	if err != nil {
		return RpcFlakyFailure, true, nil, err
	}
	return NoPipelineError, false, b, nil
}

// doMercuryRequest sends requests to Mercury API to retrieve ChainlinkBlob.
func (r *EvmRegistry) doMercuryRequest(ctx context.Context, ml *FeedLookup) (PipelineExecutionState, [][]byte, bool, error) {
	resultLen := len(ml.feeds)
	ch := make(chan MercuryData, resultLen)
	if ml.feedParamKey == FeedIdHex && ml.timeParamKey == BlockNumber {
		// only mercury v0.2
		for i := range ml.feeds {
			go r.singleFeedRequest(ctx, ch, i, ml, MercuryV02)
		}
	} else if ml.feedParamKey == FeedId && ml.timeParamKey == Timestamp {
		// only mercury v0.3
		if resultLen == 1 {
			go r.singleFeedRequest(ctx, ch, 0, ml, MercuryV03)
		} else {
			// create a new channel with buffer size 1 since the batch endpoint will only return 1 blob
			resultLen = 1
			ch = make(chan MercuryData, resultLen)
			go r.multiFeedsRequest(ctx, ch, ml)
		}
	} else {
		return InvalidRevertDataInput, nil, false, fmt.Errorf("invalid label combination: feed param key %s and time param key %s", ml.feedParamKey, ml.timeParamKey)
	}

	var reqErr error
	results := make([][]byte, len(ml.feeds))
	retryable := true
	allSuccess := true
	// use the last execution error as the state, if no execution errors, state will be no error
	state := NoPipelineError
	for i := 0; i < len(results); i++ {
		m := <-ch
		if m.Error != nil {
			reqErr = errors.Join(reqErr, m.Error)
			retryable = retryable && m.Retryable
			allSuccess = false
			if m.State != NoPipelineError {
				state = m.State
			}
		}
		results[m.Index] = m.Bytes
	}
	r.lggr.Debugf("FeedLookup upkeep %s retryable %s reqErr %w", ml.upkeepId.String(), retryable && !allSuccess, reqErr)
	// only retry when not all successful AND none are not retryable
	return state, results, retryable && !allSuccess, reqErr
}

// singleFeedRequest sends a Mercury request for a single feed report.
func (r *EvmRegistry) singleFeedRequest(ctx context.Context, ch chan<- MercuryData, index int, ml *FeedLookup, mv MercuryVersion) {
	q := url.Values{
		ml.feedParamKey: {ml.feeds[index]},
		ml.timeParamKey: {ml.time.String()},
	}
	mercuryURL := r.mercury.cred.URL
	path := MercuryPathV2
	if mv == MercuryV03 {
		path = MercuryPathV3
	}
	reqUrl := fmt.Sprintf("%s%s%s", mercuryURL, path, q.Encode())
	r.lggr.Debugf("FeedLookup request URL: %s", reqUrl)

	req, err := http.NewRequestWithContext(ctx, http.MethodGet, reqUrl, nil)
	if err != nil {
		ch <- MercuryData{Index: index, Error: err, Retryable: false, State: InvalidMercuryRequest}
		return
	}

	ts := time.Now().UTC().UnixMilli()
	signature := r.generateHMAC(http.MethodGet, path+q.Encode(), []byte{}, r.mercury.cred.Username, r.mercury.cred.Password, ts)
	req.Header.Set("Content-Type", "application/json")
	req.Header.Set("Authorization", r.mercury.cred.Username)
	req.Header.Set("X-Authorization-Timestamp", strconv.FormatInt(ts, 10))
	req.Header.Set("X-Authorization-Signature-SHA256", signature)

	// in the case of multiple retries here, use the last attempt's data
	state := NoPipelineError
	retryable := false
	sent := false
	retryErr := retry.Do(
		func() error {
			retryable = false
			resp, err1 := r.hc.Do(req)
			if err1 != nil {
				r.lggr.Warnf("FeedLookup upkeep %s block %s GET request fails for feed %s: %v", ml.upkeepId.String(), ml.time.String(), ml.feeds[index], err1)
				retryable = true
				state = MercuryFlakyFailure
				return err1
			}
			defer resp.Body.Close()
			body, err1 := io.ReadAll(resp.Body)
			if err1 != nil {
				retryable = false
				state = FailedToReadMercuryResponse
				return err1
			}

			if resp.StatusCode == http.StatusNotFound || resp.StatusCode == http.StatusInternalServerError {
				r.lggr.Warnf("FeedLookup upkeep %s block %s received status code %d for feed %s", ml.upkeepId.String(), ml.time.String(), resp.StatusCode, ml.feeds[index])
				retryable = true
				state = MercuryFlakyFailure
				return errors.New(strconv.FormatInt(int64(resp.StatusCode), 10))
			} else if resp.StatusCode != http.StatusOK {
				retryable = false
				state = InvalidMercuryRequest
				return fmt.Errorf("FeedLookup upkeep %s block %s received status code %d for feed %s", ml.upkeepId.String(), ml.time.String(), resp.StatusCode, ml.feeds[index])
			}

			var m MercuryResponse
			err1 = json.Unmarshal(body, &m)
			if err1 != nil {
				r.lggr.Warnf("FeedLookup upkeep %s block %s failed to unmarshal body to MercuryResponse for feed %s: %v", ml.upkeepId.String(), ml.time.String(), ml.feeds[index], err1)
				retryable = false
				state = MercuryUnmarshalError
				return err1
			}
			blobBytes, err1 := hexutil.Decode(m.ChainlinkBlob)
			if err1 != nil {
				r.lggr.Warnf("FeedLookup upkeep %s block %s failed to decode chainlinkBlob %s for feed %s: %v", ml.upkeepId.String(), ml.time.String(), m.ChainlinkBlob, ml.feeds[index], err1)
				retryable = false
				state = FailedToReadMercuryResponse
				return err1
			}
			ch <- MercuryData{
				Index:     index,
				Bytes:     blobBytes,
				Retryable: false,
				State:     NoPipelineError,
			}
			sent = true
			return nil
		},
		// only retry when the error is 404 Not Found or 500 Internal Server Error
		retry.RetryIf(func(err error) bool {
			return err.Error() == fmt.Sprintf("%d", http.StatusNotFound) || err.Error() == fmt.Sprintf("%d", http.StatusInternalServerError)
		}),
		retry.Context(ctx),
		retry.Delay(RetryDelay),
		retry.Attempts(TotalAttempt))

	if !sent {
		md := MercuryData{
			Index:     index,
			Retryable: retryable,
			Error:     retryErr,
			State:     state,
		}
		ch <- md
	}
}

// multiFeedsRequest sends a Mercury request for a multi-feed report
func (r *EvmRegistry) multiFeedsRequest(ctx context.Context, ch chan<- MercuryData, ml *FeedLookup) {
	q := url.Values{
		FeedId:    {strings.Join(ml.feeds, ",")},
		Timestamp: {ml.time.String()},
	}

	reqUrl := fmt.Sprintf("%s%s%s", r.mercury.cred.URL, MercuryBatchPathV3, q.Encode())
	r.lggr.Debugf("FeedLookup request URL: %s", reqUrl)

	req, err := http.NewRequestWithContext(ctx, http.MethodGet, reqUrl, nil)
	if err != nil {
		ch <- MercuryData{Index: 0, Error: err, Retryable: false, State: InvalidMercuryRequest}
		return
	}

	ts := time.Now().UTC().UnixMilli()
	signature := r.generateHMAC(http.MethodGet, MercuryBatchPathV3+q.Encode(), []byte{}, r.mercury.cred.Username, r.mercury.cred.Password, ts)
	req.Header.Set("Content-Type", "application/json")
	req.Header.Set("Authorization", r.mercury.cred.Username)
	req.Header.Set("X-Authorization-Timestamp", strconv.FormatInt(ts, 10))
	req.Header.Set("X-Authorization-Signature-SHA256", signature)

	// in the case of multiple retries here, use the last attempt's data
	state := NoPipelineError
	retryable := false
	sent := false
	retryErr := retry.Do(
		func() error {
			retryable = false
			resp, err1 := r.hc.Do(req)
			if err1 != nil {
				r.lggr.Warnf("FeedLookup upkeep %s block %s GET request fails for multi feed: %v", ml.upkeepId.String(), ml.time.String(), err1)
				retryable = true
				state = MercuryFlakyFailure
				return err1
			}
			defer resp.Body.Close()
			body, err1 := io.ReadAll(resp.Body)
			if err1 != nil {
				retryable = false
				state = FailedToReadMercuryResponse
				return err1
			}

			if resp.StatusCode == http.StatusNotFound || resp.StatusCode == http.StatusInternalServerError {
				r.lggr.Warnf("FeedLookup upkeep %s block %s received status code %d for multi feed", ml.upkeepId.String(), ml.time.String(), resp.StatusCode)
				retryable = true
				state = MercuryFlakyFailure
				return errors.New(strconv.FormatInt(int64(resp.StatusCode), 10))
			} else if resp.StatusCode != http.StatusOK {
				retryable = false
				state = InvalidMercuryRequest
				return fmt.Errorf("FeedLookup upkeep %s block %s received status code %d for multi feed", ml.upkeepId.String(), ml.time.String(), resp.StatusCode)
			}

			var m MercuryResponse
			err1 = json.Unmarshal(body, &m)
			if err1 != nil {
				r.lggr.Warnf("FeedLookup upkeep %s block %s failed to unmarshal body to MercuryResponse for multi feed: %v", ml.upkeepId.String(), ml.time.String(), err1)
				retryable = false
				state = MercuryUnmarshalError
				return err1
			}
			blobBytes, err1 := hexutil.Decode(m.ChainlinkBlob)
			if err1 != nil {
				r.lggr.Warnf("FeedLookup upkeep %s block %s failed to decode chainlinkBlob %s for multi feed: %v", ml.upkeepId.String(), ml.time.String(), m.ChainlinkBlob, err1)
				retryable = false
				state = FailedToReadMercuryResponse
				return err1
			}
			ch <- MercuryData{
				Index:     0,
				Bytes:     blobBytes,
				Retryable: false,
				State:     NoPipelineError,
			}
			sent = true
			return nil
		},
		// only retry when the error is 404 Not Found or 500 Internal Server Error
		retry.RetryIf(func(err error) bool {
			return err.Error() == fmt.Sprintf("%d", http.StatusNotFound) || err.Error() == fmt.Sprintf("%d", http.StatusInternalServerError)
		}),
		retry.Context(ctx),
		retry.Delay(RetryDelay),
		retry.Attempts(TotalAttempt))

	if !sent {
		md := MercuryData{
			Index:     0,
			Retryable: retryable,
			Error:     retryErr,
			State:     state,
		}
		ch <- md
	}
}

// generateHMAC calculates a user HMAC for Mercury server authentication.
func (r *EvmRegistry) generateHMAC(method string, path string, body []byte, clientId string, secret string, ts int64) string {
	bodyHash := sha256.New()
	bodyHash.Write(body)
	hashString := fmt.Sprintf("%s %s %s %s %d",
		method,
		path,
		hex.EncodeToString(bodyHash.Sum(nil)),
		clientId,
		ts)
	signedMessage := hmac.New(sha256.New, []byte(secret))
	signedMessage.Write([]byte(hashString))
	userHmac := hex.EncodeToString(signedMessage.Sum(nil))
	return userHmac
}<|MERGE_RESOLUTION|>--- conflicted
+++ resolved
@@ -75,12 +75,7 @@
 // feedLookup looks through check upkeep results looking for any that need off chain lookup
 func (r *EvmRegistry) feedLookup(ctx context.Context, checkResults []ocr2keepers.CheckResult) []ocr2keepers.CheckResult {
 	lookups := map[int]*FeedLookup{}
-<<<<<<< HEAD
-	for i := range upkeepResults {
-		res := &upkeepResults[i]
-=======
 	for i, res := range checkResults {
->>>>>>> 96f4bacc
 		if res.IneligibilityReason != uint8(UpkeepFailureReasonTargetCheckReverted) {
 			continue
 		}
@@ -99,14 +94,9 @@
 		}
 
 		if !allowed {
-<<<<<<< HEAD
-			res.IneligibilityReason = uint8(UpkeepFailureReasonMercuryAccessNotAllowed)
-			r.lggr.Errorf("[FeedLookup] upkeep %s block %d NOT allowed to time Mercury server", upkeepId, block)
-=======
 			r.lggr.Warnf("[FeedLookup] upkeep %s block %d NOT allowed to query Mercury server", upkeepId, block)
 			checkResults[i].IneligibilityReason = uint8(UpkeepFailureReasonMercuryAccessNotAllowed)
 			checkResults[i].Retryable = retryable
->>>>>>> 96f4bacc
 			continue
 		}
 
@@ -167,34 +157,20 @@
 	}
 
 	if failureReason == uint8(UpkeepFailureReasonMercuryCallbackReverted) {
-<<<<<<< HEAD
-		upkeepResults[i].IneligibilityReason = uint8(UpkeepFailureReasonMercuryCallbackReverted)
-=======
 		checkResults[i].IneligibilityReason = uint8(UpkeepFailureReasonMercuryCallbackReverted)
->>>>>>> 96f4bacc
 		r.lggr.Debugf("[FeedLookup] upkeep %s block %d mercury callback reverts", lookup.upkeepId, lookup.block)
 		return
 	}
 
 	if !needed {
-<<<<<<< HEAD
-		upkeepResults[i].IneligibilityReason = uint8(UpkeepFailureReasonUpkeepNotNeeded)
-=======
 		checkResults[i].IneligibilityReason = uint8(UpkeepFailureReasonUpkeepNotNeeded)
->>>>>>> 96f4bacc
 		r.lggr.Debugf("[FeedLookup] upkeep %s block %d callback reports upkeep not needed", lookup.upkeepId, lookup.block)
 		return
 	}
 
-<<<<<<< HEAD
-	upkeepResults[i].IneligibilityReason = uint8(UpkeepFailureReasonNone)
-	upkeepResults[i].Eligible = true
-	upkeepResults[i].PerformData = performData
-=======
 	checkResults[i].IneligibilityReason = uint8(UpkeepFailureReasonNone)
 	checkResults[i].Eligible = true
 	checkResults[i].PerformData = performData
->>>>>>> 96f4bacc
 	r.lggr.Infof("[FeedLookup] upkeep %s block %d successful with perform data: %s", lookup.upkeepId, lookup.block, hexutil.Encode(performData))
 }
 
