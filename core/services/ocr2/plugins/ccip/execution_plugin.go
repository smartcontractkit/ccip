package ccip

import (
	"context"
	"encoding/json"
	"net/url"
	"strconv"

	"github.com/Masterminds/semver/v3"
	"github.com/ethereum/go-ethereum/accounts/abi/bind"
	"github.com/ethereum/go-ethereum/common"
	"github.com/ethereum/go-ethereum/common/hexutil"
	"github.com/pkg/errors"

	chainselectors "github.com/smartcontractkit/chain-selectors"
	libocr2 "github.com/smartcontractkit/libocr/offchainreporting2plus"

	relaylogger "github.com/smartcontractkit/chainlink-relay/pkg/logger"

	"github.com/smartcontractkit/chainlink/v2/core/services/ocr2/plugins/ccip/internal/ccipdata"
	"github.com/smartcontractkit/chainlink/v2/core/services/ocr2/plugins/ccip/internal/contractutil"
	"github.com/smartcontractkit/chainlink/v2/core/services/ocr2/plugins/ccip/internal/logpollerutil"
	"github.com/smartcontractkit/chainlink/v2/core/services/ocr2/plugins/ccip/internal/oraclelib"
	"github.com/smartcontractkit/chainlink/v2/core/services/ocr2/plugins/ccip/prices"
	"github.com/smartcontractkit/chainlink/v2/core/utils"

	"github.com/smartcontractkit/chainlink/v2/core/chains/evm"
	"github.com/smartcontractkit/chainlink/v2/core/chains/evm/client"
	"github.com/smartcontractkit/chainlink/v2/core/chains/evm/logpoller"
	"github.com/smartcontractkit/chainlink/v2/core/chains/evm/txmgr"
	"github.com/smartcontractkit/chainlink/v2/core/gethwrappers/ccip/generated/evm_2_evm_offramp"
	"github.com/smartcontractkit/chainlink/v2/core/gethwrappers/ccip/generated/evm_2_evm_onramp"
	"github.com/smartcontractkit/chainlink/v2/core/gethwrappers/ccip/generated/router"
	"github.com/smartcontractkit/chainlink/v2/core/logger"
	"github.com/smartcontractkit/chainlink/v2/core/services/job"
	"github.com/smartcontractkit/chainlink/v2/core/services/ocr2/plugins/ccip/abihelpers"
	ccipconfig "github.com/smartcontractkit/chainlink/v2/core/services/ocr2/plugins/ccip/config"
	"github.com/smartcontractkit/chainlink/v2/core/services/ocr2/plugins/ccip/observability"
	"github.com/smartcontractkit/chainlink/v2/core/services/ocr2/plugins/ccip/tokendata"
	"github.com/smartcontractkit/chainlink/v2/core/services/ocr2/plugins/ccip/tokendata/usdc"
	"github.com/smartcontractkit/chainlink/v2/core/services/ocr2/plugins/promwrapper"
	"github.com/smartcontractkit/chainlink/v2/core/services/pg"
)

const (
	EXEC_REPORT_ACCEPTS          = "Exec report accepts"
	EXEC_EXECUTION_STATE_CHANGES = "Exec execution state changes"
	EXEC_TOKEN_POOL_ADDED        = "Token pool added"
	EXEC_TOKEN_POOL_REMOVED      = "Token pool removed"
	FEE_TOKEN_ADDED              = "Fee token added"
	FEE_TOKEN_REMOVED            = "Fee token removed"
)

func jobSpecToExecPluginConfig(lggr logger.Logger, jb job.Job, chainSet evm.LegacyChainContainer) (*ExecutionPluginConfig, *BackfillArgs, error) {
	if jb.OCR2OracleSpec == nil {
		return nil, nil, errors.New("spec is nil")
	}
	spec := jb.OCR2OracleSpec
	var pluginConfig ccipconfig.ExecutionPluginJobSpecConfig
	err := json.Unmarshal(spec.PluginConfig.Bytes(), &pluginConfig)
	if err != nil {
		return nil, nil, err
	}
	chainIDInterface, ok := spec.RelayConfig["chainID"]
	if !ok {
		return nil, nil, errors.New("chainID must be provided in relay config")
	}
	destChainID := int64(chainIDInterface.(float64))
	destChain, err := chainSet.Get(strconv.FormatInt(destChainID, 10))
	if err != nil {
		return nil, nil, errors.Wrap(err, "get chainset")
	}
	offRamp, _, err := contractutil.LoadOffRamp(common.HexToAddress(spec.ContractID), ExecPluginLabel, destChain.Client())
	if err != nil {
		return nil, nil, errors.Wrap(err, "failed loading offRamp")
	}
	offRampConfig, err := offRamp.GetStaticConfig(&bind.CallOpts{})
	if err != nil {
		return nil, nil, err
	}
	chainId, err := chainselectors.ChainIdFromSelector(offRampConfig.SourceChainSelector)
	if err != nil {
		return nil, nil, err
	}
	sourceChain, err := chainSet.Get(strconv.FormatUint(chainId, 10))
	if err != nil {
		return nil, nil, errors.Wrap(err, "unable to open source chain")
	}
	commitStore, commitStoreVersion, err := contractutil.LoadCommitStore(offRampConfig.CommitStore, ExecPluginLabel, destChain.Client())
	if err != nil {
		return nil, nil, errors.Wrap(err, "failed loading commitStore")
	}
	onRamp, onRampVersion, err := contractutil.LoadOnRamp(offRampConfig.OnRamp, ExecPluginLabel, sourceChain.Client())
	if err != nil {
		return nil, nil, errors.Wrap(err, "failed loading onRamp")
	}
	dynamicOnRampConfig, err := contractutil.LoadOnRampDynamicConfig(onRamp, onRampVersion, sourceChain.Client())
	if err != nil {
		return nil, nil, errors.Wrap(err, "failed loading onRamp config")
	}
	sourceRouter, err := router.NewRouter(dynamicOnRampConfig.Router, sourceChain.Client())
	if err != nil {
		return nil, nil, errors.Wrap(err, "failed loading source router")
	}
	sourceWrappedNative, err := sourceRouter.GetWrappedNative(&bind.CallOpts{})
	if err != nil {
		return nil, nil, errors.Wrap(err, "could not get source native token")
	}
	sourcePriceRegistry, err := observability.NewObservedPriceRegistry(dynamicOnRampConfig.PriceRegistry, ExecPluginLabel, sourceChain.Client())
	if err != nil {
		return nil, nil, errors.Wrap(err, "could not create source price registry")
	}

	execLggr := lggr.Named("CCIPExecution").With(
		"sourceChain", ChainName(int64(chainId)),
		"destChain", ChainName(destChainID))
	onRampReader, err := ccipdata.NewOnRampReader(execLggr, offRampConfig.SourceChainSelector,
		offRampConfig.ChainSelector, offRampConfig.OnRamp, sourceChain.LogPoller(), sourceChain.Client(), sourceChain.Config().EVM().FinalityTagEnabled())
	if err != nil {
		return nil, nil, err
	}
	tokenDataProviders, err := getTokenDataProviders(lggr, pluginConfig, sourceChain.LogPoller())
	if err != nil {
		return nil, nil, errors.Wrap(err, "could not get token data providers")
	}
	execLggr.Infow("Initialized exec plugin",
		"pluginConfig", pluginConfig,
		"onRampAddress", onRamp.Address(),
		"sourcePriceRegistry", sourcePriceRegistry.Address(),
		"dynamicOnRampConfig", dynamicOnRampConfig,
		"sourceNative", sourceWrappedNative,
		"sourceRouter", sourceRouter.Address())
	return &ExecutionPluginConfig{
			lggr:                     execLggr,
			sourceLP:                 sourceChain.LogPoller(),
			destLP:                   destChain.LogPoller(),
			onRampReader:             onRampReader,
			destReader:               ccipdata.NewLogPollerReader(destChain.LogPoller(), execLggr, destChain.Client()),
			onRamp:                   onRamp,
			offRamp:                  offRamp,
			commitStore:              commitStore,
			commitStoreVersion:       commitStoreVersion,
			sourcePriceRegistry:      sourcePriceRegistry,
			sourceWrappedNativeToken: sourceWrappedNative,
			destClient:               destChain.Client(),
			sourceClient:             sourceChain.Client(),
			destGasEstimator:         destChain.GasEstimator(),
			destChainEVMID:           destChain.ID(),
			tokenDataProviders:       tokenDataProviders,
<<<<<<< HEAD
			msgCostOpt: prices.MsgCostOptions{
				DAOverheadGas: int64(dynamicOnRampConfig.DestDataAvailabilityOverheadGas),
				GasPerDAByte:  int64(dynamicOnRampConfig.DestGasPerDataAvailabilityByte),
				DAMultiplier:  int64(dynamicOnRampConfig.DestDataAvailabilityMultiplier),
			},
		})
=======
		}, &BackfillArgs{
			sourceLP:         sourceChain.LogPoller(),
			destLP:           destChain.LogPoller(),
			sourceStartBlock: pluginConfig.SourceStartBlock,
			destStartBlock:   pluginConfig.DestStartBlock,
		}, nil
}
>>>>>>> 77ce9d0f

func NewExecutionServices(lggr logger.Logger, jb job.Job, chainSet evm.LegacyChainContainer, new bool, argsNoPlugin libocr2.OCR2OracleArgs, logError func(string), qopts ...pg.QOpt) ([]job.ServiceCtx, error) {
	execPluginConfig, backfillArgs, err := jobSpecToExecPluginConfig(lggr, jb, chainSet)
	if err != nil {
		return nil, err
	}
	wrappedPluginFactory := NewExecutionReportingPluginFactory(*execPluginConfig)
	err = wrappedPluginFactory.UpdateLogPollerFilters(utils.ZeroAddress, qopts...)
	if err != nil {
		return nil, err
	}

	argsNoPlugin.ReportingPluginFactory = promwrapper.NewPromFactory(wrappedPluginFactory, "CCIPExecution", jb.OCR2OracleSpec.Relay, execPluginConfig.destChainEVMID)
	argsNoPlugin.Logger = relaylogger.NewOCRWrapper(execPluginConfig.lggr, true, logError)
	oracle, err := libocr2.NewOracle(argsNoPlugin)
	if err != nil {
		return nil, err
	}
	// If this is a brand-new job, then we make use of the start blocks. If not then we're rebooting and log poller will pick up where we left off.
	if new {
		return []job.ServiceCtx{
			oraclelib.NewBackfilledOracle(
				execPluginConfig.lggr,
				backfillArgs.sourceLP,
				backfillArgs.destLP,
				backfillArgs.sourceStartBlock,
				backfillArgs.destStartBlock,
				job.NewServiceAdapter(oracle)),
		}, nil
	}
	return []job.ServiceCtx{job.NewServiceAdapter(oracle)}, nil
}

func getTokenDataProviders(lggr logger.Logger, pluginConfig ccipconfig.ExecutionPluginJobSpecConfig, sourceLP logpoller.LogPoller) (map[common.Address]tokendata.Reader, error) {
	tokenDataProviders := make(map[common.Address]tokendata.Reader)

	if pluginConfig.USDCConfig.AttestationAPI != "" {
		lggr.Infof("USDC token data provider enabled")
		err := pluginConfig.USDCConfig.ValidateUSDCConfig()
		if err != nil {
			return nil, err
		}

		attestationURI, err := url.ParseRequestURI(pluginConfig.USDCConfig.AttestationAPI)
		if err != nil {
			return nil, errors.Wrap(err, "failed to parse USDC attestation API")
		}

		usdcReader, err := ccipdata.NewUSDCReader(lggr, pluginConfig.USDCConfig.SourceMessageTransmitterAddress, sourceLP)
		if err != nil {
			return nil, err
		}
		tokenDataProviders[pluginConfig.USDCConfig.SourceTokenAddress] = tokendata.NewCachedReader(
			usdc.NewUSDCTokenDataReader(
				lggr,
				usdcReader,
				attestationURI,
			),
		)
	}

	return tokenDataProviders, nil
}

func getExecutionPluginSourceLpChainFilters(priceRegistry common.Address) []logpoller.Filter {
	return []logpoller.Filter{
		{
			Name:      logpoller.FilterName(FEE_TOKEN_ADDED, priceRegistry.String()),
			EventSigs: []common.Hash{abihelpers.EventSignatures.FeeTokenAdded},
			Addresses: []common.Address{priceRegistry},
		},
		{
			Name:      logpoller.FilterName(FEE_TOKEN_REMOVED, priceRegistry.String()),
			EventSigs: []common.Hash{abihelpers.EventSignatures.FeeTokenRemoved},
			Addresses: []common.Address{priceRegistry},
		},
	}
}

func getExecutionPluginDestLpChainFilters(commitStore, offRamp, priceRegistry common.Address) []logpoller.Filter {
	return []logpoller.Filter{
		{
			Name:      logpoller.FilterName(EXEC_REPORT_ACCEPTS, commitStore.String()),
			EventSigs: []common.Hash{abihelpers.EventSignatures.ReportAccepted},
			Addresses: []common.Address{commitStore},
		},
		{
			Name:      logpoller.FilterName(EXEC_EXECUTION_STATE_CHANGES, offRamp.String()),
			EventSigs: []common.Hash{abihelpers.EventSignatures.ExecutionStateChanged},
			Addresses: []common.Address{offRamp},
		},
		{
			Name:      logpoller.FilterName(EXEC_TOKEN_POOL_ADDED, offRamp.String()),
			EventSigs: []common.Hash{abihelpers.EventSignatures.PoolAdded},
			Addresses: []common.Address{offRamp},
		},
		{
			Name:      logpoller.FilterName(EXEC_TOKEN_POOL_REMOVED, offRamp.String()),
			EventSigs: []common.Hash{abihelpers.EventSignatures.PoolRemoved},
			Addresses: []common.Address{offRamp},
		},
		{
			Name:      logpoller.FilterName(FEE_TOKEN_ADDED, priceRegistry.String()),
			EventSigs: []common.Hash{abihelpers.EventSignatures.FeeTokenAdded},
			Addresses: []common.Address{priceRegistry},
		},
		{
			Name:      logpoller.FilterName(FEE_TOKEN_REMOVED, priceRegistry.String()),
			EventSigs: []common.Hash{abihelpers.EventSignatures.FeeTokenRemoved},
			Addresses: []common.Address{priceRegistry},
		},
	}
}

// UnregisterExecPluginLpFilters unregisters all the registered filters for both source and dest chains.
<<<<<<< HEAD
func UnregisterExecPluginLpFilters(ctx context.Context, lggr logger.Logger, spec *job.OCR2OracleSpec, chainSet evm.LegacyChainContainer, qopts ...pg.QOpt) error {
	if spec == nil {
		return errors.New("spec is nil")
	}

	var pluginConfig ccipconfig.ExecutionPluginJobSpecConfig
	err := json.Unmarshal(spec.PluginConfig.Bytes(), &pluginConfig)
	if err != nil {
		return err
	}

	destChainIDInterface, ok := spec.RelayConfig["chainID"]
	if !ok {
		return errors.New("chainID must be provided in relay config")
	}
	destChainIDf64, is := destChainIDInterface.(float64)
	if !is {
		return fmt.Errorf("chain id '%v' is not float64", destChainIDInterface)
	}
	destChain, err := chainSet.Get(strconv.FormatInt(int64(destChainIDf64), 10))
	if err != nil {
		return err
	}

	offRampAddress := common.HexToAddress(spec.ContractID)
	offRamp, _, err := contractutil.LoadOffRamp(offRampAddress, ExecPluginLabel, destChain.Client())
=======
func UnregisterExecPluginLpFilters(ctx context.Context, lggr logger.Logger, jb job.Job, chainSet evm.LegacyChainContainer, qopts ...pg.QOpt) error {
	execPluginConfig, _, err := jobSpecToExecPluginConfig(lggr, jb, chainSet)
>>>>>>> 77ce9d0f
	if err != nil {
		return err
	}
	if err := execPluginConfig.onRampReader.Close(); err != nil {
		return err
	}
<<<<<<< HEAD
	chainId, err := chainselectors.ChainIdFromSelector(offRampConfig.SourceChainSelector)
	if err != nil {
		return err
	}
	sourceChain, err := chainSet.Get(strconv.FormatUint(chainId, 10))
	if err != nil {
		return errors.Wrap(err, "unable to open source chain")
	}
	sourceOnRamp, sourceOnRampVersion, err := contractutil.LoadOnRamp(offRampConfig.OnRamp, ExecPluginLabel, sourceChain.Client())
	if err != nil {
		return errors.Wrap(err, "failed loading onRamp")
	}

	return unregisterExecutionPluginLpFilters(ctx, lggr, sourceChain.LogPoller(), destChain.LogPoller(), offRamp, offRampConfig, sourceOnRamp, sourceOnRampVersion, sourceChain.Client(), pluginConfig, qopts...)
=======
	for _, tokenReader := range execPluginConfig.tokenDataProviders {
		if err := tokenReader.Close(); err != nil {
			return err
		}
	}
	// TODO: once offramp/commit/pricereg are abstracted, we can call Close on the offramp/commit readers to unregister filters.
	return unregisterExecutionPluginLpFilters(ctx, execPluginConfig.sourceLP, execPluginConfig.destLP, execPluginConfig.offRamp,
		execPluginConfig.commitStore.Address(), execPluginConfig.onRamp, execPluginConfig.sourceClient, qopts...)
>>>>>>> 77ce9d0f
}

func unregisterExecutionPluginLpFilters(
	ctx context.Context,
	sourceLP logpoller.LogPoller,
	destLP logpoller.LogPoller,
	destOffRamp evm_2_evm_offramp.EVM2EVMOffRampInterface,
	commitStore common.Address,
	sourceOnRamp evm_2_evm_onramp.EVM2EVMOnRampInterface,
	sourceOnRampVersion semver.Version,
	sourceChainClient client.Client,
	qopts ...pg.QOpt) error {
	destOffRampDynCfg, err := destOffRamp.GetDynamicConfig(&bind.CallOpts{Context: ctx})
	if err != nil {
		return err
	}

	onRampDynCfg, err := contractutil.LoadOnRampDynamicConfig(sourceOnRamp, sourceOnRampVersion, sourceChainClient)
	if err != nil {
		return err
	}

	if err = logpollerutil.UnregisterLpFilters(
		sourceLP,
		getExecutionPluginSourceLpChainFilters(onRampDynCfg.PriceRegistry),
		qopts...,
	); err != nil {
		return err
	}

	return logpollerutil.UnregisterLpFilters(
		destLP,
		getExecutionPluginDestLpChainFilters(commitStore, destOffRamp.Address(), destOffRampDynCfg.PriceRegistry),
		qopts...,
	)
}

// ExecutionReportToEthTxMeta generates a txmgr.EthTxMeta from the given report.
// Only MessageIDs will be populated in the TxMeta.
func ExecutionReportToEthTxMeta(report []byte) (*txmgr.TxMeta, error) {
	execReport, err := abihelpers.DecodeExecutionReport(report)
	if err != nil {
		return nil, err
	}

	msgIDs := make([]string, len(execReport.Messages))
	for i, msg := range execReport.Messages {
		msgIDs[i] = hexutil.Encode(msg.MessageId[:])
	}

	return &txmgr.TxMeta{
		MessageIDs: msgIDs,
	}, nil
}<|MERGE_RESOLUTION|>--- conflicted
+++ resolved
@@ -6,7 +6,6 @@
 	"net/url"
 	"strconv"
 
-	"github.com/Masterminds/semver/v3"
 	"github.com/ethereum/go-ethereum/accounts/abi/bind"
 	"github.com/ethereum/go-ethereum/common"
 	"github.com/ethereum/go-ethereum/common/hexutil"
@@ -147,14 +146,11 @@
 			destGasEstimator:         destChain.GasEstimator(),
 			destChainEVMID:           destChain.ID(),
 			tokenDataProviders:       tokenDataProviders,
-<<<<<<< HEAD
 			msgCostOpt: prices.MsgCostOptions{
 				DAOverheadGas: int64(dynamicOnRampConfig.DestDataAvailabilityOverheadGas),
 				GasPerDAByte:  int64(dynamicOnRampConfig.DestGasPerDataAvailabilityByte),
 				DAMultiplier:  int64(dynamicOnRampConfig.DestDataAvailabilityMultiplier),
 			},
-		})
-=======
 		}, &BackfillArgs{
 			sourceLP:         sourceChain.LogPoller(),
 			destLP:           destChain.LogPoller(),
@@ -162,7 +158,6 @@
 			destStartBlock:   pluginConfig.DestStartBlock,
 		}, nil
 }
->>>>>>> 77ce9d0f
 
 func NewExecutionServices(lggr logger.Logger, jb job.Job, chainSet evm.LegacyChainContainer, new bool, argsNoPlugin libocr2.OCR2OracleArgs, logError func(string), qopts ...pg.QOpt) ([]job.ServiceCtx, error) {
 	execPluginConfig, backfillArgs, err := jobSpecToExecPluginConfig(lggr, jb, chainSet)
@@ -278,59 +273,14 @@
 }
 
 // UnregisterExecPluginLpFilters unregisters all the registered filters for both source and dest chains.
-<<<<<<< HEAD
-func UnregisterExecPluginLpFilters(ctx context.Context, lggr logger.Logger, spec *job.OCR2OracleSpec, chainSet evm.LegacyChainContainer, qopts ...pg.QOpt) error {
-	if spec == nil {
-		return errors.New("spec is nil")
-	}
-
-	var pluginConfig ccipconfig.ExecutionPluginJobSpecConfig
-	err := json.Unmarshal(spec.PluginConfig.Bytes(), &pluginConfig)
-	if err != nil {
-		return err
-	}
-
-	destChainIDInterface, ok := spec.RelayConfig["chainID"]
-	if !ok {
-		return errors.New("chainID must be provided in relay config")
-	}
-	destChainIDf64, is := destChainIDInterface.(float64)
-	if !is {
-		return fmt.Errorf("chain id '%v' is not float64", destChainIDInterface)
-	}
-	destChain, err := chainSet.Get(strconv.FormatInt(int64(destChainIDf64), 10))
-	if err != nil {
-		return err
-	}
-
-	offRampAddress := common.HexToAddress(spec.ContractID)
-	offRamp, _, err := contractutil.LoadOffRamp(offRampAddress, ExecPluginLabel, destChain.Client())
-=======
 func UnregisterExecPluginLpFilters(ctx context.Context, lggr logger.Logger, jb job.Job, chainSet evm.LegacyChainContainer, qopts ...pg.QOpt) error {
 	execPluginConfig, _, err := jobSpecToExecPluginConfig(lggr, jb, chainSet)
->>>>>>> 77ce9d0f
 	if err != nil {
 		return err
 	}
 	if err := execPluginConfig.onRampReader.Close(); err != nil {
 		return err
 	}
-<<<<<<< HEAD
-	chainId, err := chainselectors.ChainIdFromSelector(offRampConfig.SourceChainSelector)
-	if err != nil {
-		return err
-	}
-	sourceChain, err := chainSet.Get(strconv.FormatUint(chainId, 10))
-	if err != nil {
-		return errors.Wrap(err, "unable to open source chain")
-	}
-	sourceOnRamp, sourceOnRampVersion, err := contractutil.LoadOnRamp(offRampConfig.OnRamp, ExecPluginLabel, sourceChain.Client())
-	if err != nil {
-		return errors.Wrap(err, "failed loading onRamp")
-	}
-
-	return unregisterExecutionPluginLpFilters(ctx, lggr, sourceChain.LogPoller(), destChain.LogPoller(), offRamp, offRampConfig, sourceOnRamp, sourceOnRampVersion, sourceChain.Client(), pluginConfig, qopts...)
-=======
 	for _, tokenReader := range execPluginConfig.tokenDataProviders {
 		if err := tokenReader.Close(); err != nil {
 			return err
@@ -339,7 +289,6 @@
 	// TODO: once offramp/commit/pricereg are abstracted, we can call Close on the offramp/commit readers to unregister filters.
 	return unregisterExecutionPluginLpFilters(ctx, execPluginConfig.sourceLP, execPluginConfig.destLP, execPluginConfig.offRamp,
 		execPluginConfig.commitStore.Address(), execPluginConfig.onRamp, execPluginConfig.sourceClient, qopts...)
->>>>>>> 77ce9d0f
 }
 
 func unregisterExecutionPluginLpFilters(
@@ -349,7 +298,6 @@
 	destOffRamp evm_2_evm_offramp.EVM2EVMOffRampInterface,
 	commitStore common.Address,
 	sourceOnRamp evm_2_evm_onramp.EVM2EVMOnRampInterface,
-	sourceOnRampVersion semver.Version,
 	sourceChainClient client.Client,
 	qopts ...pg.QOpt) error {
 	destOffRampDynCfg, err := destOffRamp.GetDynamicConfig(&bind.CallOpts{Context: ctx})
@@ -357,7 +305,12 @@
 		return err
 	}
 
-	onRampDynCfg, err := contractutil.LoadOnRampDynamicConfig(sourceOnRamp, sourceOnRampVersion, sourceChainClient)
+	_, version, err := ccipconfig.TypeAndVersion(sourceOnRamp.Address(), sourceChainClient)
+	if err != nil {
+		return err
+	}
+
+	onRampDynCfg, err := contractutil.LoadOnRampDynamicConfig(sourceOnRamp, version, sourceChainClient)
 	if err != nil {
 		return err
 	}
