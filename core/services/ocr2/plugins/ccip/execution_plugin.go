package ccip

import (
	"context"
	"encoding/json"
	"fmt"
	"net/url"
	"strconv"

	"github.com/ethereum/go-ethereum/accounts/abi/bind"
	"github.com/ethereum/go-ethereum/common"
	"github.com/ethereum/go-ethereum/common/hexutil"
	"github.com/pkg/errors"

	chainselectors "github.com/smartcontractkit/chain-selectors"
	libocr2 "github.com/smartcontractkit/libocr/offchainreporting2plus"

	relaylogger "github.com/smartcontractkit/chainlink-relay/pkg/logger"
<<<<<<< HEAD

	"github.com/smartcontractkit/chainlink/v2/core/services/ocr2/plugins/ccip/internal/ccipevents"
=======
	"github.com/smartcontractkit/chainlink/v2/core/services/ocr2/plugins/ccip/internal/ccipdata"
>>>>>>> b5e0d7ad
	"github.com/smartcontractkit/chainlink/v2/core/services/ocr2/plugins/ccip/internal/hashlib"
	"github.com/smartcontractkit/chainlink/v2/core/services/ocr2/plugins/ccip/internal/oraclelib"

	"github.com/smartcontractkit/chainlink/v2/core/chains/evm"
	"github.com/smartcontractkit/chainlink/v2/core/chains/evm/client"
	"github.com/smartcontractkit/chainlink/v2/core/chains/evm/logpoller"
	"github.com/smartcontractkit/chainlink/v2/core/chains/evm/txmgr"
	"github.com/smartcontractkit/chainlink/v2/core/gethwrappers/ccip/generated/evm_2_evm_offramp"
	"github.com/smartcontractkit/chainlink/v2/core/gethwrappers/ccip/generated/evm_2_evm_onramp"
	"github.com/smartcontractkit/chainlink/v2/core/gethwrappers/ccip/generated/router"
	"github.com/smartcontractkit/chainlink/v2/core/logger"
	"github.com/smartcontractkit/chainlink/v2/core/services/job"
	"github.com/smartcontractkit/chainlink/v2/core/services/ocr2/plugins/ccip/abihelpers"
	ccipconfig "github.com/smartcontractkit/chainlink/v2/core/services/ocr2/plugins/ccip/config"
	"github.com/smartcontractkit/chainlink/v2/core/services/ocr2/plugins/ccip/observability"
	"github.com/smartcontractkit/chainlink/v2/core/services/ocr2/plugins/ccip/tokendata"
	"github.com/smartcontractkit/chainlink/v2/core/services/ocr2/plugins/ccip/tokendata/usdc"
	"github.com/smartcontractkit/chainlink/v2/core/services/ocr2/plugins/promwrapper"
	"github.com/smartcontractkit/chainlink/v2/core/services/pg"
)

const (
	EXEC_CCIP_SENDS              = "Exec ccip sends"
	EXEC_REPORT_ACCEPTS          = "Exec report accepts"
	EXEC_EXECUTION_STATE_CHANGES = "Exec execution state changes"
	EXEC_TOKEN_POOL_ADDED        = "Token pool added"
	EXEC_TOKEN_POOL_REMOVED      = "Token pool removed"
	FEE_TOKEN_ADDED              = "Fee token added"
	FEE_TOKEN_REMOVED            = "Fee token removed"
)

func NewExecutionServices(lggr logger.Logger, jb job.Job, chainSet evm.LegacyChainContainer, new bool, argsNoPlugin libocr2.OCR2OracleArgs, logError func(string), qopts ...pg.QOpt) ([]job.ServiceCtx, error) {
	spec := jb.OCR2OracleSpec
	var pluginConfig ccipconfig.ExecutionPluginJobSpecConfig
	err := json.Unmarshal(spec.PluginConfig.Bytes(), &pluginConfig)
	if err != nil {
		return nil, err
	}

	chainIDInterface, ok := spec.RelayConfig["chainID"]
	if !ok {
		return nil, errors.New("chainID must be provided in relay config")
	}
	destChainID := int64(chainIDInterface.(float64))
	destChain, err := chainSet.Get(strconv.FormatInt(destChainID, 10))
	if err != nil {
		return nil, errors.Wrap(err, "get chainset")
	}
	offRamp, err := LoadOffRamp(common.HexToAddress(spec.ContractID), ExecPluginLabel, destChain.Client())
	if err != nil {
		return nil, errors.Wrap(err, "failed loading offRamp")
	}
	offRampConfig, err := offRamp.GetStaticConfig(&bind.CallOpts{})
	if err != nil {
		return nil, err
	}
	chainId, err := chainselectors.ChainIdFromSelector(offRampConfig.SourceChainSelector)
	if err != nil {
		return nil, err
	}
	sourceChain, err := chainSet.Get(strconv.FormatUint(chainId, 10))
	if err != nil {
		return nil, errors.Wrap(err, "unable to open source chain")
	}
	commitStore, err := LoadCommitStore(offRampConfig.CommitStore, ExecPluginLabel, destChain.Client())
	if err != nil {
		return nil, errors.Wrap(err, "failed loading commitStore")
	}
	onRamp, err := LoadOnRamp(offRampConfig.OnRamp, ExecPluginLabel, sourceChain.Client())
	if err != nil {
		return nil, errors.Wrap(err, "failed loading onRamp")
	}
	dynamicOnRampConfig, err := LoadOnRampDynamicConfig(onRamp, sourceChain.Client())
	if err != nil {
		return nil, errors.Wrap(err, "failed loading onRamp config")
	}
	sourceRouter, err := router.NewRouter(dynamicOnRampConfig.Router, sourceChain.Client())
	if err != nil {
		return nil, errors.Wrap(err, "failed loading source router")
	}
	sourceWrappedNative, err := sourceRouter.GetWrappedNative(&bind.CallOpts{})
	if err != nil {
		return nil, errors.Wrap(err, "could not get source native token")
	}
	sourcePriceRegistry, err := observability.NewObservedPriceRegistry(dynamicOnRampConfig.PriceRegistry, ExecPluginLabel, sourceChain.Client())
	if err != nil {
		return nil, errors.Wrap(err, "could not create source price registry")
	}

	execLggr := lggr.Named("CCIPExecution").With(
		"sourceChain", ChainName(int64(chainId)),
		"destChain", ChainName(destChainID))

	sourceChainEventClient := ccipevents.NewLogPollerClient(sourceChain.LogPoller(), execLggr, sourceChain.Client())

	tokenDataProviders := make(map[common.Address]tokendata.Reader)

	// Subscribe all token data providers
	if pluginConfig.USDCAttestationApi != "" {
		attestationURI, err := url.ParseRequestURI(pluginConfig.USDCAttestationApi)
		if err != nil {
			return nil, errors.Wrap(err, "failed to parse USDC attestation API")
		}
		tokenDataProviders[usdc.TokenMapping[chainId]] = usdc.NewUSDCTokenDataReader(
			sourceChainEventClient,
			usdc.TokenMapping[chainId],
			offRampConfig.OnRamp,
			attestationURI,
			chainId)
	}

	wrappedPluginFactory := NewExecutionReportingPluginFactory(
		ExecutionPluginConfig{
			lggr:                     execLggr,
			sourceLP:                 sourceChain.LogPoller(),
			destLP:                   destChain.LogPoller(),
<<<<<<< HEAD
			sourceEvents:             sourceChainEventClient,
			destEvents:               ccipevents.NewLogPollerClient(destChain.LogPoller(), execLggr, destChain.Client()),
=======
			sourceReader:             ccipdata.NewLogPollerReader(sourceChain.LogPoller(), execLggr, sourceChain.Client()),
			destReader:               ccipdata.NewLogPollerReader(destChain.LogPoller(), execLggr, destChain.Client()),
>>>>>>> b5e0d7ad
			onRamp:                   onRamp,
			offRamp:                  offRamp,
			commitStore:              commitStore,
			sourcePriceRegistry:      sourcePriceRegistry,
			sourceWrappedNativeToken: sourceWrappedNative,
			destClient:               destChain.Client(),
			sourceClient:             sourceChain.Client(),
			destGasEstimator:         destChain.GasEstimator(),
			leafHasher:               hashlib.NewLeafHasher(offRampConfig.SourceChainSelector, offRampConfig.ChainSelector, onRamp.Address(), hashlib.NewKeccakCtx()),
			tokenDataProviders:       tokenDataProviders,
		})

	err = wrappedPluginFactory.UpdateLogPollerFilters(zeroAddress, qopts...)
	if err != nil {
		return nil, err
	}

	argsNoPlugin.ReportingPluginFactory = promwrapper.NewPromFactory(wrappedPluginFactory, "CCIPExecution", spec.Relay, destChain.ID())
	argsNoPlugin.Logger = relaylogger.NewOCRWrapper(execLggr, true, logError)
	oracle, err := libocr2.NewOracle(argsNoPlugin)
	if err != nil {
		return nil, err
	}
	execLggr.Infow("Initialized exec plugin",
		"pluginConfig", pluginConfig,
		"onRampAddress", onRamp.Address(),
		"sourcePriceRegistry", sourcePriceRegistry.Address(),
		"dynamicOnRampConfig", dynamicOnRampConfig,
		"sourceNative", sourceWrappedNative,
		"sourceRouter", sourceRouter.Address())
	// If this is a brand-new job, then we make use of the start blocks. If not then we're rebooting and log poller will pick up where we left off.
	if new {
		return []job.ServiceCtx{
			oraclelib.NewBackfilledOracle(
				execLggr,
				sourceChain.LogPoller(),
				destChain.LogPoller(),
				pluginConfig.SourceStartBlock,
				pluginConfig.DestStartBlock,
				job.NewServiceAdapter(oracle)),
		}, nil
	}
	return []job.ServiceCtx{job.NewServiceAdapter(oracle)}, nil
}

func getExecutionPluginSourceLpChainFilters(onRamp, priceRegistry common.Address, tokenDataProviders map[common.Address]tokendata.Reader) []logpoller.Filter {
	var filters []logpoller.Filter
	for _, provider := range tokenDataProviders {
		filters = append(filters, provider.GetSourceLogPollerFilters()...)
	}

	return append(filters, []logpoller.Filter{
		{
			Name:      logpoller.FilterName(EXEC_CCIP_SENDS, onRamp.String()),
			EventSigs: []common.Hash{abihelpers.EventSignatures.SendRequested},
			Addresses: []common.Address{onRamp},
		},
		{
			Name:      logpoller.FilterName(FEE_TOKEN_ADDED, priceRegistry.String()),
			EventSigs: []common.Hash{abihelpers.EventSignatures.FeeTokenAdded},
			Addresses: []common.Address{priceRegistry},
		},
		{
			Name:      logpoller.FilterName(FEE_TOKEN_REMOVED, priceRegistry.String()),
			EventSigs: []common.Hash{abihelpers.EventSignatures.FeeTokenRemoved},
			Addresses: []common.Address{priceRegistry},
		},
	}...)
}

func getExecutionPluginDestLpChainFilters(commitStore, offRamp, priceRegistry common.Address) []logpoller.Filter {
	return []logpoller.Filter{
		{
			Name:      logpoller.FilterName(EXEC_REPORT_ACCEPTS, commitStore.String()),
			EventSigs: []common.Hash{abihelpers.EventSignatures.ReportAccepted},
			Addresses: []common.Address{commitStore},
		},
		{
			Name:      logpoller.FilterName(EXEC_EXECUTION_STATE_CHANGES, offRamp.String()),
			EventSigs: []common.Hash{abihelpers.EventSignatures.ExecutionStateChanged},
			Addresses: []common.Address{offRamp},
		},
		{
			Name:      logpoller.FilterName(EXEC_TOKEN_POOL_ADDED, offRamp.String()),
			EventSigs: []common.Hash{abihelpers.EventSignatures.PoolAdded},
			Addresses: []common.Address{offRamp},
		},
		{
			Name:      logpoller.FilterName(EXEC_TOKEN_POOL_REMOVED, offRamp.String()),
			EventSigs: []common.Hash{abihelpers.EventSignatures.PoolRemoved},
			Addresses: []common.Address{offRamp},
		},
		{
			Name:      logpoller.FilterName(FEE_TOKEN_ADDED, priceRegistry.String()),
			EventSigs: []common.Hash{abihelpers.EventSignatures.FeeTokenAdded},
			Addresses: []common.Address{priceRegistry},
		},
		{
			Name:      logpoller.FilterName(FEE_TOKEN_REMOVED, priceRegistry.String()),
			EventSigs: []common.Hash{abihelpers.EventSignatures.FeeTokenRemoved},
			Addresses: []common.Address{priceRegistry},
		},
	}
}

// UnregisterExecPluginLpFilters unregisters all the registered filters for both source and dest chains.
func UnregisterExecPluginLpFilters(ctx context.Context, spec *job.OCR2OracleSpec, chainSet evm.LegacyChainContainer, qopts ...pg.QOpt) error {
	if spec == nil {
		return errors.New("spec is nil")
	}

	var pluginConfig ccipconfig.ExecutionPluginJobSpecConfig
	err := json.Unmarshal(spec.PluginConfig.Bytes(), &pluginConfig)
	if err != nil {
		return err
	}

	destChainIDInterface, ok := spec.RelayConfig["chainID"]
	if !ok {
		return errors.New("chainID must be provided in relay config")
	}
	destChainIDf64, is := destChainIDInterface.(float64)
	if !is {
		return fmt.Errorf("chain id '%v' is not float64", destChainIDInterface)
	}
	destChain, err := chainSet.Get(strconv.FormatInt(int64(destChainIDf64), 10))
	if err != nil {
		return err
	}

	offRampAddress := common.HexToAddress(spec.ContractID)
	offRamp, err := LoadOffRamp(offRampAddress, ExecPluginLabel, destChain.Client())
	if err != nil {
		return err
	}

	offRampConfig, err := offRamp.GetStaticConfig(&bind.CallOpts{})
	if err != nil {
		return err
	}
	chainId, err := chainselectors.ChainIdFromSelector(offRampConfig.SourceChainSelector)
	if err != nil {
		return err
	}
	sourceChain, err := chainSet.Get(strconv.FormatUint(chainId, 10))
	if err != nil {
		return errors.Wrap(err, "unable to open source chain")
	}
	sourceOnRamp, err := LoadOnRamp(offRampConfig.OnRamp, ExecPluginLabel, sourceChain.Client())
	if err != nil {
		return errors.Wrap(err, "failed loading onRamp")
	}

	return unregisterExecutionPluginLpFilters(ctx, sourceChain.LogPoller(), destChain.LogPoller(), offRamp, offRampConfig, sourceOnRamp, sourceChain.Client(), qopts...)
}

func unregisterExecutionPluginLpFilters(
	ctx context.Context,
	sourceLP logpoller.LogPoller,
	destLP logpoller.LogPoller,
	destOffRamp evm_2_evm_offramp.EVM2EVMOffRampInterface,
	destOffRampConfig evm_2_evm_offramp.EVM2EVMOffRampStaticConfig,
	sourceOnRamp evm_2_evm_onramp.EVM2EVMOnRampInterface,
	sourceChainClient client.Client,
	qopts ...pg.QOpt) error {
	destOffRampDynCfg, err := destOffRamp.GetDynamicConfig(&bind.CallOpts{Context: ctx})
	if err != nil {
		return err
	}

	onRampDynCfg, err := LoadOnRampDynamicConfig(sourceOnRamp, sourceChainClient)
	if err != nil {
		return err
	}

	chainId, err := chainselectors.ChainIdFromSelector(destOffRampConfig.SourceChainSelector)
	if err != nil {
		return err
	}

	tokenDataProviders := make(map[common.Address]tokendata.Reader)

	// TODO the called function only uses the chainId to get the message transmitter address
	tokenDataProviders[usdc.TokenMapping[chainId]] = usdc.NewUSDCTokenDataReader(
		nil,
		usdc.TokenMapping[chainId],
		common.Address{},
		nil,
		chainId)

	if err = unregisterLpFilters(
		sourceLP,
		getExecutionPluginSourceLpChainFilters(destOffRampConfig.OnRamp, onRampDynCfg.PriceRegistry, tokenDataProviders),
		qopts...,
	); err != nil {
		return err
	}

	return unregisterLpFilters(
		destLP,
		getExecutionPluginDestLpChainFilters(destOffRampConfig.CommitStore, destOffRamp.Address(), destOffRampDynCfg.PriceRegistry),
		qopts...,
	)
}

// ExecutionReportToEthTxMeta generates a txmgr.EthTxMeta from the given report.
// Only MessageIDs will be populated in the TxMeta.
func ExecutionReportToEthTxMeta(report []byte) (*txmgr.TxMeta, error) {
	execReport, err := abihelpers.DecodeExecutionReport(report)
	if err != nil {
		return nil, err
	}

	msgIDs := make([]string, len(execReport.Messages))
	for i, msg := range execReport.Messages {
		msgIDs[i] = hexutil.Encode(msg.MessageId[:])
	}

	return &txmgr.TxMeta{
		MessageIDs: msgIDs,
	}, nil
}<|MERGE_RESOLUTION|>--- conflicted
+++ resolved
@@ -16,12 +16,8 @@
 	libocr2 "github.com/smartcontractkit/libocr/offchainreporting2plus"
 
 	relaylogger "github.com/smartcontractkit/chainlink-relay/pkg/logger"
-<<<<<<< HEAD
-
-	"github.com/smartcontractkit/chainlink/v2/core/services/ocr2/plugins/ccip/internal/ccipevents"
-=======
+
 	"github.com/smartcontractkit/chainlink/v2/core/services/ocr2/plugins/ccip/internal/ccipdata"
->>>>>>> b5e0d7ad
 	"github.com/smartcontractkit/chainlink/v2/core/services/ocr2/plugins/ccip/internal/hashlib"
 	"github.com/smartcontractkit/chainlink/v2/core/services/ocr2/plugins/ccip/internal/oraclelib"
 
@@ -115,7 +111,7 @@
 		"sourceChain", ChainName(int64(chainId)),
 		"destChain", ChainName(destChainID))
 
-	sourceChainEventClient := ccipevents.NewLogPollerClient(sourceChain.LogPoller(), execLggr, sourceChain.Client())
+	sourceChainEventClient := ccipdata.NewLogPollerReader(sourceChain.LogPoller(), execLggr, sourceChain.Client())
 
 	tokenDataProviders := make(map[common.Address]tokendata.Reader)
 
@@ -138,13 +134,8 @@
 			lggr:                     execLggr,
 			sourceLP:                 sourceChain.LogPoller(),
 			destLP:                   destChain.LogPoller(),
-<<<<<<< HEAD
-			sourceEvents:             sourceChainEventClient,
-			destEvents:               ccipevents.NewLogPollerClient(destChain.LogPoller(), execLggr, destChain.Client()),
-=======
-			sourceReader:             ccipdata.NewLogPollerReader(sourceChain.LogPoller(), execLggr, sourceChain.Client()),
+			sourceReader:             sourceChainEventClient,
 			destReader:               ccipdata.NewLogPollerReader(destChain.LogPoller(), execLggr, destChain.Client()),
->>>>>>> b5e0d7ad
 			onRamp:                   onRamp,
 			offRamp:                  offRamp,
 			commitStore:              commitStore,
