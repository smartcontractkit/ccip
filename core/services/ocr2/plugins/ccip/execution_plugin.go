package ccip

import (
	"context"
	"encoding/json"
	"fmt"
	"math/big"
	"net/url"
	"strconv"
	"time"

	"github.com/Masterminds/semver/v3"
	"github.com/ethereum/go-ethereum/accounts/abi/bind"
	"github.com/ethereum/go-ethereum/common"
	"github.com/pkg/errors"

	chainselectors "github.com/smartcontractkit/chain-selectors"
	libocr2 "github.com/smartcontractkit/libocr/offchainreporting2plus"

	relaylogger "github.com/smartcontractkit/chainlink-relay/pkg/logger"
	"github.com/smartcontractkit/chainlink/v2/core/services/ocr2/plugins/ccip/internal/ccipdata/ccipdataprovider"

	"github.com/smartcontractkit/chainlink/v2/core/chains/evm"
	"github.com/smartcontractkit/chainlink/v2/core/chains/evm/logpoller"
	"github.com/smartcontractkit/chainlink/v2/core/chains/evm/txmgr"
	"github.com/smartcontractkit/chainlink/v2/core/gethwrappers/ccip/generated/router"
	"github.com/smartcontractkit/chainlink/v2/core/logger"
	"github.com/smartcontractkit/chainlink/v2/core/services/job"
	ccipconfig "github.com/smartcontractkit/chainlink/v2/core/services/ocr2/plugins/ccip/config"
	"github.com/smartcontractkit/chainlink/v2/core/services/ocr2/plugins/ccip/internal/ccipdata"
	"github.com/smartcontractkit/chainlink/v2/core/services/ocr2/plugins/ccip/internal/observability"
	"github.com/smartcontractkit/chainlink/v2/core/services/ocr2/plugins/ccip/internal/oraclelib"
	"github.com/smartcontractkit/chainlink/v2/core/services/ocr2/plugins/ccip/tokendata"
	"github.com/smartcontractkit/chainlink/v2/core/services/ocr2/plugins/ccip/tokendata/usdc"
	"github.com/smartcontractkit/chainlink/v2/core/services/ocr2/plugins/promwrapper"
	"github.com/smartcontractkit/chainlink/v2/core/services/pg"
)

const numTokenDataWorkers = 5

func jobSpecToExecPluginConfig(ctx context.Context, lggr logger.Logger, jb job.Job, chainSet evm.LegacyChainContainer, qopts ...pg.QOpt) (*ExecutionPluginStaticConfig, *BackfillArgs, error) {
	if jb.OCR2OracleSpec == nil {
		return nil, nil, errors.New("spec is nil")
	}
	spec := jb.OCR2OracleSpec
	var pluginConfig ccipconfig.ExecutionPluginJobSpecConfig
	err := json.Unmarshal(spec.PluginConfig.Bytes(), &pluginConfig)
	if err != nil {
		return nil, nil, err
	}

	destChain, destChainID, err := ccipconfig.GetChainFromSpec(spec, chainSet)
	if err != nil {
		return nil, nil, err
	}

	// Create the offRamp reader.
	offRampAddress := common.HexToAddress(spec.ContractID)
	offRampReader, err := ccipdata.NewOffRampReader(lggr, offRampAddress, destChain.Client(), destChain.LogPoller(), destChain.GasEstimator())
	if err != nil {
		return nil, nil, errors.Wrap(err, "create offRampReader")
	}
	offRampConfig, err := offRampReader.GetStaticConfig(context.Background())
	if err != nil {
		return nil, nil, errors.Wrap(err, "get offRamp static config")
	}

	chainID, err := chainselectors.ChainIdFromSelector(offRampConfig.SourceChainSelector)
	if err != nil {
		return nil, nil, err
	}

	sourceChain, err := chainSet.Get(strconv.FormatUint(chainID, 10))
	if err != nil {
		return nil, nil, errors.Wrap(err, "open source chain")
	}

	execLggr := lggr.Named("CCIPExecution").With(
		"sourceChain", ChainName(int64(chainID)),
		"destChain", ChainName(destChainID))
	onRampReader, err := ccipdata.NewOnRampReader(execLggr, offRampConfig.SourceChainSelector, offRampConfig.ChainSelector, offRampConfig.OnRamp, sourceChain.LogPoller(), sourceChain.Client())
	if err != nil {
		return nil, nil, errors.Wrap(err, "create onramp reader")
	}
	dynamicOnRampConfig, err := onRampReader.GetDynamicConfig()
	if err != nil {
		return nil, nil, errors.Wrap(err, "get onramp dynamic config")
	}

	sourceRouter, err := router.NewRouter(dynamicOnRampConfig.Router, sourceChain.Client())
	if err != nil {
		return nil, nil, errors.Wrap(err, "failed loading source router")
	}
	sourceWrappedNative, err := sourceRouter.GetWrappedNative(&bind.CallOpts{})
	if err != nil {
		return nil, nil, errors.Wrap(err, "could not get source native token")
	}

	// TODO: we don't support onramp source registry changes without a reboot yet?
	sourcePriceRegistry, err := ccipdata.NewPriceRegistryReader(lggr, dynamicOnRampConfig.PriceRegistry, sourceChain.LogPoller(), sourceChain.Client())
	if err != nil {
		return nil, nil, errors.Wrap(err, "could not load source registry")
	}

	commitStoreReader, err := ccipdata.NewCommitStoreReader(lggr, offRampConfig.CommitStore, destChain.Client(), destChain.LogPoller(), sourceChain.GasEstimator())
	if err != nil {
		return nil, nil, errors.Wrap(err, "could not load commitStoreReader reader")
	}

	tokenDataProviders, err := getTokenDataProviders(lggr, pluginConfig, sourceChain.LogPoller())
	if err != nil {
		return nil, nil, errors.Wrap(err, "could not get token data providers")
	}

	// Prom wrappers
	onRampReader = observability.NewObservedOnRampReader(onRampReader, int64(chainID), ExecPluginLabel)
	sourcePriceRegistry = observability.NewPriceRegistryReader(sourcePriceRegistry, int64(chainID), ExecPluginLabel)
	commitStoreReader = observability.NewObservedCommitStoreReader(commitStoreReader, destChainID, ExecPluginLabel)
	offRampReader = observability.NewObservedOffRampReader(offRampReader, destChainID, ExecPluginLabel)

	destChainSelector, err := chainselectors.SelectorFromChainId(uint64(destChainID))
	if err != nil {
		return nil, nil, fmt.Errorf("get chain %d selector: %w", destChainID, err)
	}

	execLggr.Infow("Initialized exec plugin",
		"pluginConfig", pluginConfig,
		"onRampAddress", offRampConfig.OnRamp,
		"sourcePriceRegistry", sourcePriceRegistry.Address(),
		"dynamicOnRampConfig", dynamicOnRampConfig,
		"sourceNative", sourceWrappedNative,
		"sourceRouter", sourceRouter.Address())
	return &ExecutionPluginStaticConfig{
			lggr:                     execLggr,
			onRampReader:             onRampReader,
			commitStoreReader:        commitStoreReader,
			offRampReader:            offRampReader,
			sourcePriceRegistry:      sourcePriceRegistry,
			sourceWrappedNativeToken: sourceWrappedNative,
<<<<<<< HEAD
			destClient:               destChain.Client(),
			destGasEstimator:         destChain.GasEstimator(),
			destChainEVMID:           destChain.ID(),
			tokenDataWorker: tokendata.NewBackgroundWorker(
				ctx,
				tokenDataProviders,
				numTokenDataWorkers,
				5*time.Second,
			),
=======
			destChainSelector:        destChainSelector,
			tokenDataProviders:       tokenDataProviders,
			priceRegistryProvider:    ccipdataprovider.NewEvmPriceRegistry(destChain.LogPoller(), destChain.Client(), execLggr, ExecPluginLabel),
>>>>>>> ff6a38d5
		}, &BackfillArgs{
			sourceLP:         sourceChain.LogPoller(),
			destLP:           destChain.LogPoller(),
			sourceStartBlock: pluginConfig.SourceStartBlock,
			destStartBlock:   pluginConfig.DestStartBlock,
		}, nil
}

func NewExecutionServices(lggr logger.Logger, jb job.Job, chainSet evm.LegacyChainContainer, new bool, argsNoPlugin libocr2.OCR2OracleArgs, logError func(string), qopts ...pg.QOpt) ([]job.ServiceCtx, error) {
	ctx := context.Background()
	execPluginConfig, backfillArgs, err := jobSpecToExecPluginConfig(ctx, lggr, jb, chainSet, qopts...)
	if err != nil {
		return nil, err
	}
	wrappedPluginFactory := NewExecutionReportingPluginFactory(*execPluginConfig)

	if err1 := execPluginConfig.offRampReader.RegisterFilters(qopts...); err1 != nil {
		return nil, err1
	}
	if err1 := execPluginConfig.onRampReader.RegisterFilters(qopts...); err1 != nil {
		return nil, err1
	}
	if err1 := execPluginConfig.commitStoreReader.RegisterFilters(qopts...); err1 != nil {
		return nil, err1
	}

	destChainID, err := chainselectors.ChainIdFromSelector(execPluginConfig.destChainSelector)
	if err != nil {
		return nil, err
	}
	argsNoPlugin.ReportingPluginFactory = promwrapper.NewPromFactory(wrappedPluginFactory, "CCIPExecution", jb.OCR2OracleSpec.Relay, big.NewInt(0).SetUint64(destChainID))
	argsNoPlugin.Logger = relaylogger.NewOCRWrapper(execPluginConfig.lggr, true, logError)
	oracle, err := libocr2.NewOracle(argsNoPlugin)
	if err != nil {
		return nil, err
	}
	// If this is a brand-new job, then we make use of the start blocks. If not then we're rebooting and log poller will pick up where we left off.
	if new {
		return []job.ServiceCtx{
			oraclelib.NewBackfilledOracle(
				execPluginConfig.lggr,
				backfillArgs.sourceLP,
				backfillArgs.destLP,
				backfillArgs.sourceStartBlock,
				backfillArgs.destStartBlock,
				job.NewServiceAdapter(oracle)),
		}, nil
	}
	return []job.ServiceCtx{job.NewServiceAdapter(oracle)}, nil
}

func getTokenDataProviders(lggr logger.Logger, pluginConfig ccipconfig.ExecutionPluginJobSpecConfig, sourceLP logpoller.LogPoller) (map[common.Address]tokendata.Reader, error) {
	tokenDataProviders := make(map[common.Address]tokendata.Reader)

	if pluginConfig.USDCConfig.AttestationAPI != "" {
		lggr.Infof("USDC token data provider enabled")
		err := pluginConfig.USDCConfig.ValidateUSDCConfig()
		if err != nil {
			return nil, err
		}

		attestationURI, err := url.ParseRequestURI(pluginConfig.USDCConfig.AttestationAPI)
		if err != nil {
			return nil, errors.Wrap(err, "failed to parse USDC attestation API")
		}

		usdcReader, err := ccipdata.NewUSDCReader(lggr, pluginConfig.USDCConfig.SourceMessageTransmitterAddress, sourceLP)
		if err != nil {
			return nil, err
		}
		tokenDataProviders[pluginConfig.USDCConfig.SourceTokenAddress] = usdc.NewUSDCTokenDataReader(
			lggr,
			usdcReader,
			attestationURI,
			pluginConfig.USDCConfig.AttestationAPITimeoutSeconds,
		)

	}

	return tokenDataProviders, nil
}

// UnregisterExecPluginLpFilters unregisters all the registered filters for both source and dest chains.
// See comment in UnregisterCommitPluginLpFilters
func UnregisterExecPluginLpFilters(ctx context.Context, lggr logger.Logger, jb job.Job, chainSet evm.LegacyChainContainer, qopts ...pg.QOpt) error {
	execPluginConfig, _, err := jobSpecToExecPluginConfig(ctx, lggr, jb, chainSet, qopts...)
	if err != nil {
		return err
	}
	if err := execPluginConfig.onRampReader.Close(qopts...); err != nil {
		return err
	}
	for _, tokenReader := range execPluginConfig.tokenDataWorker.GetReaders() {
		if err := tokenReader.Close(qopts...); err != nil {
			return err
		}
	}
	if err := execPluginConfig.offRampReader.Close(qopts...); err != nil {
		return err
	}
	return execPluginConfig.commitStoreReader.Close(qopts...)
}

// ExecutionReportToEthTxMeta generates a txmgr.EthTxMeta from the given report.
// Only MessageIDs will be populated in the TxMeta.
func ExecReportToEthTxMeta(typ ccipconfig.ContractType, ver semver.Version) (func(report []byte) (*txmgr.TxMeta, error), error) {
	return ccipdata.ExecReportToEthTxMeta(typ, ver)
}<|MERGE_RESOLUTION|>--- conflicted
+++ resolved
@@ -137,7 +137,8 @@
 			offRampReader:            offRampReader,
 			sourcePriceRegistry:      sourcePriceRegistry,
 			sourceWrappedNativeToken: sourceWrappedNative,
-<<<<<<< HEAD
+			destChainSelector:        destChainSelector,
+			priceRegistryProvider:    ccipdataprovider.NewEvmPriceRegistry(destChain.LogPoller(), destChain.Client(), execLggr, ExecPluginLabel),
 			destClient:               destChain.Client(),
 			destGasEstimator:         destChain.GasEstimator(),
 			destChainEVMID:           destChain.ID(),
@@ -147,11 +148,6 @@
 				numTokenDataWorkers,
 				5*time.Second,
 			),
-=======
-			destChainSelector:        destChainSelector,
-			tokenDataProviders:       tokenDataProviders,
-			priceRegistryProvider:    ccipdataprovider.NewEvmPriceRegistry(destChain.LogPoller(), destChain.Client(), execLggr, ExecPluginLabel),
->>>>>>> ff6a38d5
 		}, &BackfillArgs{
 			sourceLP:         sourceChain.LogPoller(),
 			destLP:           destChain.LogPoller(),
