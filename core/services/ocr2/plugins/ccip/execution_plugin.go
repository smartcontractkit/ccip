--- conflicted
+++ resolved
@@ -138,12 +138,8 @@
 			destClient:               destChain.Client(),
 			sourceClient:             sourceChain.Client(),
 			destGasEstimator:         destChain.GasEstimator(),
-<<<<<<< HEAD
-			leafHasher:               hasher.NewLeafHasher(offRampConfig.SourceChainSelector, offRampConfig.ChainSelector, onRamp.Address(), hasher.NewKeccakCtx()),
+			leafHasher:               hashlib.NewLeafHasher(offRampConfig.SourceChainSelector, offRampConfig.ChainSelector, onRamp.Address(), hashlib.NewKeccakCtx()),
 			tokenDataProviders:       tokenDataProviders,
-=======
-			leafHasher:               hashlib.NewLeafHasher(offRampConfig.SourceChainSelector, offRampConfig.ChainSelector, onRamp.Address(), hashlib.NewKeccakCtx()),
->>>>>>> db3b88ea
 		})
 
 	err = wrappedPluginFactory.UpdateLogPollerFilters(zeroAddress, qopts...)
