--- conflicted
+++ resolved
@@ -6,7 +6,6 @@
 	"net/url"
 	"strconv"
 
-	"github.com/Masterminds/semver/v3"
 	"github.com/ethereum/go-ethereum/accounts/abi/bind"
 	"github.com/ethereum/go-ethereum/common"
 	"github.com/ethereum/go-ethereum/common/hexutil"
@@ -76,10 +75,10 @@
 	if err != nil {
 		return nil, nil, errors.Wrap(err, "unable to open source chain")
 	}
-	commitStore, commitStoreVersion, err := contractutil.LoadCommitStore(offRampConfig.CommitStore, ExecPluginLabel, destChain.Client())
-	if err != nil {
-		return nil, nil, errors.Wrap(err, "failed loading commitStore")
-	}
+	//commitStore, commitStoreVersion, err := contractutil.LoadCommitStore(offRampConfig.CommitStore, ExecPluginLabel, destChain.Client())
+	//if err != nil {
+	//	return nil, nil, errors.Wrap(err, "failed loading commitStore")
+	//}
 	onRamp, onRampVersion, err := contractutil.LoadOnRamp(offRampConfig.OnRamp, ExecPluginLabel, sourceChain.Client())
 	if err != nil {
 		return nil, nil, errors.Wrap(err, "failed loading onRamp")
@@ -98,6 +97,14 @@
 	}
 	// TODO: we don't support onramp source registry changes without a reboot yet?
 	sourcePriceRegistry, err := ccipdata.NewPriceRegistryReader(lggr, dynamicOnRampConfig.PriceRegistry, sourceChain.LogPoller(), sourceChain.Client())
+	if err != nil {
+		return nil, nil, errors.Wrap(err, "could not load source registry")
+	}
+	offRampReader, err := ccipdata.NewOffRampReader(lggr, common.HexToAddress(spec.ContractID), destChain.Client(), destChain.LogPoller())
+	if err != nil {
+		return nil, nil, errors.Wrap(err, "could not load source registry")
+	}
+	commitStoreReader, err := ccipdata.NewOffRampReader(lggr, offRampConfig.CommitStore, destChain.Client(), destChain.LogPoller())
 	if err != nil {
 		return nil, nil, errors.Wrap(err, "could not load source registry")
 	}
@@ -130,7 +137,8 @@
 			onRamp:                   onRamp,
 			onRampVersion:            onRampVersion,
 			offRamp:                  offRamp,
-			commitStore:              commitStore,
+			commitStoreReader:        commitStoreReader,
+			offRampReader:            offRampReader,
 			commitStoreVersion:       commitStoreVersion,
 			sourcePriceRegistry:      sourcePriceRegistry,
 			sourceWrappedNativeToken: sourceWrappedNative,
@@ -275,40 +283,40 @@
 	destOffRamp evm_2_evm_offramp.EVM2EVMOffRampInterface,
 	commitStore common.Address,
 	qopts ...pg.QOpt) error {
-<<<<<<< HEAD
-=======
-	destOffRampDynCfg, err := destOffRamp.GetDynamicConfig(&bind.CallOpts{Context: ctx})
-	if err != nil {
-		return err
-	}
-
-	// TODO stopgap solution before compatibility phase-2
-	tvStr, err := sourceOnRamp.TypeAndVersion(&bind.CallOpts{Context: ctx})
-	if err != nil {
-		return err
-	}
-	_, versionStr, err := ccipconfig.ParseTypeAndVersion(tvStr)
-	if err != nil {
-		return err
-	}
-	version, err := semver.NewVersion(versionStr)
-	if err != nil {
-		return err
-	}
-
-	onRampDynCfg, err := contractutil.LoadOnRampDynamicConfig(sourceOnRamp, *version, sourceChainClient)
-	if err != nil {
-		return err
-	}
-
-	if err = logpollerutil.UnregisterLpFilters(
-		sourceLP,
-		getExecutionPluginSourceLpChainFilters(onRampDynCfg.PriceRegistry),
-		qopts...,
-	); err != nil {
-		return err
-	}
->>>>>>> 37b87f01
+	//<<<<<<< HEAD
+	//=======
+	//	destOffRampDynCfg, err := destOffRamp.GetDynamicConfig(&bind.CallOpts{Context: ctx})
+	//	if err != nil {
+	//		return err
+	//	}
+	//
+	//	// TODO stopgap solution before compatibility phase-2
+	//	tvStr, err := sourceOnRamp.TypeAndVersion(&bind.CallOpts{Context: ctx})
+	//	if err != nil {
+	//		return err
+	//	}
+	//	_, versionStr, err := ccipconfig.ParseTypeAndVersion(tvStr)
+	//	if err != nil {
+	//		return err
+	//	}
+	//	version, err := semver.NewVersion(versionStr)
+	//	if err != nil {
+	//		return err
+	//	}
+	//
+	//	onRampDynCfg, err := contractutil.LoadOnRampDynamicConfig(sourceOnRamp, *version, sourceChainClient)
+	//	if err != nil {
+	//		return err
+	//	}
+	//
+	//	if err = logpollerutil.UnregisterLpFilters(
+	//		sourceLP,
+	//		getExecutionPluginSourceLpChainFilters(onRampDynCfg.PriceRegistry),
+	//		qopts...,
+	//	); err != nil {
+	//		return err
+	//	}
+	//>>>>>>> ccip-develop
 
 	return logpollerutil.UnregisterLpFilters(
 		destLP,
