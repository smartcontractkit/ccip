package ccip

import (
	"context"
	"encoding/json"
	"net/url"
	"strconv"

	"github.com/Masterminds/semver/v3"
	"github.com/ethereum/go-ethereum/accounts/abi/bind"
	"github.com/ethereum/go-ethereum/common"
	"github.com/pkg/errors"

	chainselectors "github.com/smartcontractkit/chain-selectors"
	libocr2 "github.com/smartcontractkit/libocr/offchainreporting2plus"

	relaylogger "github.com/smartcontractkit/chainlink-relay/pkg/logger"

	"github.com/smartcontractkit/chainlink/v2/core/chains/evm"
	"github.com/smartcontractkit/chainlink/v2/core/chains/evm/logpoller"
	"github.com/smartcontractkit/chainlink/v2/core/chains/evm/txmgr"
	"github.com/smartcontractkit/chainlink/v2/core/gethwrappers/ccip/generated/router"
	"github.com/smartcontractkit/chainlink/v2/core/logger"
	"github.com/smartcontractkit/chainlink/v2/core/services/job"
	ccipconfig "github.com/smartcontractkit/chainlink/v2/core/services/ocr2/plugins/ccip/config"
	"github.com/smartcontractkit/chainlink/v2/core/services/ocr2/plugins/ccip/internal/ccipdata"
	"github.com/smartcontractkit/chainlink/v2/core/services/ocr2/plugins/ccip/internal/observability"
	"github.com/smartcontractkit/chainlink/v2/core/services/ocr2/plugins/ccip/internal/oraclelib"
	"github.com/smartcontractkit/chainlink/v2/core/services/ocr2/plugins/ccip/tokendata"
	"github.com/smartcontractkit/chainlink/v2/core/services/ocr2/plugins/ccip/tokendata/usdc"
	"github.com/smartcontractkit/chainlink/v2/core/services/ocr2/plugins/promwrapper"
	"github.com/smartcontractkit/chainlink/v2/core/services/pg"
)

const numTokenDataWorkers = 5

// TODO pass context?
<<<<<<< HEAD
func jobSpecToExecPluginConfig(ctx context.Context, lggr logger.Logger, jb job.Job, chainSet evm.LegacyChainContainer) (*ExecutionPluginStaticConfig, *BackfillArgs, error) {
=======
func jobSpecToExecPluginConfig(lggr logger.Logger, jb job.Job, chainSet evm.LegacyChainContainer, qopts ...pg.QOpt) (*ExecutionPluginStaticConfig, *BackfillArgs, error) {
>>>>>>> d7b5f273
	if jb.OCR2OracleSpec == nil {
		return nil, nil, errors.New("spec is nil")
	}
	spec := jb.OCR2OracleSpec
	var pluginConfig ccipconfig.ExecutionPluginJobSpecConfig
	err := json.Unmarshal(spec.PluginConfig.Bytes(), &pluginConfig)
	if err != nil {
		return nil, nil, err
	}

	destChain, destChainID, err := ccipconfig.GetChainFromSpec(spec, chainSet)
	if err != nil {
		return nil, nil, err
	}

	// Create the offRamp reader.
	offRampAddress := common.HexToAddress(spec.ContractID)
	offRampReader, err := ccipdata.NewOffRampReader(lggr, offRampAddress, destChain.Client(), destChain.LogPoller(), destChain.GasEstimator())
	if err != nil {
		return nil, nil, errors.Wrap(err, "create offRampReader")
	}
	offRampConfig, err := offRampReader.GetStaticConfig(context.Background())
	if err != nil {
		return nil, nil, errors.Wrap(err, "get offRamp static config")
	}

	chainID, err := chainselectors.ChainIdFromSelector(offRampConfig.SourceChainSelector)
	if err != nil {
		return nil, nil, err
	}

	sourceChain, err := chainSet.Get(strconv.FormatUint(chainID, 10))
	if err != nil {
		return nil, nil, errors.Wrap(err, "open source chain")
	}

	execLggr := lggr.Named("CCIPExecution").With(
		"sourceChain", ChainName(int64(chainID)),
		"destChain", ChainName(destChainID))
	onRampReader, err := ccipdata.NewOnRampReader(execLggr, offRampConfig.SourceChainSelector, offRampConfig.ChainSelector, offRampConfig.OnRamp, sourceChain.LogPoller(), sourceChain.Client())
	if err != nil {
		return nil, nil, errors.Wrap(err, "create onramp reader")
	}
	dynamicOnRampConfig, err := onRampReader.GetDynamicConfig()
	if err != nil {
		return nil, nil, errors.Wrap(err, "get onramp dynamic config")
	}

	sourceRouter, err := router.NewRouter(dynamicOnRampConfig.Router, sourceChain.Client())
	if err != nil {
		return nil, nil, errors.Wrap(err, "failed loading source router")
	}
	sourceWrappedNative, err := sourceRouter.GetWrappedNative(&bind.CallOpts{})
	if err != nil {
		return nil, nil, errors.Wrap(err, "could not get source native token")
	}

	// TODO: we don't support onramp source registry changes without a reboot yet?
	sourcePriceRegistry, err := ccipdata.NewPriceRegistryReader(lggr, dynamicOnRampConfig.PriceRegistry, sourceChain.LogPoller(), sourceChain.Client())
	if err != nil {
		return nil, nil, errors.Wrap(err, "could not load source registry")
	}

	commitStoreReader, err := ccipdata.NewCommitStoreReader(lggr, offRampConfig.CommitStore, destChain.Client(), destChain.LogPoller(), destChain.GasEstimator())
	if err != nil {
		return nil, nil, errors.Wrap(err, "could not load commitStoreReader reader")
	}

	tokenDataProviders, err := getTokenDataProviders(lggr, pluginConfig, sourceChain.LogPoller())
	if err != nil {
		return nil, nil, errors.Wrap(err, "could not get token data providers")
	}

	// Prom wrappers
	onRampReader = observability.NewObservedOnRampReader(onRampReader, int64(chainID), ExecPluginLabel)
	sourcePriceRegistry = observability.NewPriceRegistryReader(sourcePriceRegistry, int64(chainID), ExecPluginLabel)
	commitStoreReader = observability.NewObservedCommitStoreReader(commitStoreReader, destChainID, ExecPluginLabel)
	offRampReader = observability.NewObservedOffRampReader(offRampReader, destChainID, ExecPluginLabel)

	execLggr.Infow("Initialized exec plugin",
		"pluginConfig", pluginConfig,
		"onRampAddress", offRampConfig.OnRamp,
		"sourcePriceRegistry", sourcePriceRegistry.Address(),
		"dynamicOnRampConfig", dynamicOnRampConfig,
		"sourceNative", sourceWrappedNative,
		"sourceRouter", sourceRouter.Address())
	return &ExecutionPluginStaticConfig{
			lggr:                     execLggr,
			sourceLP:                 sourceChain.LogPoller(),
			destLP:                   destChain.LogPoller(),
			onRampReader:             onRampReader,
			destReader:               ccipdata.NewLogPollerReader(destChain.LogPoller(), execLggr, destChain.Client()),
			commitStoreReader:        commitStoreReader,
			offRampReader:            offRampReader,
			sourcePriceRegistry:      sourcePriceRegistry,
			sourceWrappedNativeToken: sourceWrappedNative,
			destClient:               destChain.Client(),
			sourceClient:             sourceChain.Client(),
			destGasEstimator:         destChain.GasEstimator(),
			destChainEVMID:           destChain.ID(),
			tokenDataWorker: tokendata.NewBackgroundWorker(
				ctx,
				tokenDataProviders,
				numTokenDataWorkers,
			),
		}, &BackfillArgs{
			sourceLP:         sourceChain.LogPoller(),
			destLP:           destChain.LogPoller(),
			sourceStartBlock: pluginConfig.SourceStartBlock,
			destStartBlock:   pluginConfig.DestStartBlock,
		}, nil
}

func NewExecutionServices(lggr logger.Logger, jb job.Job, chainSet evm.LegacyChainContainer, new bool, argsNoPlugin libocr2.OCR2OracleArgs, logError func(string), qopts ...pg.QOpt) ([]job.ServiceCtx, error) {
<<<<<<< HEAD
	ctx := context.Background()

	execPluginConfig, backfillArgs, err := jobSpecToExecPluginConfig(ctx, lggr, jb, chainSet)
=======
	execPluginConfig, backfillArgs, err := jobSpecToExecPluginConfig(lggr, jb, chainSet, qopts...)
>>>>>>> d7b5f273
	if err != nil {
		return nil, err
	}
	wrappedPluginFactory := NewExecutionReportingPluginFactory(*execPluginConfig)

	if err1 := execPluginConfig.offRampReader.RegisterFilters(qopts...); err1 != nil {
		return nil, err1
	}
	if err1 := execPluginConfig.onRampReader.RegisterFilters(qopts...); err1 != nil {
		return nil, err1
	}
	if err1 := execPluginConfig.commitStoreReader.RegisterFilters(qopts...); err1 != nil {
		return nil, err1
	}

	argsNoPlugin.ReportingPluginFactory = promwrapper.NewPromFactory(wrappedPluginFactory, "CCIPExecution", jb.OCR2OracleSpec.Relay, execPluginConfig.destChainEVMID)
	argsNoPlugin.Logger = relaylogger.NewOCRWrapper(execPluginConfig.lggr, true, logError)
	oracle, err := libocr2.NewOracle(argsNoPlugin)
	if err != nil {
		return nil, err
	}
	// If this is a brand-new job, then we make use of the start blocks. If not then we're rebooting and log poller will pick up where we left off.
	if new {
		return []job.ServiceCtx{
			oraclelib.NewBackfilledOracle(
				execPluginConfig.lggr,
				backfillArgs.sourceLP,
				backfillArgs.destLP,
				backfillArgs.sourceStartBlock,
				backfillArgs.destStartBlock,
				job.NewServiceAdapter(oracle)),
		}, nil
	}
	return []job.ServiceCtx{job.NewServiceAdapter(oracle)}, nil
}

func getTokenDataProviders(lggr logger.Logger, pluginConfig ccipconfig.ExecutionPluginJobSpecConfig, sourceLP logpoller.LogPoller) (map[common.Address]tokendata.Reader, error) {
	tokenDataProviders := make(map[common.Address]tokendata.Reader)

	if pluginConfig.USDCConfig.AttestationAPI != "" {
		lggr.Infof("USDC token data provider enabled")
		err := pluginConfig.USDCConfig.ValidateUSDCConfig()
		if err != nil {
			return nil, err
		}

		attestationURI, err := url.ParseRequestURI(pluginConfig.USDCConfig.AttestationAPI)
		if err != nil {
			return nil, errors.Wrap(err, "failed to parse USDC attestation API")
		}

		usdcReader, err := ccipdata.NewUSDCReader(lggr, pluginConfig.USDCConfig.SourceMessageTransmitterAddress, sourceLP)
		if err != nil {
			return nil, err
		}
		tokenDataProviders[pluginConfig.USDCConfig.SourceTokenAddress] = usdc.NewUSDCTokenDataReader(
			lggr,
			usdcReader,
			attestationURI,
			pluginConfig.USDCConfig.AttestationAPITimeoutSeconds,
		)

	}

	return tokenDataProviders, nil
}

// UnregisterExecPluginLpFilters unregisters all the registered filters for both source and dest chains.
// See comment in UnregisterCommitPluginLpFilters
func UnregisterExecPluginLpFilters(ctx context.Context, lggr logger.Logger, jb job.Job, chainSet evm.LegacyChainContainer, qopts ...pg.QOpt) error {
<<<<<<< HEAD
	execPluginConfig, _, err := jobSpecToExecPluginConfig(ctx, lggr, jb, chainSet)
=======
	execPluginConfig, _, err := jobSpecToExecPluginConfig(lggr, jb, chainSet, qopts...)
>>>>>>> d7b5f273
	if err != nil {
		return err
	}
	if err := execPluginConfig.onRampReader.Close(qopts...); err != nil {
		return err
	}
	for _, tokenReader := range execPluginConfig.tokenDataWorker.GetReaders() {
		if err := tokenReader.Close(qopts...); err != nil {
			return err
		}
	}
	if err := execPluginConfig.offRampReader.Close(qopts...); err != nil {
		return err
	}
	return execPluginConfig.commitStoreReader.Close(qopts...)
}

// ExecutionReportToEthTxMeta generates a txmgr.EthTxMeta from the given report.
// Only MessageIDs will be populated in the TxMeta.
func ExecReportToEthTxMeta(typ ccipconfig.ContractType, ver semver.Version) (func(report []byte) (*txmgr.TxMeta, error), error) {
	return ccipdata.ExecReportToEthTxMeta(typ, ver)
}<|MERGE_RESOLUTION|>--- conflicted
+++ resolved
@@ -34,12 +34,7 @@
 
 const numTokenDataWorkers = 5
 
-// TODO pass context?
-<<<<<<< HEAD
-func jobSpecToExecPluginConfig(ctx context.Context, lggr logger.Logger, jb job.Job, chainSet evm.LegacyChainContainer) (*ExecutionPluginStaticConfig, *BackfillArgs, error) {
-=======
-func jobSpecToExecPluginConfig(lggr logger.Logger, jb job.Job, chainSet evm.LegacyChainContainer, qopts ...pg.QOpt) (*ExecutionPluginStaticConfig, *BackfillArgs, error) {
->>>>>>> d7b5f273
+func jobSpecToExecPluginConfig(ctx context.Context, lggr logger.Logger, jb job.Job, chainSet evm.LegacyChainContainer, qopts ...pg.QOpt) (*ExecutionPluginStaticConfig, *BackfillArgs, error) {
 	if jb.OCR2OracleSpec == nil {
 		return nil, nil, errors.New("spec is nil")
 	}
@@ -154,13 +149,8 @@
 }
 
 func NewExecutionServices(lggr logger.Logger, jb job.Job, chainSet evm.LegacyChainContainer, new bool, argsNoPlugin libocr2.OCR2OracleArgs, logError func(string), qopts ...pg.QOpt) ([]job.ServiceCtx, error) {
-<<<<<<< HEAD
 	ctx := context.Background()
-
-	execPluginConfig, backfillArgs, err := jobSpecToExecPluginConfig(ctx, lggr, jb, chainSet)
-=======
-	execPluginConfig, backfillArgs, err := jobSpecToExecPluginConfig(lggr, jb, chainSet, qopts...)
->>>>>>> d7b5f273
+	execPluginConfig, backfillArgs, err := jobSpecToExecPluginConfig(ctx, lggr, jb, chainSet, qopts...)
 	if err != nil {
 		return nil, err
 	}
@@ -231,11 +221,7 @@
 // UnregisterExecPluginLpFilters unregisters all the registered filters for both source and dest chains.
 // See comment in UnregisterCommitPluginLpFilters
 func UnregisterExecPluginLpFilters(ctx context.Context, lggr logger.Logger, jb job.Job, chainSet evm.LegacyChainContainer, qopts ...pg.QOpt) error {
-<<<<<<< HEAD
-	execPluginConfig, _, err := jobSpecToExecPluginConfig(ctx, lggr, jb, chainSet)
-=======
-	execPluginConfig, _, err := jobSpecToExecPluginConfig(lggr, jb, chainSet, qopts...)
->>>>>>> d7b5f273
+	execPluginConfig, _, err := jobSpecToExecPluginConfig(ctx, lggr, jb, chainSet, qopts...)
 	if err != nil {
 		return err
 	}
