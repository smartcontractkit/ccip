package ccip

import (
	"context"
	"encoding/json"
	"fmt"
	"net/url"
	"strconv"

	"github.com/ethereum/go-ethereum/accounts/abi/bind"
	"github.com/ethereum/go-ethereum/common"
	"github.com/ethereum/go-ethereum/common/hexutil"
	"github.com/pkg/errors"

	chainselectors "github.com/smartcontractkit/chain-selectors"
	libocr2 "github.com/smartcontractkit/libocr/offchainreporting2plus"

	relaylogger "github.com/smartcontractkit/chainlink-relay/pkg/logger"

	"github.com/smartcontractkit/chainlink/v2/core/services/ocr2/plugins/ccip/internal/ccipdata"
	"github.com/smartcontractkit/chainlink/v2/core/services/ocr2/plugins/ccip/internal/contractutil"
	"github.com/smartcontractkit/chainlink/v2/core/services/ocr2/plugins/ccip/internal/hashlib"
	"github.com/smartcontractkit/chainlink/v2/core/services/ocr2/plugins/ccip/internal/logpollerutil"
	"github.com/smartcontractkit/chainlink/v2/core/services/ocr2/plugins/ccip/internal/oraclelib"
	"github.com/smartcontractkit/chainlink/v2/core/utils"

	"github.com/smartcontractkit/chainlink/v2/core/chains/evm"
	"github.com/smartcontractkit/chainlink/v2/core/chains/evm/client"
	"github.com/smartcontractkit/chainlink/v2/core/chains/evm/logpoller"
	"github.com/smartcontractkit/chainlink/v2/core/chains/evm/txmgr"
	"github.com/smartcontractkit/chainlink/v2/core/gethwrappers/ccip/generated/evm_2_evm_offramp"
	"github.com/smartcontractkit/chainlink/v2/core/gethwrappers/ccip/generated/evm_2_evm_onramp"
	"github.com/smartcontractkit/chainlink/v2/core/gethwrappers/ccip/generated/router"
	"github.com/smartcontractkit/chainlink/v2/core/logger"
	"github.com/smartcontractkit/chainlink/v2/core/services/job"
	"github.com/smartcontractkit/chainlink/v2/core/services/ocr2/plugins/ccip/abihelpers"
	ccipconfig "github.com/smartcontractkit/chainlink/v2/core/services/ocr2/plugins/ccip/config"
	"github.com/smartcontractkit/chainlink/v2/core/services/ocr2/plugins/ccip/observability"
	"github.com/smartcontractkit/chainlink/v2/core/services/ocr2/plugins/ccip/tokendata"
	"github.com/smartcontractkit/chainlink/v2/core/services/ocr2/plugins/ccip/tokendata/usdc"
	"github.com/smartcontractkit/chainlink/v2/core/services/ocr2/plugins/promwrapper"
	"github.com/smartcontractkit/chainlink/v2/core/services/pg"
)

const (
	EXEC_CCIP_SENDS              = "Exec ccip sends"
	EXEC_REPORT_ACCEPTS          = "Exec report accepts"
	EXEC_EXECUTION_STATE_CHANGES = "Exec execution state changes"
	EXEC_TOKEN_POOL_ADDED        = "Token pool added"
	EXEC_TOKEN_POOL_REMOVED      = "Token pool removed"
	FEE_TOKEN_ADDED              = "Fee token added"
	FEE_TOKEN_REMOVED            = "Fee token removed"
)

func NewExecutionServices(lggr logger.Logger, jb job.Job, chainSet evm.LegacyChainContainer, new bool, argsNoPlugin libocr2.OCR2OracleArgs, logError func(string), qopts ...pg.QOpt) ([]job.ServiceCtx, error) {
	spec := jb.OCR2OracleSpec
	var pluginConfig ccipconfig.ExecutionPluginJobSpecConfig
	err := json.Unmarshal(spec.PluginConfig.Bytes(), &pluginConfig)
	if err != nil {
		return nil, err
	}

	chainIDInterface, ok := spec.RelayConfig["chainID"]
	if !ok {
		return nil, errors.New("chainID must be provided in relay config")
	}
	destChainID := int64(chainIDInterface.(float64))
	destChain, err := chainSet.Get(strconv.FormatInt(destChainID, 10))
	if err != nil {
		return nil, errors.Wrap(err, "get chainset")
	}
	offRamp, err := contractutil.LoadOffRamp(common.HexToAddress(spec.ContractID), ExecPluginLabel, destChain.Client())
	if err != nil {
		return nil, errors.Wrap(err, "failed loading offRamp")
	}
	offRampConfig, err := offRamp.GetStaticConfig(&bind.CallOpts{})
	if err != nil {
		return nil, err
	}
	chainId, err := chainselectors.ChainIdFromSelector(offRampConfig.SourceChainSelector)
	if err != nil {
		return nil, err
	}
	sourceChain, err := chainSet.Get(strconv.FormatUint(chainId, 10))
	if err != nil {
		return nil, errors.Wrap(err, "unable to open source chain")
	}
	commitStore, err := contractutil.LoadCommitStore(offRampConfig.CommitStore, ExecPluginLabel, destChain.Client())
	if err != nil {
		return nil, errors.Wrap(err, "failed loading commitStore")
	}
	onRamp, err := contractutil.LoadOnRamp(offRampConfig.OnRamp, ExecPluginLabel, sourceChain.Client())
	if err != nil {
		return nil, errors.Wrap(err, "failed loading onRamp")
	}
	dynamicOnRampConfig, err := contractutil.LoadOnRampDynamicConfig(onRamp, sourceChain.Client())
	if err != nil {
		return nil, errors.Wrap(err, "failed loading onRamp config")
	}
	sourceRouter, err := router.NewRouter(dynamicOnRampConfig.Router, sourceChain.Client())
	if err != nil {
		return nil, errors.Wrap(err, "failed loading source router")
	}
	sourceWrappedNative, err := sourceRouter.GetWrappedNative(&bind.CallOpts{})
	if err != nil {
		return nil, errors.Wrap(err, "could not get source native token")
	}
	sourcePriceRegistry, err := observability.NewObservedPriceRegistry(dynamicOnRampConfig.PriceRegistry, ExecPluginLabel, sourceChain.Client())
	if err != nil {
		return nil, errors.Wrap(err, "could not create source price registry")
	}

	execLggr := lggr.Named("CCIPExecution").With(
		"sourceChain", ChainName(int64(chainId)),
		"destChain", ChainName(destChainID))

	sourceChainEventClient := ccipdata.NewLogPollerReader(sourceChain.LogPoller(), execLggr, sourceChain.Client())

	tokenDataProviders, err := getTokenDataProviders(pluginConfig, chainId, offRampConfig.OnRamp, sourceChainEventClient)
	if err != nil {
		return nil, errors.Wrap(err, "could not get token data providers")
	}

	wrappedPluginFactory := NewExecutionReportingPluginFactory(
		ExecutionPluginConfig{
			lggr:                     execLggr,
			sourceLP:                 sourceChain.LogPoller(),
			destLP:                   destChain.LogPoller(),
			sourceReader:             sourceChainEventClient,
			destReader:               ccipdata.NewLogPollerReader(destChain.LogPoller(), execLggr, destChain.Client()),
			onRamp:                   onRamp,
			offRamp:                  offRamp,
			commitStore:              commitStore,
			sourcePriceRegistry:      sourcePriceRegistry,
			sourceWrappedNativeToken: sourceWrappedNative,
			destClient:               destChain.Client(),
			sourceClient:             sourceChain.Client(),
			destGasEstimator:         destChain.GasEstimator(),
			leafHasher:               hashlib.NewLeafHasher(offRampConfig.SourceChainSelector, offRampConfig.ChainSelector, onRamp.Address(), hashlib.NewKeccakCtx()),
			tokenDataProviders:       tokenDataProviders,
		})

	err = wrappedPluginFactory.UpdateLogPollerFilters(utils.ZeroAddress, qopts...)
	if err != nil {
		return nil, err
	}

	argsNoPlugin.ReportingPluginFactory = promwrapper.NewPromFactory(wrappedPluginFactory, "CCIPExecution", spec.Relay, destChain.ID())
	argsNoPlugin.Logger = relaylogger.NewOCRWrapper(execLggr, true, logError)
	oracle, err := libocr2.NewOracle(argsNoPlugin)
	if err != nil {
		return nil, err
	}
	execLggr.Infow("Initialized exec plugin",
		"pluginConfig", pluginConfig,
		"onRampAddress", onRamp.Address(),
		"sourcePriceRegistry", sourcePriceRegistry.Address(),
		"dynamicOnRampConfig", dynamicOnRampConfig,
		"sourceNative", sourceWrappedNative,
		"sourceRouter", sourceRouter.Address())
	// If this is a brand-new job, then we make use of the start blocks. If not then we're rebooting and log poller will pick up where we left off.
	if new {
		return []job.ServiceCtx{
			oraclelib.NewBackfilledOracle(
				execLggr,
				sourceChain.LogPoller(),
				destChain.LogPoller(),
				pluginConfig.SourceStartBlock,
				pluginConfig.DestStartBlock,
				job.NewServiceAdapter(oracle)),
		}, nil
	}
	return []job.ServiceCtx{job.NewServiceAdapter(oracle)}, nil
}

func getTokenDataProviders(pluginConfig ccipconfig.ExecutionPluginJobSpecConfig, sourceChainId uint64, onRampAddress common.Address, sourceChainEventClient *ccipdata.LogPollerReader) (map[common.Address]tokendata.Reader, error) {
	tokenDataProviders := make(map[common.Address]tokendata.Reader)

	if pluginConfig.USDCAttestationApi != "" {
		attestationURI, err2 := url.ParseRequestURI(pluginConfig.USDCAttestationApi)
		if err2 != nil {
			return nil, errors.Wrap(err2, "failed to parse USDC attestation API")
		}
		usdcTokenAddress, err2 := usdc.GetUSDCTokenAddress(sourceChainId)
		if err2 != nil {
			return nil, errors.Wrap(err2, "failed to get USDC token address")
		}

		tokenDataProviders[usdcTokenAddress] = tokendata.NewCachedReader(usdc.NewUSDCTokenDataReader(
			sourceChainEventClient,
			usdcTokenAddress,
			onRampAddress,
			attestationURI,
			sourceChainId))
	}

	return tokenDataProviders, nil
}

func getExecutionPluginSourceLpChainFilters(onRamp, priceRegistry common.Address, tokenDataProviders map[common.Address]tokendata.Reader) []logpoller.Filter {
	var filters []logpoller.Filter
	for _, provider := range tokenDataProviders {
		filters = append(filters, provider.GetSourceLogPollerFilters()...)
	}

	return append(filters, []logpoller.Filter{
		{
			Name:      logpoller.FilterName(EXEC_CCIP_SENDS, onRamp.String()),
			EventSigs: []common.Hash{abihelpers.EventSignatures.SendRequested},
			Addresses: []common.Address{onRamp},
		},
		{
			Name:      logpoller.FilterName(FEE_TOKEN_ADDED, priceRegistry.String()),
			EventSigs: []common.Hash{abihelpers.EventSignatures.FeeTokenAdded},
			Addresses: []common.Address{priceRegistry},
		},
		{
			Name:      logpoller.FilterName(FEE_TOKEN_REMOVED, priceRegistry.String()),
			EventSigs: []common.Hash{abihelpers.EventSignatures.FeeTokenRemoved},
			Addresses: []common.Address{priceRegistry},
		},
	}...)
}

func getExecutionPluginDestLpChainFilters(commitStore, offRamp, priceRegistry common.Address) []logpoller.Filter {
	return []logpoller.Filter{
		{
			Name:      logpoller.FilterName(EXEC_REPORT_ACCEPTS, commitStore.String()),
			EventSigs: []common.Hash{abihelpers.EventSignatures.ReportAccepted},
			Addresses: []common.Address{commitStore},
		},
		{
			Name:      logpoller.FilterName(EXEC_EXECUTION_STATE_CHANGES, offRamp.String()),
			EventSigs: []common.Hash{abihelpers.EventSignatures.ExecutionStateChanged},
			Addresses: []common.Address{offRamp},
		},
		{
			Name:      logpoller.FilterName(EXEC_TOKEN_POOL_ADDED, offRamp.String()),
			EventSigs: []common.Hash{abihelpers.EventSignatures.PoolAdded},
			Addresses: []common.Address{offRamp},
		},
		{
			Name:      logpoller.FilterName(EXEC_TOKEN_POOL_REMOVED, offRamp.String()),
			EventSigs: []common.Hash{abihelpers.EventSignatures.PoolRemoved},
			Addresses: []common.Address{offRamp},
		},
		{
			Name:      logpoller.FilterName(FEE_TOKEN_ADDED, priceRegistry.String()),
			EventSigs: []common.Hash{abihelpers.EventSignatures.FeeTokenAdded},
			Addresses: []common.Address{priceRegistry},
		},
		{
			Name:      logpoller.FilterName(FEE_TOKEN_REMOVED, priceRegistry.String()),
			EventSigs: []common.Hash{abihelpers.EventSignatures.FeeTokenRemoved},
			Addresses: []common.Address{priceRegistry},
		},
	}
}

// UnregisterExecPluginLpFilters unregisters all the registered filters for both source and dest chains.
func UnregisterExecPluginLpFilters(ctx context.Context, spec *job.OCR2OracleSpec, chainSet evm.LegacyChainContainer, qopts ...pg.QOpt) error {
	if spec == nil {
		return errors.New("spec is nil")
	}

	var pluginConfig ccipconfig.ExecutionPluginJobSpecConfig
	err := json.Unmarshal(spec.PluginConfig.Bytes(), &pluginConfig)
	if err != nil {
		return err
	}

	destChainIDInterface, ok := spec.RelayConfig["chainID"]
	if !ok {
		return errors.New("chainID must be provided in relay config")
	}
	destChainIDf64, is := destChainIDInterface.(float64)
	if !is {
		return fmt.Errorf("chain id '%v' is not float64", destChainIDInterface)
	}
	destChain, err := chainSet.Get(strconv.FormatInt(int64(destChainIDf64), 10))
	if err != nil {
		return err
	}

	offRampAddress := common.HexToAddress(spec.ContractID)
	offRamp, err := contractutil.LoadOffRamp(offRampAddress, ExecPluginLabel, destChain.Client())
	if err != nil {
		return err
	}

	offRampConfig, err := offRamp.GetStaticConfig(&bind.CallOpts{})
	if err != nil {
		return err
	}
	chainId, err := chainselectors.ChainIdFromSelector(offRampConfig.SourceChainSelector)
	if err != nil {
		return err
	}
	sourceChain, err := chainSet.Get(strconv.FormatUint(chainId, 10))
	if err != nil {
		return errors.Wrap(err, "unable to open source chain")
	}
	sourceOnRamp, err := contractutil.LoadOnRamp(offRampConfig.OnRamp, ExecPluginLabel, sourceChain.Client())
	if err != nil {
		return errors.Wrap(err, "failed loading onRamp")
	}

	return unregisterExecutionPluginLpFilters(ctx, sourceChain.LogPoller(), destChain.LogPoller(), offRamp, offRampConfig, sourceOnRamp, sourceChain.Client(), qopts...)
}

func unregisterExecutionPluginLpFilters(
	ctx context.Context,
	sourceLP logpoller.LogPoller,
	destLP logpoller.LogPoller,
	destOffRamp evm_2_evm_offramp.EVM2EVMOffRampInterface,
	destOffRampConfig evm_2_evm_offramp.EVM2EVMOffRampStaticConfig,
	sourceOnRamp evm_2_evm_onramp.EVM2EVMOnRampInterface,
	sourceChainClient client.Client,
	qopts ...pg.QOpt) error {
	destOffRampDynCfg, err := destOffRamp.GetDynamicConfig(&bind.CallOpts{Context: ctx})
	if err != nil {
		return err
	}

	onRampDynCfg, err := contractutil.LoadOnRampDynamicConfig(sourceOnRamp, sourceChainClient)
	if err != nil {
		return err
	}

<<<<<<< HEAD
	chainId, err := chainselectors.ChainIdFromSelector(destOffRampConfig.SourceChainSelector)
	if err != nil {
		return err
	}

	tokenDataProviders := make(map[common.Address]tokendata.Reader)

	usdcTokenAddress, err := usdc.GetUSDCTokenAddress(chainId)
	if err != nil {
		return errors.Wrap(err, "failed to get USDC token address")
	}
	// TODO the called function only uses the chainId to get the message transmitter address
	tokenDataProviders[usdcTokenAddress] = usdc.NewUSDCTokenDataReader(
		nil,
		usdcTokenAddress,
		common.Address{},
		nil,
		chainId)

	if err = unregisterLpFilters(
=======
	if err := logpollerutil.UnregisterLpFilters(
>>>>>>> 7ccecb1a
		sourceLP,
		getExecutionPluginSourceLpChainFilters(destOffRampConfig.OnRamp, onRampDynCfg.PriceRegistry, tokenDataProviders),
		qopts...,
	); err != nil {
		return err
	}

	return logpollerutil.UnregisterLpFilters(
		destLP,
		getExecutionPluginDestLpChainFilters(destOffRampConfig.CommitStore, destOffRamp.Address(), destOffRampDynCfg.PriceRegistry),
		qopts...,
	)
}

// ExecutionReportToEthTxMeta generates a txmgr.EthTxMeta from the given report.
// Only MessageIDs will be populated in the TxMeta.
func ExecutionReportToEthTxMeta(report []byte) (*txmgr.TxMeta, error) {
	execReport, err := abihelpers.DecodeExecutionReport(report)
	if err != nil {
		return nil, err
	}

	msgIDs := make([]string, len(execReport.Messages))
	for i, msg := range execReport.Messages {
		msgIDs[i] = hexutil.Encode(msg.MessageId[:])
	}

	return &txmgr.TxMeta{
		MessageIDs: msgIDs,
	}, nil
}<|MERGE_RESOLUTION|>--- conflicted
+++ resolved
@@ -327,7 +327,6 @@
 		return err
 	}
 
-<<<<<<< HEAD
 	chainId, err := chainselectors.ChainIdFromSelector(destOffRampConfig.SourceChainSelector)
 	if err != nil {
 		return err
@@ -347,10 +346,7 @@
 		nil,
 		chainId)
 
-	if err = unregisterLpFilters(
-=======
-	if err := logpollerutil.UnregisterLpFilters(
->>>>>>> 7ccecb1a
+	if err = logpollerutil.UnregisterLpFilters(
 		sourceLP,
 		getExecutionPluginSourceLpChainFilters(destOffRampConfig.OnRamp, onRampDynCfg.PriceRegistry, tokenDataProviders),
 		qopts...,
