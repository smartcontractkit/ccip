package db

import (
	"context"
	"fmt"
	"math/big"
	"sort"
	"sync"
	"time"

	"golang.org/x/sync/errgroup"

	"github.com/smartcontractkit/chainlink-common/pkg/logger"
	"github.com/smartcontractkit/chainlink-common/pkg/services"
	cciptypes "github.com/smartcontractkit/chainlink-common/pkg/types/ccip"
	"github.com/smartcontractkit/chainlink-common/pkg/utils"

	"github.com/smartcontractkit/chainlink/v2/core/chains/evm/assets"
	cciporm "github.com/smartcontractkit/chainlink/v2/core/services/ccip"
	"github.com/smartcontractkit/chainlink/v2/core/services/job"
	"github.com/smartcontractkit/chainlink/v2/core/services/ocr2/plugins/ccip/internal/ccipcommon"
	"github.com/smartcontractkit/chainlink/v2/core/services/ocr2/plugins/ccip/internal/ccipdata"
	"github.com/smartcontractkit/chainlink/v2/core/services/ocr2/plugins/ccip/internal/pricegetter"
	"github.com/smartcontractkit/chainlink/v2/core/services/ocr2/plugins/ccip/prices"
)

// PriceService manages DB access for gas and token price data.
// In the background, PriceService periodically inserts latest gas and token prices into the DB.
// During `Observation` phase, Commit plugin calls PriceService to fetch the latest prices from DB.
// This enables all lanes connected to a chain to feed price data to the leader lane's Commit plugin for that chain.
type PriceService interface {
	job.ServiceCtx

	// UpdateDynamicConfig updates gasPriceEstimator and destPriceRegistryReader during Commit plugin dynamic config change.
	UpdateDynamicConfig(ctx context.Context, gasPriceEstimator prices.GasPriceEstimatorCommit, destPriceRegistryReader ccipdata.PriceRegistryReader) error

	// GetGasAndTokenPrices fetches source chain gas prices and relevant token prices from all lanes that touch the given dest chain.
	// The prices have been written into the DB by each lane's PriceService in the background. The prices are denoted in USD.
	GetGasAndTokenPrices(ctx context.Context, destChainSelector uint64) (map[uint64]*big.Int, map[cciptypes.Address]*big.Int, error)
}

var _ PriceService = (*priceService)(nil)

const (
	// Gas prices are refreshed every 1 minute, they are sufficiently accurate, and consistent with Commit OCR round time.
	gasPriceUpdateInterval = 1 * time.Minute
	// Token prices are refreshed every 10 minutes, we only report prices for blue chip tokens, DS&A simulation show
	// their prices are stable, 10-minute resolution is accurate enough.
	tokenPriceUpdateInterval = 10 * time.Minute

	// Prices should expire after 25 minutes in DB. Prices should be fresh in the Commit plugin.
	// 25 min provides sufficient buffer for the Commit plugin to withstand transient price update outages, while
	// surfacing price update outages quickly enough.
	priceExpireThreshold = 25 * time.Minute

	// Cleanups are called every 10 minutes. For a given job, on average we may expect 3 token prices and 1 gas price.
	// 10 minutes should result in ~13 rows being cleaned up per job, it is not a heavy load on DB, so there is no need
	// to run cleanup more frequently. We shouldn't clean up less frequently than `priceExpireThreshold`.
	priceCleanupInterval = 10 * time.Minute
)

type priceService struct {
	priceExpireThreshold time.Duration
	cleanupInterval      time.Duration
	gasUpdateInterval    time.Duration
	tokenUpdateInterval  time.Duration

	lggr              logger.Logger
	orm               cciporm.ORM
	jobId             int32
	destChainSelector uint64

	sourceChainSelector     uint64
	sourceNative            cciptypes.Address
	priceGetter             pricegetter.PriceGetter
	offRampReader           ccipdata.OffRampReader
	gasPriceEstimator       prices.GasPriceEstimatorCommit
	destPriceRegistryReader ccipdata.PriceRegistryReader

	services.StateMachine
	wg               *sync.WaitGroup
	backgroundCtx    context.Context //nolint:containedctx
	backgroundCancel context.CancelFunc
	dynamicConfigMu  *sync.RWMutex
}

func NewPriceService(
	lggr logger.Logger,
	orm cciporm.ORM,
	jobId int32,
	destChainSelector uint64,
	sourceChainSelector uint64,

	sourceNative cciptypes.Address,
	priceGetter pricegetter.PriceGetter,
	offRampReader ccipdata.OffRampReader,
) PriceService {
	ctx, cancel := context.WithCancel(context.Background())

	pw := &priceService{
		priceExpireThreshold: priceExpireThreshold,
		cleanupInterval:      utils.WithJitter(priceCleanupInterval), // use WithJitter to avoid multiple services impacting DB at same time
		gasUpdateInterval:    utils.WithJitter(gasPriceUpdateInterval),
		tokenUpdateInterval:  utils.WithJitter(tokenPriceUpdateInterval),

		lggr:              lggr,
		orm:               orm,
		jobId:             jobId,
		destChainSelector: destChainSelector,

		sourceChainSelector: sourceChainSelector,
		sourceNative:        sourceNative,
		priceGetter:         priceGetter,
		offRampReader:       offRampReader,

		wg:               new(sync.WaitGroup),
		backgroundCtx:    ctx,
		backgroundCancel: cancel,
		dynamicConfigMu:  &sync.RWMutex{},
	}
	return pw
}

func (p *priceService) Start(context.Context) error {
	return p.StateMachine.StartOnce("PriceService", func() error {
		p.lggr.Info("Starting PriceService")
		p.wg.Add(1)
		p.run()
		return nil
	})
}

func (p *priceService) Close() error {
	return p.StateMachine.StopOnce("PriceService", func() error {
		p.lggr.Info("Closing PriceService")
		p.backgroundCancel()
		p.wg.Wait()
		return nil
	})
}

func (p *priceService) run() {
	cleanupTicker := time.NewTicker(p.cleanupInterval)
	gasUpdateTicker := time.NewTicker(p.gasUpdateInterval)
	tokenUpdateTicker := time.NewTicker(p.tokenUpdateInterval)

	go func() {
		defer p.wg.Done()
		defer cleanupTicker.Stop()
		defer gasUpdateTicker.Stop()
		defer tokenUpdateTicker.Stop()

		for {
			select {
			case <-p.backgroundCtx.Done():
				return
			case <-cleanupTicker.C:
				err := p.runCleanup(p.backgroundCtx)
				if err != nil {
					p.lggr.Errorw("Error when cleaning up in-db prices in the background", "err", err)
				}
			case <-gasUpdateTicker.C:
				err := p.runGasPriceUpdate(p.backgroundCtx)
				if err != nil {
					p.lggr.Errorw("Error when updating gas prices in the background", "err", err)
				}
			case <-tokenUpdateTicker.C:
				err := p.runTokenPriceUpdate(p.backgroundCtx)
				if err != nil {
					p.lggr.Errorw("Error when updating token prices in the background", "err", err)
				}
			}
		}
	}()
}

func (p *priceService) UpdateDynamicConfig(ctx context.Context, gasPriceEstimator prices.GasPriceEstimatorCommit, destPriceRegistryReader ccipdata.PriceRegistryReader) error {
	p.dynamicConfigMu.Lock()
	p.gasPriceEstimator = gasPriceEstimator
	p.destPriceRegistryReader = destPriceRegistryReader
	p.dynamicConfigMu.Unlock()

	// Config update may substantially change the prices, refresh the prices immediately, this also makes testing easier
	// for not having to wait to the full update interval.
	if err := p.runGasPriceUpdate(ctx); err != nil {
		p.lggr.Errorw("Error when updating gas prices after dynamic config update", "err", err)
	}
	if err := p.runTokenPriceUpdate(ctx); err != nil {
		p.lggr.Errorw("Error when updating token prices after dynamic config update", "err", err)
	}

	return nil
}

func (p *priceService) GetGasAndTokenPrices(ctx context.Context, destChainSelector uint64) (map[uint64]*big.Int, map[cciptypes.Address]*big.Int, error) {
	eg := new(errgroup.Group)

	var gasPricesInDB []cciporm.GasPrice
	var tokenPricesInDB []cciporm.TokenPrice

	eg.Go(func() error {
		gasPrices, err := p.orm.GetGasPricesByDestChain(ctx, destChainSelector)
		if err != nil {
			return fmt.Errorf("failed to get gas prices from db: %w", err)
		}
		gasPricesInDB = gasPrices
		return nil
	})

	eg.Go(func() error {
		tokenPrices, err := p.orm.GetTokenPricesByDestChain(ctx, destChainSelector)
		if err != nil {
			return fmt.Errorf("failed to get token prices from db: %w", err)
		}
		tokenPricesInDB = tokenPrices
		return nil
	})

	if err := eg.Wait(); err != nil {
		return nil, nil, err
	}

	gasPrices := make(map[uint64]*big.Int, len(gasPricesInDB))
	tokenPrices := make(map[cciptypes.Address]*big.Int, len(tokenPricesInDB))

	for _, gasPrice := range gasPricesInDB {
		if gasPrice.GasPrice != nil {
			gasPrices[gasPrice.SourceChainSelector] = gasPrice.GasPrice.ToInt()
		}
	}

	for _, tokenPrice := range tokenPricesInDB {
		if tokenPrice.TokenPrice != nil {
			tokenPrices[cciptypes.Address(tokenPrice.TokenAddr)] = tokenPrice.TokenPrice.ToInt()
		}
	}

	return gasPrices, tokenPrices, nil
}

func (p *priceService) runCleanup(ctx context.Context) error {
	eg := new(errgroup.Group)

	eg.Go(func() error {
		err := p.orm.ClearGasPricesByDestChain(ctx, p.destChainSelector, int(p.priceExpireThreshold.Seconds()))
		if err != nil {
			return fmt.Errorf("error clearing gas prices: %w", err)
		}
		return nil
	})

	eg.Go(func() error {
		err := p.orm.ClearTokenPricesByDestChain(ctx, p.destChainSelector, int(p.priceExpireThreshold.Seconds()))
		if err != nil {
			return fmt.Errorf("error clearing token prices: %w", err)
		}
		return nil
	})

	return eg.Wait()
}

func (p *priceService) runGasPriceUpdate(ctx context.Context) error {
	// Protect against concurrent updates of `gasPriceEstimator` and `destPriceRegistryReader`
	// Price updates happen infrequently - once every `gasPriceUpdateInterval` seconds.
	// It does not happen on any code path that is performance sensitive.
	// We can afford to have non-performant unlocks here that is simple and safe.
	p.dynamicConfigMu.RLock()
	defer p.dynamicConfigMu.RUnlock()

	// There may be a period of time between service is started and dynamic config is updated
	if p.gasPriceEstimator == nil {
		p.lggr.Info("Skipping gas price update due to gasPriceEstimator not ready")
		return nil
	}

	sourceGasPriceUSD, err := p.observeGasPriceUpdates(ctx, p.lggr)
	if err != nil {
		return fmt.Errorf("failed to observe gas price updates: %w", err)
	}

	err = p.writeGasPricesToDB(ctx, sourceGasPriceUSD)
	if err != nil {
		return fmt.Errorf("failed to write gas prices to db: %w", err)
	}

	return nil
}

func (p *priceService) runTokenPriceUpdate(ctx context.Context) error {
	// Protect against concurrent updates of `tokenPriceEstimator` and `destPriceRegistryReader`
	// Price updates happen infrequently - once every `tokenPriceUpdateInterval` seconds.
	p.dynamicConfigMu.RLock()
	defer p.dynamicConfigMu.RUnlock()

	// There may be a period of time between service is started and dynamic config is updated
	if p.destPriceRegistryReader == nil {
		p.lggr.Info("Skipping token price update due to destPriceRegistry not ready")
		return nil
	}

	tokenPricesUSD, err := p.observeTokenPriceUpdates(ctx, p.lggr)
	if err != nil {
		return fmt.Errorf("failed to observe token price updates: %w", err)
	}

	err = p.writeTokenPricesToDB(ctx, tokenPricesUSD)
	if err != nil {
		return fmt.Errorf("failed to write token prices to db: %w", err)
	}

	return nil
}

func (p *priceService) observeGasPriceUpdates(
	ctx context.Context,
	lggr logger.Logger,
) (sourceGasPriceUSD *big.Int, err error) {
	if p.gasPriceEstimator == nil {
		return nil, fmt.Errorf("gasPriceEstimator is not set yet")
	}

<<<<<<< HEAD
	sortedLaneTokens, _, err := ccipcommon.GetFilteredSortedLaneTokens(ctx, p.offRampReader, p.destPriceRegistryReader, p.priceGetter)
=======
	// Include wrapped native to identify the source native USD price, notice USD is in 1e18 scale, i.e. $1 = 1e18
	rawTokenPricesUSD, err := p.priceGetter.TokenPricesUSD(ctx, []cciptypes.Address{p.sourceNative})
	if err != nil {
		return nil, fmt.Errorf("failed to fetch source native price (%s): %w", p.sourceNative, err)
	}

	sourceNativePriceUSD, exists := rawTokenPricesUSD[p.sourceNative]
	if !exists {
		return nil, fmt.Errorf("missing source native (%s) price", p.sourceNative)
	}
>>>>>>> 9cfb5c30

	sourceGasPrice, err := p.gasPriceEstimator.GetGasPrice(ctx)
	if err != nil {
		return nil, err
	}
	if sourceGasPrice == nil {
		return nil, fmt.Errorf("missing gas price")
	}
	sourceGasPriceUSD, err = p.gasPriceEstimator.DenoteInUSD(sourceGasPrice, sourceNativePriceUSD)
	if err != nil {
		return nil, err
	}

	lggr.Infow("PriceService observed latest gas price",
		"sourceChainSelector", p.sourceChainSelector,
		"destChainSelector", p.destChainSelector,
		"sourceNative", p.sourceNative,
		"gasPriceWei", sourceGasPrice,
		"sourceNativePriceUSD", sourceNativePriceUSD,
		"sourceGasPriceUSD", sourceGasPriceUSD,
	)
	return sourceGasPriceUSD, nil
}

// All prices are USD ($1=1e18) denominated. All prices must be not nil.
// Jobspec should have the list of destTokens (ARL, Bips, etc) and the sourceNative token.
// Not respecting this will error out as we need to fetch the token decimals for all tokens expect sourceNative.
// sortedLaneTokens is only used to check if sourceNative has the same address as one of the dest tokens.
// Return token prices should contain the exact same tokens as in tokenDecimals.
func (p *priceService) observeTokenPriceUpdates(
	ctx context.Context,
	lggr logger.Logger,
<<<<<<< HEAD
	sortedLaneTokens []cciptypes.Address,
) (sourceGasPriceUSD *big.Int, tokenPricesUSD map[cciptypes.Address]*big.Int, err error) {
	// notice USD is in 1e18 scale, i.e. $1 = 1e18
	rawTokenPricesUSD, err := p.priceGetter.TokenPricesUSD(ctx, []cciptypes.Address{})
=======
) (tokenPricesUSD map[cciptypes.Address]*big.Int, err error) {
	if p.destPriceRegistryReader == nil {
		return nil, fmt.Errorf("destPriceRegistry is not set yet")
	}

	sortedLaneTokens, filteredLaneTokens, err := ccipcommon.GetFilteredSortedLaneTokens(ctx, p.offRampReader, p.destPriceRegistryReader, p.priceGetter)
	if err != nil {
		return nil, fmt.Errorf("get destination tokens: %w", err)
	}

	lggr.Debugw("Filtered bridgeable tokens with no configured price getter", "filteredLaneTokens", filteredLaneTokens)

	queryTokens := ccipcommon.FlattenUniqueSlice(sortedLaneTokens)
	rawTokenPricesUSD, err := p.priceGetter.TokenPricesUSD(ctx, queryTokens)
>>>>>>> 9cfb5c30
	if err != nil {
		return nil, fmt.Errorf("failed to fetch token prices (%v): %w", queryTokens, err)
	}
	lggr.Infow("Raw token prices", "rawTokenPrices", rawTokenPricesUSD)

<<<<<<< HEAD
	sourceNativePriceUSD, exists := rawTokenPricesUSD[p.sourceNative]
	if !exists {
		return nil, nil, fmt.Errorf("missing source native (%s) price", p.sourceNative)
	}

	// Check for case where sourceNative has same address as one of the dest tokens (example: WETH in Base and Optimism)
	hasSameDestAddress := ccipcommon.Contains(sortedLaneTokens, p.sourceNative)

	// Filter out source native token only if it has the same address as one of the dest tokens
	var destTokens []cciptypes.Address
	for key := range rawTokenPricesUSD {
		if hasSameDestAddress || key != p.sourceNative {
			destTokens = append(destTokens, key)
		}
	}

	sort.Slice(destTokens, func(i, j int) bool {
		return destTokens[i] < destTokens[j]
	})

	destTokensDecimals, err := p.destPriceRegistryReader.GetTokensDecimals(ctx, destTokens)
=======
	// make sure that we got prices for all the tokens of our query
	for _, token := range queryTokens {
		if rawTokenPricesUSD[token] == nil {
			return nil, fmt.Errorf("missing token price: %+v", token)
		}
	}

	destTokensDecimals, err := p.destPriceRegistryReader.GetTokensDecimals(ctx, sortedLaneTokens)
>>>>>>> 9cfb5c30
	if err != nil {
		return nil, fmt.Errorf("get tokens decimals: %w", err)
	}

	if len(destTokensDecimals) != len(destTokens) {
		return nil, nil, fmt.Errorf("mismatched token decimals and tokens")
	}

	tokenPricesUSD = make(map[cciptypes.Address]*big.Int, len(rawTokenPricesUSD))
	for i, token := range destTokens {
		tokenPricesUSD[token] = calculateUsdPer1e18TokenAmount(rawTokenPricesUSD[token], destTokensDecimals[i])
	}

	lggr.Infow("PriceService observed latest token prices",
		"sourceChainSelector", p.sourceChainSelector,
		"destChainSelector", p.destChainSelector,
		"tokenPricesUSD", tokenPricesUSD,
		"destTokens", destTokens,
	)
	return tokenPricesUSD, nil
}

func (p *priceService) writeGasPricesToDB(ctx context.Context, sourceGasPriceUSD *big.Int) (err error) {
	if sourceGasPriceUSD == nil {
		return nil
	}

	return p.orm.InsertGasPricesForDestChain(ctx, p.destChainSelector, p.jobId, []cciporm.GasPriceUpdate{
		{
			SourceChainSelector: p.sourceChainSelector,
			GasPrice:            assets.NewWei(sourceGasPriceUSD),
		},
	})
}

func (p *priceService) writeTokenPricesToDB(ctx context.Context, tokenPricesUSD map[cciptypes.Address]*big.Int) (err error) {
	if tokenPricesUSD == nil {
		return nil
	}

	var tokenPrices []cciporm.TokenPriceUpdate

	for token, price := range tokenPricesUSD {
		tokenPrices = append(tokenPrices, cciporm.TokenPriceUpdate{
			TokenAddr:  string(token),
			TokenPrice: assets.NewWei(price),
		})
	}

	// Sort token by addr to make price updates ordering deterministic, easier for testing and debugging
	sort.Slice(tokenPrices, func(i, j int) bool {
		return tokenPrices[i].TokenAddr < tokenPrices[j].TokenAddr
	})

	return p.orm.InsertTokenPricesForDestChain(ctx, p.destChainSelector, p.jobId, tokenPrices)
}

// Input price is USD per full token, with 18 decimal precision
// Result price is USD per 1e18 of smallest token denomination, with 18 decimal precision
// Example: 1 USDC = 1.00 USD per full token, each full token is 6 decimals -> 1 * 1e18 * 1e18 / 1e6 = 1e30
func calculateUsdPer1e18TokenAmount(price *big.Int, decimals uint8) *big.Int {
	tmp := big.NewInt(0).Mul(price, big.NewInt(1e18))
	return tmp.Div(tmp, big.NewInt(0).Exp(big.NewInt(10), big.NewInt(int64(decimals)), nil))
}<|MERGE_RESOLUTION|>--- conflicted
+++ resolved
@@ -320,11 +320,9 @@
 		return nil, fmt.Errorf("gasPriceEstimator is not set yet")
 	}
 
-<<<<<<< HEAD
-	sortedLaneTokens, _, err := ccipcommon.GetFilteredSortedLaneTokens(ctx, p.offRampReader, p.destPriceRegistryReader, p.priceGetter)
-=======
 	// Include wrapped native to identify the source native USD price, notice USD is in 1e18 scale, i.e. $1 = 1e18
-	rawTokenPricesUSD, err := p.priceGetter.TokenPricesUSD(ctx, []cciptypes.Address{p.sourceNative})
+	rawTokenPricesUSD, err := p.priceGetter.TokenPricesUSD(ctx, []cciptypes.Address{})
+
 	if err != nil {
 		return nil, fmt.Errorf("failed to fetch source native price (%s): %w", p.sourceNative, err)
 	}
@@ -333,7 +331,6 @@
 	if !exists {
 		return nil, fmt.Errorf("missing source native (%s) price", p.sourceNative)
 	}
->>>>>>> 9cfb5c30
 
 	sourceGasPrice, err := p.gasPriceEstimator.GetGasPrice(ctx)
 	if err != nil {
@@ -366,12 +363,6 @@
 func (p *priceService) observeTokenPriceUpdates(
 	ctx context.Context,
 	lggr logger.Logger,
-<<<<<<< HEAD
-	sortedLaneTokens []cciptypes.Address,
-) (sourceGasPriceUSD *big.Int, tokenPricesUSD map[cciptypes.Address]*big.Int, err error) {
-	// notice USD is in 1e18 scale, i.e. $1 = 1e18
-	rawTokenPricesUSD, err := p.priceGetter.TokenPricesUSD(ctx, []cciptypes.Address{})
-=======
 ) (tokenPricesUSD map[cciptypes.Address]*big.Int, err error) {
 	if p.destPriceRegistryReader == nil {
 		return nil, fmt.Errorf("destPriceRegistry is not set yet")
@@ -384,18 +375,17 @@
 
 	lggr.Debugw("Filtered bridgeable tokens with no configured price getter", "filteredLaneTokens", filteredLaneTokens)
 
-	queryTokens := ccipcommon.FlattenUniqueSlice(sortedLaneTokens)
-	rawTokenPricesUSD, err := p.priceGetter.TokenPricesUSD(ctx, queryTokens)
->>>>>>> 9cfb5c30
-	if err != nil {
-		return nil, fmt.Errorf("failed to fetch token prices (%v): %w", queryTokens, err)
+	rawTokenPricesUSD, err := p.priceGetter.TokenPricesUSD(ctx, []cciptypes.Address{})
+	if err != nil {
+		return nil, fmt.Errorf("failed to fetch token prices: %w", err)
 	}
 	lggr.Infow("Raw token prices", "rawTokenPrices", rawTokenPricesUSD)
 
-<<<<<<< HEAD
-	sourceNativePriceUSD, exists := rawTokenPricesUSD[p.sourceNative]
-	if !exists {
-		return nil, nil, fmt.Errorf("missing source native (%s) price", p.sourceNative)
+	// make sure that we got prices for at least the sortedLaneTokens
+	for _, token := range sortedLaneTokens {
+		if rawTokenPricesUSD[token] == nil {
+			return nil, fmt.Errorf("missing token price: %+v", token)
+		}
 	}
 
 	// Check for case where sourceNative has same address as one of the dest tokens (example: WETH in Base and Optimism)
@@ -414,22 +404,12 @@
 	})
 
 	destTokensDecimals, err := p.destPriceRegistryReader.GetTokensDecimals(ctx, destTokens)
-=======
-	// make sure that we got prices for all the tokens of our query
-	for _, token := range queryTokens {
-		if rawTokenPricesUSD[token] == nil {
-			return nil, fmt.Errorf("missing token price: %+v", token)
-		}
-	}
-
-	destTokensDecimals, err := p.destPriceRegistryReader.GetTokensDecimals(ctx, sortedLaneTokens)
->>>>>>> 9cfb5c30
 	if err != nil {
 		return nil, fmt.Errorf("get tokens decimals: %w", err)
 	}
 
 	if len(destTokensDecimals) != len(destTokens) {
-		return nil, nil, fmt.Errorf("mismatched token decimals and tokens")
+		return nil, fmt.Errorf("mismatched token decimals and tokens")
 	}
 
 	tokenPricesUSD = make(map[cciptypes.Address]*big.Int, len(rawTokenPricesUSD))
