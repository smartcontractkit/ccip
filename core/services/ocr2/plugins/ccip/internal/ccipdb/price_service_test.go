--- conflicted
+++ resolved
@@ -259,45 +259,10 @@
 		expErr               bool
 	}{
 		{
-<<<<<<< HEAD
-			name: "base case with src native token not equals to dest token",
-			tokenDecimals: map[cciptypes.Address]uint8{ // only destination tokens
-				tokens[1]: 18,
-				tokens[2]: 12,
-			},
-			sourceNativeToken: tokens[0],
-			priceGetterRespData: map[cciptypes.Address]*big.Int{ // should return all tokens (including source native token)
-				tokens[0]: val1e18(100),
-				tokens[1]: val1e18(200),
-				tokens[2]: val1e18(300),
-			},
-			priceGetterRespErr:   nil,
-			feeEstimatorRespFee:  big.NewInt(10),
-			feeEstimatorRespErr:  nil,
-			maxGasPrice:          1e18,
-			expSourceGasPriceUSD: big.NewInt(1000),
-			expTokenPricesUSD: map[cciptypes.Address]*big.Int{ // should only return the tokens in destination chain
-				tokens[1]: val1e18(200),
-				tokens[2]: val1e18(300 * 1e6),
-			},
-			expErr: false,
-		},
-		{
-			name: "base case with src native token equals to dest token",
-			tokenDecimals: map[cciptypes.Address]uint8{
-				tokens[0]: 18,
-				tokens[1]: 12,
-			},
-			sourceNativeToken: tokens[0],
-			priceGetterRespData: map[cciptypes.Address]*big.Int{
-				tokens[0]: val1e18(100),
-				tokens[1]: val1e18(200),
-=======
 			name:              "base",
 			sourceNativeToken: sourceNativeToken,
 			priceGetterRespData: map[cciptypes.Address]*big.Int{
 				sourceNativeToken: val1e18(100),
->>>>>>> 9cfb5c30
 			},
 			priceGetterRespErr:   nil,
 			feeEstimatorRespFee:  big.NewInt(10),
@@ -307,14 +272,6 @@
 			expErr:               false,
 		},
 		{
-<<<<<<< HEAD
-			name: "price getter skipped a requested price",
-			tokenDecimals: map[cciptypes.Address]uint8{
-				tokens[0]: 18,
-				tokens[1]: 18,
-			},
-			sourceNativeToken: tokens[0],
-=======
 			name:                "price getter returned an error",
 			sourceNativeToken:   sourceNativeToken,
 			priceGetterRespData: nil,
@@ -324,7 +281,6 @@
 		{
 			name:              "price getter did not return source native gas price",
 			sourceNativeToken: sourceNativeToken,
->>>>>>> 9cfb5c30
 			priceGetterRespData: map[cciptypes.Address]*big.Int{
 				"0x1": val1e18(100),
 			},
@@ -364,7 +320,7 @@
 			gasPriceEstimator := prices.NewMockGasPriceEstimatorCommit(t)
 			defer gasPriceEstimator.AssertExpectations(t)
 
-			priceGetter.On("TokenPricesUSD", mock.Anything, []cciptypes.Address{tc.sourceNativeToken}).Return(tc.priceGetterRespData, tc.priceGetterRespErr)
+			priceGetter.On("TokenPricesUSD", mock.Anything, mock.Anything).Return(tc.priceGetterRespData, tc.priceGetterRespErr)
 
 			if tc.maxGasPrice > 0 {
 				gasPriceEstimator.On("GetGasPrice", mock.Anything).Return(tc.feeEstimatorRespFee, tc.feeEstimatorRespErr)
@@ -402,6 +358,7 @@
 	jobId := int32(1)
 	destChainSelector := uint64(12345)
 	sourceChainSelector := uint64(67890)
+	sourceNativeToken := cciptypes.Address(utils.RandomAddress().String())
 
 	const nTokens = 10
 	tokens := make([]cciptypes.Address, nTokens)
@@ -413,6 +370,7 @@
 	testCases := []struct {
 		name                string
 		tokenDecimals       map[cciptypes.Address]uint8
+		sourceNativeToken   cciptypes.Address
 		filterOutTokens     []cciptypes.Address
 		priceGetterRespData map[cciptypes.Address]*big.Int
 		priceGetterRespErr  error
@@ -420,20 +378,39 @@
 		expErr              bool
 	}{
 		{
-			name: "base",
+			name: "base case with src native token not equals to dest token",
+			tokenDecimals: map[cciptypes.Address]uint8{ // only destination tokens
+				tokens[1]: 18,
+				tokens[2]: 12,
+			},
+			sourceNativeToken: sourceNativeToken,
+			priceGetterRespData: map[cciptypes.Address]*big.Int{ // should return all tokens (including source native token)
+				sourceNativeToken: val1e18(100),
+				tokens[1]:         val1e18(200),
+				tokens[2]:         val1e18(300),
+			},
+			priceGetterRespErr: nil,
+			expTokenPricesUSD: map[cciptypes.Address]*big.Int{ // should only return the tokens in destination chain
+				tokens[1]: val1e18(200),
+				tokens[2]: val1e18(300 * 1e6),
+			},
+			expErr: false,
+		},
+		{
+			name: "base case with src native token equals to dest token",
 			tokenDecimals: map[cciptypes.Address]uint8{
-				tokens[0]: 18,
-				tokens[1]: 12,
-			},
-			filterOutTokens: []cciptypes.Address{tokens[2]},
+				sourceNativeToken: 18,
+				tokens[1]:         12,
+			},
+			sourceNativeToken: sourceNativeToken,
 			priceGetterRespData: map[cciptypes.Address]*big.Int{
-				tokens[0]: val1e18(100),
-				tokens[1]: val1e18(200),
+				sourceNativeToken: val1e18(100),
+				tokens[1]:         val1e18(200),
 			},
 			priceGetterRespErr: nil,
 			expTokenPricesUSD: map[cciptypes.Address]*big.Int{
-				tokens[0]: val1e18(100),
-				tokens[1]: val1e18(200 * 1e6),
+				sourceNativeToken: val1e18(100),
+				tokens[1]:         val1e18(200 * 1e6),
 			},
 			expErr: false,
 		},
@@ -443,6 +420,7 @@
 				tokens[0]: 18,
 				tokens[1]: 18,
 			},
+			sourceNativeToken:   tokens[0],
 			priceGetterRespData: nil,
 			priceGetterRespErr:  fmt.Errorf("some random network error"),
 			expErr:              true,
@@ -453,6 +431,7 @@
 				tokens[0]: 18,
 				tokens[1]: 18,
 			},
+			sourceNativeToken: tokens[0],
 			priceGetterRespData: map[cciptypes.Address]*big.Int{
 				tokens[0]: val1e18(100),
 			},
@@ -464,15 +443,14 @@
 			tokenDecimals: map[cciptypes.Address]uint8{
 				tokens[0]: 18,
 				tokens[1]: 18,
-			},
-			filterOutTokens: []cciptypes.Address{tokens[2]},
+				tokens[2]: 18,
+			},
+			sourceNativeToken: tokens[0],
+			filterOutTokens:   []cciptypes.Address{tokens[2]},
 			priceGetterRespData: map[cciptypes.Address]*big.Int{
 				tokens[0]: nil,
 				tokens[1]: val1e18(200),
-<<<<<<< HEAD
-=======
 				tokens[2]: val1e18(300),
->>>>>>> 9cfb5c30
 			},
 			expErr: true,
 		},
@@ -498,22 +476,7 @@
 			queryTokens := ccipcommon.FlattenUniqueSlice(destTokens)
 
 			if len(queryTokens) > 0 {
-<<<<<<< HEAD
 				priceGetter.On("TokenPricesUSD", mock.Anything, mock.Anything).Return(tc.priceGetterRespData, tc.priceGetterRespErr)
-			}
-
-			if tc.maxGasPrice > 0 {
-				gasPriceEstimator.On("GetGasPrice", mock.Anything).Return(tc.feeEstimatorRespFee, tc.feeEstimatorRespErr)
-				if tc.feeEstimatorRespFee != nil {
-					pUSD := ccipcalc.CalculateUsdPerUnitGas(tc.feeEstimatorRespFee, tc.priceGetterRespData[tc.sourceNativeToken])
-					gasPriceEstimator.On("DenoteInUSD", mock.Anything, mock.Anything).Return(pUSD, nil)
-				}
-			}
-
-			destPriceReg := ccipdatamocks.NewPriceRegistryReader(t)
-			destPriceReg.On("GetTokensDecimals", mock.Anything, mock.Anything).Return(destDecimals, nil).Maybe()
-=======
-				priceGetter.On("TokenPricesUSD", mock.Anything, queryTokens).Return(tc.priceGetterRespData, tc.priceGetterRespErr)
 				priceGetter.On("FilterConfiguredTokens", mock.Anything, mock.Anything).Return(destTokens, tc.filterOutTokens, nil)
 			}
 
@@ -525,7 +488,6 @@
 			destPriceReg := ccipdatamocks.NewPriceRegistryReader(t)
 			destPriceReg.On("GetTokensDecimals", mock.Anything, destTokens).Return(destDecimals, nil).Maybe()
 			destPriceReg.On("GetFeeTokens", mock.Anything).Return([]cciptypes.Address{destTokens[0]}, nil).Maybe()
->>>>>>> 9cfb5c30
 
 			priceService := NewPriceService(
 				lggr,
@@ -533,7 +495,7 @@
 				jobId,
 				destChainSelector,
 				sourceChainSelector,
-				"0x123",
+				tc.sourceNativeToken,
 				priceGetter,
 				offRampReader,
 			).(*priceService)
@@ -837,14 +799,8 @@
 	gasPriceEstimator := prices.NewMockGasPriceEstimatorCommit(t)
 	defer gasPriceEstimator.AssertExpectations(t)
 
-<<<<<<< HEAD
 	priceGetter.On("TokenPricesUSD", mock.Anything, mock.Anything).Return(map[cciptypes.Address]*big.Int{
-=======
-	priceGetter.On("TokenPricesUSD", mock.Anything, tokens[:1]).Return(map[cciptypes.Address]*big.Int{
->>>>>>> 9cfb5c30
 		tokens[0]: val1e18(tokenPrices[0]),
-	}, nil)
-	priceGetter.On("TokenPricesUSD", mock.Anything, tokens[1:]).Return(map[cciptypes.Address]*big.Int{
 		tokens[1]: val1e18(tokenPrices[1]),
 		tokens[2]: val1e18(tokenPrices[2]),
 	}, nil)
