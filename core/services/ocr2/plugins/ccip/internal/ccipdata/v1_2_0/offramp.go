--- conflicted
+++ resolved
@@ -81,9 +81,8 @@
 	offRampV120 *evm_2_evm_offramp.EVM2EVMOffRamp
 }
 
-<<<<<<< HEAD
 func (o *OffRamp) CurrentRateLimiterState(ctx context.Context) (ccipdata.TokenBucketRateLimit, error) {
-	bucket, err := o.offRamp.CurrentRateLimiterState(&bind.CallOpts{Context: ctx})
+	bucket, err := o.offRampV120.CurrentRateLimiterState(&bind.CallOpts{Context: ctx})
 	if err != nil {
 		return ccipdata.TokenBucketRateLimit{}, err
 	}
@@ -94,10 +93,6 @@
 		Capacity:    bucket.Capacity,
 		Rate:        bucket.Rate,
 	}, nil
-=======
-func (o *OffRamp) CurrentRateLimiterState(ctx context.Context) (evm_2_evm_offramp.RateLimiterTokenBucket, error) {
-	return o.offRampV120.CurrentRateLimiterState(&bind.CallOpts{Context: ctx})
->>>>>>> ca113078
 }
 
 func (o *OffRamp) ChangeConfig(onchainConfigBytes []byte, offchainConfigBytes []byte) (common.Address, common.Address, error) {
