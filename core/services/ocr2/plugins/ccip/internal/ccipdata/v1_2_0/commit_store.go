package v1_2_0

import (
	"context"
	"fmt"
	"math/big"
	"sync"
	"time"

	"github.com/ethereum/go-ethereum/accounts/abi"
	"github.com/ethereum/go-ethereum/accounts/abi/bind"
	"github.com/ethereum/go-ethereum/common"
	"github.com/ethereum/go-ethereum/core/types"
	"github.com/pkg/errors"

	"github.com/smartcontractkit/chainlink-common/pkg/config"

	cciptypes "github.com/smartcontractkit/chainlink-common/pkg/types/ccip"

	"github.com/smartcontractkit/chainlink/v2/core/chains/evm/client"
	"github.com/smartcontractkit/chainlink/v2/core/chains/evm/gas"
	"github.com/smartcontractkit/chainlink/v2/core/chains/evm/logpoller"
	evmtypes "github.com/smartcontractkit/chainlink/v2/core/chains/evm/types"
	"github.com/smartcontractkit/chainlink/v2/core/gethwrappers/ccip/generated/commit_store_1_2_0"
	"github.com/smartcontractkit/chainlink/v2/core/logger"
	"github.com/smartcontractkit/chainlink/v2/core/services/ocr2/plugins/ccip/abihelpers"
	ccipconfig "github.com/smartcontractkit/chainlink/v2/core/services/ocr2/plugins/ccip/config"
	"github.com/smartcontractkit/chainlink/v2/core/services/ocr2/plugins/ccip/internal/ccipcalc"
	"github.com/smartcontractkit/chainlink/v2/core/services/ocr2/plugins/ccip/internal/ccipdata"
	"github.com/smartcontractkit/chainlink/v2/core/services/ocr2/plugins/ccip/internal/ccipdata/v1_0_0"
	"github.com/smartcontractkit/chainlink/v2/core/services/ocr2/plugins/ccip/internal/logpollerutil"
	"github.com/smartcontractkit/chainlink/v2/core/services/ocr2/plugins/ccip/prices"
)

var _ ccipdata.CommitStoreReader = &CommitStore{}

type CommitStore struct {
	// Static config
	commitStore               *commit_store_1_2_0.CommitStore
	lggr                      logger.Logger
	lp                        logpoller.LogPoller
	address                   common.Address
	estimator                 *gas.EvmFeeEstimator
	sourceMaxGasPrice         *big.Int
	filters                   []logpoller.Filter
	reportAcceptedSig         common.Hash
	reportAcceptedMaxSeqIndex int
	commitReportArgs          abi.Arguments

	// Dynamic config
	configMu          sync.RWMutex
	gasPriceEstimator prices.DAGasPriceEstimator
	offchainConfig    cciptypes.CommitOffchainConfig
}

func (c *CommitStore) GetCommitStoreStaticConfig(ctx context.Context) (cciptypes.CommitStoreStaticConfig, error) {
	staticConfig, err := c.commitStore.GetStaticConfig(&bind.CallOpts{Context: ctx})
	if err != nil {
		return cciptypes.CommitStoreStaticConfig{}, err
	}
	return cciptypes.CommitStoreStaticConfig{
		ChainSelector:       staticConfig.ChainSelector,
		SourceChainSelector: staticConfig.SourceChainSelector,
		OnRamp:              cciptypes.Address(staticConfig.OnRamp.String()),
		ArmProxy:            cciptypes.Address(staticConfig.ArmProxy.String()),
	}, nil
}

func (c *CommitStore) EncodeCommitReport(_ context.Context, report cciptypes.CommitStoreReport) ([]byte, error) {
	return EncodeCommitReport(c.commitReportArgs, report)
}

func EncodeCommitReport(commitReportArgs abi.Arguments, report cciptypes.CommitStoreReport) ([]byte, error) {
	var tokenPriceUpdates []commit_store_1_2_0.InternalTokenPriceUpdate
	for _, tokenPriceUpdate := range report.TokenPrices {
		tokenAddressEvm, err := ccipcalc.GenericAddrToEvm(tokenPriceUpdate.Token)
		if err != nil {
			return nil, fmt.Errorf("token price update address to evm: %w", err)
		}

		tokenPriceUpdates = append(tokenPriceUpdates, commit_store_1_2_0.InternalTokenPriceUpdate{
			SourceToken: tokenAddressEvm,
			UsdPerToken: tokenPriceUpdate.Value,
		})
	}

	var gasPriceUpdates []commit_store_1_2_0.InternalGasPriceUpdate
	for _, gasPriceUpdate := range report.GasPrices {
		gasPriceUpdates = append(gasPriceUpdates, commit_store_1_2_0.InternalGasPriceUpdate{
			DestChainSelector: gasPriceUpdate.DestChainSelector,
			UsdPerUnitGas:     gasPriceUpdate.Value,
		})
	}

	rep := commit_store_1_2_0.CommitStoreCommitReport{
		PriceUpdates: commit_store_1_2_0.InternalPriceUpdates{
			TokenPriceUpdates: tokenPriceUpdates,
			GasPriceUpdates:   gasPriceUpdates,
		},
		Interval:   commit_store_1_2_0.CommitStoreInterval{Min: report.Interval.Min, Max: report.Interval.Max},
		MerkleRoot: report.MerkleRoot,
	}
	return commitReportArgs.PackValues([]interface{}{rep})
}

func DecodeCommitReport(commitReportArgs abi.Arguments, report []byte) (cciptypes.CommitStoreReport, error) {
	unpacked, err := commitReportArgs.Unpack(report)
	if err != nil {
		return cciptypes.CommitStoreReport{}, err
	}
	if len(unpacked) != 1 {
		return cciptypes.CommitStoreReport{}, errors.New("expected single struct value")
	}

	commitReport, ok := unpacked[0].(struct {
		PriceUpdates struct {
			TokenPriceUpdates []struct {
				SourceToken common.Address `json:"sourceToken"`
				UsdPerToken *big.Int       `json:"usdPerToken"`
			} `json:"tokenPriceUpdates"`
			GasPriceUpdates []struct {
				DestChainSelector uint64   `json:"destChainSelector"`
				UsdPerUnitGas     *big.Int `json:"usdPerUnitGas"`
			} `json:"gasPriceUpdates"`
		} `json:"priceUpdates"`
		Interval struct {
			Min uint64 `json:"min"`
			Max uint64 `json:"max"`
		} `json:"interval"`
		MerkleRoot [32]byte `json:"merkleRoot"`
	})
	if !ok {
		return cciptypes.CommitStoreReport{}, errors.Errorf("invalid commit report got %T", unpacked[0])
	}

	var tokenPriceUpdates []cciptypes.TokenPrice
	for _, u := range commitReport.PriceUpdates.TokenPriceUpdates {
		tokenPriceUpdates = append(tokenPriceUpdates, cciptypes.TokenPrice{
			Token: cciptypes.Address(u.SourceToken.String()),
			Value: u.UsdPerToken,
		})
	}

	var gasPrices []cciptypes.GasPrice
	for _, u := range commitReport.PriceUpdates.GasPriceUpdates {
		gasPrices = append(gasPrices, cciptypes.GasPrice{
			DestChainSelector: u.DestChainSelector,
			Value:             u.UsdPerUnitGas,
		})
	}

	return cciptypes.CommitStoreReport{
		TokenPrices: tokenPriceUpdates,
		GasPrices:   gasPrices,
		Interval: cciptypes.CommitStoreInterval{
			Min: commitReport.Interval.Min,
			Max: commitReport.Interval.Max,
		},
		MerkleRoot: commitReport.MerkleRoot,
	}, nil
}

func (c *CommitStore) DecodeCommitReport(_ context.Context, report []byte) (cciptypes.CommitStoreReport, error) {
	return DecodeCommitReport(c.commitReportArgs, report)
}

func (c *CommitStore) IsBlessed(ctx context.Context, root [32]byte) (bool, error) {
	return c.commitStore.IsBlessed(&bind.CallOpts{Context: ctx}, root)
}

func (c *CommitStore) OffchainConfig(context.Context) (cciptypes.CommitOffchainConfig, error) {
	c.configMu.RLock()
	defer c.configMu.RUnlock()
	return c.offchainConfig, nil
}

func (c *CommitStore) GasPriceEstimator(context.Context) (cciptypes.GasPriceEstimatorCommit, error) {
	c.configMu.RLock()
	defer c.configMu.RUnlock()
	return c.gasPriceEstimator, nil
}

func (c *CommitStore) SetGasEstimator(ctx context.Context, gpe gas.EvmFeeEstimator) error {
	c.configMu.RLock()
	defer c.configMu.RUnlock()
	c.estimator = &gpe
	return nil
}

func (c *CommitStore) SetSourceMaxGasPrice(ctx context.Context, sourceMaxGasPrice *big.Int) error {
	c.configMu.RLock()
	defer c.configMu.RUnlock()
	c.sourceMaxGasPrice = sourceMaxGasPrice
	return nil
}

// Do not change the JSON format of this struct without consulting with the RDD people first.
type JSONCommitOffchainConfig struct {
	SourceFinalityDepth      uint32
	DestFinalityDepth        uint32
	GasPriceHeartBeat        config.Duration
	DAGasPriceDeviationPPB   uint32
	ExecGasPriceDeviationPPB uint32
	TokenPriceHeartBeat      config.Duration
	TokenPriceDeviationPPB   uint32
	InflightCacheExpiry      config.Duration
	PriceReportingDisabled   bool
}

func (c JSONCommitOffchainConfig) Validate() error {
	if c.GasPriceHeartBeat.Duration() == 0 {
		return errors.New("must set GasPriceHeartBeat")
	}
	if c.ExecGasPriceDeviationPPB == 0 {
		return errors.New("must set ExecGasPriceDeviationPPB")
	}
	if c.TokenPriceHeartBeat.Duration() == 0 {
		return errors.New("must set TokenPriceHeartBeat")
	}
	if c.TokenPriceDeviationPPB == 0 {
		return errors.New("must set TokenPriceDeviationPPB")
	}
	if c.InflightCacheExpiry.Duration() == 0 {
		return errors.New("must set InflightCacheExpiry")
	}
	// DAGasPriceDeviationPPB is not validated because it can be 0 on non-rollups

	return nil
}

// TODO: Pass a Gas Estimator through to the plugin directly
func (c *CommitStore) ChangeConfig(_ context.Context, onchainConfig []byte, offchainConfig []byte) (cciptypes.Address, error) {
	onchainConfigParsed, err := abihelpers.DecodeAbiStruct[ccipdata.CommitOnchainConfig](onchainConfig)
	if err != nil {
		return "", err
	}

	offchainConfigParsed, err := ccipconfig.DecodeOffchainConfig[JSONCommitOffchainConfig](offchainConfig)
	if err != nil {
		return "", err
	}
	c.configMu.Lock()
	defer c.configMu.Unlock()

	if c.estimator == nil {
		return "", fmt.Errorf("this CommitStore estimator is nil. SetGasEstimator should be called before ChangeConfig")
	}

	if c.sourceMaxGasPrice == nil {
		return "", fmt.Errorf("this CommitStore sourceMaxGasPrice is nil. SetSourceMaxGasPrice should be called before ChangeConfig")
	}

<<<<<<< HEAD
	if c.estimator == nil {
		defer c.configMu.Unlock()
		return "", fmt.Errorf("this CommitStore estimator is nil. SetGasEstimator should be called before ChangeConfig")
	}

	if c.sourceMaxGasPrice == nil {
		defer c.configMu.Unlock()
		return "", fmt.Errorf("this CommitStore sourceMaxGasPrice is nil. SetSourceMaxGasPrice should be called before ChangeConfig")
	}

=======
	// TODO: do this in the factory
>>>>>>> 8cf4caa1
	c.gasPriceEstimator = prices.NewDAGasPriceEstimator(
		*c.estimator,
		c.sourceMaxGasPrice,
		int64(offchainConfigParsed.ExecGasPriceDeviationPPB),
		int64(offchainConfigParsed.DAGasPriceDeviationPPB),
	)
	c.offchainConfig = ccipdata.NewCommitOffchainConfig(
		offchainConfigParsed.ExecGasPriceDeviationPPB,
		offchainConfigParsed.GasPriceHeartBeat.Duration(),
		offchainConfigParsed.TokenPriceDeviationPPB,
		offchainConfigParsed.TokenPriceHeartBeat.Duration(),
		offchainConfigParsed.InflightCacheExpiry.Duration(),
		offchainConfigParsed.PriceReportingDisabled,
	)

	c.lggr.Infow("ChangeConfig",
		"offchainConfig", offchainConfigParsed,
		"onchainConfig", onchainConfigParsed,
	)
	return cciptypes.Address(onchainConfigParsed.PriceRegistry.String()), nil
}

func (c *CommitStore) Close() error {
	return logpollerutil.UnregisterLpFilters(c.lp, c.filters)
}

func (c *CommitStore) parseReport(log types.Log) (*cciptypes.CommitStoreReport, error) {
	repAccepted, err := c.commitStore.ParseReportAccepted(log)
	if err != nil {
		return nil, err
	}
	// Translate to common struct.
	var tokenPrices []cciptypes.TokenPrice
	for _, tpu := range repAccepted.Report.PriceUpdates.TokenPriceUpdates {
		tokenPrices = append(tokenPrices, cciptypes.TokenPrice{
			Token: cciptypes.Address(tpu.SourceToken.String()),
			Value: tpu.UsdPerToken,
		})
	}
	var gasPrices []cciptypes.GasPrice
	for _, tpu := range repAccepted.Report.PriceUpdates.GasPriceUpdates {
		gasPrices = append(gasPrices, cciptypes.GasPrice{
			DestChainSelector: tpu.DestChainSelector,
			Value:             tpu.UsdPerUnitGas,
		})
	}

	return &cciptypes.CommitStoreReport{
		TokenPrices: tokenPrices,
		GasPrices:   gasPrices,
		MerkleRoot:  repAccepted.Report.MerkleRoot,
		Interval:    cciptypes.CommitStoreInterval{Min: repAccepted.Report.Interval.Min, Max: repAccepted.Report.Interval.Max},
	}, nil
}

func (c *CommitStore) GetCommitReportMatchingSeqNum(ctx context.Context, seqNr uint64, confs int) ([]cciptypes.CommitStoreReportWithTxMeta, error) {
	logs, err := c.lp.LogsDataWordBetween(
		ctx,
		c.reportAcceptedSig,
		c.address,
		c.reportAcceptedMaxSeqIndex-1,
		c.reportAcceptedMaxSeqIndex,
		logpoller.EvmWord(seqNr),
		evmtypes.Confirmations(confs),
	)
	if err != nil {
		return nil, err
	}

	parsedLogs, err := ccipdata.ParseLogs[cciptypes.CommitStoreReport](
		logs,
		c.lggr,
		c.parseReport,
	)
	if err != nil {
		return nil, err
	}

	res := make([]cciptypes.CommitStoreReportWithTxMeta, 0, len(parsedLogs))
	for _, log := range parsedLogs {
		res = append(res, cciptypes.CommitStoreReportWithTxMeta{
			TxMeta:            log.TxMeta,
			CommitStoreReport: log.Data,
		})
	}

	if len(res) > 1 {
		c.lggr.Errorw("More than one report found for seqNr", "seqNr", seqNr, "commitReports", parsedLogs)
		return res[:1], nil
	}
	return res, nil
}

func (c *CommitStore) GetAcceptedCommitReportsGteTimestamp(ctx context.Context, ts time.Time, confs int) ([]cciptypes.CommitStoreReportWithTxMeta, error) {
	logs, err := c.lp.LogsCreatedAfter(
		ctx,
		c.reportAcceptedSig,
		c.address,
		ts,
		evmtypes.Confirmations(confs),
	)
	if err != nil {
		return nil, err
	}

	parsedLogs, err := ccipdata.ParseLogs[cciptypes.CommitStoreReport](logs, c.lggr, c.parseReport)
	if err != nil {
		return nil, fmt.Errorf("parse logs: %w", err)
	}

	res := make([]cciptypes.CommitStoreReportWithTxMeta, 0, len(parsedLogs))
	for _, log := range parsedLogs {
		res = append(res, cciptypes.CommitStoreReportWithTxMeta{
			TxMeta:            log.TxMeta,
			CommitStoreReport: log.Data,
		})
	}
	return res, nil
}

func (c *CommitStore) GetExpectedNextSequenceNumber(ctx context.Context) (uint64, error) {
	return c.commitStore.GetExpectedNextSequenceNumber(&bind.CallOpts{Context: ctx})
}

func (c *CommitStore) GetLatestPriceEpochAndRound(ctx context.Context) (uint64, error) {
	return c.commitStore.GetLatestPriceEpochAndRound(&bind.CallOpts{Context: ctx})
}

func (c *CommitStore) IsDestChainHealthy(context.Context) (bool, error) {
	if err := c.lp.Healthy(); err != nil {
		return false, nil
	}
	return true, nil
}

func (c *CommitStore) IsDown(ctx context.Context) (bool, error) {
	unPausedAndHealthy, err := c.commitStore.IsUnpausedAndARMHealthy(&bind.CallOpts{Context: ctx})
	if err != nil {
		return true, err
	}
	return !unPausedAndHealthy, nil
}

func (c *CommitStore) VerifyExecutionReport(ctx context.Context, report cciptypes.ExecReport) (bool, error) {
	var hashes [][32]byte
	for _, msg := range report.Messages {
		hashes = append(hashes, msg.Hash)
	}
	res, err := c.commitStore.Verify(&bind.CallOpts{Context: ctx}, hashes, report.Proofs, report.ProofFlagBits)
	if err != nil {
		c.lggr.Errorw("Unable to call verify", "messages", report.Messages, "err", err)
		return false, nil
	}
	// No timestamp, means failed to verify root.
	if res.Cmp(big.NewInt(0)) == 0 {
		c.lggr.Errorw("Root does not verify", "messages", report.Messages)
		return false, nil
	}
	return true, nil
}

func (c *CommitStore) RegisterFilters() error {
	return logpollerutil.RegisterLpFilters(c.lp, c.filters)
}

func NewCommitStore(lggr logger.Logger, addr common.Address, ec client.Client, lp logpoller.LogPoller) (*CommitStore, error) {
	commitStore, err := commit_store_1_2_0.NewCommitStore(addr, ec)
	if err != nil {
		return nil, err
	}
	commitStoreABI := abihelpers.MustParseABI(commit_store_1_2_0.CommitStoreABI)
	eventSig := abihelpers.MustGetEventID(v1_0_0.ReportAccepted, commitStoreABI)
	commitReportArgs := abihelpers.MustGetEventInputs(v1_0_0.ReportAccepted, commitStoreABI)
	filters := []logpoller.Filter{
		{
			Name:      logpoller.FilterName(v1_0_0.EXEC_REPORT_ACCEPTS, addr.String()),
			EventSigs: []common.Hash{eventSig},
			Addresses: []common.Address{addr},
			Retention: ccipdata.CommitExecLogsRetention,
		},
	}

	return &CommitStore{
		commitStore: commitStore,
		address:     addr,
		lggr:        lggr,
		lp:          lp,

		// Note that sourceMaxGasPrice and estimator now have explicit setters (CCIP-2493)

		filters:           filters,
		commitReportArgs:  commitReportArgs,
		reportAcceptedSig: eventSig,
		// offset || priceUpdatesOffset || minSeqNum || maxSeqNum || merkleRoot
		reportAcceptedMaxSeqIndex: 3,
		configMu:                  sync.RWMutex{},

		// The fields below are initially empty and set on ChangeConfig method
		offchainConfig:    cciptypes.CommitOffchainConfig{},
		gasPriceEstimator: prices.DAGasPriceEstimator{},
	}, nil
}<|MERGE_RESOLUTION|>--- conflicted
+++ resolved
@@ -250,7 +250,6 @@
 		return "", fmt.Errorf("this CommitStore sourceMaxGasPrice is nil. SetSourceMaxGasPrice should be called before ChangeConfig")
 	}
 
-<<<<<<< HEAD
 	if c.estimator == nil {
 		defer c.configMu.Unlock()
 		return "", fmt.Errorf("this CommitStore estimator is nil. SetGasEstimator should be called before ChangeConfig")
@@ -261,9 +260,6 @@
 		return "", fmt.Errorf("this CommitStore sourceMaxGasPrice is nil. SetSourceMaxGasPrice should be called before ChangeConfig")
 	}
 
-=======
-	// TODO: do this in the factory
->>>>>>> 8cf4caa1
 	c.gasPriceEstimator = prices.NewDAGasPriceEstimator(
 		*c.estimator,
 		c.sourceMaxGasPrice,
