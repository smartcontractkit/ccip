package ccipdata

import (
<<<<<<< HEAD
	"context"
	"time"

=======
>>>>>>> 33f6444e
	cciptypes "github.com/smartcontractkit/chainlink-common/pkg/types/ccip"
)

const (
	ManuallyExecute = "manuallyExecute"
)

//go:generate mockery --quiet --name OffRampReader --filename offramp_reader_mock.go --case=underscore
type OffRampReader interface {
	cciptypes.OffRampReader
<<<<<<< HEAD
	//TODO Move to chainlink-common
	GetSendersNonce(ctx context.Context, senders []cciptypes.Address) (map[cciptypes.Address]uint64, error)

	GetMessageVisibilityInterval() time.Duration
=======
>>>>>>> 33f6444e
}<|MERGE_RESOLUTION|>--- conflicted
+++ resolved
@@ -1,12 +1,6 @@
 package ccipdata
 
 import (
-<<<<<<< HEAD
-	"context"
-	"time"
-
-=======
->>>>>>> 33f6444e
 	cciptypes "github.com/smartcontractkit/chainlink-common/pkg/types/ccip"
 )
 
@@ -17,11 +11,4 @@
 //go:generate mockery --quiet --name OffRampReader --filename offramp_reader_mock.go --case=underscore
 type OffRampReader interface {
 	cciptypes.OffRampReader
-<<<<<<< HEAD
-	//TODO Move to chainlink-common
-	GetSendersNonce(ctx context.Context, senders []cciptypes.Address) (map[cciptypes.Address]uint64, error)
-
-	GetMessageVisibilityInterval() time.Duration
-=======
->>>>>>> 33f6444e
 }