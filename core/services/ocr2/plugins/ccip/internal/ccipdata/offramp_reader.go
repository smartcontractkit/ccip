package ccipdata

import (
	"context"
	"math/big"
	"time"

	"github.com/Masterminds/semver/v3"
	"github.com/ethereum/go-ethereum/common"
	"github.com/ethereum/go-ethereum/common/hexutil"
	"github.com/pkg/errors"

	"github.com/smartcontractkit/chainlink/v2/core/chains/evm/client"
	"github.com/smartcontractkit/chainlink/v2/core/chains/evm/gas"
	"github.com/smartcontractkit/chainlink/v2/core/chains/evm/logpoller"
	"github.com/smartcontractkit/chainlink/v2/core/chains/evm/txmgr"
	"github.com/smartcontractkit/chainlink/v2/core/gethwrappers/ccip/generated/evm_2_evm_offramp"
	"github.com/smartcontractkit/chainlink/v2/core/gethwrappers/ccip/generated/evm_2_evm_offramp_1_0_0"
	"github.com/smartcontractkit/chainlink/v2/core/logger"
	"github.com/smartcontractkit/chainlink/v2/core/services/ocr2/plugins/ccip/abihelpers"
	ccipconfig "github.com/smartcontractkit/chainlink/v2/core/services/ocr2/plugins/ccip/config"
	"github.com/smartcontractkit/chainlink/v2/core/services/ocr2/plugins/ccip/internal"
	"github.com/smartcontractkit/chainlink/v2/core/services/ocr2/plugins/ccip/prices"
	"github.com/smartcontractkit/chainlink/v2/core/store/models"
)

const (
	ManuallyExecute = "manuallyExecute"
)

// Do not change the JSON format of this struct without consulting with
// the RDD people first.
type ExecOffchainConfig struct {
	SourceFinalityDepth         uint32
	DestOptimisticConfirmations uint32
	DestFinalityDepth           uint32
	BatchGasLimit               uint32
	RelativeBoostPerWaitHour    float64
	MaxGasPrice                 uint64
	InflightCacheExpiry         models.Duration
	RootSnoozeTime              models.Duration
}

func (c ExecOffchainConfig) Validate() error {
	if c.SourceFinalityDepth == 0 {
		return errors.New("must set SourceFinalityDepth")
	}
	if c.DestFinalityDepth == 0 {
		return errors.New("must set DestFinalityDepth")
	}
	if c.DestOptimisticConfirmations == 0 {
		return errors.New("must set DestOptimisticConfirmations")
	}
	if c.BatchGasLimit == 0 {
		return errors.New("must set BatchGasLimit")
	}
	if c.RelativeBoostPerWaitHour == 0 {
		return errors.New("must set RelativeBoostPerWaitHour")
	}
	if c.MaxGasPrice == 0 {
		return errors.New("must set MaxGasPrice")
	}
	if c.InflightCacheExpiry.Duration() == 0 {
		return errors.New("must set InflightCacheExpiry")
	}
	if c.RootSnoozeTime.Duration() == 0 {
		return errors.New("must set RootSnoozeTime")
	}

	return nil
}

type ExecOnchainConfig struct {
	PermissionLessExecutionThresholdSeconds time.Duration
}

func (c ExecOnchainConfig) Validate() error {
	if c.PermissionLessExecutionThresholdSeconds == 0 {
		return errors.New("must set PermissionLessExecutionThresholdSeconds")
	}

	return nil
}

type ExecutionStateChanged struct {
	SequenceNumber uint64
}

type ExecReport struct {
	Messages          []internal.EVM2EVMMessage
	OffchainTokenData [][][]byte
	Proofs            [][32]byte
	ProofFlagBits     *big.Int
}

<<<<<<< HEAD
type OffRampStaticConfig struct {
	CommitStore         common.Address
	ChainSelector       uint64
	SourceChainSelector uint64
	OnRamp              common.Address
	PrevOffRamp         common.Address
	ArmProxy            common.Address
}

//go:generate mockery --quiet --name OffRampReader --filename offramp_reader_mock.go --case=underscore
=======
type TokenBucketRateLimit struct {
	Tokens      *big.Int
	LastUpdated uint32
	IsEnabled   bool
	Capacity    *big.Int
	Rate        *big.Int
}

//go:generate mockery --quiet --name OffRampReader --output . --filename offramp_reader_mock.go --inpackage --case=underscore
>>>>>>> 0756cbdb
type OffRampReader interface {
	Closer
	// Will error if messages are not a compatible version.
	EncodeExecutionReport(report ExecReport) ([]byte, error)
	DecodeExecutionReport(report []byte) (ExecReport, error)
	// GetExecutionStateChangesBetweenSeqNums returns all the execution state change events for the provided message sequence numbers (inclusive).
	GetExecutionStateChangesBetweenSeqNums(ctx context.Context, seqNumMin, seqNumMax uint64, confs int) ([]Event[ExecutionStateChanged], error)
	GetDestinationTokens(ctx context.Context) ([]common.Address, error)
	GetPoolByDestToken(ctx context.Context, address common.Address) (common.Address, error)
	// GetDestinationTokensFromSourceTokens will return an 1:1 mapping of the provided source tokens to dest tokens.
	// Note that if you provide the same token twice you will get an error, each token should be provided once.
	GetDestinationTokensFromSourceTokens(ctx context.Context, tokenAddresses []common.Address) ([]common.Address, error)
	GetTokenPoolsRateLimits(ctx context.Context, poolAddresses []common.Address) ([]TokenBucketRateLimit, error)
	GetSupportedTokens(ctx context.Context) ([]common.Address, error)
	Address() common.Address
	// TODO Needed for caching, maybe caching should move behind the readers?
	TokenEvents() []common.Hash
	// Notifies the reader that the config has changed onchain
	ChangeConfig(onchainConfig []byte, offchainConfig []byte) (common.Address, common.Address, error)
	OffchainConfig() ExecOffchainConfig
	OnchainConfig() ExecOnchainConfig
	GasPriceEstimator() prices.GasPriceEstimatorExec
	GetSenderNonce(ctx context.Context, sender common.Address) (uint64, error)
	CurrentRateLimiterState(ctx context.Context) (evm_2_evm_offramp.RateLimiterTokenBucket, error)
	GetExecutionState(ctx context.Context, sequenceNumber uint64) (uint8, error)
	GetStaticConfig(ctx context.Context) (OffRampStaticConfig, error)
}

// MessageExecutionState defines the execution states of CCIP messages.
type MessageExecutionState uint8

const (
	ExecutionStateUntouched MessageExecutionState = iota
	ExecutionStateInProgress
	ExecutionStateSuccess
	ExecutionStateFailure
)

func NewOffRampReader(lggr logger.Logger, addr common.Address, destClient client.Client, lp logpoller.LogPoller, estimator gas.EvmFeeEstimator) (OffRampReader, error) {
	_, version, err := ccipconfig.TypeAndVersion(addr, destClient)
	if err != nil {
		return nil, err
	}
	switch version.String() {
	case V1_0_0, V1_1_0:
		return NewOffRampV1_0_0(lggr, addr, destClient, lp, estimator)
	case V1_2_0:
		return NewOffRampV1_2_0(lggr, addr, destClient, lp, estimator)
	default:
		return nil, errors.Errorf("unsupported offramp version %v", version.String())
	}
	// TODO can validate it pointing to the correct version
}

func ExecReportToEthTxMeta(typ ccipconfig.ContractType, ver semver.Version) (func(report []byte) (*txmgr.TxMeta, error), error) {
	if typ != ccipconfig.EVM2EVMOffRamp {
		return nil, errors.Errorf("expected %v got %v", ccipconfig.EVM2EVMOffRamp, typ)
	}
	switch ver.String() {
	case V1_0_0, V1_1_0:
		offRampABI := abihelpers.MustParseABI(evm_2_evm_offramp_1_0_0.EVM2EVMOffRampABI)
		return func(report []byte) (*txmgr.TxMeta, error) {
			execReport, err := decodeExecReportV1_0_0(abihelpers.MustGetMethodInputs(ManuallyExecute, offRampABI)[:1], report)
			if err != nil {
				return nil, err
			}
			return execReportToEthTxMeta(execReport)
		}, nil
	case V1_2_0:
		offRampABI := abihelpers.MustParseABI(evm_2_evm_offramp.EVM2EVMOffRampABI)
		return func(report []byte) (*txmgr.TxMeta, error) {
			execReport, err := decodeExecReportV1_2_0(abihelpers.MustGetMethodInputs(ManuallyExecute, offRampABI)[:1], report)
			if err != nil {
				return nil, err
			}
			return execReportToEthTxMeta(execReport)
		}, nil
	default:
		return nil, errors.Errorf("got unexpected version %v", ver.String())
	}
}

// EncodeExecutionReport is only used in tests
// TODO should remove it and update tests to use Reader interface.
func EncodeExecutionReport(report ExecReport) ([]byte, error) {
	offRampABI := abihelpers.MustParseABI(evm_2_evm_offramp.EVM2EVMOffRampABI)
	return encodeExecutionReportV1_2_0(abihelpers.MustGetMethodInputs(ManuallyExecute, offRampABI)[:1], report)
}

func execReportToEthTxMeta(execReport ExecReport) (*txmgr.TxMeta, error) {
	msgIDs := make([]string, len(execReport.Messages))
	for i, msg := range execReport.Messages {
		msgIDs[i] = hexutil.Encode(msg.MessageId[:])
	}

	return &txmgr.TxMeta{
		MessageIDs: msgIDs,
	}, nil
}<|MERGE_RESOLUTION|>--- conflicted
+++ resolved
@@ -93,7 +93,6 @@
 	ProofFlagBits     *big.Int
 }
 
-<<<<<<< HEAD
 type OffRampStaticConfig struct {
 	CommitStore         common.Address
 	ChainSelector       uint64
@@ -103,8 +102,6 @@
 	ArmProxy            common.Address
 }
 
-//go:generate mockery --quiet --name OffRampReader --filename offramp_reader_mock.go --case=underscore
-=======
 type TokenBucketRateLimit struct {
 	Tokens      *big.Int
 	LastUpdated uint32
@@ -113,8 +110,7 @@
 	Rate        *big.Int
 }
 
-//go:generate mockery --quiet --name OffRampReader --output . --filename offramp_reader_mock.go --inpackage --case=underscore
->>>>>>> 0756cbdb
+//go:generate mockery --quiet --name OffRampReader --filename offramp_reader_mock.go --case=underscore
 type OffRampReader interface {
 	Closer
 	// Will error if messages are not a compatible version.
