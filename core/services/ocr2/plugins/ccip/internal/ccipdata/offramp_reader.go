--- conflicted
+++ resolved
@@ -146,14 +146,8 @@
 		return nil, errors.Errorf("expected %v got %v", ccipconfig.EVM2EVMOffRamp, typ)
 	}
 	switch ver.String() {
-<<<<<<< HEAD
-	case V1_0_0, V1_1_0, V1_2_0:
-		// ABI remains the same across all offramp versions.
-		offRampABI := abihelpers.MustParseABI(evm_2_evm_offramp.EVM2EVMOffRampABI)
-=======
-	case v1_0_0, v1_1_0:
+	case V1_0_0, V1_1_0:
 		offRampABI := abihelpers.MustParseABI(evm_2_evm_offramp_1_0_0.EVM2EVMOffRampABI)
->>>>>>> 30109972
 		return func(report []byte) (*txmgr.TxMeta, error) {
 			execReport, err := decodeExecReportV1_0_0(abihelpers.MustGetMethodInputs(ManuallyExecute, offRampABI)[:1], report)
 			if err != nil {
@@ -161,7 +155,7 @@
 			}
 			return execReportToEthTxMeta(execReport)
 		}, nil
-	case v1_2_0:
+	case V1_2_0:
 		offRampABI := abihelpers.MustParseABI(evm_2_evm_offramp.EVM2EVMOffRampABI)
 		return func(report []byte) (*txmgr.TxMeta, error) {
 			execReport, err := decodeExecReportV1_2_0(abihelpers.MustGetMethodInputs(ManuallyExecute, offRampABI)[:1], report)
