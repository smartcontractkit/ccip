--- conflicted
+++ resolved
@@ -330,11 +330,7 @@
 	require.NoError(t, err)
 	require.Equal(t, expectedRouterAddress, res)
 
-<<<<<<< HEAD
-	msg, err := th.reader.GetSendRequestsGteSeqNum(ctx, 0, 100, 0)
-=======
-	msg, err := th.reader.GetSendRequestsGteSeqNum(ctx, 0)
->>>>>>> 145ade59
+	msg, err := th.reader.GetSendRequestsGteSeqNum(ctx, 0, 100)
 	require.NoError(t, err)
 	require.NotNil(t, msg)
 	require.Equal(t, []ccipdata.Event[internal.EVM2EVMMessage]{}, msg)
