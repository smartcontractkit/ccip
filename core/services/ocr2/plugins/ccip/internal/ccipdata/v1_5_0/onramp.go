--- conflicted
+++ resolved
@@ -78,11 +78,13 @@
 			Name:      logpoller.FilterName(ccipdata.COMMIT_CCIP_SENDS, onRampAddress),
 			EventSigs: []common.Hash{CCIPSendRequestEventSig},
 			Addresses: []common.Address{onRampAddress},
+			Retention: ccipdata.CommitExecLogsRetention,
 		},
 		{
 			Name:      logpoller.FilterName(ccipdata.CONFIG_CHANGED, onRampAddress),
 			EventSigs: []common.Hash{ConfigSetEventSig},
 			Addresses: []common.Address{onRampAddress},
+			Retention: ccipdata.CacheEvictionLogsRetention,
 		},
 	}
 	cachedStaticConfig := cache.OnceCtxFunction[evm_2_evm_onramp.EVM2EVMOnRampStaticConfig](func(ctx context.Context) (evm_2_evm_onramp.EVM2EVMOnRampStaticConfig, error) {
@@ -217,21 +219,9 @@
 	if err != nil {
 		return nil, err
 	}
-<<<<<<< HEAD
-	// Subscribe to the relevant logs
-	// Note we can keep the same prefix across 1.0/1.1 and 1.2 because the onramp addresses will be different
-	filters := []logpoller.Filter{
-		{
-			Name:      logpoller.FilterName(ccipdata.COMMIT_CCIP_SENDS, onRampAddress),
-			EventSigs: []common.Hash{CCIPSendRequestEventSig},
-			Addresses: []common.Address{onRampAddress},
-			Retention: ccipdata.CommitExecLogsRetention,
-		},
-=======
 	h, err := o.leafHasher.HashLeaf(log)
 	if err != nil {
 		return nil, err
->>>>>>> b796feaf
 	}
 	tokensAndAmounts := make([]cciptypes.TokenAmount, len(msg.Message.TokenAmounts))
 	for i, tokenAndAmount := range msg.Message.TokenAmounts {
