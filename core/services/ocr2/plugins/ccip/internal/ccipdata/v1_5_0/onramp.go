--- conflicted
+++ resolved
@@ -12,11 +12,7 @@
 
 	"github.com/smartcontractkit/chainlink/v2/core/chains/evm/client"
 	"github.com/smartcontractkit/chainlink/v2/core/chains/evm/logpoller"
-<<<<<<< HEAD
-	"github.com/smartcontractkit/chainlink/v2/core/chains/evm/utils"
 	"github.com/smartcontractkit/chainlink/v2/core/gethwrappers/ccip/generated/arm_contract"
-=======
->>>>>>> d8d8a63f
 	"github.com/smartcontractkit/chainlink/v2/core/gethwrappers/ccip/generated/evm_2_evm_onramp"
 	"github.com/smartcontractkit/chainlink/v2/core/logger"
 	"github.com/smartcontractkit/chainlink/v2/core/services/ocr2/plugins/ccip/abihelpers"
@@ -61,7 +57,9 @@
 	sendRequestedEventSig      common.Hash
 	sendRequestedSeqNumberWord int
 	filters                    []logpoller.Filter
-	cachedStaticConfig         cache.OnceCtxFunction[evm_2_evm_onramp.EVM2EVMOnRampStaticConfig]
+	// Static config can be cached, because it's never expected to change.
+	// The only way to change that is through the contract's constructor (redeployment)
+	cachedStaticConfig cache.OnceCtxFunction[evm_2_evm_onramp.EVM2EVMOnRampStaticConfig]
 }
 
 func NewOnRamp(lggr logger.Logger, sourceSelector, destSelector uint64, onRampAddress common.Address, sourceLP logpoller.LogPoller, source client.Client) (*OnRamp, error) {
@@ -78,99 +76,6 @@
 			Addresses: []common.Address{onRampAddress},
 		},
 	}
-	return &OnRamp{
-		lggr:                       lggr,
-		client:                     source,
-		lp:                         sourceLP,
-		leafHasher:                 NewLeafHasher(sourceSelector, destSelector, onRampAddress, hashlib.NewKeccakCtx(), onRamp),
-		onRamp:                     onRamp,
-		filters:                    filters,
-		address:                    onRampAddress,
-		sendRequestedSeqNumberWord: CCIPSendRequestSeqNumIndex,
-		sendRequestedEventSig:      CCIPSendRequestEventSig,
-	}, nil
-}
-
-func (o *OnRamp) Address() (cciptypes.Address, error) {
-	return ccipcalc.EvmAddrToGeneric(o.onRamp.Address()), nil
-}
-
-func (o *OnRamp) GetDynamicConfig() (cciptypes.OnRampDynamicConfig, error) {
-	if o.onRamp == nil {
-		return cciptypes.OnRampDynamicConfig{}, fmt.Errorf("onramp not initialized")
-	}
-	config, err := o.onRamp.GetDynamicConfig(&bind.CallOpts{})
-	if err != nil {
-		return cciptypes.OnRampDynamicConfig{}, fmt.Errorf("get dynamic config: %w", err)
-	}
-	return cciptypes.OnRampDynamicConfig{
-		Router:                            ccipcalc.EvmAddrToGeneric(config.Router),
-		MaxNumberOfTokensPerMsg:           config.MaxNumberOfTokensPerMsg,
-		DestGasOverhead:                   config.DestGasOverhead,
-		DestGasPerPayloadByte:             config.DestGasPerPayloadByte,
-		DestDataAvailabilityOverheadGas:   config.DestDataAvailabilityOverheadGas,
-		DestGasPerDataAvailabilityByte:    config.DestGasPerDataAvailabilityByte,
-		DestDataAvailabilityMultiplierBps: config.DestDataAvailabilityMultiplierBps,
-		PriceRegistry:                     ccipcalc.EvmAddrToGeneric(config.PriceRegistry),
-		MaxDataBytes:                      config.MaxDataBytes,
-		MaxPerMsgGasLimit:                 config.MaxPerMsgGasLimit,
-	}, nil
-}
-
-func (o *OnRamp) GetSendRequestsBetweenSeqNums(ctx context.Context, seqNumMin, seqNumMax uint64, finalized bool) ([]cciptypes.EVM2EVMMessageWithTxMeta, error) {
-	logs, err := o.lp.LogsDataWordRange(
-		o.sendRequestedEventSig,
-		o.address,
-		o.sendRequestedSeqNumberWord,
-		logpoller.EvmWord(seqNumMin),
-		logpoller.EvmWord(seqNumMax),
-		ccipdata.LogsConfirmations(finalized),
-		pg.WithParentCtx(ctx))
-	if err != nil {
-		return nil, err
-	}
-
-	parsedLogs, err := ccipdata.ParseLogs[cciptypes.EVM2EVMMessage](logs, o.lggr, o.logToMessage)
-	if err != nil {
-		return nil, err
-	}
-
-	res := make([]cciptypes.EVM2EVMMessageWithTxMeta, 0, len(logs))
-	for _, log := range parsedLogs {
-		res = append(res, cciptypes.EVM2EVMMessageWithTxMeta{
-			TxMeta:         log.TxMeta,
-			EVM2EVMMessage: log.Data,
-		})
-	}
-	return res, nil
-}
-
-func (o *OnRamp) RouterAddress() (cciptypes.Address, error) {
-	config, err := o.onRamp.GetDynamicConfig(nil)
-	if err != nil {
-		return "", err
-	}
-	return ccipcalc.EvmAddrToGeneric(config.Router), nil
-}
-
-func (o *OnRamp) Close(qopts ...pg.QOpt) error {
-	return logpollerutil.UnregisterLpFilters(o.lp, o.filters, qopts...)
-}
-
-func (o *OnRamp) RegisterFilters(qopts ...pg.QOpt) error {
-	return logpollerutil.RegisterLpFilters(o.lp, o.filters, qopts...)
-}
-
-func (o *OnRamp) logToMessage(log types.Log) (*cciptypes.EVM2EVMMessage, error) {
-	msg, err := o.onRamp.ParseCCIPSendRequested(log)
-	if err != nil {
-		return nil, err
-	}
-	h, err := o.leafHasher.HashLeaf(log)
-	if err != nil {
-		return nil, err
-	}
-<<<<<<< HEAD
 	cachedStaticConfig := cache.OnceCtxFunction[evm_2_evm_onramp.EVM2EVMOnRampStaticConfig](func(ctx context.Context) (evm_2_evm_onramp.EVM2EVMOnRampStaticConfig, error) {
 		return onRamp.GetStaticConfig(&bind.CallOpts{Context: ctx})
 	})
@@ -184,10 +89,107 @@
 		address:                    onRampAddress,
 		sendRequestedSeqNumberWord: CCIPSendRequestSeqNumIndex,
 		sendRequestedEventSig:      CCIPSendRequestEventSig,
-		// Static config can be cached, because it's never expected to change.
-		// The only way to change that is through the contract's constructor (redeployment)
-		cachedStaticConfig: cachedStaticConfig,
-=======
+		cachedStaticConfig:         cachedStaticConfig,
+	}, nil
+}
+
+func (o *OnRamp) Address() (cciptypes.Address, error) {
+	return ccipcalc.EvmAddrToGeneric(o.onRamp.Address()), nil
+}
+
+func (o *OnRamp) GetDynamicConfig() (cciptypes.OnRampDynamicConfig, error) {
+	if o.onRamp == nil {
+		return cciptypes.OnRampDynamicConfig{}, fmt.Errorf("onramp not initialized")
+	}
+	config, err := o.onRamp.GetDynamicConfig(&bind.CallOpts{})
+	if err != nil {
+		return cciptypes.OnRampDynamicConfig{}, fmt.Errorf("get dynamic config: %w", err)
+	}
+	return cciptypes.OnRampDynamicConfig{
+		Router:                            ccipcalc.EvmAddrToGeneric(config.Router),
+		MaxNumberOfTokensPerMsg:           config.MaxNumberOfTokensPerMsg,
+		DestGasOverhead:                   config.DestGasOverhead,
+		DestGasPerPayloadByte:             config.DestGasPerPayloadByte,
+		DestDataAvailabilityOverheadGas:   config.DestDataAvailabilityOverheadGas,
+		DestGasPerDataAvailabilityByte:    config.DestGasPerDataAvailabilityByte,
+		DestDataAvailabilityMultiplierBps: config.DestDataAvailabilityMultiplierBps,
+		PriceRegistry:                     ccipcalc.EvmAddrToGeneric(config.PriceRegistry),
+		MaxDataBytes:                      config.MaxDataBytes,
+		MaxPerMsgGasLimit:                 config.MaxPerMsgGasLimit,
+	}, nil
+}
+
+func (o *OnRamp) GetSendRequestsBetweenSeqNums(ctx context.Context, seqNumMin, seqNumMax uint64, finalized bool) ([]cciptypes.EVM2EVMMessageWithTxMeta, error) {
+	logs, err := o.lp.LogsDataWordRange(
+		o.sendRequestedEventSig,
+		o.address,
+		o.sendRequestedSeqNumberWord,
+		logpoller.EvmWord(seqNumMin),
+		logpoller.EvmWord(seqNumMax),
+		ccipdata.LogsConfirmations(finalized),
+		pg.WithParentCtx(ctx))
+	if err != nil {
+		return nil, err
+	}
+
+	parsedLogs, err := ccipdata.ParseLogs[cciptypes.EVM2EVMMessage](logs, o.lggr, o.logToMessage)
+	if err != nil {
+		return nil, err
+	}
+
+	res := make([]cciptypes.EVM2EVMMessageWithTxMeta, 0, len(logs))
+	for _, log := range parsedLogs {
+		res = append(res, cciptypes.EVM2EVMMessageWithTxMeta{
+			TxMeta:         log.TxMeta,
+			EVM2EVMMessage: log.Data,
+		})
+	}
+	return res, nil
+}
+
+func (o *OnRamp) RouterAddress() (cciptypes.Address, error) {
+	config, err := o.onRamp.GetDynamicConfig(nil)
+	if err != nil {
+		return "", err
+	}
+	return ccipcalc.EvmAddrToGeneric(config.Router), nil
+}
+
+func (o *OnRamp) IsSourceCursed(ctx context.Context) (bool, error) {
+	staticConfig, err := o.cachedStaticConfig(ctx)
+	if err != nil {
+		return false, err
+	}
+
+	arm, err := arm_contract.NewARMContract(staticConfig.ArmProxy, o.client)
+	if err != nil {
+		return false, fmt.Errorf("intializing Arm contract through the ArmProxy: %w", err)
+	}
+
+	cursed, err := arm.IsCursed(&bind.CallOpts{Context: ctx})
+	if err != nil {
+		return false, fmt.Errorf("checking if source Arm is cursed: %w", err)
+	}
+	return cursed, nil
+}
+
+func (o *OnRamp) Close(qopts ...pg.QOpt) error {
+	return logpollerutil.UnregisterLpFilters(o.lp, o.filters, qopts...)
+}
+
+func (o *OnRamp) RegisterFilters(qopts ...pg.QOpt) error {
+	return logpollerutil.RegisterLpFilters(o.lp, o.filters, qopts...)
+}
+
+func (o *OnRamp) logToMessage(log types.Log) (*cciptypes.EVM2EVMMessage, error) {
+	msg, err := o.onRamp.ParseCCIPSendRequested(log)
+	if err != nil {
+		return nil, err
+	}
+	h, err := o.leafHasher.HashLeaf(log)
+	if err != nil {
+		return nil, err
+	}
 	tokensAndAmounts := make([]cciptypes.TokenAmount, len(msg.Message.TokenAmounts))
 	for i, tokenAndAmount := range msg.Message.TokenAmounts {
 		tokensAndAmounts[i] = cciptypes.TokenAmount{
@@ -211,24 +213,5 @@
 		TokenAmounts:        tokensAndAmounts,
 		SourceTokenData:     msg.Message.SourceTokenData, // Breaking change 1.2
 		Hash:                h,
->>>>>>> d8d8a63f
 	}, nil
-}
-
-func (o *OnRamp) IsSourceCursed(ctx context.Context) (bool, error) {
-	staticConfig, err := o.cachedStaticConfig(ctx)
-	if err != nil {
-		return false, err
-	}
-
-	arm, err := arm_contract.NewARMContract(staticConfig.ArmProxy, o.client)
-	if err != nil {
-		return false, fmt.Errorf("intializing Arm contract through the ArmProxy: %w", err)
-	}
-
-	cursed, err := arm.IsCursed(&bind.CallOpts{Context: ctx})
-	if err != nil {
-		return false, fmt.Errorf("checking if source Arm is cursed: %w", err)
-	}
-	return cursed, nil
 }