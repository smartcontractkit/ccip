--- conflicted
+++ resolved
@@ -48,20 +48,6 @@
 // Significant change in 1.2:
 // - CCIPSendRequested event signature has changed
 type OnRamp struct {
-<<<<<<< HEAD
-	onRamp                     *evm_2_evm_onramp.EVM2EVMOnRamp
-	address                    common.Address
-	lggr                       logger.Logger
-	lp                         logpoller.LogPoller
-	leafHasher                 ccipdata.LeafHasherInterface[[32]byte]
-	client                     client.Client
-	sendRequestedEventSig      common.Hash
-	sendRequestedSeqNumberWord int
-	filters                    []logpoller.Filter
-	// Static config can be cached, because it's never expected to change.
-	// The only way to change that is through the contract's constructor (redeployment)
-	cachedStaticConfig cache.OnceCtxFunction[evm_2_evm_onramp.EVM2EVMOnRampStaticConfig]
-=======
 	onRamp                           *evm_2_evm_onramp.EVM2EVMOnRamp
 	address                          common.Address
 	lggr                             logger.Logger
@@ -72,7 +58,9 @@
 	sendRequestedSeqNumberWord       int
 	filters                          []logpoller.Filter
 	cachedSourcePriceRegistryAddress cache.AutoSync[cciptypes.Address]
->>>>>>> 9442992b
+	// Static config can be cached, because it's never expected to change.
+	// The only way to change that is through the contract's constructor (redeployment)
+	cachedStaticConfig cache.OnceCtxFunction[evm_2_evm_onramp.EVM2EVMOnRampStaticConfig]
 }
 
 func NewOnRamp(lggr logger.Logger, sourceSelector, destSelector uint64, onRampAddress common.Address, sourceLP logpoller.LogPoller, source client.Client) (*OnRamp, error) {
@@ -108,15 +96,12 @@
 		address:                    onRampAddress,
 		sendRequestedSeqNumberWord: CCIPSendRequestSeqNumIndex,
 		sendRequestedEventSig:      CCIPSendRequestEventSig,
-<<<<<<< HEAD
-		cachedStaticConfig:         cachedStaticConfig,
-=======
 		cachedSourcePriceRegistryAddress: cache.NewLogpollerEventsBased[cciptypes.Address](
 			sourceLP,
 			[]common.Hash{abihelpers.MustGetEventID("ConfigSet", onRampABI)},
 			onRampAddress,
 		),
->>>>>>> 9442992b
+		cachedStaticConfig:         cachedStaticConfig,
 	}, nil
 }
 
