package v1_0_0

import (
	"context"
	"fmt"
	"math/big"
	"sync"
	"time"

	"github.com/ethereum/go-ethereum/accounts/abi"
	"github.com/ethereum/go-ethereum/accounts/abi/bind"
	"github.com/ethereum/go-ethereum/common"
	"github.com/ethereum/go-ethereum/core/types"
	"github.com/pkg/errors"

	"github.com/smartcontractkit/chainlink-common/pkg/config"

	cciptypes "github.com/smartcontractkit/chainlink-common/pkg/types/ccip"

	"github.com/smartcontractkit/chainlink/v2/core/chains/evm/client"
	"github.com/smartcontractkit/chainlink/v2/core/chains/evm/gas"
	"github.com/smartcontractkit/chainlink/v2/core/chains/evm/logpoller"
	evmtypes "github.com/smartcontractkit/chainlink/v2/core/chains/evm/types"
	"github.com/smartcontractkit/chainlink/v2/core/gethwrappers/ccip/generated/commit_store_1_0_0"
	"github.com/smartcontractkit/chainlink/v2/core/logger"
	"github.com/smartcontractkit/chainlink/v2/core/services/ocr2/plugins/ccip/abihelpers"
	ccipconfig "github.com/smartcontractkit/chainlink/v2/core/services/ocr2/plugins/ccip/config"
	"github.com/smartcontractkit/chainlink/v2/core/services/ocr2/plugins/ccip/internal/ccipcalc"
	"github.com/smartcontractkit/chainlink/v2/core/services/ocr2/plugins/ccip/internal/ccipdata"
	"github.com/smartcontractkit/chainlink/v2/core/services/ocr2/plugins/ccip/internal/logpollerutil"
	"github.com/smartcontractkit/chainlink/v2/core/services/ocr2/plugins/ccip/prices"
)

const (
	EXEC_REPORT_ACCEPTS = "Exec report accepts"
	ReportAccepted      = "ReportAccepted"
)

var _ ccipdata.CommitStoreReader = &CommitStore{}

type CommitStore struct {
	// Static config
	commitStore               *commit_store_1_0_0.CommitStore
	lggr                      logger.Logger
	lp                        logpoller.LogPoller
	address                   common.Address
	estimator                 *gas.EvmFeeEstimator
	sourceMaxGasPrice         *big.Int
	filters                   []logpoller.Filter
	reportAcceptedSig         common.Hash
	reportAcceptedMaxSeqIndex int
	commitReportArgs          abi.Arguments

	// Dynamic config
	configMu          sync.RWMutex
	gasPriceEstimator prices.ExecGasPriceEstimator
	offchainConfig    cciptypes.CommitOffchainConfig
}

func (c *CommitStore) GetCommitStoreStaticConfig(ctx context.Context) (cciptypes.CommitStoreStaticConfig, error) {
	legacyConfig, err := c.commitStore.GetStaticConfig(&bind.CallOpts{Context: ctx})
	if err != nil {
		return cciptypes.CommitStoreStaticConfig{}, errors.New("Could not get commitStore static config")
	}
	return cciptypes.CommitStoreStaticConfig{
		ChainSelector:       legacyConfig.ChainSelector,
		SourceChainSelector: legacyConfig.SourceChainSelector,
		OnRamp:              ccipcalc.EvmAddrToGeneric(legacyConfig.OnRamp),
		ArmProxy:            ccipcalc.EvmAddrToGeneric(legacyConfig.ArmProxy),
	}, nil
}

func (c *CommitStore) EncodeCommitReport(_ context.Context, report cciptypes.CommitStoreReport) ([]byte, error) {
	return encodeCommitReport(c.commitReportArgs, report)
}

func encodeCommitReport(commitReportArgs abi.Arguments, report cciptypes.CommitStoreReport) ([]byte, error) {
	var tokenPriceUpdates []commit_store_1_0_0.InternalTokenPriceUpdate
	for _, tokenPriceUpdate := range report.TokenPrices {
		sourceTokenEvmAddr, err := ccipcalc.GenericAddrToEvm(tokenPriceUpdate.Token)
		if err != nil {
			return nil, err
		}
		tokenPriceUpdates = append(tokenPriceUpdates, commit_store_1_0_0.InternalTokenPriceUpdate{
			SourceToken: sourceTokenEvmAddr,
			UsdPerToken: tokenPriceUpdate.Value,
		})
	}
	var usdPerUnitGas = big.NewInt(0)
	var destChainSelector = uint64(0)
	if len(report.GasPrices) > 1 {
		return []byte{}, errors.Errorf("CommitStore V1_0_0 can only accept 1 gas price, received: %d", len(report.GasPrices))
	}
	if len(report.GasPrices) > 0 {
		usdPerUnitGas = report.GasPrices[0].Value
		destChainSelector = report.GasPrices[0].DestChainSelector
	}
	rep := commit_store_1_0_0.CommitStoreCommitReport{
		PriceUpdates: commit_store_1_0_0.InternalPriceUpdates{
			TokenPriceUpdates: tokenPriceUpdates,
			UsdPerUnitGas:     usdPerUnitGas,
			DestChainSelector: destChainSelector,
		},
		Interval:   commit_store_1_0_0.CommitStoreInterval{Min: report.Interval.Min, Max: report.Interval.Max},
		MerkleRoot: report.MerkleRoot,
	}
	return commitReportArgs.PackValues([]interface{}{rep})
}

func DecodeCommitReport(commitReportArgs abi.Arguments, report []byte) (cciptypes.CommitStoreReport, error) {
	unpacked, err := commitReportArgs.Unpack(report)
	if err != nil {
		return cciptypes.CommitStoreReport{}, err
	}
	if len(unpacked) != 1 {
		return cciptypes.CommitStoreReport{}, errors.New("expected single struct value")
	}

	commitReport, ok := unpacked[0].(struct {
		PriceUpdates struct {
			TokenPriceUpdates []struct {
				SourceToken common.Address `json:"sourceToken"`
				UsdPerToken *big.Int       `json:"usdPerToken"`
			} `json:"tokenPriceUpdates"`
			DestChainSelector uint64   `json:"destChainSelector"`
			UsdPerUnitGas     *big.Int `json:"usdPerUnitGas"`
		} `json:"priceUpdates"`
		Interval struct {
			Min uint64 `json:"min"`
			Max uint64 `json:"max"`
		} `json:"interval"`
		MerkleRoot [32]byte `json:"merkleRoot"`
	})
	if !ok {
		return cciptypes.CommitStoreReport{}, errors.Errorf("invalid commit report got %T", unpacked[0])
	}

	var tokenPriceUpdates []cciptypes.TokenPrice
	for _, u := range commitReport.PriceUpdates.TokenPriceUpdates {
		tokenPriceUpdates = append(tokenPriceUpdates, cciptypes.TokenPrice{
			Token: cciptypes.Address(u.SourceToken.String()),
			Value: u.UsdPerToken,
		})
	}

	var gasPrices []cciptypes.GasPrice
	if commitReport.PriceUpdates.DestChainSelector != 0 {
		// No gas price update	{
		gasPrices = append(gasPrices, cciptypes.GasPrice{
			DestChainSelector: commitReport.PriceUpdates.DestChainSelector,
			Value:             commitReport.PriceUpdates.UsdPerUnitGas,
		})
	}

	return cciptypes.CommitStoreReport{
		TokenPrices: tokenPriceUpdates,
		GasPrices:   gasPrices,
		Interval: cciptypes.CommitStoreInterval{
			Min: commitReport.Interval.Min,
			Max: commitReport.Interval.Max,
		},
		MerkleRoot: commitReport.MerkleRoot,
	}, nil
}

func (c *CommitStore) DecodeCommitReport(_ context.Context, report []byte) (cciptypes.CommitStoreReport, error) {
	return DecodeCommitReport(c.commitReportArgs, report)
}

func (c *CommitStore) IsBlessed(ctx context.Context, root [32]byte) (bool, error) {
	return c.commitStore.IsBlessed(&bind.CallOpts{Context: ctx}, root)
}

func (c *CommitStore) OffchainConfig(context.Context) (cciptypes.CommitOffchainConfig, error) {
	c.configMu.RLock()
	defer c.configMu.RUnlock()
	return c.offchainConfig, nil
}

func (c *CommitStore) GasPriceEstimator(context.Context) (cciptypes.GasPriceEstimatorCommit, error) {
	c.configMu.RLock()
	defer c.configMu.RUnlock()
	return c.gasPriceEstimator, nil
}

func (c *CommitStore) SetGasEstimator(ctx context.Context, gpe gas.EvmFeeEstimator) error {
	c.configMu.RLock()
	defer c.configMu.RUnlock()
	c.estimator = &gpe
	return nil
}

func (c *CommitStore) SetSourceMaxGasPrice(ctx context.Context, sourceMaxGasPrice *big.Int) error {
	c.configMu.RLock()
	defer c.configMu.RUnlock()
	c.sourceMaxGasPrice = sourceMaxGasPrice
	return nil
}

// CommitOffchainConfig is a legacy version of CommitOffchainConfig, used for CommitStore version 1.0.0 and 1.1.0
type CommitOffchainConfig struct {
	SourceFinalityDepth    uint32
	DestFinalityDepth      uint32
	FeeUpdateHeartBeat     config.Duration
	FeeUpdateDeviationPPB  uint32
	InflightCacheExpiry    config.Duration
	PriceReportingDisabled bool
}

func (c CommitOffchainConfig) Validate() error {
	if c.SourceFinalityDepth == 0 {
		return errors.New("must set SourceFinalityDepth")
	}
	if c.DestFinalityDepth == 0 {
		return errors.New("must set DestFinalityDepth")
	}
	if c.FeeUpdateHeartBeat.Duration() == 0 {
		return errors.New("must set FeeUpdateHeartBeat")
	}
	if c.FeeUpdateDeviationPPB == 0 {
		return errors.New("must set FeeUpdateDeviationPPB")
	}
	if c.InflightCacheExpiry.Duration() == 0 {
		return errors.New("must set InflightCacheExpiry")
	}

	return nil
}

func (c *CommitStore) ChangeConfig(_ context.Context, onchainConfig []byte, offchainConfig []byte) (cciptypes.Address, error) {
	onchainConfigParsed, err := abihelpers.DecodeAbiStruct[ccipdata.CommitOnchainConfig](onchainConfig)
	if err != nil {
		return "", err
	}

	offchainConfigV1, err := ccipconfig.DecodeOffchainConfig[CommitOffchainConfig](offchainConfig)
	if err != nil {
		return "", err
	}
	c.configMu.Lock()
<<<<<<< HEAD

	if c.estimator == nil {
		defer c.configMu.Unlock()
=======
	defer c.configMu.Unlock()

	if c.estimator == nil {
>>>>>>> 3fec276b
		return "", fmt.Errorf("this CommitStore estimator is nil. SetGasEstimator should be called before ChangeConfig")
	}

	if c.sourceMaxGasPrice == nil {
<<<<<<< HEAD
		defer c.configMu.Unlock()
=======
>>>>>>> 3fec276b
		return "", fmt.Errorf("this CommitStore sourceMaxGasPrice is nil. SetSourceMaxGasPrice should be called before ChangeConfig")
	}

	c.gasPriceEstimator = prices.NewExecGasPriceEstimator(
		*c.estimator,
		c.sourceMaxGasPrice,
		int64(offchainConfigV1.FeeUpdateDeviationPPB))
	c.offchainConfig = ccipdata.NewCommitOffchainConfig(
		offchainConfigV1.FeeUpdateDeviationPPB,
		offchainConfigV1.FeeUpdateHeartBeat.Duration(),
		offchainConfigV1.FeeUpdateDeviationPPB,
		offchainConfigV1.FeeUpdateHeartBeat.Duration(),
		offchainConfigV1.InflightCacheExpiry.Duration(),
		offchainConfigV1.PriceReportingDisabled)
	c.lggr.Infow("ChangeConfig",
		"offchainConfig", offchainConfigV1,
		"onchainConfig", onchainConfigParsed,
	)
	return cciptypes.Address(onchainConfigParsed.PriceRegistry.String()), nil
}

func (c *CommitStore) Close() error {
	return logpollerutil.UnregisterLpFilters(c.lp, c.filters)
}

func (c *CommitStore) parseReport(log types.Log) (*cciptypes.CommitStoreReport, error) {
	repAccepted, err := c.commitStore.ParseReportAccepted(log)
	if err != nil {
		return nil, err
	}
	// Translate to common struct.
	var tokenPrices []cciptypes.TokenPrice
	for _, tpu := range repAccepted.Report.PriceUpdates.TokenPriceUpdates {
		tokenPrices = append(tokenPrices, cciptypes.TokenPrice{
			Token: cciptypes.Address(tpu.SourceToken.String()),
			Value: tpu.UsdPerToken,
		})
	}
	return &cciptypes.CommitStoreReport{
		TokenPrices: tokenPrices,
		GasPrices:   []cciptypes.GasPrice{{DestChainSelector: repAccepted.Report.PriceUpdates.DestChainSelector, Value: repAccepted.Report.PriceUpdates.UsdPerUnitGas}},
		MerkleRoot:  repAccepted.Report.MerkleRoot,
		Interval:    cciptypes.CommitStoreInterval{Min: repAccepted.Report.Interval.Min, Max: repAccepted.Report.Interval.Max},
	}, nil
}

func (c *CommitStore) GetCommitReportMatchingSeqNum(ctx context.Context, seqNr uint64, confs int) ([]cciptypes.CommitStoreReportWithTxMeta, error) {
	logs, err := c.lp.LogsDataWordBetween(
		ctx,
		c.reportAcceptedSig,
		c.address,
		c.reportAcceptedMaxSeqIndex-1,
		c.reportAcceptedMaxSeqIndex,
		logpoller.EvmWord(seqNr),
		evmtypes.Confirmations(confs),
	)
	if err != nil {
		return nil, err
	}

	parsedLogs, err := ccipdata.ParseLogs[cciptypes.CommitStoreReport](
		logs,
		c.lggr,
		c.parseReport,
	)
	if err != nil {
		return nil, err
	}

	res := make([]cciptypes.CommitStoreReportWithTxMeta, 0, len(parsedLogs))
	for _, log := range parsedLogs {
		res = append(res, cciptypes.CommitStoreReportWithTxMeta{
			TxMeta:            log.TxMeta,
			CommitStoreReport: log.Data,
		})
	}

	if len(res) > 1 {
		c.lggr.Errorw("More than one report found for seqNr", "seqNr", seqNr, "commitReports", parsedLogs)
		return res[:1], nil
	}
	return res, nil
}

func (c *CommitStore) GetAcceptedCommitReportsGteTimestamp(ctx context.Context, ts time.Time, confs int) ([]cciptypes.CommitStoreReportWithTxMeta, error) {
	logs, err := c.lp.LogsCreatedAfter(
		ctx,
		c.reportAcceptedSig,
		c.address,
		ts,
		evmtypes.Confirmations(confs),
	)
	if err != nil {
		return nil, err
	}

	parsedLogs, err := ccipdata.ParseLogs[cciptypes.CommitStoreReport](logs, c.lggr, c.parseReport)
	if err != nil {
		return nil, fmt.Errorf("parse logs: %w", err)
	}

	parsedReports := make([]cciptypes.CommitStoreReportWithTxMeta, 0, len(parsedLogs))
	for _, log := range parsedLogs {
		parsedReports = append(parsedReports, cciptypes.CommitStoreReportWithTxMeta{
			TxMeta:            log.TxMeta,
			CommitStoreReport: log.Data,
		})
	}

	return parsedReports, nil
}

func (c *CommitStore) GetExpectedNextSequenceNumber(ctx context.Context) (uint64, error) {
	return c.commitStore.GetExpectedNextSequenceNumber(&bind.CallOpts{Context: ctx})
}

func (c *CommitStore) GetLatestPriceEpochAndRound(ctx context.Context) (uint64, error) {
	return c.commitStore.GetLatestPriceEpochAndRound(&bind.CallOpts{Context: ctx})
}

func (c *CommitStore) IsDestChainHealthy(context.Context) (bool, error) {
	if err := c.lp.Healthy(); err != nil {
		return false, nil
	}
	return true, nil
}

func (c *CommitStore) IsDown(ctx context.Context) (bool, error) {
	unPausedAndHealthy, err := c.commitStore.IsUnpausedAndARMHealthy(&bind.CallOpts{Context: ctx})
	if err != nil {
		return true, err
	}
	return !unPausedAndHealthy, nil
}

func (c *CommitStore) VerifyExecutionReport(ctx context.Context, report cciptypes.ExecReport) (bool, error) {
	var hashes [][32]byte
	for _, msg := range report.Messages {
		hashes = append(hashes, msg.Hash)
	}
	res, err := c.commitStore.Verify(&bind.CallOpts{Context: ctx}, hashes, report.Proofs, report.ProofFlagBits)
	if err != nil {
		c.lggr.Errorw("Unable to call verify", "messages", report.Messages, "err", err)
		return false, nil
	}
	// No timestamp, means failed to verify root.
	if res.Cmp(big.NewInt(0)) == 0 {
		c.lggr.Errorw("Root does not verify", "messages", report.Messages)
		return false, nil
	}
	return true, nil
}

func (c *CommitStore) RegisterFilters() error {
	return logpollerutil.RegisterLpFilters(c.lp, c.filters)
}

func NewCommitStore(lggr logger.Logger, addr common.Address, ec client.Client, lp logpoller.LogPoller) (*CommitStore, error) {
	commitStore, err := commit_store_1_0_0.NewCommitStore(addr, ec)
	if err != nil {
		return nil, err
	}
	commitStoreABI := abihelpers.MustParseABI(commit_store_1_0_0.CommitStoreABI)
	eventSig := abihelpers.MustGetEventID(ReportAccepted, commitStoreABI)
	commitReportArgs := abihelpers.MustGetEventInputs(ReportAccepted, commitStoreABI)
	filters := []logpoller.Filter{
		{
			Name:      logpoller.FilterName(EXEC_REPORT_ACCEPTS, addr.String()),
			EventSigs: []common.Hash{eventSig},
			Addresses: []common.Address{addr},
			Retention: ccipdata.CommitExecLogsRetention,
		},
	}
	return &CommitStore{
		commitStore: commitStore,
		address:     addr,
		lggr:        lggr,
		lp:          lp,

		// Note that sourceMaxGasPrice and estimator now have explicit setters (CCIP-2493)

		filters:           filters,
		commitReportArgs:  commitReportArgs,
		reportAcceptedSig: eventSig,
		// offset || priceUpdatesOffset || minSeqNum || maxSeqNum || merkleRoot
		reportAcceptedMaxSeqIndex: 3,
		configMu:                  sync.RWMutex{},

		// The fields below are initially empty and set on ChangeConfig method
		offchainConfig:    cciptypes.CommitOffchainConfig{},
		gasPriceEstimator: prices.ExecGasPriceEstimator{},
	}, nil
}<|MERGE_RESOLUTION|>--- conflicted
+++ resolved
@@ -238,23 +238,13 @@
 		return "", err
 	}
 	c.configMu.Lock()
-<<<<<<< HEAD
+	defer c.configMu.Unlock()
 
 	if c.estimator == nil {
-		defer c.configMu.Unlock()
-=======
-	defer c.configMu.Unlock()
-
-	if c.estimator == nil {
->>>>>>> 3fec276b
 		return "", fmt.Errorf("this CommitStore estimator is nil. SetGasEstimator should be called before ChangeConfig")
 	}
 
 	if c.sourceMaxGasPrice == nil {
-<<<<<<< HEAD
-		defer c.configMu.Unlock()
-=======
->>>>>>> 3fec276b
 		return "", fmt.Errorf("this CommitStore sourceMaxGasPrice is nil. SetSourceMaxGasPrice should be called before ChangeConfig")
 	}
 
