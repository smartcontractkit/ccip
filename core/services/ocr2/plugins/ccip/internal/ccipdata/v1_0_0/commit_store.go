package v1_0_0

import (
	"context"
	"fmt"
	"math/big"
	"sync"
	"time"

	"github.com/ethereum/go-ethereum/accounts/abi"
	"github.com/ethereum/go-ethereum/accounts/abi/bind"
	"github.com/ethereum/go-ethereum/common"
	"github.com/ethereum/go-ethereum/core/types"
	"github.com/pkg/errors"

	"github.com/smartcontractkit/chainlink-common/pkg/config"

	"github.com/smartcontractkit/chainlink/v2/core/chains/evm/client"
	"github.com/smartcontractkit/chainlink/v2/core/chains/evm/gas"
	"github.com/smartcontractkit/chainlink/v2/core/chains/evm/logpoller"
	"github.com/smartcontractkit/chainlink/v2/core/gethwrappers/ccip/generated/commit_store_1_0_0"
	"github.com/smartcontractkit/chainlink/v2/core/logger"
	"github.com/smartcontractkit/chainlink/v2/core/services/ocr2/plugins/ccip/abihelpers"
	"github.com/smartcontractkit/chainlink/v2/core/services/ocr2/plugins/ccip/cciptypes"
	ccipconfig "github.com/smartcontractkit/chainlink/v2/core/services/ocr2/plugins/ccip/config"
	"github.com/smartcontractkit/chainlink/v2/core/services/ocr2/plugins/ccip/internal/ccipcalc"
	"github.com/smartcontractkit/chainlink/v2/core/services/ocr2/plugins/ccip/internal/ccipdata"
	"github.com/smartcontractkit/chainlink/v2/core/services/ocr2/plugins/ccip/internal/logpollerutil"
	"github.com/smartcontractkit/chainlink/v2/core/services/ocr2/plugins/ccip/prices"
	"github.com/smartcontractkit/chainlink/v2/core/services/pg"
)

const (
	EXEC_REPORT_ACCEPTS = "Exec report accepts"
	ReportAccepted      = "ReportAccepted"
)

var _ ccipdata.CommitStoreReader = &CommitStore{}

type CommitStore struct {
	// Static config
	commitStore               *commit_store_1_0_0.CommitStore
	lggr                      logger.Logger
	lp                        logpoller.LogPoller
	address                   common.Address
	estimator                 gas.EvmFeeEstimator
	filters                   []logpoller.Filter
	reportAcceptedSig         common.Hash
	reportAcceptedMaxSeqIndex int
	commitReportArgs          abi.Arguments

	// Dynamic config
	configMu          sync.RWMutex
	gasPriceEstimator prices.ExecGasPriceEstimator
	offchainConfig    cciptypes.CommitOffchainConfig
}

func (c *CommitStore) GetCommitStoreStaticConfig(ctx context.Context) (cciptypes.CommitStoreStaticConfig, error) {
	legacyConfig, err := c.commitStore.GetStaticConfig(&bind.CallOpts{Context: ctx})
	if err != nil {
		return cciptypes.CommitStoreStaticConfig{}, errors.New("Could not get commitStore static config")
	}
	return cciptypes.CommitStoreStaticConfig{
		ChainSelector:       legacyConfig.ChainSelector,
		SourceChainSelector: legacyConfig.SourceChainSelector,
		OnRamp:              ccipcalc.EvmAddrToGeneric(legacyConfig.OnRamp),
		ArmProxy:            ccipcalc.EvmAddrToGeneric(legacyConfig.ArmProxy),
	}, nil
}

func (c *CommitStore) EncodeCommitReport(report cciptypes.CommitStoreReport) ([]byte, error) {
	return encodeCommitReport(c.commitReportArgs, report)
}

func encodeCommitReport(commitReportArgs abi.Arguments, report cciptypes.CommitStoreReport) ([]byte, error) {
	var tokenPriceUpdates []commit_store_1_0_0.InternalTokenPriceUpdate
	for _, tokenPriceUpdate := range report.TokenPrices {
		sourceTokenEvmAddr, err := ccipcalc.GenericAddrToEvm(tokenPriceUpdate.Token)
		if err != nil {
			return nil, err
		}
		tokenPriceUpdates = append(tokenPriceUpdates, commit_store_1_0_0.InternalTokenPriceUpdate{
			SourceToken: sourceTokenEvmAddr,
			UsdPerToken: tokenPriceUpdate.Value,
		})
	}
	var usdPerUnitGas = big.NewInt(0)
	var destChainSelector = uint64(0)
	if len(report.GasPrices) > 1 {
		return []byte{}, errors.Errorf("CommitStore V1_0_0 can only accept 1 gas price, received: %d", len(report.GasPrices))
	}
	if len(report.GasPrices) > 0 {
		usdPerUnitGas = report.GasPrices[0].Value
		destChainSelector = report.GasPrices[0].DestChainSelector
	}
	rep := commit_store_1_0_0.CommitStoreCommitReport{
		PriceUpdates: commit_store_1_0_0.InternalPriceUpdates{
			TokenPriceUpdates: tokenPriceUpdates,
			UsdPerUnitGas:     usdPerUnitGas,
			DestChainSelector: destChainSelector,
		},
		Interval:   commit_store_1_0_0.CommitStoreInterval{Min: report.Interval.Min, Max: report.Interval.Max},
		MerkleRoot: report.MerkleRoot,
	}
	return commitReportArgs.PackValues([]interface{}{rep})
}

func DecodeCommitReport(commitReportArgs abi.Arguments, report []byte) (cciptypes.CommitStoreReport, error) {
	unpacked, err := commitReportArgs.Unpack(report)
	if err != nil {
		return cciptypes.CommitStoreReport{}, err
	}
	if len(unpacked) != 1 {
		return cciptypes.CommitStoreReport{}, errors.New("expected single struct value")
	}

	commitReport, ok := unpacked[0].(struct {
		PriceUpdates struct {
			TokenPriceUpdates []struct {
				SourceToken common.Address `json:"sourceToken"`
				UsdPerToken *big.Int       `json:"usdPerToken"`
			} `json:"tokenPriceUpdates"`
			DestChainSelector uint64   `json:"destChainSelector"`
			UsdPerUnitGas     *big.Int `json:"usdPerUnitGas"`
		} `json:"priceUpdates"`
		Interval struct {
			Min uint64 `json:"min"`
			Max uint64 `json:"max"`
		} `json:"interval"`
		MerkleRoot [32]byte `json:"merkleRoot"`
	})
	if !ok {
		return cciptypes.CommitStoreReport{}, errors.Errorf("invalid commit report got %T", unpacked[0])
	}

	var tokenPriceUpdates []cciptypes.TokenPrice
	for _, u := range commitReport.PriceUpdates.TokenPriceUpdates {
		tokenPriceUpdates = append(tokenPriceUpdates, cciptypes.TokenPrice{
			Token: cciptypes.Address(u.SourceToken.String()),
			Value: u.UsdPerToken,
		})
	}

	var gasPrices []cciptypes.GasPrice
	if commitReport.PriceUpdates.DestChainSelector != 0 {
		// No gas price update	{
		gasPrices = append(gasPrices, cciptypes.GasPrice{
			DestChainSelector: commitReport.PriceUpdates.DestChainSelector,
			Value:             commitReport.PriceUpdates.UsdPerUnitGas,
		})
	}

	return cciptypes.CommitStoreReport{
		TokenPrices: tokenPriceUpdates,
		GasPrices:   gasPrices,
		Interval: cciptypes.CommitStoreInterval{
			Min: commitReport.Interval.Min,
			Max: commitReport.Interval.Max,
		},
		MerkleRoot: commitReport.MerkleRoot,
	}, nil
}

func (c *CommitStore) DecodeCommitReport(report []byte) (cciptypes.CommitStoreReport, error) {
	return DecodeCommitReport(c.commitReportArgs, report)
}

func (c *CommitStore) IsBlessed(ctx context.Context, root [32]byte) (bool, error) {
	return c.commitStore.IsBlessed(&bind.CallOpts{Context: ctx}, root)
}

func (c *CommitStore) OffchainConfig() cciptypes.CommitOffchainConfig {
	c.configMu.RLock()
	defer c.configMu.RUnlock()
	return c.offchainConfig
}

func (c *CommitStore) GasPriceEstimator() cciptypes.GasPriceEstimatorCommit {
	c.configMu.RLock()
	defer c.configMu.RUnlock()
	return c.gasPriceEstimator
}

// CommitOffchainConfig is a legacy version of CommitOffchainConfig, used for CommitStore version 1.0.0 and 1.1.0
type CommitOffchainConfig struct {
	SourceFinalityDepth   uint32
	DestFinalityDepth     uint32
	FeeUpdateHeartBeat    config.Duration
	FeeUpdateDeviationPPB uint32
	MaxGasPrice           uint64
	InflightCacheExpiry   config.Duration
}

func (c CommitOffchainConfig) Validate() error {
	if c.SourceFinalityDepth == 0 {
		return errors.New("must set SourceFinalityDepth")
	}
	if c.DestFinalityDepth == 0 {
		return errors.New("must set DestFinalityDepth")
	}
	if c.FeeUpdateHeartBeat.Duration() == 0 {
		return errors.New("must set FeeUpdateHeartBeat")
	}
	if c.FeeUpdateDeviationPPB == 0 {
		return errors.New("must set FeeUpdateDeviationPPB")
	}
	if c.MaxGasPrice == 0 {
		return errors.New("must set MaxGasPrice")
	}
	if c.InflightCacheExpiry.Duration() == 0 {
		return errors.New("must set InflightCacheExpiry")
	}

	return nil
}

func (c *CommitStore) ChangeConfig(onchainConfig []byte, offchainConfig []byte) (cciptypes.Address, error) {
	onchainConfigParsed, err := abihelpers.DecodeAbiStruct[ccipdata.CommitOnchainConfig](onchainConfig)
	if err != nil {
		return "", err
	}

	offchainConfigV1, err := ccipconfig.DecodeOffchainConfig[CommitOffchainConfig](offchainConfig)
	if err != nil {
		return "", err
	}
	c.configMu.Lock()
	c.gasPriceEstimator = prices.NewExecGasPriceEstimator(
		c.estimator,
		big.NewInt(int64(offchainConfigV1.MaxGasPrice)),
		int64(offchainConfigV1.FeeUpdateDeviationPPB))
	c.offchainConfig = ccipdata.NewCommitOffchainConfig(
		offchainConfigV1.FeeUpdateDeviationPPB,
		offchainConfigV1.FeeUpdateHeartBeat.Duration(),
		offchainConfigV1.FeeUpdateDeviationPPB,
		offchainConfigV1.FeeUpdateHeartBeat.Duration(),
		offchainConfigV1.InflightCacheExpiry.Duration())
	c.configMu.Unlock()
	c.lggr.Infow("ChangeConfig",
		"offchainConfig", offchainConfigV1,
		"onchainConfig", onchainConfigParsed,
	)
	return cciptypes.Address(onchainConfigParsed.PriceRegistry.String()), nil
}

func (c *CommitStore) Close(qopts ...pg.QOpt) error {
	return logpollerutil.UnregisterLpFilters(c.lp, c.filters, qopts...)
}

func (c *CommitStore) parseReport(log types.Log) (*cciptypes.CommitStoreReport, error) {
	repAccepted, err := c.commitStore.ParseReportAccepted(log)
	if err != nil {
		return nil, err
	}
	// Translate to common struct.
	var tokenPrices []cciptypes.TokenPrice
	for _, tpu := range repAccepted.Report.PriceUpdates.TokenPriceUpdates {
		tokenPrices = append(tokenPrices, cciptypes.TokenPrice{
			Token: cciptypes.Address(tpu.SourceToken.String()),
			Value: tpu.UsdPerToken,
		})
	}
	return &cciptypes.CommitStoreReport{
		TokenPrices: tokenPrices,
		GasPrices:   []cciptypes.GasPrice{{DestChainSelector: repAccepted.Report.PriceUpdates.DestChainSelector, Value: repAccepted.Report.PriceUpdates.UsdPerUnitGas}},
		MerkleRoot:  repAccepted.Report.MerkleRoot,
		Interval:    cciptypes.CommitStoreInterval{Min: repAccepted.Report.Interval.Min, Max: repAccepted.Report.Interval.Max},
	}, nil
}

func (c *CommitStore) GetCommitReportMatchingSeqNum(ctx context.Context, seqNr uint64, confs int) ([]cciptypes.CommitStoreReportWithTxMeta, error) {
	logs, err := c.lp.LogsDataWordBetween(
		c.reportAcceptedSig,
		c.address,
		c.reportAcceptedMaxSeqIndex-1,
		c.reportAcceptedMaxSeqIndex,
		logpoller.EvmWord(seqNr),
		logpoller.Confirmations(confs),
		pg.WithParentCtx(ctx),
	)
	if err != nil {
		return nil, err
	}

	parsedLogs, err := ccipdata.ParseLogs[cciptypes.CommitStoreReport](
		logs,
		c.lggr,
		c.parseReport,
	)
	if err != nil {
		return nil, err
	}

	res := make([]cciptypes.CommitStoreReportWithTxMeta, 0, len(parsedLogs))
	for _, log := range parsedLogs {
		res = append(res, cciptypes.CommitStoreReportWithTxMeta{
			TxMeta:            log.TxMeta,
			CommitStoreReport: log.Data,
		})
	}

	if len(res) > 1 {
		c.lggr.Errorw("More than one report found for seqNr", "seqNr", seqNr, "commitReports", parsedLogs)
		return res[:1], nil
	}
	return res, nil
}

func (c *CommitStore) GetAcceptedCommitReportsGteTimestamp(ctx context.Context, ts time.Time, confs int) ([]cciptypes.CommitStoreReportWithTxMeta, error) {
	logs, err := c.lp.LogsCreatedAfter(
		c.reportAcceptedSig,
		c.address,
		ts,
		logpoller.Confirmations(confs),
		pg.WithParentCtx(ctx),
	)
	if err != nil {
		return nil, err
	}

	parsedLogs, err := ccipdata.ParseLogs[cciptypes.CommitStoreReport](logs, c.lggr, c.parseReport)
	if err != nil {
		return nil, fmt.Errorf("parse logs: %w", err)
	}

	parsedReports := make([]cciptypes.CommitStoreReportWithTxMeta, 0, len(parsedLogs))
	for _, log := range parsedLogs {
		parsedReports = append(parsedReports, cciptypes.CommitStoreReportWithTxMeta{
			TxMeta:            log.TxMeta,
			CommitStoreReport: log.Data,
		})
	}

	return parsedReports, nil
}

func (c *CommitStore) GetExpectedNextSequenceNumber(ctx context.Context) (uint64, error) {
	return c.commitStore.GetExpectedNextSequenceNumber(&bind.CallOpts{Context: ctx})
}

func (c *CommitStore) GetLatestPriceEpochAndRound(ctx context.Context) (uint64, error) {
	return c.commitStore.GetLatestPriceEpochAndRound(&bind.CallOpts{Context: ctx})
}

func (c *CommitStore) IsDestChainHealthy(context.Context) (bool, error) {
<<<<<<< HEAD
	if err := c.lp.Ready(); err != nil {
=======
	if err := c.lp.Healthy(); err != nil {
>>>>>>> 34330f16
		return false, nil
	}
	return true, nil
}

func (c *CommitStore) IsDown(ctx context.Context) (bool, error) {
	unPausedAndHealthy, err := c.commitStore.IsUnpausedAndARMHealthy(&bind.CallOpts{Context: ctx})
	if err != nil {
		// If we cannot read the state, assume the worst
		c.lggr.Errorw("Unable to read CommitStore IsUnpausedAndARMHealthy", "err", err)
		return true, nil
	}
	return !unPausedAndHealthy, nil
}

func (c *CommitStore) VerifyExecutionReport(ctx context.Context, report cciptypes.ExecReport) (bool, error) {
	var hashes [][32]byte
	for _, msg := range report.Messages {
		hashes = append(hashes, msg.Hash)
	}
	res, err := c.commitStore.Verify(&bind.CallOpts{Context: ctx}, hashes, report.Proofs, report.ProofFlagBits)
	if err != nil {
		c.lggr.Errorw("Unable to call verify", "messages", report.Messages, "err", err)
		return false, nil
	}
	// No timestamp, means failed to verify root.
	if res.Cmp(big.NewInt(0)) == 0 {
		c.lggr.Errorw("Root does not verify", "messages", report.Messages)
		return false, nil
	}
	return true, nil
}

func (c *CommitStore) RegisterFilters(qopts ...pg.QOpt) error {
	return logpollerutil.RegisterLpFilters(c.lp, c.filters, qopts...)
}

func NewCommitStore(lggr logger.Logger, addr common.Address, ec client.Client, lp logpoller.LogPoller, estimator gas.EvmFeeEstimator) (*CommitStore, error) {
	commitStore, err := commit_store_1_0_0.NewCommitStore(addr, ec)
	if err != nil {
		return nil, err
	}
	commitStoreABI := abihelpers.MustParseABI(commit_store_1_0_0.CommitStoreABI)
	eventSig := abihelpers.MustGetEventID(ReportAccepted, commitStoreABI)
	commitReportArgs := abihelpers.MustGetEventInputs(ReportAccepted, commitStoreABI)
	filters := []logpoller.Filter{
		{
			Name:      logpoller.FilterName(EXEC_REPORT_ACCEPTS, addr.String()),
			EventSigs: []common.Hash{eventSig},
			Addresses: []common.Address{addr},
		},
	}
	return &CommitStore{
		commitStore:       commitStore,
		address:           addr,
		lggr:              lggr,
		lp:                lp,
		estimator:         estimator,
		filters:           filters,
		commitReportArgs:  commitReportArgs,
		reportAcceptedSig: eventSig,
		// offset || priceUpdatesOffset || minSeqNum || maxSeqNum || merkleRoot
		reportAcceptedMaxSeqIndex: 3,
		configMu:                  sync.RWMutex{},

		// The fields below are initially empty and set on ChangeConfig method
		offchainConfig:    cciptypes.CommitOffchainConfig{},
		gasPriceEstimator: prices.ExecGasPriceEstimator{},
	}, nil
}<|MERGE_RESOLUTION|>--- conflicted
+++ resolved
@@ -343,11 +343,7 @@
 }
 
 func (c *CommitStore) IsDestChainHealthy(context.Context) (bool, error) {
-<<<<<<< HEAD
-	if err := c.lp.Ready(); err != nil {
-=======
 	if err := c.lp.Healthy(); err != nil {
->>>>>>> 34330f16
 		return false, nil
 	}
 	return true, nil
