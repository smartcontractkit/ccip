package v1_0_0

import (
	"context"
	"errors"
	"fmt"

	"github.com/ethereum/go-ethereum/accounts/abi/bind"
	"github.com/ethereum/go-ethereum/common"
	"github.com/ethereum/go-ethereum/core/types"

	"github.com/smartcontractkit/chainlink/v2/core/chains/evm/client"
	"github.com/smartcontractkit/chainlink/v2/core/chains/evm/logpoller"
	"github.com/smartcontractkit/chainlink/v2/core/gethwrappers/ccip/generated/arm_contract"
	"github.com/smartcontractkit/chainlink/v2/core/gethwrappers/ccip/generated/evm_2_evm_onramp_1_0_0"
	"github.com/smartcontractkit/chainlink/v2/core/logger"
	"github.com/smartcontractkit/chainlink/v2/core/services/ocr2/plugins/ccip/abihelpers"
	"github.com/smartcontractkit/chainlink/v2/core/services/ocr2/plugins/ccip/cciptypes"
	"github.com/smartcontractkit/chainlink/v2/core/services/ocr2/plugins/ccip/internal/cache"
	"github.com/smartcontractkit/chainlink/v2/core/services/ocr2/plugins/ccip/internal/ccipdata"
	"github.com/smartcontractkit/chainlink/v2/core/services/ocr2/plugins/ccip/internal/hashlib"
	"github.com/smartcontractkit/chainlink/v2/core/services/ocr2/plugins/ccip/internal/logpollerutil"
	"github.com/smartcontractkit/chainlink/v2/core/services/pg"
)

const (
	CCIPSendRequestedEventName = "CCIPSendRequested"
	ConfigSetEventName         = "ConfigSet"
)

var _ ccipdata.OnRampReader = &OnRamp{}

type OnRamp struct {
	address                          common.Address
	onRamp                           *evm_2_evm_onramp_1_0_0.EVM2EVMOnRamp
	lp                               logpoller.LogPoller
	lggr                             logger.Logger
	client                           client.Client
	leafHasher                       ccipdata.LeafHasherInterface[[32]byte]
	sendRequestedEventSig            common.Hash
	sendRequestedSeqNumberWord       int
	filters                          []logpoller.Filter
	cachedSourcePriceRegistryAddress cache.AutoSync[cciptypes.Address]
	// Static config can be cached, because it's never expected to change.
	// The only way to change that is through the contract's constructor (redeployment)
	cachedStaticConfig cache.OnceCtxFunction[evm_2_evm_onramp_1_0_0.EVM2EVMOnRampStaticConfig]
}

func NewOnRamp(lggr logger.Logger, sourceSelector, destSelector uint64, onRampAddress common.Address, sourceLP logpoller.LogPoller, source client.Client) (*OnRamp, error) {
	onRamp, err := evm_2_evm_onramp_1_0_0.NewEVM2EVMOnRamp(onRampAddress, source)
	if err != nil {
		return nil, err
	}
	onRampABI := abihelpers.MustParseABI(evm_2_evm_onramp_1_0_0.EVM2EVMOnRampABI)
	eventSig := abihelpers.MustGetEventID(CCIPSendRequestedEventName, onRampABI)
	configSetEventSig := abihelpers.MustGetEventID(ConfigSetEventName, onRampABI)
	filters := []logpoller.Filter{
		{
			Name:      logpoller.FilterName(ccipdata.COMMIT_CCIP_SENDS, onRampAddress),
			EventSigs: []common.Hash{eventSig},
			Addresses: []common.Address{onRampAddress},
		},
		{
			Name:      logpoller.FilterName(ccipdata.CONFIG_CHANGED, onRampAddress),
			EventSigs: []common.Hash{configSetEventSig},
			Addresses: []common.Address{onRampAddress},
		},
	}
	cachedStaticConfig := cache.OnceCtxFunction[evm_2_evm_onramp_1_0_0.EVM2EVMOnRampStaticConfig](func(ctx context.Context) (evm_2_evm_onramp_1_0_0.EVM2EVMOnRampStaticConfig, error) {
		return onRamp.GetStaticConfig(&bind.CallOpts{Context: ctx})
	})
	return &OnRamp{
		lggr:       lggr,
		address:    onRampAddress,
		onRamp:     onRamp,
		client:     source,
		filters:    filters,
		lp:         sourceLP,
		leafHasher: NewLeafHasher(sourceSelector, destSelector, onRampAddress, hashlib.NewKeccakCtx(), onRamp),
		// offset || sourceChainID || seqNum || ...
		sendRequestedSeqNumberWord: 2,
		sendRequestedEventSig:      eventSig,
		cachedSourcePriceRegistryAddress: cache.NewLogpollerEventsBased[cciptypes.Address](
			sourceLP,
			[]common.Hash{configSetEventSig},
			onRampAddress,
		),
		cachedStaticConfig: cachedStaticConfig,
	}, nil
}

func (o *OnRamp) Address() (cciptypes.Address, error) {
	return cciptypes.Address(o.onRamp.Address().String()), nil
}

func (o *OnRamp) GetDynamicConfig() (cciptypes.OnRampDynamicConfig, error) {
	if o.onRamp == nil {
		return cciptypes.OnRampDynamicConfig{}, fmt.Errorf("onramp not initialized")
	}
	legacyDynamicConfig, err := o.onRamp.GetDynamicConfig(nil)
	if err != nil {
		return cciptypes.OnRampDynamicConfig{}, err
	}
	return cciptypes.OnRampDynamicConfig{
		Router:                            cciptypes.Address(legacyDynamicConfig.Router.String()),
		MaxNumberOfTokensPerMsg:           legacyDynamicConfig.MaxTokensLength,
		DestGasOverhead:                   0,
		DestGasPerPayloadByte:             0,
		DestDataAvailabilityOverheadGas:   0,
		DestGasPerDataAvailabilityByte:    0,
		DestDataAvailabilityMultiplierBps: 0,
		PriceRegistry:                     cciptypes.Address(legacyDynamicConfig.PriceRegistry.String()),
		MaxDataBytes:                      legacyDynamicConfig.MaxDataSize,
		MaxPerMsgGasLimit:                 uint32(legacyDynamicConfig.MaxGasLimit),
	}, nil
}

func (o *OnRamp) SourcePriceRegistryAddress(ctx context.Context) (cciptypes.Address, error) {
	return o.cachedSourcePriceRegistryAddress.Get(ctx, func(ctx context.Context) (cciptypes.Address, error) {
		c, err := o.GetDynamicConfig()
		if err != nil {
			return "", err
		}
		return c.PriceRegistry, nil
	})
}

func (o *OnRamp) GetSendRequestsBetweenSeqNums(ctx context.Context, seqNumMin, seqNumMax uint64, finalized bool) ([]cciptypes.EVM2EVMMessageWithTxMeta, error) {
	logs, err := o.lp.LogsDataWordRange(
		o.sendRequestedEventSig,
		o.address,
		o.sendRequestedSeqNumberWord,
		logpoller.EvmWord(seqNumMin),
		logpoller.EvmWord(seqNumMax),
		ccipdata.LogsConfirmations(finalized),
		pg.WithParentCtx(ctx))
	if err != nil {
		return nil, err
	}

	parsedLogs, err := ccipdata.ParseLogs[cciptypes.EVM2EVMMessage](logs, o.lggr, o.logToMessage)
	if err != nil {
		return nil, err
	}

	res := make([]cciptypes.EVM2EVMMessageWithTxMeta, 0, len(parsedLogs))
	for _, log := range parsedLogs {
		res = append(res, cciptypes.EVM2EVMMessageWithTxMeta{
			TxMeta:         log.TxMeta,
			EVM2EVMMessage: log.Data,
		})
	}
	return res, nil
}

func (o *OnRamp) RouterAddress() (cciptypes.Address, error) {
	config, err := o.onRamp.GetDynamicConfig(nil)
	if err != nil {
		return "", err
	}
	return cciptypes.Address(config.Router.String()), nil
}

func (o *OnRamp) IsSourceChainHealthy(context.Context) (bool, error) {
<<<<<<< HEAD
	if err := o.lp.Ready(); err != nil {
=======
	if err := o.lp.Healthy(); err != nil {
>>>>>>> 34330f16
		return false, nil
	}
	return true, nil
}

func (o *OnRamp) IsSourceCursed(ctx context.Context) (bool, error) {
	staticConfig, err := o.cachedStaticConfig(ctx)
	if err != nil {
		return false, err
	}

	arm, err := arm_contract.NewARMContract(staticConfig.ArmProxy, o.client)
	if err != nil {
		return false, fmt.Errorf("intializing Arm contract through the ArmProxy: %w", err)
	}

	cursed, err := arm.IsCursed(&bind.CallOpts{Context: ctx})
	if err != nil {
		return false, fmt.Errorf("checking if source Arm is cursed: %w", err)
	}
	return cursed, nil
}

func (o *OnRamp) GetLastUSDCMessagePriorToLogIndexInTx(ctx context.Context, logIndex int64, txHash common.Hash) ([]byte, error) {
	return nil, errors.New("USDC not supported in < 1.2.0")
}

func (o *OnRamp) Close(qopts ...pg.QOpt) error {
	return logpollerutil.UnregisterLpFilters(o.lp, o.filters, qopts...)
}

func (o *OnRamp) RegisterFilters(qopts ...pg.QOpt) error {
	return logpollerutil.RegisterLpFilters(o.lp, o.filters, qopts...)
}

func (o *OnRamp) logToMessage(log types.Log) (*cciptypes.EVM2EVMMessage, error) {
	msg, err := o.onRamp.ParseCCIPSendRequested(log)
	if err != nil {
		return nil, err
	}
	h, err := o.leafHasher.HashLeaf(log)
	if err != nil {
		return nil, err
	}
	tokensAndAmounts := make([]cciptypes.TokenAmount, len(msg.Message.TokenAmounts))
	for i, tokenAndAmount := range msg.Message.TokenAmounts {
		tokensAndAmounts[i] = cciptypes.TokenAmount{
			Token:  cciptypes.Address(tokenAndAmount.Token.String()),
			Amount: tokenAndAmount.Amount,
		}
	}
	return &cciptypes.EVM2EVMMessage{
		SequenceNumber:      msg.Message.SequenceNumber,
		GasLimit:            msg.Message.GasLimit,
		Nonce:               msg.Message.Nonce,
		MessageID:           msg.Message.MessageId,
		SourceChainSelector: msg.Message.SourceChainSelector,
		Sender:              cciptypes.Address(msg.Message.Sender.String()),
		Receiver:            cciptypes.Address(msg.Message.Receiver.String()),
		Strict:              msg.Message.Strict,
		FeeToken:            cciptypes.Address(msg.Message.FeeToken.String()),
		FeeTokenAmount:      msg.Message.FeeTokenAmount,
		Data:                msg.Message.Data,
		TokenAmounts:        tokensAndAmounts,
		SourceTokenData:     make([][]byte, len(msg.Message.TokenAmounts)), // Always empty in 1.0
		Hash:                h,
	}, nil
}<|MERGE_RESOLUTION|>--- conflicted
+++ resolved
@@ -162,11 +162,7 @@
 }
 
 func (o *OnRamp) IsSourceChainHealthy(context.Context) (bool, error) {
-<<<<<<< HEAD
-	if err := o.lp.Ready(); err != nil {
-=======
 	if err := o.lp.Healthy(); err != nil {
->>>>>>> 34330f16
 		return false, nil
 	}
 	return true, nil
