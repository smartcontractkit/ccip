package ccipdata_test

import (
<<<<<<< HEAD
	"context"
	"math/big"
	"reflect"
=======
>>>>>>> dab39006
	"testing"
	"time"

	"github.com/ethereum/go-ethereum/accounts/abi/bind"
	"github.com/ethereum/go-ethereum/accounts/abi/bind/backends"
	"github.com/ethereum/go-ethereum/common"
	"github.com/ethereum/go-ethereum/core"
	"github.com/stretchr/testify/assert"
	"github.com/stretchr/testify/require"

	"github.com/smartcontractkit/chainlink/v2/core/chains/evm/client"
	"github.com/smartcontractkit/chainlink/v2/core/chains/evm/client/mocks"
	"github.com/smartcontractkit/chainlink/v2/core/chains/evm/logpoller"
	lpmocks "github.com/smartcontractkit/chainlink/v2/core/chains/evm/logpoller/mocks"
	"github.com/smartcontractkit/chainlink/v2/core/gethwrappers/ccip/generated/price_registry"
	"github.com/smartcontractkit/chainlink/v2/core/gethwrappers/ccip/generated/price_registry_1_0_0"
	"github.com/smartcontractkit/chainlink/v2/core/internal/testutils"
	"github.com/smartcontractkit/chainlink/v2/core/internal/testutils/pgtest"
	"github.com/smartcontractkit/chainlink/v2/core/logger"
	"github.com/smartcontractkit/chainlink/v2/core/services/ocr2/plugins/ccip/internal/ccipdata"
	"github.com/smartcontractkit/chainlink/v2/core/utils"
)

func TestPriceRegistryFilters(t *testing.T) {
	cl := mocks.NewClient(t)

	assertFilterRegistration(t, new(lpmocks.LogPoller), func(lp *lpmocks.LogPoller, addr common.Address) ccipdata.Closer {
		c, err := ccipdata.NewPriceRegistryV1_0_0(logger.TestLogger(t), addr, lp, cl)
		require.NoError(t, err)
		return c
	}, 3)

	assertFilterRegistration(t, new(lpmocks.LogPoller), func(lp *lpmocks.LogPoller, addr common.Address) ccipdata.Closer {
		c, err := ccipdata.NewPriceRegistryV1_2_0(logger.TestLogger(t), addr, lp, cl)
		require.NoError(t, err)
		return c
	}, 3)
}

type priceRegReaderTH struct {
	lp      logpoller.LogPollerTest
	ec      client.Client
	lggr    logger.Logger
	user    *bind.TransactOpts
	readers map[string]ccipdata.PriceRegistryReader

	// Expected state
	blockTs              []uint64
	expectedFeeTokens    []common.Address
	expectedGasUpdates   map[uint64][]ccipdata.GasPrice
	expectedTokenUpdates map[uint64][]ccipdata.TokenPrice
	dest                 uint64
}

func commitAndGetBlockTs(ec *client.SimulatedBackendClient) uint64 {
	h := ec.Commit()
	b, _ := ec.BlockByHash(context.Background(), h)
	return b.Time()
}

func newSim(t *testing.T) (*bind.TransactOpts, *client.SimulatedBackendClient) {
	user := testutils.MustNewSimTransactor(t)
	sim := backends.NewSimulatedBackend(map[common.Address]core.GenesisAccount{
		user.From: {
			Balance: big.NewInt(0).Mul(big.NewInt(10), big.NewInt(1e18)),
		},
	}, 10e6)
	ec := client.NewSimulatedBackendClient(t, sim, testutils.SimulatedChainID)
	return user, ec
}

// setupPriceRegistryReaderTH instantiates all versions of the price registry reader
// with a snapshot of data so reader tests can do multi-version assertions.
func setupPriceRegistryReaderTH(t *testing.T) priceRegReaderTH {
	user, ec := newSim(t)
	lggr := logger.TestLogger(t)
	// TODO: We should be able to use an in memory log poller ORM here to speed up the tests.
	lp := logpoller.NewLogPoller(logpoller.NewORM(testutils.SimulatedChainID, pgtest.NewSqlxDB(t), lggr, pgtest.NewQConfig(true)), ec, lggr, 100*time.Millisecond, 2, 3, 2, 1000)

	feeTokens := []common.Address{utils.RandomAddress(), utils.RandomAddress()}
	dest := uint64(10)
	gasPriceUpdatesBlock1 := []ccipdata.GasPrice{
		{
			DestChainSelector: dest,
			Value:             big.NewInt(11),
		},
	}
	gasPriceUpdatesBlock2 := []ccipdata.GasPrice{
		{
			DestChainSelector: dest,           // Reset same gas price
			Value:             big.NewInt(12), // Intentionally different from block1
		},
	}
	token1 := utils.RandomAddress()
	token2 := utils.RandomAddress()
	tokenPriceUpdatesBlock1 := []ccipdata.TokenPrice{
		{
			Token: token1,
			Value: big.NewInt(12),
		},
	}
	tokenPriceUpdatesBlock2 := []ccipdata.TokenPrice{
		{
			Token: token1,
			Value: big.NewInt(13), // Intentionally change token1 value
		},
		{
			Token: token2,
			Value: big.NewInt(12), // Intentionally set a same value different token
		},
	}
	addr, _, _, err := price_registry_1_0_0.DeployPriceRegistry(user, ec, nil, feeTokens, 1000)
	require.NoError(t, err)
	addr2, _, _, err := price_registry.DeployPriceRegistry(user, ec, nil, feeTokens, 1000)
	require.NoError(t, err)
	commitAndGetBlockTs(ec) // Deploy these
	pr10r, err := ccipdata.NewPriceRegistryReader(lggr, addr, lp, ec)
	require.NoError(t, err)
	assert.Equal(t, reflect.TypeOf(pr10r).String(), reflect.TypeOf(&ccipdata.PriceRegistryV1_0_0{}).String())
	pr12r, err := ccipdata.NewPriceRegistryReader(lggr, addr2, lp, ec)
	require.NoError(t, err)
	assert.Equal(t, reflect.TypeOf(pr10r).String(), reflect.TypeOf(&ccipdata.PriceRegistryV1_0_0{}).String())
	// Apply block1.
	ccipdata.ApplyPriceRegistryUpdateV1_0_0(t, user, addr, ec, gasPriceUpdatesBlock1, tokenPriceUpdatesBlock1)
	ccipdata.ApplyPriceRegistryUpdateV1_2_0(t, user, addr2, ec, gasPriceUpdatesBlock1, tokenPriceUpdatesBlock1)
	b1 := commitAndGetBlockTs(ec)
	// Apply block2
	ccipdata.ApplyPriceRegistryUpdateV1_0_0(t, user, addr, ec, gasPriceUpdatesBlock2, tokenPriceUpdatesBlock2)
	ccipdata.ApplyPriceRegistryUpdateV1_2_0(t, user, addr2, ec, gasPriceUpdatesBlock2, tokenPriceUpdatesBlock2)
	b2 := commitAndGetBlockTs(ec)

	// Capture all lp data.
	lp.PollAndSaveLogs(context.Background(), 1)

	return priceRegReaderTH{
		lp:   lp,
		ec:   ec,
		lggr: lggr,
		user: user,
		readers: map[string]ccipdata.PriceRegistryReader{
			ccipdata.V1_0_0: pr10r, ccipdata.V1_2_0: pr12r,
		},
		expectedFeeTokens: feeTokens,
		expectedGasUpdates: map[uint64][]ccipdata.GasPrice{
			b1: gasPriceUpdatesBlock1,
			b2: gasPriceUpdatesBlock2,
		},
		expectedTokenUpdates: map[uint64][]ccipdata.TokenPrice{
			b1: tokenPriceUpdatesBlock1,
			b2: tokenPriceUpdatesBlock2,
		},
		blockTs: []uint64{b1, b2},
		dest:    dest,
	}
}

func testPriceRegistryReader(t *testing.T, th priceRegReaderTH, pr ccipdata.PriceRegistryReader) {
	// Assert have expected fee tokens.
	gotFeeTokens, err := pr.GetFeeTokens(context.Background())
	require.NoError(t, err)
	assert.Equal(t, th.expectedFeeTokens, gotFeeTokens)

	// Note unsupported chain selector simply returns an empty set not an error
	gasUpdates, err := pr.GetGasPriceUpdatesCreatedAfter(context.Background(), 1e6, time.Unix(0, 0), 0)
	require.NoError(t, err)
	assert.Len(t, gasUpdates, 0)

	for i, ts := range th.blockTs {
		// Should see all updates >= ts.
		var expectedGas []ccipdata.GasPrice
		var expectedToken []ccipdata.TokenPrice
		for j := i; j < len(th.blockTs); j++ {
			expectedGas = append(expectedGas, th.expectedGasUpdates[th.blockTs[j]]...)
			expectedToken = append(expectedToken, th.expectedTokenUpdates[th.blockTs[j]]...)
		}
		gasUpdates, err = pr.GetGasPriceUpdatesCreatedAfter(context.Background(), th.dest, time.Unix(int64(ts-1), 0), 0)
		require.NoError(t, err)
		assert.Len(t, gasUpdates, len(expectedGas))

		tokenUpdates, err2 := pr.GetTokenPriceUpdatesCreatedAfter(context.Background(), time.Unix(int64(ts-1), 0), 0)
		require.NoError(t, err2)
		assert.Len(t, tokenUpdates, len(expectedToken))
	}

	// Empty token set should return empty set no error.
	gotEmpty, err := pr.GetTokenPrices(context.Background(), []common.Address{})
	require.NoError(t, err)
	assert.Len(t, gotEmpty, 0)

	// We expect latest token prices to apply
	allTokenUpdates, err := pr.GetTokenPriceUpdatesCreatedAfter(context.Background(), time.Unix(0, 0), 0)
	require.NoError(t, err)
	// Build latest map
	latest := make(map[common.Address]*big.Int)
	// Comes back in ascending order (oldest first)
	var allTokens []common.Address
	for i := len(allTokenUpdates) - 1; i >= 0; i-- {
		_, have := latest[allTokenUpdates[i].Data.Token]
		if have {
			continue
		}
		latest[allTokenUpdates[i].Data.Token] = allTokenUpdates[i].Data.Value
		allTokens = append(allTokens, allTokenUpdates[i].Data.Token)
	}
	tokenPrices, err := pr.GetTokenPrices(context.Background(), allTokens)
	require.NoError(t, err)
	require.Len(t, tokenPrices, len(allTokens))
	for _, p := range tokenPrices {
		assert.Equal(t, p.Value, latest[p.Token])
	}

	// We expect 2 fee token events (added/removed). Exact event sigs may differ.
	assert.Len(t, pr.FeeTokenEvents(), 2)

}

func TestPriceRegistryReader(t *testing.T) {
	th := setupPriceRegistryReaderTH(t)
	// Assert all readers produce the same expected results.
	for version, pr := range th.readers {
		pr := pr
		t.Run("PriceRegistryReader"+version, func(t *testing.T) {
			testPriceRegistryReader(t, th, pr)
		})
	}
}<|MERGE_RESOLUTION|>--- conflicted
+++ resolved
@@ -1,12 +1,9 @@
 package ccipdata_test
 
 import (
-<<<<<<< HEAD
 	"context"
 	"math/big"
 	"reflect"
-=======
->>>>>>> dab39006
 	"testing"
 	"time"
 
