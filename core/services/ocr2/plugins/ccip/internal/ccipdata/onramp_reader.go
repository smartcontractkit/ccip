package ccipdata

import (
	"context"

	"github.com/ethereum/go-ethereum/common"
	"github.com/ethereum/go-ethereum/core/types"
	"github.com/pkg/errors"

	"github.com/smartcontractkit/chainlink/v2/core/chains/evm/client"
	"github.com/smartcontractkit/chainlink/v2/core/chains/evm/logpoller"
	"github.com/smartcontractkit/chainlink/v2/core/logger"
	ccipconfig "github.com/smartcontractkit/chainlink/v2/core/services/ocr2/plugins/ccip/config"
	"github.com/smartcontractkit/chainlink/v2/core/services/ocr2/plugins/ccip/internal"
	"github.com/smartcontractkit/chainlink/v2/core/services/ocr2/plugins/ccip/internal/hashlib"
	"github.com/smartcontractkit/chainlink/v2/core/services/pg"
)

type LeafHasherInterface[H hashlib.Hash] interface {
	HashLeaf(log types.Log) (H, error)
}

const (
	COMMIT_CCIP_SENDS = "Commit ccip sends"
)

type OnRampDynamicConfig struct {
	Router                            common.Address
	MaxNumberOfTokensPerMsg           uint16
	DestGasOverhead                   uint32
	DestGasPerPayloadByte             uint16
	DestDataAvailabilityOverheadGas   uint32
	DestGasPerDataAvailabilityByte    uint16
	DestDataAvailabilityMultiplierBps uint16
	PriceRegistry                     common.Address
	MaxDataBytes                      uint32
	MaxPerMsgGasLimit                 uint32
}

//go:generate mockery --quiet --name OnRampReader --filename onramp_reader_mock.go --case=underscore
type OnRampReader interface {
	Closer
<<<<<<< HEAD
	// GetSendRequestsGteSeqNum returns all the finalized message send requests with sequence number greater than or equal to the provided. but lower than the limit.
	GetSendRequestsGteSeqNum(ctx context.Context, seqNum uint64, limit uint64, confs int) ([]Event[internal.EVM2EVMMessage], error)
	// GetSendRequestsBetweenSeqNums returns all the finalized message send requests in the provided sequence numbers range (inclusive).
	GetSendRequestsBetweenSeqNums(ctx context.Context, seqNumMin, seqNumMax uint64, confs int) ([]Event[internal.EVM2EVMMessage], error)
=======
	// GetSendRequestsGteSeqNum returns all the finalized message send requests with sequence number greater than or equal to the provided.
	GetSendRequestsGteSeqNum(ctx context.Context, seqNum uint64) ([]Event[internal.EVM2EVMMessage], error)
	// GetSendRequestsBetweenSeqNums returns all the finalized message send requests in the provided sequence numbers range (inclusive).
	GetSendRequestsBetweenSeqNums(ctx context.Context, seqNumMin, seqNumMax uint64) ([]Event[internal.EVM2EVMMessage], error)
>>>>>>> 145ade59
	// Get router configured in the onRamp
	RouterAddress() (common.Address, error)
	Address() (common.Address, error)
	GetDynamicConfig() (OnRampDynamicConfig, error)
}

// NewOnRampReader determines the appropriate version of the onramp and returns a reader for it
func NewOnRampReader(lggr logger.Logger, sourceSelector, destSelector uint64, onRampAddress common.Address, sourceLP logpoller.LogPoller, source client.Client, qopts ...pg.QOpt) (OnRampReader, error) {
	contractType, version, err := ccipconfig.TypeAndVersion(onRampAddress, source)
	if err != nil {
		return nil, errors.Errorf("expected '%v' got '%v' (%v)", ccipconfig.EVM2EVMOnRamp, contractType, err)
	}
	switch version.String() {
	case V1_0_0:
		return NewOnRampV1_0_0(lggr, sourceSelector, destSelector, onRampAddress, sourceLP, source)
	case V1_1_0:
		return NewOnRampV1_1_0(lggr, sourceSelector, destSelector, onRampAddress, sourceLP, source)
	case V1_2_0:
		return NewOnRampV1_2_0(lggr, sourceSelector, destSelector, onRampAddress, sourceLP, source)
	default:
		return nil, errors.Errorf("got unexpected version %v", version.String())
	}
}<|MERGE_RESOLUTION|>--- conflicted
+++ resolved
@@ -40,17 +40,10 @@
 //go:generate mockery --quiet --name OnRampReader --filename onramp_reader_mock.go --case=underscore
 type OnRampReader interface {
 	Closer
-<<<<<<< HEAD
 	// GetSendRequestsGteSeqNum returns all the finalized message send requests with sequence number greater than or equal to the provided. but lower than the limit.
-	GetSendRequestsGteSeqNum(ctx context.Context, seqNum uint64, limit uint64, confs int) ([]Event[internal.EVM2EVMMessage], error)
-	// GetSendRequestsBetweenSeqNums returns all the finalized message send requests in the provided sequence numbers range (inclusive).
-	GetSendRequestsBetweenSeqNums(ctx context.Context, seqNumMin, seqNumMax uint64, confs int) ([]Event[internal.EVM2EVMMessage], error)
-=======
-	// GetSendRequestsGteSeqNum returns all the finalized message send requests with sequence number greater than or equal to the provided.
-	GetSendRequestsGteSeqNum(ctx context.Context, seqNum uint64) ([]Event[internal.EVM2EVMMessage], error)
+	GetSendRequestsGteSeqNum(ctx context.Context, seqNum uint64, limit uint64) ([]Event[internal.EVM2EVMMessage], error)
 	// GetSendRequestsBetweenSeqNums returns all the finalized message send requests in the provided sequence numbers range (inclusive).
 	GetSendRequestsBetweenSeqNums(ctx context.Context, seqNumMin, seqNumMax uint64) ([]Event[internal.EVM2EVMMessage], error)
->>>>>>> 145ade59
 	// Get router configured in the onRamp
 	RouterAddress() (common.Address, error)
 	Address() (common.Address, error)
