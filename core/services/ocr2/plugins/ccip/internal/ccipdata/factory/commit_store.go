--- conflicted
+++ resolved
@@ -58,13 +58,8 @@
 			return nil, cs.Close(pgOpts...)
 		}
 		return cs, cs.RegisterFilters(pgOpts...)
-<<<<<<< HEAD
-	case ccipdata.V1_2_0, ccipdata.V1_4_0:
+	case ccipdata.V1_2_0:
 		cs, err := v1_2_0.NewCommitStore(lggr, evmAddr, ec, lp, estimator, maxGasPrice)
-=======
-	case ccipdata.V1_2_0:
-		cs, err := v1_2_0.NewCommitStore(lggr, evmAddr, ec, lp, estimator)
->>>>>>> 85b6d5a2
 		if err != nil {
 			return nil, err
 		}
