--- conflicted
+++ resolved
@@ -59,13 +59,8 @@
 			return nil, offRamp.Close(pgOpts...)
 		}
 		return offRamp, offRamp.RegisterFilters(pgOpts...)
-<<<<<<< HEAD
-	case ccipdata.V1_2_0, ccipdata.V1_4_0:
+	case ccipdata.V1_2_0, ccipdata.V1_5_0:
 		offRamp, err := v1_2_0.NewOffRamp(lggr, evmAddr, destClient, lp, estimator, maxGasPrice)
-=======
-	case ccipdata.V1_2_0, ccipdata.V1_5_0:
-		offRamp, err := v1_2_0.NewOffRamp(lggr, evmAddr, destClient, lp, estimator)
->>>>>>> 85b6d5a2
 		if err != nil {
 			return nil, err
 		}
