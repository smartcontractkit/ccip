package ccipdata

import (
	"math/big"
	"testing"

	"github.com/stretchr/testify/mock"
	"github.com/stretchr/testify/require"

	lpmocks "github.com/smartcontractkit/chainlink/v2/core/chains/evm/logpoller/mocks"
	"github.com/smartcontractkit/chainlink/v2/core/internal/testutils"
	"github.com/smartcontractkit/chainlink/v2/core/logger"
	"github.com/smartcontractkit/chainlink/v2/core/services/ocr2/plugins/ccip/internal"
)

func TestExecutionReportEncodingV100(t *testing.T) {
	// Note could consider some fancier testing here (fuzz/property)
	// but I think that would essentially be testing geth's abi library
	// as our encode/decode is a thin wrapper around that.
	report := ExecReport{
		Messages:          []internal.EVM2EVMMessage{},
		OffchainTokenData: [][][]byte{{}},
		Proofs:            [][32]byte{testutils.Random32Byte()},
		ProofFlagBits:     big.NewInt(133),
	}

	lp := lpmocks.NewLogPoller(t)
	lp.On("RegisterFilter", mock.Anything).Return(nil)
	offRamp, err := NewOffRampV1_0_0(logger.TestLogger(t), randomAddress(), nil, lp, nil)
	require.NoError(t, err)

	encodeExecutionReport, err := offRamp.EncodeExecutionReport(report)
	require.NoError(t, err)
	decodeCommitReport, err := offRamp.DecodeExecutionReport(encodeExecutionReport)
	require.NoError(t, err)
	require.Equal(t, report.Proofs, decodeCommitReport.Proofs)
<<<<<<< HEAD
	// require.Equal(t, report, decodeCommitReport) // TODO: fails because some fields are not supported on V1_0_0
=======
	// require.Equal(t, report, decodeCommitReport) // TODO: fails because some fields are not supported on v1_0_0
}

func TestOffRampFiltersV100(t *testing.T) {
	assertFilterRegistration(t, new(lpmocks.LogPoller), func(lp *lpmocks.LogPoller, addr common.Address) Closer {
		c, err := NewOffRampV1_0_0(logger.TestLogger(t), addr, new(mocks.Client), lp, nil)
		require.NoError(t, err)
		return c
	}, 3)
>>>>>>> 30109972
}<|MERGE_RESOLUTION|>--- conflicted
+++ resolved
@@ -1,23 +1,26 @@
-package ccipdata
+package ccipdata_test
 
 import (
 	"math/big"
 	"testing"
 
+	"github.com/ethereum/go-ethereum/common"
 	"github.com/stretchr/testify/mock"
 	"github.com/stretchr/testify/require"
 
+	"github.com/smartcontractkit/chainlink/v2/core/chains/evm/client/mocks"
 	lpmocks "github.com/smartcontractkit/chainlink/v2/core/chains/evm/logpoller/mocks"
 	"github.com/smartcontractkit/chainlink/v2/core/internal/testutils"
 	"github.com/smartcontractkit/chainlink/v2/core/logger"
 	"github.com/smartcontractkit/chainlink/v2/core/services/ocr2/plugins/ccip/internal"
+	"github.com/smartcontractkit/chainlink/v2/core/services/ocr2/plugins/ccip/internal/ccipdata"
 )
 
 func TestExecutionReportEncodingV100(t *testing.T) {
 	// Note could consider some fancier testing here (fuzz/property)
 	// but I think that would essentially be testing geth's abi library
 	// as our encode/decode is a thin wrapper around that.
-	report := ExecReport{
+	report := ccipdata.ExecReport{
 		Messages:          []internal.EVM2EVMMessage{},
 		OffchainTokenData: [][][]byte{{}},
 		Proofs:            [][32]byte{testutils.Random32Byte()},
@@ -26,7 +29,7 @@
 
 	lp := lpmocks.NewLogPoller(t)
 	lp.On("RegisterFilter", mock.Anything).Return(nil)
-	offRamp, err := NewOffRampV1_0_0(logger.TestLogger(t), randomAddress(), nil, lp, nil)
+	offRamp, err := ccipdata.NewOffRampV1_0_0(logger.TestLogger(t), randomAddress(), nil, lp, nil)
 	require.NoError(t, err)
 
 	encodeExecutionReport, err := offRamp.EncodeExecutionReport(report)
@@ -34,17 +37,13 @@
 	decodeCommitReport, err := offRamp.DecodeExecutionReport(encodeExecutionReport)
 	require.NoError(t, err)
 	require.Equal(t, report.Proofs, decodeCommitReport.Proofs)
-<<<<<<< HEAD
 	// require.Equal(t, report, decodeCommitReport) // TODO: fails because some fields are not supported on V1_0_0
-=======
-	// require.Equal(t, report, decodeCommitReport) // TODO: fails because some fields are not supported on v1_0_0
 }
 
 func TestOffRampFiltersV100(t *testing.T) {
-	assertFilterRegistration(t, new(lpmocks.LogPoller), func(lp *lpmocks.LogPoller, addr common.Address) Closer {
-		c, err := NewOffRampV1_0_0(logger.TestLogger(t), addr, new(mocks.Client), lp, nil)
+	assertFilterRegistration(t, new(lpmocks.LogPoller), func(lp *lpmocks.LogPoller, addr common.Address) ccipdata.Closer {
+		c, err := ccipdata.NewOffRampV1_0_0(logger.TestLogger(t), addr, new(mocks.Client), lp, nil)
 		require.NoError(t, err)
 		return c
 	}, 3)
->>>>>>> 30109972
 }