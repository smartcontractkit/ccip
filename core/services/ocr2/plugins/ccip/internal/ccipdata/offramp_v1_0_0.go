--- conflicted
+++ resolved
@@ -34,14 +34,9 @@
 )
 
 var (
-	_                                OffRampReader = &OffRampV1_0_0{}
-<<<<<<< HEAD
-	ExecutionStateChangedEventV1_0_0      = abihelpers.MustGetEventID("ExecutionStateChanged", abihelpers.MustParseABI(evm_2_evm_offramp.EVM2EVMOffRampABI))
-	ExecutionStateChangedSeqNrIndexV1_0_0 = 1
-=======
-	ExecutionStateChangedEventV1_0_0               = abihelpers.MustGetEventID("ExecutionStateChanged", abihelpers.MustParseABI(evm_2_evm_offramp_1_0_0.EVM2EVMOffRampABI))
-	ExecutionStateChangedSeqNrV1_0_0               = 1
->>>>>>> 30109972
+	_                                     OffRampReader = &OffRampV1_0_0{}
+	ExecutionStateChangedEventV1_0_0                    = abihelpers.MustGetEventID("ExecutionStateChanged", abihelpers.MustParseABI(evm_2_evm_offramp_1_0_0.EVM2EVMOffRampABI))
+	ExecutionStateChangedSeqNrIndexV1_0_0               = 1
 )
 
 type ExecOnchainConfigV1_0_0 evm_2_evm_offramp_1_0_0.EVM2EVMOffRampDynamicConfig
