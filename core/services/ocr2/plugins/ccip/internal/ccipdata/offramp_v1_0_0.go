package ccipdata

import (
	"context"
	"fmt"
	"math/big"
	"sync"
	"time"

	"github.com/ethereum/go-ethereum/accounts/abi"
	"github.com/ethereum/go-ethereum/accounts/abi/bind"
	"github.com/ethereum/go-ethereum/common"
	"github.com/ethereum/go-ethereum/core/types"
	"github.com/pkg/errors"

	"github.com/smartcontractkit/chainlink/v2/core/chains/evm/client"
	"github.com/smartcontractkit/chainlink/v2/core/chains/evm/gas"
	"github.com/smartcontractkit/chainlink/v2/core/chains/evm/logpoller"
	"github.com/smartcontractkit/chainlink/v2/core/gethwrappers/ccip/generated/evm_2_evm_offramp"
	"github.com/smartcontractkit/chainlink/v2/core/gethwrappers/ccip/generated/evm_2_evm_offramp_1_0_0"
	"github.com/smartcontractkit/chainlink/v2/core/gethwrappers/ccip/generated/router"
	"github.com/smartcontractkit/chainlink/v2/core/logger"
	"github.com/smartcontractkit/chainlink/v2/core/services/ocr2/plugins/ccip/abihelpers"
	ccipconfig "github.com/smartcontractkit/chainlink/v2/core/services/ocr2/plugins/ccip/config"
	"github.com/smartcontractkit/chainlink/v2/core/services/ocr2/plugins/ccip/internal"
	"github.com/smartcontractkit/chainlink/v2/core/services/ocr2/plugins/ccip/internal/logpollerutil"
	"github.com/smartcontractkit/chainlink/v2/core/services/ocr2/plugins/ccip/internal/rpclib"
	"github.com/smartcontractkit/chainlink/v2/core/services/ocr2/plugins/ccip/prices"
	"github.com/smartcontractkit/chainlink/v2/core/services/pg"
)

const (
	EXEC_EXECUTION_STATE_CHANGES = "Exec execution state changes"
	EXEC_TOKEN_POOL_ADDED        = "Token pool added"
	EXEC_TOKEN_POOL_REMOVED      = "Token pool removed"
)

var (
	abiOffRampV1_0_0                                    = abihelpers.MustParseABI(evm_2_evm_offramp_1_0_0.EVM2EVMOffRampABI)
	_                                     OffRampReader = &OffRampV1_0_0{}
	ExecutionStateChangedEventV1_0_0                    = abihelpers.MustGetEventID("ExecutionStateChanged", abihelpers.MustParseABI(evm_2_evm_offramp_1_0_0.EVM2EVMOffRampABI))
	ExecutionStateChangedSeqNrIndexV1_0_0               = 1
)

type ExecOnchainConfigV1_0_0 evm_2_evm_offramp_1_0_0.EVM2EVMOffRampDynamicConfig

func (d ExecOnchainConfigV1_0_0) AbiString() string {
	return `
	[
		{
			"components": [
				{"name": "permissionLessExecutionThresholdSeconds", "type": "uint32"},
				{"name": "router", "type": "address"},
				{"name": "priceRegistry", "type": "address"},
				{"name": "maxTokensLength", "type": "uint16"},
				{"name": "maxDataSize", "type": "uint32"}
			],
			"type": "tuple"
		}
	]`
}

func (d ExecOnchainConfigV1_0_0) Validate() error {
	if d.PermissionLessExecutionThresholdSeconds == 0 {
		return errors.New("must set PermissionLessExecutionThresholdSeconds")
	}
	if d.Router == (common.Address{}) {
		return errors.New("must set Router address")
	}
	if d.PriceRegistry == (common.Address{}) {
		return errors.New("must set PriceRegistry address")
	}
	if d.MaxTokensLength == 0 {
		return errors.New("must set MaxTokensLength")
	}
	if d.MaxDataSize == 0 {
		return errors.New("must set MaxDataSize")
	}
	return nil
}

func (d ExecOnchainConfigV1_0_0) PermissionLessExecutionThresholdDuration() time.Duration {
	return time.Duration(d.PermissionLessExecutionThresholdSeconds) * time.Second
}

type OffRampV1_0_0 struct {
	offRamp             *evm_2_evm_offramp_1_0_0.EVM2EVMOffRamp
	addr                common.Address
	lp                  logpoller.LogPoller
	lggr                logger.Logger
	ec                  client.Client
	evmBatchCaller      rpclib.EvmBatchCaller
	filters             []logpoller.Filter
	estimator           gas.EvmFeeEstimator
	executionReportArgs abi.Arguments
	eventIndex          int
	eventSig            common.Hash

	// Dynamic config
	configMu          sync.RWMutex
	gasPriceEstimator prices.GasPriceEstimatorExec
	offchainConfig    ExecOffchainConfig
	onchainConfig     ExecOnchainConfig
}

<<<<<<< HEAD
func (o *OffRampV1_0_0) GetDestinationTokensFromSourceTokens(ctx context.Context, tokenAddresses []common.Address) ([]common.Address, error) {
	if len(tokenAddresses) == 0 {
		return []common.Address{}, nil
	}

	evmCalls := make([]rpclib.EvmCall, 0, len(tokenAddresses))
	for _, sourceTk := range tokenAddresses {
		evmCalls = append(evmCalls, rpclib.NewEvmCall(abiOffRampV1_0_0, "getDestinationToken", o.addr, sourceTk))
	}

	latestBlock, err := o.lp.LatestBlock(pg.WithParentCtx(ctx))
	if err != nil {
		return nil, fmt.Errorf("get latest block: %w", err)
	}

	results, err := o.evmBatchCaller.BatchCall(ctx, uint64(latestBlock), evmCalls)
	if err != nil {
		return nil, fmt.Errorf("batch call limit: %w", err)
	}

	seenDestTokens := make(map[common.Address]struct{})
	destTokens := make([]common.Address, 0, len(tokenAddresses))
	for _, res := range results {
		destTokenAddress, err := rpclib.ParseOutput[common.Address](res, 0)
		if err != nil {
			return nil, err
		}
		destTokens = append(destTokens, destTokenAddress)

		if _, exists := seenDestTokens[destTokenAddress]; exists {
			return nil, fmt.Errorf("offRamp misconfig, destination token %s already exists", destTokenAddress)
		}
		seenDestTokens[destTokenAddress] = struct{}{}
	}

	if len(destTokens) != len(tokenAddresses) {
		return nil, fmt.Errorf("go %d tokens while %d were expected", len(destTokens), len(tokenAddresses))
	}
	return destTokens, nil
=======
func (o *OffRampV1_0_0) GetExecutionState(opts *bind.CallOpts, sequenceNumber uint64) (uint8, error) {
	return o.offRamp.GetExecutionState(opts, sequenceNumber)
}

func (o *OffRampV1_0_0) GetSenderNonce(opts *bind.CallOpts, sender common.Address) (uint64, error) {
	return o.offRamp.GetSenderNonce(opts, sender)
}

func (o *OffRampV1_0_0) CurrentRateLimiterState(opts *bind.CallOpts) (evm_2_evm_offramp.RateLimiterTokenBucket, error) {
	state, err := o.offRamp.CurrentRateLimiterState(opts)
	if err != nil {
		return *new(evm_2_evm_offramp.RateLimiterTokenBucket), err
	}
	return evm_2_evm_offramp.RateLimiterTokenBucket{
		Tokens:      state.Tokens,
		LastUpdated: state.LastUpdated,
		IsEnabled:   state.IsEnabled,
		Capacity:    state.Capacity,
		Rate:        state.Rate,
	}, nil
}

func (o *OffRampV1_0_0) GetDestinationToken(ctx context.Context, address common.Address) (common.Address, error) {
	return o.offRamp.GetDestinationToken(&bind.CallOpts{Context: ctx}, address)
>>>>>>> 0c738f2b
}

func (o *OffRampV1_0_0) GetSupportedTokens(ctx context.Context) ([]common.Address, error) {
	return o.offRamp.GetSupportedTokens(&bind.CallOpts{Context: ctx})
}

func (o *OffRampV1_0_0) GetPoolByDestToken(ctx context.Context, address common.Address) (common.Address, error) {
	return o.offRamp.GetPoolByDestToken(&bind.CallOpts{Context: ctx}, address)
}

func (o *OffRampV1_0_0) OffchainConfig() ExecOffchainConfig {
	o.configMu.RLock()
	defer o.configMu.RUnlock()
	return o.offchainConfig
}

func (o *OffRampV1_0_0) OnchainConfig() ExecOnchainConfig {
	o.configMu.RLock()
	defer o.configMu.RUnlock()
	return o.onchainConfig
}

func (o *OffRampV1_0_0) GasPriceEstimator() prices.GasPriceEstimatorExec {
	o.configMu.RLock()
	defer o.configMu.RUnlock()
	return o.gasPriceEstimator
}

func (o *OffRampV1_0_0) Address() common.Address {
	return o.addr
}

func (o *OffRampV1_0_0) ChangeConfig(onchainConfig []byte, offchainConfig []byte) (common.Address, common.Address, error) {
	onchainConfigParsed, err := abihelpers.DecodeAbiStruct[ExecOnchainConfigV1_0_0](onchainConfig)
	if err != nil {
		return common.Address{}, common.Address{}, err
	}

	offchainConfigParsed, err := ccipconfig.DecodeOffchainConfig[ExecOffchainConfig](offchainConfig)
	if err != nil {
		return common.Address{}, common.Address{}, err
	}
	destRouter, err := router.NewRouter(onchainConfigParsed.Router, o.ec)
	if err != nil {
		return common.Address{}, common.Address{}, err
	}
	destWrappedNative, err := destRouter.GetWrappedNative(nil)
	if err != nil {
		return common.Address{}, common.Address{}, err
	}
	o.configMu.Lock()
	o.offchainConfig = ExecOffchainConfig{
		SourceFinalityDepth:         offchainConfigParsed.SourceFinalityDepth,
		DestFinalityDepth:           offchainConfigParsed.DestFinalityDepth,
		DestOptimisticConfirmations: offchainConfigParsed.DestOptimisticConfirmations,
		BatchGasLimit:               offchainConfigParsed.BatchGasLimit,
		RelativeBoostPerWaitHour:    offchainConfigParsed.RelativeBoostPerWaitHour,
		MaxGasPrice:                 offchainConfigParsed.MaxGasPrice,
		InflightCacheExpiry:         offchainConfigParsed.InflightCacheExpiry,
		RootSnoozeTime:              offchainConfigParsed.RootSnoozeTime,
	}
	o.onchainConfig = ExecOnchainConfig{PermissionLessExecutionThresholdSeconds: time.Second * time.Duration(onchainConfigParsed.PermissionLessExecutionThresholdSeconds)}
	o.gasPriceEstimator = prices.NewExecGasPriceEstimator(o.estimator, big.NewInt(int64(offchainConfigParsed.MaxGasPrice)), 0)
	o.configMu.Unlock()

	o.lggr.Infow("Starting exec plugin",
		"offchainConfig", onchainConfigParsed,
		"onchainConfig", offchainConfigParsed)
	return onchainConfigParsed.PriceRegistry, destWrappedNative, nil
}

func (o *OffRampV1_0_0) GetDestinationTokens(ctx context.Context) ([]common.Address, error) {
	return o.offRamp.GetDestinationTokens(&bind.CallOpts{Context: ctx})
}

func (o *OffRampV1_0_0) Close(qopts ...pg.QOpt) error {
	return logpollerutil.UnregisterLpFilters(o.lp, o.filters, qopts...)
}

func (o *OffRampV1_0_0) GetExecutionStateChangesBetweenSeqNums(ctx context.Context, seqNumMin, seqNumMax uint64, confs int) ([]Event[ExecutionStateChanged], error) {
	logs, err := o.lp.IndexedLogsTopicRange(
		o.eventSig,
		o.addr,
		o.eventIndex,
		logpoller.EvmWord(seqNumMin),
		logpoller.EvmWord(seqNumMax),
		confs,
		pg.WithParentCtx(ctx),
	)
	if err != nil {
		return nil, err
	}

	return parseLogs[ExecutionStateChanged](
		logs,
		o.lggr,
		func(log types.Log) (*ExecutionStateChanged, error) {
			sc, err := o.offRamp.ParseExecutionStateChanged(log)
			if err != nil {
				return nil, err
			}
			return &ExecutionStateChanged{SequenceNumber: sc.SequenceNumber}, nil
		},
	)
}

func encodeExecutionReportV1_0_0(args abi.Arguments, report ExecReport) ([]byte, error) {
	var msgs []evm_2_evm_offramp_1_0_0.InternalEVM2EVMMessage
	for _, msg := range report.Messages {
		var ta []evm_2_evm_offramp_1_0_0.ClientEVMTokenAmount
		for _, tokenAndAmount := range msg.TokenAmounts {
			ta = append(ta, evm_2_evm_offramp_1_0_0.ClientEVMTokenAmount{
				Token:  tokenAndAmount.Token,
				Amount: tokenAndAmount.Amount,
			})
		}
		msgs = append(msgs, evm_2_evm_offramp_1_0_0.InternalEVM2EVMMessage{
			SourceChainSelector: msg.SourceChainSelector,
			Sender:              msg.Sender,
			Receiver:            msg.Receiver,
			SequenceNumber:      msg.SequenceNumber,
			GasLimit:            msg.GasLimit,
			Strict:              msg.Strict,
			Nonce:               msg.Nonce,
			FeeToken:            msg.FeeToken,
			FeeTokenAmount:      msg.FeeTokenAmount,
			Data:                msg.Data,
			TokenAmounts:        ta,
			MessageId:           msg.MessageId,
		})
	}

	rep := evm_2_evm_offramp_1_0_0.InternalExecutionReport{
		Messages:          msgs,
		OffchainTokenData: report.OffchainTokenData,
		Proofs:            report.Proofs,
		ProofFlagBits:     report.ProofFlagBits,
	}
	return args.PackValues([]interface{}{&rep})
}

func (o *OffRampV1_0_0) EncodeExecutionReport(report ExecReport) ([]byte, error) {
	return encodeExecutionReportV1_0_0(o.executionReportArgs, report)
}

func decodeExecReportV1_0_0(args abi.Arguments, report []byte) (ExecReport, error) {
	unpacked, err := args.Unpack(report)
	if err != nil {
		return ExecReport{}, err
	}
	if len(unpacked) == 0 {
		return ExecReport{}, errors.New("assumptionViolation: expected at least one element")
	}

	erStruct, ok := unpacked[0].(struct {
		Messages []struct {
			SourceChainSelector uint64         `json:"sourceChainSelector"`
			SequenceNumber      uint64         `json:"sequenceNumber"`
			FeeTokenAmount      *big.Int       `json:"feeTokenAmount"`
			Sender              common.Address `json:"sender"`
			Nonce               uint64         `json:"nonce"`
			GasLimit            *big.Int       `json:"gasLimit"`
			Strict              bool           `json:"strict"`
			Receiver            common.Address `json:"receiver"`
			Data                []uint8        `json:"data"`
			TokenAmounts        []struct {
				Token  common.Address `json:"token"`
				Amount *big.Int       `json:"amount"`
			} `json:"tokenAmounts"`
			FeeToken  common.Address `json:"feeToken"`
			MessageId [32]uint8      `json:"messageId"`
		} `json:"messages"`
		OffchainTokenData [][][]uint8 `json:"offchainTokenData"`
		Proofs            [][32]uint8 `json:"proofs"`
		ProofFlagBits     *big.Int    `json:"proofFlagBits"`
	})

	if !ok {
		return ExecReport{}, fmt.Errorf("got %T", unpacked[0])
	}
	messages := []internal.EVM2EVMMessage{}
	for _, msg := range erStruct.Messages {
		var tokensAndAmounts []internal.TokenAmount
		for _, tokenAndAmount := range msg.TokenAmounts {
			tokensAndAmounts = append(tokensAndAmounts, internal.TokenAmount{
				Token:  tokenAndAmount.Token,
				Amount: tokenAndAmount.Amount,
			})
		}
		messages = append(messages, internal.EVM2EVMMessage{
			SequenceNumber:      msg.SequenceNumber,
			GasLimit:            msg.GasLimit,
			Nonce:               msg.Nonce,
			MessageId:           msg.MessageId,
			SourceChainSelector: msg.SourceChainSelector,
			Sender:              msg.Sender,
			Receiver:            msg.Receiver,
			Strict:              msg.Strict,
			FeeToken:            msg.FeeToken,
			FeeTokenAmount:      msg.FeeTokenAmount,
			Data:                msg.Data,
			TokenAmounts:        tokensAndAmounts,
			// TODO: Not needed for plugins, but should be recomputed for consistency.
			// Requires the offramp knowing about onramp version
			Hash: [32]byte{},
		})
	}

	// Unpack will populate with big.Int{false, <allocated empty nat>} for 0 values,
	// which is different from the expected big.NewInt(0). Rebuild to the expected value for this case.
	return ExecReport{
		Messages:          messages,
		OffchainTokenData: erStruct.OffchainTokenData,
		Proofs:            erStruct.Proofs,
		ProofFlagBits:     new(big.Int).SetBytes(erStruct.ProofFlagBits.Bytes()),
	}, nil

}

func (o *OffRampV1_0_0) DecodeExecutionReport(report []byte) (ExecReport, error) {
	return decodeExecReportV1_0_0(o.executionReportArgs, report)
}

func (o *OffRampV1_0_0) TokenEvents() []common.Hash {
	return []common.Hash{abihelpers.MustGetEventID("PoolAdded", abiOffRampV1_0_0), abihelpers.MustGetEventID("PoolRemoved", abiOffRampV1_0_0)}
}

func NewOffRampV1_0_0(lggr logger.Logger, addr common.Address, ec client.Client, lp logpoller.LogPoller, estimator gas.EvmFeeEstimator) (*OffRampV1_0_0, error) {
	offRamp, err := evm_2_evm_offramp_1_0_0.NewEVM2EVMOffRamp(addr, ec)
	if err != nil {
		return nil, err
	}
	offRampABI := abihelpers.MustParseABI(evm_2_evm_offramp_1_0_0.EVM2EVMOffRampABI)
	executionStateChangedSequenceNumberIndex := 1
	executionReportArgs := abihelpers.MustGetMethodInputs("manuallyExecute", offRampABI)[:1]
	var filters = []logpoller.Filter{
		{
			Name:      logpoller.FilterName(EXEC_EXECUTION_STATE_CHANGES, addr.String()),
			EventSigs: []common.Hash{ExecutionStateChangedEventV1_0_0},
			Addresses: []common.Address{addr},
		},
		{
			Name:      logpoller.FilterName(EXEC_TOKEN_POOL_ADDED, addr.String()),
			EventSigs: []common.Hash{abihelpers.MustGetEventID("PoolAdded", offRampABI)},
			Addresses: []common.Address{addr},
		},
		{
			Name:      logpoller.FilterName(EXEC_TOKEN_POOL_REMOVED, addr.String()),
			EventSigs: []common.Hash{abihelpers.MustGetEventID("PoolRemoved", offRampABI)},
			Addresses: []common.Address{addr},
		},
	}
	if err := logpollerutil.RegisterLpFilters(lp, filters); err != nil {
		return nil, err
	}
	return &OffRampV1_0_0{
		offRamp:             offRamp,
		ec:                  ec,
		addr:                addr,
		lggr:                lggr,
		lp:                  lp,
		filters:             filters,
		estimator:           estimator,
		executionReportArgs: executionReportArgs,
		eventSig:            ExecutionStateChangedEventV1_0_0,
		eventIndex:          executionStateChangedSequenceNumberIndex,
		configMu:            sync.RWMutex{},
		evmBatchCaller: rpclib.NewDynamicLimitedBatchCaller(
			lggr,
			ec,
			rpclib.DefaultRpcBatchSizeLimit,
			rpclib.DefaultRpcBatchBackOffMultiplier,
		),

		// values set on the fly after ChangeConfig is called
		gasPriceEstimator: prices.ExecGasPriceEstimator{},
		offchainConfig:    ExecOffchainConfig{},
		onchainConfig:     ExecOnchainConfig{},
	}, nil
}<|MERGE_RESOLUTION|>--- conflicted
+++ resolved
@@ -38,7 +38,7 @@
 var (
 	abiOffRampV1_0_0                                    = abihelpers.MustParseABI(evm_2_evm_offramp_1_0_0.EVM2EVMOffRampABI)
 	_                                     OffRampReader = &OffRampV1_0_0{}
-	ExecutionStateChangedEventV1_0_0                    = abihelpers.MustGetEventID("ExecutionStateChanged", abihelpers.MustParseABI(evm_2_evm_offramp_1_0_0.EVM2EVMOffRampABI))
+	ExecutionStateChangedEventV1_0_0                    = abihelpers.MustGetEventID("ExecutionStateChanged", abiOffRampV1_0_0)
 	ExecutionStateChangedSeqNrIndexV1_0_0               = 1
 )
 
@@ -103,7 +103,32 @@
 	onchainConfig     ExecOnchainConfig
 }
 
-<<<<<<< HEAD
+func (o *OffRampV1_0_0) GetExecutionState(opts *bind.CallOpts, sequenceNumber uint64) (uint8, error) {
+	return o.offRamp.GetExecutionState(opts, sequenceNumber)
+}
+
+func (o *OffRampV1_0_0) GetSenderNonce(opts *bind.CallOpts, sender common.Address) (uint64, error) {
+	return o.offRamp.GetSenderNonce(opts, sender)
+}
+
+func (o *OffRampV1_0_0) CurrentRateLimiterState(opts *bind.CallOpts) (evm_2_evm_offramp.RateLimiterTokenBucket, error) {
+	state, err := o.offRamp.CurrentRateLimiterState(opts)
+	if err != nil {
+		return *new(evm_2_evm_offramp.RateLimiterTokenBucket), err
+	}
+	return evm_2_evm_offramp.RateLimiterTokenBucket{
+		Tokens:      state.Tokens,
+		LastUpdated: state.LastUpdated,
+		IsEnabled:   state.IsEnabled,
+		Capacity:    state.Capacity,
+		Rate:        state.Rate,
+	}, nil
+}
+
+func (o *OffRampV1_0_0) GetDestinationToken(ctx context.Context, address common.Address) (common.Address, error) {
+	return o.offRamp.GetDestinationToken(&bind.CallOpts{Context: ctx}, address)
+}
+
 func (o *OffRampV1_0_0) GetDestinationTokensFromSourceTokens(ctx context.Context, tokenAddresses []common.Address) ([]common.Address, error) {
 	if len(tokenAddresses) == 0 {
 		return []common.Address{}, nil
@@ -143,32 +168,6 @@
 		return nil, fmt.Errorf("go %d tokens while %d were expected", len(destTokens), len(tokenAddresses))
 	}
 	return destTokens, nil
-=======
-func (o *OffRampV1_0_0) GetExecutionState(opts *bind.CallOpts, sequenceNumber uint64) (uint8, error) {
-	return o.offRamp.GetExecutionState(opts, sequenceNumber)
-}
-
-func (o *OffRampV1_0_0) GetSenderNonce(opts *bind.CallOpts, sender common.Address) (uint64, error) {
-	return o.offRamp.GetSenderNonce(opts, sender)
-}
-
-func (o *OffRampV1_0_0) CurrentRateLimiterState(opts *bind.CallOpts) (evm_2_evm_offramp.RateLimiterTokenBucket, error) {
-	state, err := o.offRamp.CurrentRateLimiterState(opts)
-	if err != nil {
-		return *new(evm_2_evm_offramp.RateLimiterTokenBucket), err
-	}
-	return evm_2_evm_offramp.RateLimiterTokenBucket{
-		Tokens:      state.Tokens,
-		LastUpdated: state.LastUpdated,
-		IsEnabled:   state.IsEnabled,
-		Capacity:    state.Capacity,
-		Rate:        state.Rate,
-	}, nil
-}
-
-func (o *OffRampV1_0_0) GetDestinationToken(ctx context.Context, address common.Address) (common.Address, error) {
-	return o.offRamp.GetDestinationToken(&bind.CallOpts{Context: ctx}, address)
->>>>>>> 0c738f2b
 }
 
 func (o *OffRampV1_0_0) GetSupportedTokens(ctx context.Context) ([]common.Address, error) {
@@ -401,9 +400,9 @@
 	if err != nil {
 		return nil, err
 	}
-	offRampABI := abihelpers.MustParseABI(evm_2_evm_offramp_1_0_0.EVM2EVMOffRampABI)
+
 	executionStateChangedSequenceNumberIndex := 1
-	executionReportArgs := abihelpers.MustGetMethodInputs("manuallyExecute", offRampABI)[:1]
+	executionReportArgs := abihelpers.MustGetMethodInputs("manuallyExecute", abiOffRampV1_0_0)[:1]
 	var filters = []logpoller.Filter{
 		{
 			Name:      logpoller.FilterName(EXEC_EXECUTION_STATE_CHANGES, addr.String()),
@@ -412,12 +411,12 @@
 		},
 		{
 			Name:      logpoller.FilterName(EXEC_TOKEN_POOL_ADDED, addr.String()),
-			EventSigs: []common.Hash{abihelpers.MustGetEventID("PoolAdded", offRampABI)},
+			EventSigs: []common.Hash{abihelpers.MustGetEventID("PoolAdded", abiOffRampV1_0_0)},
 			Addresses: []common.Address{addr},
 		},
 		{
 			Name:      logpoller.FilterName(EXEC_TOKEN_POOL_REMOVED, addr.String()),
-			EventSigs: []common.Hash{abihelpers.MustGetEventID("PoolRemoved", offRampABI)},
+			EventSigs: []common.Hash{abihelpers.MustGetEventID("PoolRemoved", abiOffRampV1_0_0)},
 			Addresses: []common.Address{addr},
 		},
 	}
