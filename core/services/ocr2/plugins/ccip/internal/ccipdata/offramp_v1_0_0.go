package ccipdata

import (
	"context"
	"fmt"
	"math/big"
	"sync"
	"time"

	mapset "github.com/deckarep/golang-set/v2"
	"github.com/ethereum/go-ethereum/accounts/abi"
	"github.com/ethereum/go-ethereum/accounts/abi/bind"
	"github.com/ethereum/go-ethereum/common"
	"github.com/ethereum/go-ethereum/core/types"
	"github.com/pkg/errors"

	"github.com/smartcontractkit/chainlink/v2/core/chains/evm/client"
	"github.com/smartcontractkit/chainlink/v2/core/chains/evm/gas"
	"github.com/smartcontractkit/chainlink/v2/core/chains/evm/logpoller"
	"github.com/smartcontractkit/chainlink/v2/core/gethwrappers/ccip/generated/custom_token_pool"
	"github.com/smartcontractkit/chainlink/v2/core/gethwrappers/ccip/generated/evm_2_evm_offramp"
	"github.com/smartcontractkit/chainlink/v2/core/gethwrappers/ccip/generated/evm_2_evm_offramp_1_0_0"
	"github.com/smartcontractkit/chainlink/v2/core/gethwrappers/ccip/generated/router"
	"github.com/smartcontractkit/chainlink/v2/core/logger"
	"github.com/smartcontractkit/chainlink/v2/core/services/ocr2/plugins/ccip/abihelpers"
	ccipconfig "github.com/smartcontractkit/chainlink/v2/core/services/ocr2/plugins/ccip/config"
	"github.com/smartcontractkit/chainlink/v2/core/services/ocr2/plugins/ccip/internal"
	"github.com/smartcontractkit/chainlink/v2/core/services/ocr2/plugins/ccip/internal/cache"
	"github.com/smartcontractkit/chainlink/v2/core/services/ocr2/plugins/ccip/internal/logpollerutil"
	"github.com/smartcontractkit/chainlink/v2/core/services/ocr2/plugins/ccip/internal/rpclib"
	"github.com/smartcontractkit/chainlink/v2/core/services/ocr2/plugins/ccip/prices"
	"github.com/smartcontractkit/chainlink/v2/core/services/pg"
)

const (
	EXEC_EXECUTION_STATE_CHANGES = "Exec execution state changes"
	EXEC_TOKEN_POOL_ADDED        = "Token pool added"
	EXEC_TOKEN_POOL_REMOVED      = "Token pool removed"
)

var (
	abiOffRampV1_0_0                                    = abihelpers.MustParseABI(evm_2_evm_offramp_1_0_0.EVM2EVMOffRampABI)
	abiCustomTokenPool                                  = abihelpers.MustParseABI(custom_token_pool.CustomTokenPoolABI)
	_                                     OffRampReader = &OffRampV1_0_0{}
	ExecutionStateChangedEventV1_0_0                    = abihelpers.MustGetEventID("ExecutionStateChanged", abiOffRampV1_0_0)
	ExecutionStateChangedSeqNrIndexV1_0_0               = 1
)

type ExecOnchainConfigV1_0_0 evm_2_evm_offramp_1_0_0.EVM2EVMOffRampDynamicConfig

func (d ExecOnchainConfigV1_0_0) AbiString() string {
	return `
	[
		{
			"components": [
				{"name": "permissionLessExecutionThresholdSeconds", "type": "uint32"},
				{"name": "router", "type": "address"},
				{"name": "priceRegistry", "type": "address"},
				{"name": "maxTokensLength", "type": "uint16"},
				{"name": "maxDataSize", "type": "uint32"}
			],
			"type": "tuple"
		}
	]`
}

func (d ExecOnchainConfigV1_0_0) Validate() error {
	if d.PermissionLessExecutionThresholdSeconds == 0 {
		return errors.New("must set PermissionLessExecutionThresholdSeconds")
	}
	if d.Router == (common.Address{}) {
		return errors.New("must set Router address")
	}
	if d.PriceRegistry == (common.Address{}) {
		return errors.New("must set PriceRegistry address")
	}
	if d.MaxTokensLength == 0 {
		return errors.New("must set MaxTokensLength")
	}
	if d.MaxDataSize == 0 {
		return errors.New("must set MaxDataSize")
	}
	return nil
}

func (d ExecOnchainConfigV1_0_0) PermissionLessExecutionThresholdDuration() time.Duration {
	return time.Duration(d.PermissionLessExecutionThresholdSeconds) * time.Second
}

type OffRampV1_0_0 struct {
	offRamp                 *evm_2_evm_offramp_1_0_0.EVM2EVMOffRamp
	addr                    common.Address
	lp                      logpoller.LogPoller
	lggr                    logger.Logger
	ec                      client.Client
	evmBatchCaller          rpclib.EvmBatchCaller
	filters                 []logpoller.Filter
	estimator               gas.EvmFeeEstimator
	executionReportArgs     abi.Arguments
	eventIndex              int
	eventSig                common.Hash
	destinationTokensCache  cache.AutoSync[[]common.Address]
	sourceTokensCache       cache.AutoSync[[]common.Address]
	destinationPoolsCache   cache.AutoSync[map[common.Address]common.Address]
	sourceToDestTokensCache sync.Map

	// Dynamic config
	configMu          sync.RWMutex
	gasPriceEstimator prices.GasPriceEstimatorExec
	offchainConfig    ExecOffchainConfig
	onchainConfig     ExecOnchainConfig
}

func (o *OffRampV1_0_0) GetStaticConfig(ctx context.Context) (OffRampStaticConfig, error) {
	if o.offRamp == nil {
		return OffRampStaticConfig{}, fmt.Errorf("offramp not initialized")
	}
	c, err := o.offRamp.GetStaticConfig(&bind.CallOpts{Context: ctx})
	if err != nil {
		return OffRampStaticConfig{}, fmt.Errorf("error while retrieving offramp config: %w", err)
	}
	return OffRampStaticConfig{
		CommitStore:         c.CommitStore,
		ChainSelector:       c.ChainSelector,
		SourceChainSelector: c.SourceChainSelector,
		OnRamp:              c.OnRamp,
		PrevOffRamp:         c.PrevOffRamp,
		ArmProxy:            c.ArmProxy,
	}, nil
}

func (o *OffRampV1_0_0) GetExecutionState(ctx context.Context, sequenceNumber uint64) (uint8, error) {
	return o.offRamp.GetExecutionState(&bind.CallOpts{Context: ctx}, sequenceNumber)
}

func (o *OffRampV1_0_0) GetSenderNonce(ctx context.Context, sender common.Address) (uint64, error) {
	return o.offRamp.GetSenderNonce(&bind.CallOpts{Context: ctx}, sender)
}

func (o *OffRampV1_0_0) CurrentRateLimiterState(ctx context.Context) (evm_2_evm_offramp.RateLimiterTokenBucket, error) {
	state, err := o.offRamp.CurrentRateLimiterState(&bind.CallOpts{Context: ctx})
	if err != nil {
		return *new(evm_2_evm_offramp.RateLimiterTokenBucket), err
	}
	return evm_2_evm_offramp.RateLimiterTokenBucket{
		Tokens:      state.Tokens,
		LastUpdated: state.LastUpdated,
		IsEnabled:   state.IsEnabled,
		Capacity:    state.Capacity,
		Rate:        state.Rate,
	}, nil
}

func (o *OffRampV1_0_0) GetDestinationToken(ctx context.Context, address common.Address) (common.Address, error) {
	return o.offRamp.GetDestinationToken(&bind.CallOpts{Context: ctx}, address)
}

func (o *OffRampV1_0_0) getDestinationTokensFromSourceTokens(ctx context.Context, tokenAddresses []common.Address) ([]common.Address, error) {
	destTokens := make([]common.Address, len(tokenAddresses))
	found := make(map[common.Address]bool)
	for i, tokenAddress := range tokenAddresses {
		if v, exists := o.sourceToDestTokensCache.Load(tokenAddress); exists {
			if destToken, isAddr := v.(common.Address); isAddr {
				destTokens[i] = destToken
				found[tokenAddress] = true
			} else {
				o.lggr.Errorf("source to dest cache contains invalid type %T", v)
			}
		}
	}

	if len(found) == len(tokenAddresses) {
		return destTokens, nil
	}

	evmCalls := make([]rpclib.EvmCall, 0, len(tokenAddresses))
	for _, sourceTk := range tokenAddresses {
		if !found[sourceTk] {
			evmCalls = append(evmCalls, rpclib.NewEvmCall(abiOffRampV1_0_0, "getDestinationToken", o.addr, sourceTk))
		}
	}

	latestBlock, err := o.lp.LatestBlock(pg.WithParentCtx(ctx))
	if err != nil {
		return nil, fmt.Errorf("get latest block: %w", err)
	}

	results, err := o.evmBatchCaller.BatchCall(ctx, uint64(latestBlock.BlockNumber), evmCalls)
	if err != nil {
		return nil, fmt.Errorf("batch call limit: %w", err)
	}

	destTokensFromRpc, err := rpclib.ParseOutputs[common.Address](results, func(d rpclib.DataAndErr) (common.Address, error) {
		return rpclib.ParseOutput[common.Address](d, 0)
	})
	if err != nil {
		return nil, fmt.Errorf("parse outputs: %w", err)
	}

<<<<<<< HEAD
	j := 0
	for i, sourceToken := range tokenAddresses {
		if !found[sourceToken] {
			destTokens[i] = destTokensFromRpc[j]
			o.sourceToDestTokensCache.Store(sourceToken, destTokens[i])
			j++
		}
=======
	seenDestTokens := mapset.NewSet[common.Address]()
	for _, destToken := range destTokens {
		if seenDestTokens.Contains(destToken) {
			return nil, fmt.Errorf("offRamp misconfig, destination token %s already exists", destToken)
		}
		seenDestTokens.Add(destToken)
>>>>>>> d7b5f273
	}

	return destTokens, nil
}

func (o *OffRampV1_0_0) GetTokenPoolsRateLimits(ctx context.Context, poolAddresses []common.Address) ([]TokenBucketRateLimit, error) {
	if len(poolAddresses) == 0 {
		return nil, nil
	}

	evmCalls := make([]rpclib.EvmCall, 0, len(poolAddresses))
	for _, poolAddress := range poolAddresses {
		evmCalls = append(evmCalls, rpclib.NewEvmCall(
			abiCustomTokenPool,
			"currentOffRampRateLimiterState",
			poolAddress,
			o.addr,
		))
	}

	latestBlock, err := o.lp.LatestBlock(pg.WithParentCtx(ctx))
	if err != nil {
		return nil, fmt.Errorf("get latest block: %w", err)
	}

	results, err := o.evmBatchCaller.BatchCall(ctx, uint64(latestBlock.BlockNumber), evmCalls)
	if err != nil {
		return nil, fmt.Errorf("batch call limit: %w", err)
	}

	rateLimits, err := rpclib.ParseOutputs[TokenBucketRateLimit](results, func(d rpclib.DataAndErr) (TokenBucketRateLimit, error) {
		return rpclib.ParseOutput[TokenBucketRateLimit](d, 0)
	})
	if err != nil {
		return nil, fmt.Errorf("parse outputs: %w", err)
	}

	return rateLimits, nil
}

func (o *OffRampV1_0_0) getSourceTokens(ctx context.Context) ([]common.Address, error) {
	return o.sourceTokensCache.Get(ctx, func(ctx context.Context) ([]common.Address, error) {
		return o.offRamp.GetSupportedTokens(&bind.CallOpts{Context: ctx})
	})
}

func (o *OffRampV1_0_0) GetSourceToDestTokensMapping(ctx context.Context) (map[common.Address]common.Address, error) {
	sourceTokens, err := o.getSourceTokens(ctx)
	if err != nil {
		return nil, err
	}

	destTokens, err := o.getDestinationTokensFromSourceTokens(ctx, sourceTokens)
	if err != nil {
		return nil, fmt.Errorf("get destination tokens from source tokens: %w", err)
	}

	srcToDstTokenMapping := make(map[common.Address]common.Address, len(sourceTokens))
	for i, sourceToken := range sourceTokens {
		srcToDstTokenMapping[sourceToken] = destTokens[i]
	}

	return srcToDstTokenMapping, nil
}

func (o *OffRampV1_0_0) GetDestinationTokenPools(ctx context.Context) (map[common.Address]common.Address, error) {
	return o.destinationPoolsCache.Get(ctx, func(ctx context.Context) (map[common.Address]common.Address, error) {
		destTokens, err := o.GetDestinationTokens(ctx)
		if err != nil {
			return nil, fmt.Errorf("get destination tokens: %w", err)
		}

		destPools, err := o.getPoolsByDestTokens(ctx, destTokens)
		if err != nil {
			return nil, fmt.Errorf("get pools by dest tokens: %w", err)
		}

		tokenToPool := make(map[common.Address]common.Address, len(destTokens))
		for i := range destTokens {
			tokenToPool[destTokens[i]] = destPools[i]
		}

		return tokenToPool, nil
	})
}

func (o *OffRampV1_0_0) getPoolsByDestTokens(ctx context.Context, tokenAddrs []common.Address) ([]common.Address, error) {
	evmCalls := make([]rpclib.EvmCall, 0, len(tokenAddrs))
	for _, tk := range tokenAddrs {
		evmCalls = append(evmCalls, rpclib.NewEvmCall(
			abiOffRampV1_0_0,
			"getPoolByDestToken",
			o.addr,
			tk,
		))
	}

	latestBlock, err := o.lp.LatestBlock(pg.WithParentCtx(ctx))
	if err != nil {
		return nil, fmt.Errorf("get latest block: %w", err)
	}

	results, err := o.evmBatchCaller.BatchCall(ctx, uint64(latestBlock.FinalizedBlockNumber), evmCalls)
	if err != nil {
		return nil, fmt.Errorf("batch call limit: %w", err)
	}

	destPools, err := rpclib.ParseOutputs[common.Address](results, func(d rpclib.DataAndErr) (common.Address, error) {
		return rpclib.ParseOutput[common.Address](d, 0)
	})
	if err != nil {
		return nil, fmt.Errorf("parse outputs: %w", err)
	}

	return destPools, nil
}

func (o *OffRampV1_0_0) OffchainConfig() ExecOffchainConfig {
	o.configMu.RLock()
	defer o.configMu.RUnlock()
	return o.offchainConfig
}

func (o *OffRampV1_0_0) OnchainConfig() ExecOnchainConfig {
	o.configMu.RLock()
	defer o.configMu.RUnlock()
	return o.onchainConfig
}

func (o *OffRampV1_0_0) GasPriceEstimator() prices.GasPriceEstimatorExec {
	o.configMu.RLock()
	defer o.configMu.RUnlock()
	return o.gasPriceEstimator
}

func (o *OffRampV1_0_0) Address() common.Address {
	return o.addr
}

func (o *OffRampV1_0_0) ChangeConfig(onchainConfig []byte, offchainConfig []byte) (common.Address, common.Address, error) {
	onchainConfigParsed, err := abihelpers.DecodeAbiStruct[ExecOnchainConfigV1_0_0](onchainConfig)
	if err != nil {
		return common.Address{}, common.Address{}, err
	}

	offchainConfigParsed, err := ccipconfig.DecodeOffchainConfig[ExecOffchainConfig](offchainConfig)
	if err != nil {
		return common.Address{}, common.Address{}, err
	}
	destRouter, err := router.NewRouter(onchainConfigParsed.Router, o.ec)
	if err != nil {
		return common.Address{}, common.Address{}, err
	}
	destWrappedNative, err := destRouter.GetWrappedNative(nil)
	if err != nil {
		return common.Address{}, common.Address{}, err
	}
	o.configMu.Lock()
	o.offchainConfig = ExecOffchainConfig{
		SourceFinalityDepth:         offchainConfigParsed.SourceFinalityDepth,
		DestFinalityDepth:           offchainConfigParsed.DestFinalityDepth,
		DestOptimisticConfirmations: offchainConfigParsed.DestOptimisticConfirmations,
		BatchGasLimit:               offchainConfigParsed.BatchGasLimit,
		RelativeBoostPerWaitHour:    offchainConfigParsed.RelativeBoostPerWaitHour,
		MaxGasPrice:                 offchainConfigParsed.MaxGasPrice,
		InflightCacheExpiry:         offchainConfigParsed.InflightCacheExpiry,
		RootSnoozeTime:              offchainConfigParsed.RootSnoozeTime,
	}
	o.onchainConfig = ExecOnchainConfig{PermissionLessExecutionThresholdSeconds: time.Second * time.Duration(onchainConfigParsed.PermissionLessExecutionThresholdSeconds)}
	o.gasPriceEstimator = prices.NewExecGasPriceEstimator(o.estimator, big.NewInt(int64(offchainConfigParsed.MaxGasPrice)), 0)
	o.configMu.Unlock()

	o.lggr.Infow("Starting exec plugin",
		"offchainConfig", onchainConfigParsed,
		"onchainConfig", offchainConfigParsed)
	return onchainConfigParsed.PriceRegistry, destWrappedNative, nil
}

func (o *OffRampV1_0_0) GetDestinationTokens(ctx context.Context) ([]common.Address, error) {
	return o.destinationTokensCache.Get(ctx, func(ctx context.Context) ([]common.Address, error) {
		return o.offRamp.GetDestinationTokens(&bind.CallOpts{Context: ctx})
	})
}

func (o *OffRampV1_0_0) Close(qopts ...pg.QOpt) error {
	return logpollerutil.UnregisterLpFilters(o.lp, o.filters, qopts...)
}

func (o *OffRampV1_0_0) GetExecutionStateChangesBetweenSeqNums(ctx context.Context, seqNumMin, seqNumMax uint64, confs int) ([]Event[ExecutionStateChanged], error) {
	logs, err := o.lp.IndexedLogsTopicRange(
		o.eventSig,
		o.addr,
		o.eventIndex,
		logpoller.EvmWord(seqNumMin),
		logpoller.EvmWord(seqNumMax),
		logpoller.Confirmations(confs),
		pg.WithParentCtx(ctx),
	)
	if err != nil {
		return nil, err
	}

	return parseLogs[ExecutionStateChanged](
		logs,
		o.lggr,
		func(log types.Log) (*ExecutionStateChanged, error) {
			sc, err := o.offRamp.ParseExecutionStateChanged(log)
			if err != nil {
				return nil, err
			}
			return &ExecutionStateChanged{SequenceNumber: sc.SequenceNumber}, nil
		},
	)
}

func encodeExecutionReportV1_0_0(args abi.Arguments, report ExecReport) ([]byte, error) {
	var msgs []evm_2_evm_offramp_1_0_0.InternalEVM2EVMMessage
	for _, msg := range report.Messages {
		var ta []evm_2_evm_offramp_1_0_0.ClientEVMTokenAmount
		for _, tokenAndAmount := range msg.TokenAmounts {
			ta = append(ta, evm_2_evm_offramp_1_0_0.ClientEVMTokenAmount{
				Token:  tokenAndAmount.Token,
				Amount: tokenAndAmount.Amount,
			})
		}
		msgs = append(msgs, evm_2_evm_offramp_1_0_0.InternalEVM2EVMMessage{
			SourceChainSelector: msg.SourceChainSelector,
			Sender:              msg.Sender,
			Receiver:            msg.Receiver,
			SequenceNumber:      msg.SequenceNumber,
			GasLimit:            msg.GasLimit,
			Strict:              msg.Strict,
			Nonce:               msg.Nonce,
			FeeToken:            msg.FeeToken,
			FeeTokenAmount:      msg.FeeTokenAmount,
			Data:                msg.Data,
			TokenAmounts:        ta,
			MessageId:           msg.MessageId,
		})
	}

	rep := evm_2_evm_offramp_1_0_0.InternalExecutionReport{
		Messages:          msgs,
		OffchainTokenData: report.OffchainTokenData,
		Proofs:            report.Proofs,
		ProofFlagBits:     report.ProofFlagBits,
	}
	return args.PackValues([]interface{}{&rep})
}

func (o *OffRampV1_0_0) EncodeExecutionReport(report ExecReport) ([]byte, error) {
	return encodeExecutionReportV1_0_0(o.executionReportArgs, report)
}

func decodeExecReportV1_0_0(args abi.Arguments, report []byte) (ExecReport, error) {
	unpacked, err := args.Unpack(report)
	if err != nil {
		return ExecReport{}, err
	}
	if len(unpacked) == 0 {
		return ExecReport{}, errors.New("assumptionViolation: expected at least one element")
	}

	erStruct, ok := unpacked[0].(struct {
		Messages []struct {
			SourceChainSelector uint64         `json:"sourceChainSelector"`
			SequenceNumber      uint64         `json:"sequenceNumber"`
			FeeTokenAmount      *big.Int       `json:"feeTokenAmount"`
			Sender              common.Address `json:"sender"`
			Nonce               uint64         `json:"nonce"`
			GasLimit            *big.Int       `json:"gasLimit"`
			Strict              bool           `json:"strict"`
			Receiver            common.Address `json:"receiver"`
			Data                []uint8        `json:"data"`
			TokenAmounts        []struct {
				Token  common.Address `json:"token"`
				Amount *big.Int       `json:"amount"`
			} `json:"tokenAmounts"`
			FeeToken  common.Address `json:"feeToken"`
			MessageId [32]uint8      `json:"messageId"`
		} `json:"messages"`
		OffchainTokenData [][][]uint8 `json:"offchainTokenData"`
		Proofs            [][32]uint8 `json:"proofs"`
		ProofFlagBits     *big.Int    `json:"proofFlagBits"`
	})

	if !ok {
		return ExecReport{}, fmt.Errorf("got %T", unpacked[0])
	}
	messages := []internal.EVM2EVMMessage{}
	for _, msg := range erStruct.Messages {
		var tokensAndAmounts []internal.TokenAmount
		for _, tokenAndAmount := range msg.TokenAmounts {
			tokensAndAmounts = append(tokensAndAmounts, internal.TokenAmount{
				Token:  tokenAndAmount.Token,
				Amount: tokenAndAmount.Amount,
			})
		}
		messages = append(messages, internal.EVM2EVMMessage{
			SequenceNumber:      msg.SequenceNumber,
			GasLimit:            msg.GasLimit,
			Nonce:               msg.Nonce,
			MessageId:           msg.MessageId,
			SourceChainSelector: msg.SourceChainSelector,
			Sender:              msg.Sender,
			Receiver:            msg.Receiver,
			Strict:              msg.Strict,
			FeeToken:            msg.FeeToken,
			FeeTokenAmount:      msg.FeeTokenAmount,
			Data:                msg.Data,
			TokenAmounts:        tokensAndAmounts,
			// TODO: Not needed for plugins, but should be recomputed for consistency.
			// Requires the offramp knowing about onramp version
			Hash: [32]byte{},
		})
	}

	// Unpack will populate with big.Int{false, <allocated empty nat>} for 0 values,
	// which is different from the expected big.NewInt(0). Rebuild to the expected value for this case.
	return ExecReport{
		Messages:          messages,
		OffchainTokenData: erStruct.OffchainTokenData,
		Proofs:            erStruct.Proofs,
		ProofFlagBits:     new(big.Int).SetBytes(erStruct.ProofFlagBits.Bytes()),
	}, nil

}

func (o *OffRampV1_0_0) DecodeExecutionReport(report []byte) (ExecReport, error) {
	return decodeExecReportV1_0_0(o.executionReportArgs, report)
}

func (o *OffRampV1_0_0) TokenEvents() []common.Hash {
	return []common.Hash{
		abihelpers.MustGetEventID("PoolAdded", abiOffRampV1_0_0),
		abihelpers.MustGetEventID("PoolRemoved", abiOffRampV1_0_0),
	}
}

func (o *OffRampV1_0_0) RegisterFilters(qopts ...pg.QOpt) error {
	return logpollerutil.RegisterLpFilters(o.lp, o.filters, qopts...)
}

func NewOffRampV1_0_0(lggr logger.Logger, addr common.Address, ec client.Client, lp logpoller.LogPoller, estimator gas.EvmFeeEstimator) (*OffRampV1_0_0, error) {
	offRamp, err := evm_2_evm_offramp_1_0_0.NewEVM2EVMOffRamp(addr, ec)
	if err != nil {
		return nil, err
	}

	executionStateChangedSequenceNumberIndex := 1
	executionReportArgs := abihelpers.MustGetMethodInputs("manuallyExecute", abiOffRampV1_0_0)[:1]
	filters := []logpoller.Filter{
		{
			Name:      logpoller.FilterName(EXEC_EXECUTION_STATE_CHANGES, addr.String()),
			EventSigs: []common.Hash{ExecutionStateChangedEventV1_0_0},
			Addresses: []common.Address{addr},
		},
		{
			Name:      logpoller.FilterName(EXEC_TOKEN_POOL_ADDED, addr.String()),
			EventSigs: []common.Hash{abihelpers.MustGetEventID("PoolAdded", abiOffRampV1_0_0)},
			Addresses: []common.Address{addr},
		},
		{
			Name:      logpoller.FilterName(EXEC_TOKEN_POOL_REMOVED, addr.String()),
			EventSigs: []common.Hash{abihelpers.MustGetEventID("PoolRemoved", abiOffRampV1_0_0)},
			Addresses: []common.Address{addr},
		},
	}

	if err := logpollerutil.RegisterLpFilters(lp, filters); err != nil {
		return nil, err
	}

	tokenEvents := []common.Hash{
		abihelpers.MustGetEventID("PoolAdded", abiOffRampV1_0_0),
		abihelpers.MustGetEventID("PoolRemoved", abiOffRampV1_0_0),
	}

	return &OffRampV1_0_0{
		offRamp:             offRamp,
		ec:                  ec,
		addr:                addr,
		lggr:                lggr,
		lp:                  lp,
		filters:             filters,
		estimator:           estimator,
		executionReportArgs: executionReportArgs,
		eventSig:            ExecutionStateChangedEventV1_0_0,
		eventIndex:          executionStateChangedSequenceNumberIndex,
		configMu:            sync.RWMutex{},
		evmBatchCaller: rpclib.NewDynamicLimitedBatchCaller(
			lggr,
			ec,
			rpclib.DefaultRpcBatchSizeLimit,
			rpclib.DefaultRpcBatchBackOffMultiplier,
		),
		destinationTokensCache: cache.NewLogpollerEventsBased[[]common.Address](
			lp,
			tokenEvents,
			offRamp.Address(),
		),
		sourceTokensCache: cache.NewLogpollerEventsBased[[]common.Address](
			lp,
			tokenEvents,
			offRamp.Address(),
		),
		destinationPoolsCache: cache.NewLogpollerEventsBased[map[common.Address]common.Address](
			lp,
			tokenEvents,
			offRamp.Address(),
		),

		// values set on the fly after ChangeConfig is called
		gasPriceEstimator: prices.ExecGasPriceEstimator{},
		offchainConfig:    ExecOffchainConfig{},
		onchainConfig:     ExecOnchainConfig{},
	}, nil
}<|MERGE_RESOLUTION|>--- conflicted
+++ resolved
@@ -197,7 +197,6 @@
 		return nil, fmt.Errorf("parse outputs: %w", err)
 	}
 
-<<<<<<< HEAD
 	j := 0
 	for i, sourceToken := range tokenAddresses {
 		if !found[sourceToken] {
@@ -205,14 +204,14 @@
 			o.sourceToDestTokensCache.Store(sourceToken, destTokens[i])
 			j++
 		}
-=======
+	}
+
 	seenDestTokens := mapset.NewSet[common.Address]()
 	for _, destToken := range destTokens {
 		if seenDestTokens.Contains(destToken) {
 			return nil, fmt.Errorf("offRamp misconfig, destination token %s already exists", destToken)
 		}
 		seenDestTokens.Add(destToken)
->>>>>>> d7b5f273
 	}
 
 	return destTokens, nil
