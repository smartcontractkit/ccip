package ccipdata

import (
	"fmt"
	"math/big"
	"sync"
	"time"

	"github.com/ethereum/go-ethereum/accounts/abi"
	"github.com/ethereum/go-ethereum/accounts/abi/bind"
	"github.com/ethereum/go-ethereum/common"
	"github.com/pkg/errors"

	"github.com/smartcontractkit/chainlink/v2/core/chains/evm/client"
	"github.com/smartcontractkit/chainlink/v2/core/chains/evm/gas"
	"github.com/smartcontractkit/chainlink/v2/core/chains/evm/logpoller"
	"github.com/smartcontractkit/chainlink/v2/core/gethwrappers/ccip/generated/evm_2_evm_offramp"
	"github.com/smartcontractkit/chainlink/v2/core/gethwrappers/ccip/generated/router"
	"github.com/smartcontractkit/chainlink/v2/core/logger"
	"github.com/smartcontractkit/chainlink/v2/core/services/ocr2/plugins/ccip/abihelpers"
	ccipconfig "github.com/smartcontractkit/chainlink/v2/core/services/ocr2/plugins/ccip/config"
	"github.com/smartcontractkit/chainlink/v2/core/services/ocr2/plugins/ccip/internal"
	"github.com/smartcontractkit/chainlink/v2/core/services/ocr2/plugins/ccip/prices"
)

var _ OffRampReader = &OffRampV1_2_0{}

type ExecOnchainConfigV1_2_0 evm_2_evm_offramp.EVM2EVMOffRampDynamicConfig

func (d ExecOnchainConfigV1_2_0) AbiString() string {
	return `
	[
		{
			"components": [
				{"name": "permissionLessExecutionThresholdSeconds", "type": "uint32"},
				{"name": "router", "type": "address"},
				{"name": "priceRegistry", "type": "address"},
				{"name": "maxNumberOfTokensPerMsg", "type": "uint16"},
				{"name": "maxDataBytes", "type": "uint32"},
				{"name": "maxPoolReleaseOrMintGas", "type": "uint32"}
			],
			"type": "tuple"
		}
	]`
}

func (d ExecOnchainConfigV1_2_0) Validate() error {
	if d.PermissionLessExecutionThresholdSeconds == 0 {
		return errors.New("must set PermissionLessExecutionThresholdSeconds")
	}
	if d.Router == (common.Address{}) {
		return errors.New("must set Router address")
	}
	if d.PriceRegistry == (common.Address{}) {
		return errors.New("must set PriceRegistry address")
	}
	if d.MaxNumberOfTokensPerMsg == 0 {
		return errors.New("must set MaxNumberOfTokensPerMsg")
	}
	if d.MaxDataBytes == 0 {
		return errors.New("must set MaxDataBytes")
	}
	if d.MaxPoolReleaseOrMintGas == 0 {
		return errors.New("must set MaxPoolReleaseOrMintGas")
	}
	return nil
}

func (d ExecOnchainConfigV1_2_0) PermissionLessExecutionThresholdDuration() time.Duration {
	return time.Duration(d.PermissionLessExecutionThresholdSeconds) * time.Second
}

// In 1.2 we have a different estimator impl
type OffRampV1_2_0 struct {
	*OffRampV1_0_0

	offRamp             *evm_2_evm_offramp.EVM2EVMOffRamp
	executionReportArgs abi.Arguments

	// Dynamic config
	configMu          sync.RWMutex
	gasPriceEstimator prices.GasPriceEstimatorExec
	offchainConfig    ExecOffchainConfig
	onchainConfig     ExecOnchainConfig
}

<<<<<<< HEAD
func (o *OffRampV1_2_0) GetSenderNonce(opts *bind.CallOpts, sender common.Address) (uint64, error) {
	nonce, err := o.offRamp.GetSenderNonce(opts, sender)
	if err != nil {
		return 0, err
	}
	return nonce, nil
}

func (o *OffRampV1_2_0) CurrentRateLimiterState(opts *bind.CallOpts) (evm_2_evm_offramp.RateLimiterTokenBucket, error) {
	state, err := o.offRamp.CurrentRateLimiterState(opts)
	if err != nil {
		return *new(evm_2_evm_offramp.RateLimiterTokenBucket), err
	}
	return state, nil
=======
func (o *OffRampV1_2_0) CurrentRateLimiterState(opts *bind.CallOpts) (evm_2_evm_offramp.RateLimiterTokenBucket, error) {
	return o.offRamp.CurrentRateLimiterState(opts)
>>>>>>> 0c738f2b
}

func (o *OffRampV1_2_0) ChangeConfig(onchainConfig []byte, offchainConfig []byte) (common.Address, common.Address, error) {
	onchainConfigParsed, err := abihelpers.DecodeAbiStruct[ExecOnchainConfigV1_2_0](onchainConfig)
	if err != nil {
		return common.Address{}, common.Address{}, err
	}

	offchainConfigParsed, err := ccipconfig.DecodeOffchainConfig[ExecOffchainConfig](offchainConfig)
	if err != nil {
		return common.Address{}, common.Address{}, err
	}
	destRouter, err := router.NewRouter(onchainConfigParsed.Router, o.ec)
	if err != nil {
		return common.Address{}, common.Address{}, err
	}
	destWrappedNative, err := destRouter.GetWrappedNative(nil)
	if err != nil {
		return common.Address{}, common.Address{}, err
	}
	o.configMu.Lock()
	o.offchainConfig = ExecOffchainConfig{
		SourceFinalityDepth:         offchainConfigParsed.SourceFinalityDepth,
		DestFinalityDepth:           offchainConfigParsed.DestFinalityDepth,
		DestOptimisticConfirmations: offchainConfigParsed.DestOptimisticConfirmations,
		BatchGasLimit:               offchainConfigParsed.BatchGasLimit,
		RelativeBoostPerWaitHour:    offchainConfigParsed.RelativeBoostPerWaitHour,
		MaxGasPrice:                 offchainConfigParsed.MaxGasPrice,
		InflightCacheExpiry:         offchainConfigParsed.InflightCacheExpiry,
		RootSnoozeTime:              offchainConfigParsed.RootSnoozeTime,
	}
	o.onchainConfig = ExecOnchainConfig{PermissionLessExecutionThresholdSeconds: time.Second * time.Duration(onchainConfigParsed.PermissionLessExecutionThresholdSeconds)}
	o.gasPriceEstimator = prices.NewDAGasPriceEstimator(o.estimator, big.NewInt(int64(offchainConfigParsed.MaxGasPrice)), 0, 0)
	o.configMu.Unlock()
	o.lggr.Infow("Starting exec plugin",
		"offchainConfig", onchainConfigParsed,
		"onchainConfig", offchainConfigParsed)
	return onchainConfigParsed.PriceRegistry, destWrappedNative, nil
}

func (o *OffRampV1_2_0) OffchainConfig() ExecOffchainConfig {
	o.configMu.RLock()
	defer o.configMu.RUnlock()
	return o.offchainConfig
}

func (o *OffRampV1_2_0) OnchainConfig() ExecOnchainConfig {
	o.configMu.RLock()
	defer o.configMu.RUnlock()
	return o.onchainConfig
}

func (o *OffRampV1_2_0) GasPriceEstimator() prices.GasPriceEstimatorExec {
	o.configMu.RLock()
	defer o.configMu.RUnlock()
	return o.gasPriceEstimator
}

func encodeExecutionReportV1_2_0(args abi.Arguments, report ExecReport) ([]byte, error) {
	var msgs []evm_2_evm_offramp.InternalEVM2EVMMessage
	for _, msg := range report.Messages {
		var ta []evm_2_evm_offramp.ClientEVMTokenAmount
		for _, tokenAndAmount := range msg.TokenAmounts {
			ta = append(ta, evm_2_evm_offramp.ClientEVMTokenAmount{
				Token:  tokenAndAmount.Token,
				Amount: tokenAndAmount.Amount,
			})
		}
		msgs = append(msgs, evm_2_evm_offramp.InternalEVM2EVMMessage{
			SourceChainSelector: msg.SourceChainSelector,
			Sender:              msg.Sender,
			Receiver:            msg.Receiver,
			SequenceNumber:      msg.SequenceNumber,
			GasLimit:            msg.GasLimit,
			Strict:              msg.Strict,
			Nonce:               msg.Nonce,
			FeeToken:            msg.FeeToken,
			FeeTokenAmount:      msg.FeeTokenAmount,
			Data:                msg.Data,
			TokenAmounts:        ta,
			SourceTokenData:     msg.SourceTokenData,
			MessageId:           msg.MessageId,
		})
	}

	rep := evm_2_evm_offramp.InternalExecutionReport{
		Messages:          msgs,
		OffchainTokenData: report.OffchainTokenData,
		Proofs:            report.Proofs,
		ProofFlagBits:     report.ProofFlagBits,
	}
	return args.PackValues([]interface{}{&rep})
}

func (o *OffRampV1_2_0) EncodeExecutionReport(report ExecReport) ([]byte, error) {
	return encodeExecutionReportV1_2_0(o.executionReportArgs, report)
}

func decodeExecReportV1_2_0(args abi.Arguments, report []byte) (ExecReport, error) {
	unpacked, err := args.Unpack(report)
	if err != nil {
		return ExecReport{}, err
	}
	if len(unpacked) == 0 {
		return ExecReport{}, errors.New("assumptionViolation: expected at least one element")
	}
	// Must be anonymous struct here
	erStruct, ok := unpacked[0].(struct {
		Messages []struct {
			SourceChainSelector uint64         `json:"sourceChainSelector"`
			Sender              common.Address `json:"sender"`
			Receiver            common.Address `json:"receiver"`
			SequenceNumber      uint64         `json:"sequenceNumber"`
			GasLimit            *big.Int       `json:"gasLimit"`
			Strict              bool           `json:"strict"`
			Nonce               uint64         `json:"nonce"`
			FeeToken            common.Address `json:"feeToken"`
			FeeTokenAmount      *big.Int       `json:"feeTokenAmount"`
			Data                []uint8        `json:"data"`
			TokenAmounts        []struct {
				Token  common.Address `json:"token"`
				Amount *big.Int       `json:"amount"`
			} `json:"tokenAmounts"`
			SourceTokenData [][]uint8 `json:"sourceTokenData"`
			MessageId       [32]uint8 `json:"messageId"`
		} `json:"messages"`
		OffchainTokenData [][][]uint8 `json:"offchainTokenData"`
		Proofs            [][32]uint8 `json:"proofs"`
		ProofFlagBits     *big.Int    `json:"proofFlagBits"`
	})
	if !ok {
		return ExecReport{}, fmt.Errorf("got %T", unpacked[0])
	}
	messages := []internal.EVM2EVMMessage{}
	for _, msg := range erStruct.Messages {
		var tokensAndAmounts []internal.TokenAmount
		for _, tokenAndAmount := range msg.TokenAmounts {
			tokensAndAmounts = append(tokensAndAmounts, internal.TokenAmount{
				Token:  tokenAndAmount.Token,
				Amount: tokenAndAmount.Amount,
			})
		}
		messages = append(messages, internal.EVM2EVMMessage{
			SequenceNumber:      msg.SequenceNumber,
			GasLimit:            msg.GasLimit,
			Nonce:               msg.Nonce,
			MessageId:           msg.MessageId,
			SourceChainSelector: msg.SourceChainSelector,
			Sender:              msg.Sender,
			Receiver:            msg.Receiver,
			Strict:              msg.Strict,
			FeeToken:            msg.FeeToken,
			FeeTokenAmount:      msg.FeeTokenAmount,
			Data:                msg.Data,
			TokenAmounts:        tokensAndAmounts,
			SourceTokenData:     msg.SourceTokenData,
			// TODO: Not needed for plugins, but should be recomputed for consistency.
			// Requires the offramp knowing about onramp version
			Hash: [32]byte{},
		})
	}

	// Unpack will populate with big.Int{false, <allocated empty nat>} for 0 values,
	// which is different from the expected big.NewInt(0). Rebuild to the expected value for this case.
	return ExecReport{
		Messages:          messages,
		OffchainTokenData: erStruct.OffchainTokenData,
		Proofs:            erStruct.Proofs,
		ProofFlagBits:     new(big.Int).SetBytes(erStruct.ProofFlagBits.Bytes()),
	}, nil

}

func (o *OffRampV1_2_0) DecodeExecutionReport(report []byte) (ExecReport, error) {
	return decodeExecReportV1_2_0(o.executionReportArgs, report)
}

func NewOffRampV1_2_0(lggr logger.Logger, addr common.Address, ec client.Client, lp logpoller.LogPoller, estimator gas.EvmFeeEstimator) (*OffRampV1_2_0, error) {
	v100, err := NewOffRampV1_0_0(lggr, addr, ec, lp, estimator)
	if err != nil {
		return nil, err
	}

	offRamp, err := evm_2_evm_offramp.NewEVM2EVMOffRamp(addr, ec)
	if err != nil {
		return nil, err
	}

	offRampABI := abihelpers.MustParseABI(evm_2_evm_offramp.EVM2EVMOffRampABI)
	executionReportArgs := abihelpers.MustGetMethodInputs("manuallyExecute", offRampABI)[:1]

	return &OffRampV1_2_0{
		OffRampV1_0_0:       v100,
		offRamp:             offRamp,
		executionReportArgs: executionReportArgs,
		configMu:            sync.RWMutex{},

		// values set on the fly after ChangeConfig is called
		gasPriceEstimator: prices.ExecGasPriceEstimator{},
		offchainConfig:    ExecOffchainConfig{},
		onchainConfig:     ExecOnchainConfig{},
	}, nil
}<|MERGE_RESOLUTION|>--- conflicted
+++ resolved
@@ -84,25 +84,8 @@
 	onchainConfig     ExecOnchainConfig
 }
 
-<<<<<<< HEAD
-func (o *OffRampV1_2_0) GetSenderNonce(opts *bind.CallOpts, sender common.Address) (uint64, error) {
-	nonce, err := o.offRamp.GetSenderNonce(opts, sender)
-	if err != nil {
-		return 0, err
-	}
-	return nonce, nil
-}
-
-func (o *OffRampV1_2_0) CurrentRateLimiterState(opts *bind.CallOpts) (evm_2_evm_offramp.RateLimiterTokenBucket, error) {
-	state, err := o.offRamp.CurrentRateLimiterState(opts)
-	if err != nil {
-		return *new(evm_2_evm_offramp.RateLimiterTokenBucket), err
-	}
-	return state, nil
-=======
 func (o *OffRampV1_2_0) CurrentRateLimiterState(opts *bind.CallOpts) (evm_2_evm_offramp.RateLimiterTokenBucket, error) {
 	return o.offRamp.CurrentRateLimiterState(opts)
->>>>>>> 0c738f2b
 }
 
 func (o *OffRampV1_2_0) ChangeConfig(onchainConfig []byte, offchainConfig []byte) (common.Address, common.Address, error) {
