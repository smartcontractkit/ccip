package ccipdata_test

import (
	"math/rand"
	"testing"
	"time"

	"github.com/ethereum/go-ethereum/common"
	"github.com/stretchr/testify/require"

	"github.com/smartcontractkit/chainlink/v2/core/chains/evm/client/mocks"
	lpmocks "github.com/smartcontractkit/chainlink/v2/core/chains/evm/logpoller/mocks"
	"github.com/smartcontractkit/chainlink/v2/core/logger"
	"github.com/smartcontractkit/chainlink/v2/core/services/ocr2/plugins/ccip/abihelpers"
	ccipconfig "github.com/smartcontractkit/chainlink/v2/core/services/ocr2/plugins/ccip/config"
	"github.com/smartcontractkit/chainlink/v2/core/services/ocr2/plugins/ccip/internal/ccipdata"
	"github.com/smartcontractkit/chainlink/v2/core/store/models"
	"github.com/smartcontractkit/chainlink/v2/core/utils"
)

func TestOffRampFilters(t *testing.T) {
	assertFilterRegistration(t, new(lpmocks.LogPoller), func(lp *lpmocks.LogPoller, addr common.Address) ccipdata.Closer {
		c, err := ccipdata.NewOffRampV1_0_0(logger.TestLogger(t), addr, new(mocks.Client), lp, nil)
		require.NoError(t, err)
		return c
	}, 3)
	assertFilterRegistration(t, new(lpmocks.LogPoller), func(lp *lpmocks.LogPoller, addr common.Address) ccipdata.Closer {
		c, err := ccipdata.NewOffRampV1_2_0(logger.TestLogger(t), addr, new(mocks.Client), lp, nil)
		require.NoError(t, err)
		return c
	}, 3)
}

func TestExecOffchainConfig_Encoding(t *testing.T) {
	tests := map[string]struct {
		want      ccipdata.ExecOffchainConfig
		expectErr bool
	}{
		"encodes and decodes config with all fields set": {
			want: ccipdata.ExecOffchainConfig{
				SourceFinalityDepth:         3,
				DestOptimisticConfirmations: 6,
				DestFinalityDepth:           3,
				BatchGasLimit:               5_000_000,
				RelativeBoostPerWaitHour:    0.07,
				MaxGasPrice:                 200e9,
				InflightCacheExpiry:         models.MustMakeDuration(64 * time.Second),
				RootSnoozeTime:              models.MustMakeDuration(128 * time.Minute),
			},
		},
		"fails decoding when all fields present but with 0 values": {
			want: ccipdata.ExecOffchainConfig{
				SourceFinalityDepth:         0,
				DestFinalityDepth:           0,
				DestOptimisticConfirmations: 0,
				BatchGasLimit:               0,
				RelativeBoostPerWaitHour:    0,
				MaxGasPrice:                 0,
				InflightCacheExpiry:         models.MustMakeDuration(0),
				RootSnoozeTime:              models.MustMakeDuration(0),
			},
			expectErr: true,
		},
		"fails decoding when all fields are missing": {
			want:      ccipdata.ExecOffchainConfig{},
			expectErr: true,
		},
		"fails decoding when some fields are missing": {
			want: ccipdata.ExecOffchainConfig{
				SourceFinalityDepth: 99999999,
				InflightCacheExpiry: models.MustMakeDuration(64 * time.Second),
			},
			expectErr: true,
		},
	}
	for name, tc := range tests {
		t.Run(name, func(t *testing.T) {
			exp := tc.want
			encode, err := ccipconfig.EncodeOffchainConfig(&exp)
			require.NoError(t, err)
			got, err := ccipconfig.DecodeOffchainConfig[ccipdata.ExecOffchainConfig](encode)

			if tc.expectErr {
				require.ErrorContains(t, err, "must set")
			} else {
				require.NoError(t, err)
				require.Equal(t, tc.want, got)
			}
		})
	}
}

func TestExecOnchainConfig100(t *testing.T) {
	tests := []struct {
		name      string
		want      ccipdata.ExecOnchainConfigV1_0_0
		expectErr bool
	}{
		{
			name: "encodes and decodes config with all fields set",
			want: ccipdata.ExecOnchainConfigV1_0_0{
				PermissionLessExecutionThresholdSeconds: rand.Uint32(),
				Router:                                  utils.RandomAddress(),
				PriceRegistry:                           utils.RandomAddress(),
				MaxTokensLength:                         uint16(rand.Uint32()),
				MaxDataSize:                             rand.Uint32(),
			},
		},
		{
			name: "encodes and fails decoding config with missing fields",
			want: ccipdata.ExecOnchainConfigV1_0_0{
				PermissionLessExecutionThresholdSeconds: rand.Uint32(),
				MaxDataSize:                             rand.Uint32(),
			},
			expectErr: true,
		},
	}
	for _, tt := range tests {
		t.Run(tt.name, func(t *testing.T) {
			encoded, err := abihelpers.EncodeAbiStruct(tt.want)
			require.NoError(t, err)

			decoded, err := abihelpers.DecodeAbiStruct[ccipdata.ExecOnchainConfigV1_0_0](encoded)
			if tt.expectErr {
				require.ErrorContains(t, err, "must set")
			} else {
				require.NoError(t, err)
				require.Equal(t, tt.want, decoded)
			}
		})
	}
}

func TestExecOnchainConfig120(t *testing.T) {
	tests := []struct {
		name      string
		want      ccipdata.ExecOnchainConfigV1_2_0
		expectErr bool
	}{
		{
			name: "encodes and decodes config with all fields set",
			want: ccipdata.ExecOnchainConfigV1_2_0{
				PermissionLessExecutionThresholdSeconds: rand.Uint32(),
<<<<<<< HEAD
				Router:                                  utils.RandomAddress(),
				PriceRegistry:                           utils.RandomAddress(),
				MaxTokensLength:                         uint16(rand.Uint32()),
				MaxDataSize:                             rand.Uint32(),
				MaxPoolGas:                              rand.Uint32(),
=======
				Router:                                  randomAddress(),
				PriceRegistry:                           randomAddress(),
				MaxNumberOfTokensPerMsg:                 uint16(rand.Uint32()),
				MaxDataBytes:                            rand.Uint32(),
				MaxPoolReleaseOrMintGas:                 rand.Uint32(),
>>>>>>> e5baca5b
			},
		},
		{
			name: "encodes and fails decoding config with missing fields",
			want: ccipdata.ExecOnchainConfigV1_2_0{
				PermissionLessExecutionThresholdSeconds: rand.Uint32(),
				MaxDataBytes:                            rand.Uint32(),
			},
			expectErr: true,
		},
	}
	for _, tt := range tests {
		t.Run(tt.name, func(t *testing.T) {
			encoded, err := abihelpers.EncodeAbiStruct(tt.want)
			require.NoError(t, err)

			decoded, err := abihelpers.DecodeAbiStruct[ccipdata.ExecOnchainConfigV1_2_0](encoded)
			if tt.expectErr {
				require.ErrorContains(t, err, "must set")
			} else {
				require.NoError(t, err)
				require.Equal(t, tt.want, decoded)
			}
		})
	}
}<|MERGE_RESOLUTION|>--- conflicted
+++ resolved
@@ -141,19 +141,11 @@
 			name: "encodes and decodes config with all fields set",
 			want: ccipdata.ExecOnchainConfigV1_2_0{
 				PermissionLessExecutionThresholdSeconds: rand.Uint32(),
-<<<<<<< HEAD
 				Router:                                  utils.RandomAddress(),
 				PriceRegistry:                           utils.RandomAddress(),
-				MaxTokensLength:                         uint16(rand.Uint32()),
-				MaxDataSize:                             rand.Uint32(),
-				MaxPoolGas:                              rand.Uint32(),
-=======
-				Router:                                  randomAddress(),
-				PriceRegistry:                           randomAddress(),
-				MaxNumberOfTokensPerMsg:                 uint16(rand.Uint32()),
-				MaxDataBytes:                            rand.Uint32(),
-				MaxPoolReleaseOrMintGas:                 rand.Uint32(),
->>>>>>> e5baca5b
+				MaxNumberOfTokensPerMsg:                         uint16(rand.Uint32()),
+				MaxDataBytes:                             rand.Uint32(),
+				MaxPoolReleaseOrMintGas:                              rand.Uint32(),
 			},
 		},
 		{
