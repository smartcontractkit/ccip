package ccip

import (
	"bytes"
	"context"
	"encoding/hex"
	"fmt"
	"math/big"
	"sort"
	"sync"
	"time"

	"github.com/Masterminds/semver/v3"
	"github.com/ethereum/go-ethereum/accounts/abi/bind"
	"github.com/ethereum/go-ethereum/common"
	"github.com/ethereum/go-ethereum/common/hexutil"
	"github.com/pkg/errors"
	"github.com/smartcontractkit/libocr/offchainreporting2plus/types"

	evmclient "github.com/smartcontractkit/chainlink/v2/core/chains/evm/client"
	"github.com/smartcontractkit/chainlink/v2/core/chains/evm/gas"
	"github.com/smartcontractkit/chainlink/v2/core/chains/evm/logpoller"
	"github.com/smartcontractkit/chainlink/v2/core/gethwrappers/ccip/generated/commit_store"
	"github.com/smartcontractkit/chainlink/v2/core/gethwrappers/ccip/generated/evm_2_evm_offramp"
	"github.com/smartcontractkit/chainlink/v2/core/gethwrappers/ccip/generated/price_registry"
	"github.com/smartcontractkit/chainlink/v2/core/logger"
	"github.com/smartcontractkit/chainlink/v2/core/services/ocr2/plugins/ccip/abihelpers"
	ccipconfig "github.com/smartcontractkit/chainlink/v2/core/services/ocr2/plugins/ccip/config"
	"github.com/smartcontractkit/chainlink/v2/core/services/ocr2/plugins/ccip/internal/ccipcalc"
	"github.com/smartcontractkit/chainlink/v2/core/services/ocr2/plugins/ccip/internal/ccipdata"
	"github.com/smartcontractkit/chainlink/v2/core/services/ocr2/plugins/ccip/internal/contractutil"
	"github.com/smartcontractkit/chainlink/v2/core/services/ocr2/plugins/ccip/internal/logpollerutil"
	"github.com/smartcontractkit/chainlink/v2/core/services/ocr2/plugins/ccip/internal/pricegetter"
	"github.com/smartcontractkit/chainlink/v2/core/services/ocr2/plugins/ccip/prices"
	"github.com/smartcontractkit/chainlink/v2/core/utils/mathutil"

	"github.com/smartcontractkit/chainlink/v2/core/services/ocr2/plugins/ccip/internal/cache"
	"github.com/smartcontractkit/chainlink/v2/core/services/ocr2/plugins/ccip/internal/hashlib"
	"github.com/smartcontractkit/chainlink/v2/core/services/ocr2/plugins/ccip/internal/merklemulti"
	"github.com/smartcontractkit/chainlink/v2/core/services/pg"
)

const (
	// only dynamic field in CommitReport is tokens PriceUpdates, and we don't expect to need to update thousands of tokens in a single tx
	MaxCommitReportLength = 10_000
	// Maximum inflight seq number range before we consider reports to be failing to get included entirely
	// and restart from the chain's minSeqNum. Want to set it high to allow for large throughput,
	// but low enough to minimize wasted revert cost.
	MaxInflightSeqNumGap = 500
)

var (
	_ types.ReportingPluginFactory = &CommitReportingPluginFactory{}
	_ types.ReportingPlugin        = &CommitReportingPlugin{}
)

type update struct {
	timestamp time.Time
	value     *big.Int
}

type CommitPluginConfig struct {
<<<<<<< HEAD
	lggr                     logger.Logger
	sourceLP, destLP         logpoller.LogPoller
	sourceReader             ccipdata.Reader
	destReader               ccipdata.Reader
	offRamp                  evm_2_evm_offramp.EVM2EVMOffRampInterface
	onRampAddress            common.Address
	commitStore              commit_store.CommitStoreInterface
	commitStoreVersion       semver.Version
	priceGetter              pricegetter.PriceGetter
	sourceChainSelector      uint64
	sourceNative             common.Address
	sourceFeeEstimator       gas.EvmFeeEstimator
	sourceClient, destClient evmclient.Client
	leafHasher               hashlib.LeafHasherInterface[[32]byte]
	checkFinalityTags        bool
=======
	lggr logger.Logger
	// Source
	onRampReader        ccipdata.OnRampReader
	sourceChainSelector uint64
	sourceNative        common.Address
	sourceFeeEstimator  gas.EvmFeeEstimator
	// Dest
	destLP         logpoller.LogPoller
	destReader     ccipdata.Reader
	offRamp        evm_2_evm_offramp.EVM2EVMOffRampInterface
	commitStore    commit_store.CommitStoreInterface
	destClient     evmclient.Client
	destChainEVMID *big.Int
	// Offchain
	priceGetter pricegetter.PriceGetter
>>>>>>> 77ce9d0f
}

type CommitReportingPlugin struct {
	config               CommitPluginConfig
	F                    int
	lggr                 logger.Logger
	inflightReports      *inflightCommitReportsContainer
	destPriceRegistry    price_registry.PriceRegistryInterface
	offchainConfig       ccipconfig.CommitOffchainConfig
	onchainConfig        ccipconfig.CommitOnchainConfig
	tokenDecimalsCache   cache.AutoSync[map[common.Address]uint8]
	gasPriceEstimator    prices.GasPriceEstimator
	gasPriceDeviationOpt prices.GasPriceDeviationOptions
}

type CommitReportingPluginFactory struct {
	config CommitPluginConfig

	// We keep track of the registered filters
	// TODO: Can push this down into the readers
	destChainFilters []logpoller.Filter
	filtersMu        *sync.Mutex
}

// NewCommitReportingPluginFactory return a new CommitReportingPluginFactory.
func NewCommitReportingPluginFactory(config CommitPluginConfig) *CommitReportingPluginFactory {
	return &CommitReportingPluginFactory{
		config:    config,
		filtersMu: &sync.Mutex{},
	}
}

// NewReportingPlugin returns the ccip CommitReportingPlugin and satisfies the ReportingPluginFactory interface.
func (rf *CommitReportingPluginFactory) NewReportingPlugin(config types.ReportingPluginConfig) (types.ReportingPlugin, types.ReportingPluginInfo, error) {
	onchainConfig, err := abihelpers.DecodeAbiStruct[ccipconfig.CommitOnchainConfig](config.OnchainConfig)
	if err != nil {
		return nil, types.ReportingPluginInfo{}, err
	}
	offchainConfig, err := contractutil.DecodeCommitStoreOffchainConfig(rf.config.commitStoreVersion, config.OffchainConfig)
	if err != nil {
		return nil, types.ReportingPluginInfo{}, err
	}
	destPriceRegistry, err := price_registry.NewPriceRegistry(onchainConfig.PriceRegistry, rf.config.destClient)
	if err != nil {
		return nil, types.ReportingPluginInfo{}, err
	}

	if err = rf.UpdateLogPollerFilters(onchainConfig.PriceRegistry); err != nil {
		return nil, types.ReportingPluginInfo{}, err
	}

	rf.config.lggr.Infow("NewReportingPlugin",
		"offchainConfig", offchainConfig,
		"onchainConfig", onchainConfig,
	)

	gasPriceEstimator, err := prices.NewGasPriceEstimator(
		rf.config.commitStoreVersion,
		rf.config.sourceFeeEstimator,
		big.NewInt(int64(offchainConfig.MaxGasPrice)),
	)
	if err != nil {
		return nil, types.ReportingPluginInfo{}, err
	}

	return &CommitReportingPlugin{
			config:            rf.config,
			F:                 config.F,
			lggr:              rf.config.lggr.Named("CommitReportingPlugin"),
			inflightReports:   newInflightCommitReportsContainer(offchainConfig.InflightCacheExpiry.Duration()),
			destPriceRegistry: destPriceRegistry,
			onchainConfig:     onchainConfig,
			offchainConfig:    offchainConfig,
			tokenDecimalsCache: cache.NewTokenToDecimals(
				rf.config.lggr,
				rf.config.destLP,
				rf.config.offRamp,
				destPriceRegistry,
				rf.config.destClient,
				int64(offchainConfig.DestFinalityDepth),
			),
			gasPriceEstimator: gasPriceEstimator,
			gasPriceDeviationOpt: prices.GasPriceDeviationOptions{
				DADeviationPPB:   int64(offchainConfig.DAGasPriceDeviationPPB),
				ExecDeviationPPB: int64(offchainConfig.ExecGasPriceDeviationPPB),
			},
		},
		types.ReportingPluginInfo{
			Name:          "CCIPCommit",
			UniqueReports: false, // See comment in CommitStore constructor.
			Limits: types.ReportingPluginLimits{
				MaxQueryLength:       MaxQueryLength,
				MaxObservationLength: MaxObservationLength,
				MaxReportLength:      MaxCommitReportLength,
			},
		}, nil
}

// Query is not used by the CCIP Commit plugin.
func (r *CommitReportingPlugin) Query(context.Context, types.ReportTimestamp) (types.Query, error) {
	return types.Query{}, nil
}

// Observation calculates the sequence number interval ready to be committed and
// the token and gas price updates required. A valid report could contain a merkle
// root and price updates. Price updates should never contain nil values, otherwise
// the observation will be considered invalid and rejected.
func (r *CommitReportingPlugin) Observation(ctx context.Context, epochAndRound types.ReportTimestamp, _ types.Query) (types.Observation, error) {
	lggr := r.lggr.Named("CommitObservation")
	// If the commit store is down the protocol should halt.
	if contractutil.IsCommitStoreDownNow(ctx, lggr, r.config.commitStore) {
		return nil, ErrCommitStoreIsDown
	}
	r.inflightReports.expire(lggr)

	// Will return 0,0 if no messages are found. This is a valid case as the report could
	// still contain fee updates.
	min, max, err := r.calculateMinMaxSequenceNumbers(ctx, lggr)
	if err != nil {
		return nil, err
	}

	tokenDecimals, err := r.tokenDecimalsCache.Get(ctx)
	if err != nil {
		return nil, fmt.Errorf("get token decimals: %w", err)
	}

	sourceGasPriceUSD, tokenPricesUSD, err := r.generatePriceUpdates(ctx, lggr, tokenDecimals)
	if err != nil {
		return nil, err
	}

	lggr.Infow("Observation",
		"minSeqNr", min,
		"maxSeqNr", max,
		"sourceGasPriceUSD", sourceGasPriceUSD,
		"tokenPricesUSD", tokenPricesUSD,
		"epochAndRound", epochAndRound)
	// Even if all values are empty we still want to communicate our observation
	// with the other nodes, therefore, we always return the observed values.
	return CommitObservation{
		Interval: commit_store.CommitStoreInterval{
			Min: min,
			Max: max,
		},
		TokenPricesUSD:    tokenPricesUSD,
		SourceGasPriceUSD: sourceGasPriceUSD,
	}.Marshal()
}

// UpdateLogPollerFilters updates the log poller filters for the source and destination chains.
// pass zeroAddress if destPriceRegistry is unknown, filters with zero address are omitted.
// TODO: Should be able to Close and re-create readers to abstract filters.
func (rf *CommitReportingPluginFactory) UpdateLogPollerFilters(destPriceRegistry common.Address, qopts ...pg.QOpt) error {
	rf.filtersMu.Lock()
	defer rf.filtersMu.Unlock()

	// destination chain filters
	destFiltersBefore, destFiltersNow := rf.destChainFilters, getCommitPluginDestLpFilters(destPriceRegistry, rf.config.offRamp.Address())
	created, deleted := logpollerutil.FiltersDiff(destFiltersBefore, destFiltersNow)
	if err := logpollerutil.UnregisterLpFilters(rf.config.destLP, deleted, qopts...); err != nil {
		return err
	}
	if err := logpollerutil.RegisterLpFilters(rf.config.destLP, created, qopts...); err != nil {
		return err
	}
	rf.destChainFilters = destFiltersNow

	return nil
}

func (r *CommitReportingPlugin) calculateMinMaxSequenceNumbers(ctx context.Context, lggr logger.Logger) (uint64, uint64, error) {
	nextInflightMin, _, err := r.nextMinSeqNum(ctx, lggr)
	if err != nil {
		return 0, 0, err
	}

	msgRequests, err := r.config.onRampReader.GetSendRequestsGteSeqNum(ctx, nextInflightMin, int(r.offchainConfig.SourceFinalityDepth))
	if err != nil {
		return 0, 0, err
	}
	if len(msgRequests) == 0 {
		lggr.Infow("No new requests", "minSeqNr", nextInflightMin)
		return 0, 0, nil
	}
	seqNrs := make([]uint64, 0, len(msgRequests))
	for _, msgReq := range msgRequests {
		seqNrs = append(seqNrs, msgReq.Data.SequenceNumber)
	}

	minSeqNr := seqNrs[0]
	maxSeqNr := seqNrs[len(seqNrs)-1]
	if minSeqNr != nextInflightMin {
		// Still report the observation as even partial reports have value e.g. all nodes are
		// missing a single, different log each, they would still be able to produce a valid report.
		lggr.Warnf("Missing sequence number range [%d-%d]", nextInflightMin, minSeqNr)
	}
	if !ccipcalc.ContiguousReqs(lggr, minSeqNr, maxSeqNr, seqNrs) {
		return 0, 0, errors.New("unexpected gap in seq nums")
	}
	return minSeqNr, maxSeqNr, nil
}

func (r *CommitReportingPlugin) nextMinSeqNum(ctx context.Context, lggr logger.Logger) (inflightMin, onChainMin uint64, err error) {
	nextMinOnChain, err := r.config.commitStore.GetExpectedNextSequenceNumber(&bind.CallOpts{Context: ctx})
	if err != nil {
		return 0, 0, err
	}
	// There are several scenarios to consider here for nextMin and inflight intervals.
	// 1. nextMin=2, inflight=[[2,3],[4,5]]. Node is waiting for [2,3] and [4,5] to be included, should return 6 to build on top.
	// 2. nextMin=2, inflight=[[4,5]]. [2,3] is expired but not yet visible onchain (means our cache expiry
	// was too low). In this case still want to return 6.
	// 3. nextMin=2, inflight=[] but other nodes have inflight=[2,3]. Say our node restarted and lost its cache. In this case
	// we still return the chain's nextMin, other oracles will ignore our observation. Other nodes however will build [4,5]
	// and then we'll add that to our cache in ShouldAcceptFinalizedReport, putting us into the previous position at which point
	// we can start contributing again.
	// 4. nextMin=4, inflight=[[2,3],[4,5]]. We see the onchain update, but haven't expired from our cache yet. Should happen
	// regularly and we just return 6.
	// 5. nextMin=2, inflight=[[4,5]]. [2,3] failed to get onchain for some reason. We'll return 6 and continue building even though
	// subsequent reports will revert, but eventually they will all expire OR we'll hit MaxInflightSeqNumGap and forcibly
	// expire them all. This scenario can also occur if there is a reorg which reorders the reports such that one reverts.
	maxInflight := r.inflightReports.maxInflightSeqNr()
	if (maxInflight > nextMinOnChain) && ((maxInflight - nextMinOnChain) > MaxInflightSeqNumGap) {
		r.inflightReports.reset(lggr)
		return nextMinOnChain, nextMinOnChain, nil
	}
	return mathutil.Max(nextMinOnChain, maxInflight+1), nextMinOnChain, nil
}

// All prices are USD ($1=1e18) denominated. All prices must be not nil.
// Return token prices should contain the exact same tokens as in tokenDecimals.
func (r *CommitReportingPlugin) generatePriceUpdates(
	ctx context.Context,
	lggr logger.Logger,
	tokenDecimals map[common.Address]uint8,
) (sourceGasPriceUSD prices.GasPrice, tokenPricesUSD map[common.Address]*big.Int, err error) {
	tokensWithDecimal := make([]common.Address, 0, len(tokenDecimals))
	for token := range tokenDecimals {
		tokensWithDecimal = append(tokensWithDecimal, token)
	}

	// Include wrapped native in our token query as way to identify the source native USD price.
	// notice USD is in 1e18 scale, i.e. $1 = 1e18
	queryTokens := append([]common.Address{r.config.sourceNative}, tokensWithDecimal...)
	sort.Slice(queryTokens, func(i, j int) bool { return queryTokens[i].String() < queryTokens[j].String() }) // make the query deterministic

	rawTokenPricesUSD, err := r.config.priceGetter.TokenPricesUSD(ctx, queryTokens)
	if err != nil {
		return nil, nil, err
	}
	lggr.Infow("Raw token prices", "rawTokenPrices", rawTokenPricesUSD)

	// make sure that we got prices for all the tokens of our query
	for _, token := range queryTokens {
		if rawTokenPricesUSD[token] == nil {
			return nil, nil, errors.Errorf("missing token price: %+v", token)
		}
	}

	sourceNativePriceUSD, exists := rawTokenPricesUSD[r.config.sourceNative]
	if !exists {
		return nil, nil, fmt.Errorf("missing source native (%s) price", r.config.sourceNative)
	}

	tokenPricesUSD = make(map[common.Address]*big.Int, len(rawTokenPricesUSD))
	for token := range rawTokenPricesUSD {
		decimals, exists := tokenDecimals[token]
		if !exists {
			// do not include any address which isn't a supported token on dest chain, including sourceNative
			lggr.Infow("Skipping token not supported on dest chain", "token", token)
			continue
		}
		tokenPricesUSD[token] = calculateUsdPer1e18TokenAmount(rawTokenPricesUSD[token], decimals)
	}

	sourceGasPrice, err := r.gasPriceEstimator.GetGasPrice(ctx)
	if err != nil {
		return nil, nil, err
	}
	if sourceGasPrice == nil {
		return nil, nil, errors.Errorf("missing gas price")
	}
	sourceGasPriceUSD, err = r.gasPriceEstimator.DenoteInUSD(sourceGasPrice, sourceNativePriceUSD)
	if err != nil {
		return nil, nil, err
	}

	lggr.Infow("Observing gas price", "observedGasPriceWei", sourceGasPrice, "observedGasPriceUSD", sourceGasPriceUSD)
	lggr.Infow("Observing token prices", "tokenPrices", tokenPricesUSD, "sourceNativePriceUSD", sourceNativePriceUSD)
	return sourceGasPriceUSD, tokenPricesUSD, nil
}

// Input price is USD per full token, with 18 decimal precision
// Result price is USD per 1e18 of smallest token denomination, with 18 decimal precision
// Example: 1 USDC = 1.00 USD per full token, each full token is 6 decimals -> 1 * 1e18 * 1e18 / 1e6 = 1e30
func calculateUsdPer1e18TokenAmount(price *big.Int, decimals uint8) *big.Int {
	tmp := big.NewInt(0).Mul(price, big.NewInt(1e18))
	return tmp.Div(tmp, big.NewInt(0).Exp(big.NewInt(10), big.NewInt(int64(decimals)), nil))
}

// Gets the latest token price updates based on logs within the heartbeat
// The updates returned by this function are guaranteed to not contain nil values.
func (r *CommitReportingPlugin) getLatestTokenPriceUpdates(ctx context.Context, now time.Time, checkInflight bool) (map[common.Address]update, error) {
	tokenPriceUpdates, err := r.config.destReader.GetTokenPriceUpdatesCreatedAfter(
		ctx,
		r.destPriceRegistry.Address(),
		now.Add(-r.offchainConfig.TokenPriceHeartBeat.Duration()),
		0,
	)
	if err != nil {
		return nil, err
	}

	latestUpdates := make(map[common.Address]update)
	for _, tokenUpdate := range tokenPriceUpdates {
		priceUpdate := tokenUpdate.Data
		// Ordered by ascending timestamps
		timestamp := time.Unix(priceUpdate.Timestamp.Int64(), 0)
		if priceUpdate.Value != nil && !timestamp.Before(latestUpdates[priceUpdate.Token].timestamp) {
			latestUpdates[priceUpdate.Token] = update{
				timestamp: timestamp,
				value:     priceUpdate.Value,
			}
		}
	}
	if !checkInflight {
		return latestUpdates, nil
	}

	// todo this comparison is faulty, as a previously-sent update's onchain timestamp can be higher than inflight timestamp
	// to properly fix, need a solution to map from onchain request to offchain timestamp
	// leaving it as is, as token prices are updated infrequently, so this should not cause many issues
	latestInflightTokenPriceUpdates := r.inflightReports.latestInflightTokenPriceUpdates()
	for inflightToken, latestInflightUpdate := range latestInflightTokenPriceUpdates {
		if latestInflightUpdate.timestamp.After(latestUpdates[inflightToken].timestamp) && latestInflightUpdate.value != nil {
			latestUpdates[inflightToken] = latestInflightUpdate
		}
	}

	return latestUpdates, nil
}

// getLatestGasPriceUpdate returns the latest gas price updates based on logs within the heartbeat.
// If an update is found, it is not expected to contain a nil value. If no updates found, empty update with nil value is returned.
func (r *CommitReportingPlugin) getLatestGasPriceUpdate(ctx context.Context, now time.Time, checkInflight bool) (gasUpdate update, error error) {
	if checkInflight {
		latestInflightGasPriceUpdate, latestUpdateFound := r.inflightReports.getLatestInflightGasPriceUpdate()
		if latestUpdateFound {
			gasUpdate = latestInflightGasPriceUpdate
			r.lggr.Infow("Latest gas price from inflight", "gasPriceUpdateVal", gasUpdate.value, "gasPriceUpdateTs", gasUpdate.timestamp)

			// Gas price can fluctuate frequently, many updates may be in flight.
			// If there is gas price update inflight, use it as source of truth, no need to check onchain.
			return gasUpdate, nil
		}
	}

	// If there are no price updates inflight, check latest prices onchain
	gasPriceUpdates, err := r.config.destReader.GetGasPriceUpdatesCreatedAfter(
		ctx,
		r.destPriceRegistry.Address(),
		r.config.sourceChainSelector,
		now.Add(-r.offchainConfig.GasPriceHeartBeat.Duration()),
		0,
	)
	if err != nil {
		return update{}, err
	}

	for _, priceUpdate := range gasPriceUpdates {
		// Ordered by ascending timestamps
		timestamp := time.Unix(priceUpdate.Data.Timestamp.Int64(), 0)
		if !timestamp.Before(gasUpdate.timestamp) {
			gasUpdate = update{
				timestamp: timestamp,
				value:     priceUpdate.Data.Value,
			}
		}
	}

	r.lggr.Infow("Latest gas price from log poller", "gasPriceUpdateVal", gasUpdate.value, "gasPriceUpdateTs", gasUpdate.timestamp)
	return gasUpdate, nil
}

func (r *CommitReportingPlugin) Report(ctx context.Context, epochAndRound types.ReportTimestamp, _ types.Query, observations []types.AttributedObservation) (bool, types.Report, error) {
	now := time.Now()
	lggr := r.lggr.Named("CommitReport")
	parsableObservations := getParsableObservations[CommitObservation](lggr, observations)

	// Filters out parsable but faulty observations
	validObservations, err := r.validateObservations(ctx, lggr, parsableObservations)
	if err != nil {
		return false, nil, err
	}

	var intervals []commit_store.CommitStoreInterval
	for _, obs := range validObservations {
		intervals = append(intervals, obs.Interval)
	}

	agreedInterval, err := calculateIntervalConsensus(intervals, r.F, merklemulti.MaxNumberTreeLeaves)
	if err != nil {
		return false, nil, err
	}

	latestGasPrice, err := r.getLatestGasPriceUpdate(ctx, now, true)
	if err != nil {
		return false, nil, err
	}

	latestTokenPrices, err := r.getLatestTokenPriceUpdates(ctx, now, true)
	if err != nil {
		return false, nil, err
	}

	priceUpdates, err := r.calculatePriceUpdates(validObservations, latestGasPrice, latestTokenPrices)
	if err != nil {
		return false, nil, err
	}
	// If there are no fee updates and the interval is zero there is no report to produce.
	if len(priceUpdates.TokenPriceUpdates) == 0 && priceUpdates.DestChainSelector == 0 && agreedInterval.Min == 0 {
		lggr.Infow("Empty report, skipping")
		return false, nil, nil
	}

	report, err := r.buildReport(ctx, lggr, agreedInterval, priceUpdates)
	if err != nil {
		return false, nil, err
	}
	encodedReport, err := abihelpers.EncodeCommitReport(report)
	if err != nil {
		return false, nil, err
	}
	lggr.Infow("Report",
		"merkleRoot", hex.EncodeToString(report.MerkleRoot[:]),
		"minSeqNr", report.Interval.Min,
		"maxSeqNr", report.Interval.Max,
		"tokenPriceUpdates", report.PriceUpdates.TokenPriceUpdates,
		"destChainSelector", report.PriceUpdates.DestChainSelector,
		"sourceUsdPerUnitGas", report.PriceUpdates.UsdPerUnitGas,
		"epochAndRound", epochAndRound,
	)
	return true, encodedReport, nil
}

// validateObservations validates the given observations.
// An observation is rejected if any of its gas price or token price is nil. With current CommitObservation implementation, prices
// are checked to ensure no nil values before adding to Observation, hence an observation that contains nil values comes from a faulty node.
func (r *CommitReportingPlugin) validateObservations(ctx context.Context, lggr logger.Logger, observations []CommitObservation) (validObs []CommitObservation, err error) {
	tokenDecimals, err := r.tokenDecimalsCache.Get(ctx)
	if err != nil {
		return nil, err
	}

	for _, obs := range observations {
		// If gas price is reported as nil, the observation is faulty, skip the observation.
		if obs.SourceGasPriceUSD == nil {
			lggr.Warnw("Skipping observation due to nil SourceGasPriceUSD")
			continue
		}
		// If observed number of token prices does not match number of supported tokens on dest chain, skip the observation.
		if len(tokenDecimals) != len(obs.TokenPricesUSD) {
			lggr.Warnw("Skipping observation due to token count mismatch", "expecting", len(tokenDecimals), "got", len(obs.TokenPricesUSD))
			continue
		}
		// If any of the observed token prices is reported as nil, or not supported on dest chain, skip the observation.
		skipObservation := false
		for token, price := range obs.TokenPricesUSD {
			if price == nil {
				lggr.Warnw("Nil value in observed TokenPricesUSD", "token", token.Hex())
				skipObservation = true
			}
			if _, exists := tokenDecimals[token]; !exists {
				lggr.Warnw("Unsupported token in observed TokenPricesUSD", "token", token.Hex())
				skipObservation = true
			}
		}
		if skipObservation {
			lggr.Warnw("Skipping observation due to invalid TokenPricesUSD")
			continue
		}

		validObs = append(validObs, obs)
	}

	// We require at least f+1 valid observations. This corresponds to the scenario where f of the 2f+1 are faulty.
	if len(validObs) <= r.F {
		return nil, errors.Errorf("Not enough valid observations to form consensus: #obs=%d, f=%d", len(validObs), r.F)
	}

	return validObs, nil
}

// calculateIntervalConsensus compresses a set of intervals into one interval
// taking into account f which is the maximum number of faults across the whole DON.
// OCR itself won't call Report unless there are 2*f+1 observations
// https://github.com/smartcontractkit/libocr/blob/master/offchainreporting2/internal/protocol/report_generation_follower.go#L415
// and f of those observations may be either unparseable or adversarially set values. That means
// we'll either have f+1 parsed honest values here, 2f+1 parsed values with f adversarial values or somewhere
// in between.
// rangeLimit is the maximum range of the interval. If the interval is larger than this, it will be truncated. Zero means no limit.
func calculateIntervalConsensus(intervals []commit_store.CommitStoreInterval, f int, rangeLimit uint64) (commit_store.CommitStoreInterval, error) {
	// To understand min/max selection here, we need to consider an adversary that controls f values
	// and is intentionally trying to stall the protocol or influence the value returned. For simplicity
	// consider f=1 and n=4 nodes. In that case adversary may try to bias the min or max high/low.
	// We could end up (2f+1=3) with sorted_mins=[1,1,1e9] or [-1e9,1,1] as examples. Selecting
	// sorted_mins[f] ensures:
	// - At least one honest node has seen this value, so adversary cannot bias the value lower which
	// would cause reverts
	// - If an honest oracle reports sorted_min[f] which happens to be stale i.e. that oracle
	// has a delayed view of the chain, then the report will revert onchain but still succeed upon retry
	// - We minimize the risk of naturally hitting the error condition minSeqNum > maxSeqNum due to oracles
	// delayed views of the chain (would be an issue with taking sorted_mins[-f])
	sort.Slice(intervals, func(i, j int) bool {
		return intervals[i].Min < intervals[j].Min
	})
	minSeqNum := intervals[f].Min

	// The only way a report could have a minSeqNum of 0 is when there are no messages to report
	// and the report is potentially still valid for gas fee updates.
	if minSeqNum == 0 {
		return commit_store.CommitStoreInterval{Min: 0, Max: 0}, nil
	}
	// Consider a similar example to the sorted_mins one above except where they are maxes.
	// We choose the more "conservative" sorted_maxes[f] so:
	// - We are ensured that at least one honest oracle has seen the max, so adversary cannot set it lower and
	// cause the maxSeqNum < minSeqNum errors
	// - If an honest oracle reports sorted_max[f] which happens to be stale i.e. that oracle
	// has a delayed view of the source chain, then we simply lose a little bit of throughput.
	// - If we were to pick sorted_max[-f] i.e. the maximum honest node view (a more "aggressive" setting in terms of throughput),
	// then an adversary can continually send high values e.g. imagine we have observations from all 4 nodes
	// [honest 1, honest 1, honest 2, malicious 2], in this case we pick 2, but it's not enough to be able
	// to build a report since the first 2 honest nodes are unaware of message 2.
	sort.Slice(intervals, func(i, j int) bool {
		return intervals[i].Max < intervals[j].Max
	})
	maxSeqNum := intervals[f].Max
	if maxSeqNum < minSeqNum {
		// If the consensus report is invalid for onchain acceptance, we do not vote for it as
		// an early termination step.
		return commit_store.CommitStoreInterval{}, errors.New("max seq num smaller than min")
	}

	// If the range is too large, truncate it.
	if rangeLimit > 0 && maxSeqNum-minSeqNum+1 > rangeLimit {
		maxSeqNum = minSeqNum + rangeLimit - 1
	}

	return commit_store.CommitStoreInterval{
		Min: minSeqNum,
		Max: maxSeqNum,
	}, nil
}

// Note priceUpdates must be deterministic.
// The provided latestTokenPrices should not contain nil values.
func (r *CommitReportingPlugin) calculatePriceUpdates(observations []CommitObservation, latestGasPrice update, latestTokenPrices map[common.Address]update) (commit_store.InternalPriceUpdates, error) {
	priceObservations := make(map[common.Address][]*big.Int)
	var sourceGasObservations []prices.GasPrice

	for _, obs := range observations {
		sourceGasObservations = append(sourceGasObservations, obs.SourceGasPriceUSD)
		// iterate over any token which price is included in observations
		for token, price := range obs.TokenPricesUSD {
			priceObservations[token] = append(priceObservations[token], price)
		}
	}

	var tokenPriceUpdates []commit_store.InternalTokenPriceUpdate
	for token, tokenPriceObservations := range priceObservations {
		medianPrice := ccipcalc.BigIntMedian(tokenPriceObservations)

		latestTokenPrice, exists := latestTokenPrices[token]
		if exists {
			tokenPriceUpdatedRecently := time.Since(latestTokenPrice.timestamp) < r.offchainConfig.TokenPriceHeartBeat.Duration()
			tokenPriceNotChanged := !ccipcalc.Deviates(medianPrice, latestTokenPrice.value, int64(r.offchainConfig.TokenPriceDeviationPPB))
			if tokenPriceUpdatedRecently && tokenPriceNotChanged {
				r.lggr.Debugw("price was updated recently, skipping the update",
					"token", token, "newPrice", medianPrice, "existingPrice", latestTokenPrice.value)
				continue // skip the update if we recently had a price update close to the new value
			}
		}

		tokenPriceUpdates = append(tokenPriceUpdates, commit_store.InternalTokenPriceUpdate{
			SourceToken: token,
			UsdPerToken: medianPrice,
		})
	}

	// Determinism required.
	sort.Slice(tokenPriceUpdates, func(i, j int) bool {
		return bytes.Compare(tokenPriceUpdates[i].SourceToken[:], tokenPriceUpdates[j].SourceToken[:]) == -1
	})

	newGasPrice, err := r.gasPriceEstimator.Median(sourceGasObservations) // Compute the median price
	if err != nil {
		return commit_store.InternalPriceUpdates{}, err
	}
	destChainSelector := r.config.sourceChainSelector // Assuming plugin lane is A->B, we write to B the gas price of A

	if latestGasPrice.value != nil {
		gasPriceUpdatedRecently := time.Since(latestGasPrice.timestamp) < r.offchainConfig.GasPriceHeartBeat.Duration()
		gasPriceDeviated, err := r.gasPriceEstimator.Deviates(newGasPrice, latestGasPrice.value, r.gasPriceDeviationOpt)
		if err != nil {
			return commit_store.InternalPriceUpdates{}, err
		}
		if gasPriceUpdatedRecently && !gasPriceDeviated {
			newGasPrice = big.NewInt(0)
			destChainSelector = uint64(0)
		}
	}

	return commit_store.InternalPriceUpdates{
		TokenPriceUpdates: tokenPriceUpdates,
		DestChainSelector: destChainSelector,
		UsdPerUnitGas:     newGasPrice, // we MUST pass zero to skip the update (never nil)
	}, nil
}

// buildReport assumes there is at least one message in reqs.
func (r *CommitReportingPlugin) buildReport(ctx context.Context, lggr logger.Logger, interval commit_store.CommitStoreInterval, priceUpdates commit_store.InternalPriceUpdates) (commit_store.CommitStoreCommitReport, error) {
	// If no messages are needed only include fee updates
	if interval.Min == 0 {
		return commit_store.CommitStoreCommitReport{
			PriceUpdates: priceUpdates,
			MerkleRoot:   [32]byte{},
			Interval:     interval,
		}, nil
	}

	// Logs are guaranteed to be in order of seq num, since these are finalized logs only
	// and the contract's seq num is auto-incrementing.
	sendRequests, err := r.config.onRampReader.GetSendRequestsBetweenSeqNums(
		ctx,
		interval.Min,
		interval.Max,
		int(r.offchainConfig.SourceFinalityDepth),
	)
	if err != nil {
		return commit_store.CommitStoreCommitReport{}, err
	}
	if len(sendRequests) == 0 {
		lggr.Warn("No messages found in interval",
			"minSeqNr", interval.Min,
			"maxSeqNr", interval.Max)
		return commit_store.CommitStoreCommitReport{}, fmt.Errorf("tried building a tree without leaves")
	}

	leaves := make([][32]byte, 0, len(sendRequests))
	var seqNrs []uint64
	for _, req := range sendRequests {
		leaves = append(leaves, req.Data.Hash)
		seqNrs = append(seqNrs, req.Data.SequenceNumber)
	}
	if !ccipcalc.ContiguousReqs(lggr, interval.Min, interval.Max, seqNrs) {
		return commit_store.CommitStoreCommitReport{}, errors.Errorf("do not have full range [%v, %v] have %v", interval.Min, interval.Max, seqNrs)
	}
	tree, err := merklemulti.NewTree(hashlib.NewKeccakCtx(), leaves)
	if err != nil {
		return commit_store.CommitStoreCommitReport{}, err
	}

	return commit_store.CommitStoreCommitReport{
		PriceUpdates: priceUpdates,
		MerkleRoot:   tree.Root(),
		Interval:     interval,
	}, nil
}

func (r *CommitReportingPlugin) ShouldAcceptFinalizedReport(ctx context.Context, reportTimestamp types.ReportTimestamp, report types.Report) (bool, error) {
	parsedReport, err := abihelpers.DecodeCommitReport(report)
	if err != nil {
		return false, err
	}
	lggr := r.lggr.Named("CommitShouldAcceptFinalizedReport").With(
		"merkleRoot", parsedReport.MerkleRoot,
		"minSeqNum", parsedReport.Interval.Min,
		"maxSeqNum", parsedReport.Interval.Max,
		"destChainSelector", parsedReport.PriceUpdates.DestChainSelector,
		"usdPerUnitGas", parsedReport.PriceUpdates.UsdPerUnitGas,
		"tokenPriceUpdates", parsedReport.PriceUpdates.TokenPriceUpdates,
		"reportTimestamp", reportTimestamp,
	)
	// Empty report, should not be put on chain
	if parsedReport.MerkleRoot == [32]byte{} && parsedReport.PriceUpdates.DestChainSelector == 0 && len(parsedReport.PriceUpdates.TokenPriceUpdates) == 0 {
		lggr.Warn("Empty report, should not be put on chain")
		return false, nil
	}

	if r.isStaleReport(ctx, lggr, parsedReport, true, reportTimestamp) {
		lggr.Infow("Rejecting stale report")
		return false, nil
	}

	epochAndRound := ccipcalc.MergeEpochAndRound(reportTimestamp.Epoch, reportTimestamp.Round)
	if err := r.inflightReports.add(lggr, parsedReport, epochAndRound); err != nil {
		return false, err
	}
	lggr.Infow("Accepting finalized report", "merkleRoot", hexutil.Encode(parsedReport.MerkleRoot[:]))
	return true, nil
}

// ShouldTransmitAcceptedReport checks if the report is stale, if it is it should not be transmitted.
func (r *CommitReportingPlugin) ShouldTransmitAcceptedReport(ctx context.Context, reportTimestamp types.ReportTimestamp, report types.Report) (bool, error) {
	lggr := r.lggr.Named("CommitShouldTransmitAcceptedReport")
	parsedReport, err := abihelpers.DecodeCommitReport(report)
	if err != nil {
		return false, err
	}
	// If report is not stale we transmit.
	// When the commitTransmitter enqueues the tx for tx manager,
	// we mark it as fulfilled, effectively removing it from the set of inflight messages.
	shouldTransmit := !r.isStaleReport(ctx, lggr, parsedReport, false, reportTimestamp)

	lggr.Infow("ShouldTransmitAcceptedReport",
		"shouldTransmit", shouldTransmit,
		"reportTimestamp", reportTimestamp)
	return shouldTransmit, nil
}

// isStaleReport checks a report to see if the contents have become stale.
// It does so in four ways:
//  1. if there is a merkle root, check if the sequence numbers match up with onchain data
//  2. if there is no merkle root, check if current price's epoch and round is after onchain epoch and round
//  3. if there is a gas price update check to see if the value is different from the last
//     reported value
//  4. if there are token prices check to see if the values are different from the last
//     reported values.
//
// If there is a merkle root present, staleness is only measured based on the merkle root
// If there is no merkle root but there is a gas update, only this gas update is used for staleness checks.
// If only price updates are included, the price updates are used to check for staleness
// If nothing is included the report is always considered stale.
func (r *CommitReportingPlugin) isStaleReport(ctx context.Context, lggr logger.Logger, report commit_store.CommitStoreCommitReport, checkInflight bool, reportTimestamp types.ReportTimestamp) bool {
	// If there is a merkle root, ignore all other staleness checks and only check for sequence number staleness
	if report.MerkleRoot != [32]byte{} {
		return r.isStaleMerkleRoot(ctx, lggr, report.Interval, checkInflight)
	}

	hasGasPriceUpdate := report.PriceUpdates.DestChainSelector != 0
	hasTokenPriceUpdates := len(report.PriceUpdates.TokenPriceUpdates) > 0

	// If there is no merkle root, no gas price update and no token price update
	// we don't want to write anything on-chain, so we consider this report stale.
	if !hasGasPriceUpdate && !hasTokenPriceUpdates {
		return true
	}

	// We consider a price update as stale when, there isn't an update or there is an update that is stale.
	gasPriceStale := !hasGasPriceUpdate || r.isStaleGasPrice(ctx, lggr, report.PriceUpdates, checkInflight)
	tokenPricesStale := !hasTokenPriceUpdates || r.isStaleTokenPrices(ctx, lggr, report.PriceUpdates.TokenPriceUpdates, checkInflight)

	if gasPriceStale && tokenPricesStale {
		return true
	}

	// If report only has price update, check if its epoch and round lags behind the latest onchain
	lastPriceEpochAndRound, err := r.config.commitStore.GetLatestPriceEpochAndRound(&bind.CallOpts{Context: ctx})
	if err != nil {
		// Assume it's a transient issue getting the last report and try again on the next round
		return true
	}

	thisEpochAndRound := ccipcalc.MergeEpochAndRound(reportTimestamp.Epoch, reportTimestamp.Round)
	return lastPriceEpochAndRound >= thisEpochAndRound
}

func (r *CommitReportingPlugin) isStaleMerkleRoot(ctx context.Context, lggr logger.Logger, reportInterval commit_store.CommitStoreInterval, checkInflight bool) bool {
	nextInflightMin, nextOnChainMin, err := r.nextMinSeqNum(ctx, lggr)
	if err != nil {
		// Assume it's a transient issue getting the last report and try again on the next round
		return true
	}

	if checkInflight && nextInflightMin != reportInterval.Min {
		// There are sequence numbers missing between the commitStore/inflight txs and the proposed report.
		// The report will fail onchain unless the inflight cache is in an incorrect state. A state like this
		// could happen for various reasons, e.g. a reboot of the node emptying the caches, and should be self-healing.
		// We do not submit a tx and wait for the protocol to self-heal by updating the caches or invalidating
		// inflight caches over time.
		lggr.Errorw("Next inflight min is not equal to the proposed min of the report", "nextInflightMin", nextInflightMin)
		return true
	}

	if !checkInflight && nextOnChainMin > reportInterval.Min {
		// If the next min is already greater than this reports min, this report is stale.
		lggr.Infow("Report is stale because of root", "onchain min", nextOnChainMin, "report min", reportInterval.Min)
		return true
	}

	// If a report has root and valid sequence number, the report should be submitted, regardless of price staleness
	return false
}

func (r *CommitReportingPlugin) isStaleGasPrice(ctx context.Context, lggr logger.Logger, priceUpdates commit_store.InternalPriceUpdates, checkInflight bool) bool {
	latestGasPrice, err := r.getLatestGasPriceUpdate(ctx, time.Now(), checkInflight)
	if err != nil {
		lggr.Errorw("Report is stale because getLatestGasPriceUpdate failed", "err", err)
		return true
	}

	if latestGasPrice.value != nil {
		gasPriceDeviated, err := r.gasPriceEstimator.Deviates(priceUpdates.UsdPerUnitGas, latestGasPrice.value, r.gasPriceDeviationOpt)
		if err != nil {
			lggr.Errorw("Report is stale because deviation check failed", "err", err)
			return true
		}

		if !gasPriceDeviated {
			lggr.Infow("Report is stale because of gas price",
				"latestGasPriceUpdate", latestGasPrice.value,
				"usdPerUnitGas", priceUpdates.UsdPerUnitGas,
				"destChainSelector", priceUpdates.DestChainSelector)
			return true
		}
	}

	return false
}

func (r *CommitReportingPlugin) isStaleTokenPrices(ctx context.Context, lggr logger.Logger, priceUpdates []commit_store.InternalTokenPriceUpdate, checkInflight bool) bool {
	// getting the last price updates without including inflight is like querying
	// current prices onchain, but uses logpoller's data to save on the RPC requests
	latestTokenPriceUpdates, err := r.getLatestTokenPriceUpdates(ctx, time.Now(), checkInflight)
	if err != nil {
		return true
	}

	for _, tokenUpdate := range priceUpdates {
		latestUpdate, ok := latestTokenPriceUpdates[tokenUpdate.SourceToken]
		priceEqual := ok && !ccipcalc.Deviates(tokenUpdate.UsdPerToken, latestUpdate.value, int64(r.offchainConfig.TokenPriceDeviationPPB))

		if !priceEqual {
			lggr.Infow("Found non-stale token price", "token", tokenUpdate.SourceToken, "usdPerToken", tokenUpdate.UsdPerToken, "latestUpdate", latestUpdate.value)
			return false
		}
		lggr.Infow("Token price is stale", "latestTokenPrice", latestUpdate.value, "usdPerToken", tokenUpdate.UsdPerToken, "token", tokenUpdate.SourceToken)
	}

	lggr.Infow("All token prices are stale")
	return true
}

func (r *CommitReportingPlugin) Close() error {
	return nil
}<|MERGE_RESOLUTION|>--- conflicted
+++ resolved
@@ -60,23 +60,6 @@
 }
 
 type CommitPluginConfig struct {
-<<<<<<< HEAD
-	lggr                     logger.Logger
-	sourceLP, destLP         logpoller.LogPoller
-	sourceReader             ccipdata.Reader
-	destReader               ccipdata.Reader
-	offRamp                  evm_2_evm_offramp.EVM2EVMOffRampInterface
-	onRampAddress            common.Address
-	commitStore              commit_store.CommitStoreInterface
-	commitStoreVersion       semver.Version
-	priceGetter              pricegetter.PriceGetter
-	sourceChainSelector      uint64
-	sourceNative             common.Address
-	sourceFeeEstimator       gas.EvmFeeEstimator
-	sourceClient, destClient evmclient.Client
-	leafHasher               hashlib.LeafHasherInterface[[32]byte]
-	checkFinalityTags        bool
-=======
 	lggr logger.Logger
 	// Source
 	onRampReader        ccipdata.OnRampReader
@@ -84,15 +67,15 @@
 	sourceNative        common.Address
 	sourceFeeEstimator  gas.EvmFeeEstimator
 	// Dest
-	destLP         logpoller.LogPoller
-	destReader     ccipdata.Reader
-	offRamp        evm_2_evm_offramp.EVM2EVMOffRampInterface
-	commitStore    commit_store.CommitStoreInterface
-	destClient     evmclient.Client
-	destChainEVMID *big.Int
+	destLP             logpoller.LogPoller
+	destReader         ccipdata.Reader
+	offRamp            evm_2_evm_offramp.EVM2EVMOffRampInterface
+	commitStore        commit_store.CommitStoreInterface
+	commitStoreVersion semver.Version
+	destClient         evmclient.Client
+	destChainEVMID     *big.Int
 	// Offchain
 	priceGetter pricegetter.PriceGetter
->>>>>>> 77ce9d0f
 }
 
 type CommitReportingPlugin struct {
