package ccip

import (
	"bytes"
	"context"
	"fmt"
	"math/big"
	"sort"
	"sync"
	"time"

	"github.com/ethereum/go-ethereum/accounts/abi/bind"
	"github.com/ethereum/go-ethereum/common"
	"github.com/ethereum/go-ethereum/common/hexutil"
	"github.com/pkg/errors"
	"github.com/smartcontractkit/libocr/offchainreporting2plus/types"

	"github.com/smartcontractkit/chainlink/v2/core/assets"
	evmclient "github.com/smartcontractkit/chainlink/v2/core/chains/evm/client"
	"github.com/smartcontractkit/chainlink/v2/core/chains/evm/gas"
	"github.com/smartcontractkit/chainlink/v2/core/chains/evm/logpoller"
	"github.com/smartcontractkit/chainlink/v2/core/gethwrappers/ccip/generated/commit_store"
	"github.com/smartcontractkit/chainlink/v2/core/gethwrappers/ccip/generated/evm_2_evm_offramp"
	"github.com/smartcontractkit/chainlink/v2/core/gethwrappers/ccip/generated/price_registry"
	"github.com/smartcontractkit/chainlink/v2/core/logger"
	"github.com/smartcontractkit/chainlink/v2/core/services/ocr2/plugins/ccip/abihelpers"
	ccipconfig "github.com/smartcontractkit/chainlink/v2/core/services/ocr2/plugins/ccip/config"
	"github.com/smartcontractkit/chainlink/v2/core/services/ocr2/plugins/ccip/internal/ccipcalc"
	"github.com/smartcontractkit/chainlink/v2/core/services/ocr2/plugins/ccip/internal/ccipdata"
	"github.com/smartcontractkit/chainlink/v2/core/services/ocr2/plugins/ccip/internal/contractutil"
	"github.com/smartcontractkit/chainlink/v2/core/services/ocr2/plugins/ccip/internal/logpollerutil"
	"github.com/smartcontractkit/chainlink/v2/core/services/ocr2/plugins/ccip/internal/pricegetter"
	"github.com/smartcontractkit/chainlink/v2/core/utils/mathutil"

	"github.com/smartcontractkit/chainlink/v2/core/services/ocr2/plugins/ccip/internal/cache"
	"github.com/smartcontractkit/chainlink/v2/core/services/ocr2/plugins/ccip/internal/hashlib"
	"github.com/smartcontractkit/chainlink/v2/core/services/ocr2/plugins/ccip/internal/merklemulti"
	"github.com/smartcontractkit/chainlink/v2/core/services/pg"
)

const (
	// only dynamic field in CommitReport is tokens PriceUpdates, and we don't expect to need to update thousands of tokens in a single tx
	MaxCommitReportLength = 10_000
	// Maximum inflight seq number range before we consider reports to be failing to get included entirely
	// and restart from the chain's minSeqNum. Want to set it high to allow for large throughput,
	// but low enough to minimize wasted revert cost.
	MaxInflightSeqNumGap = 500
)

var (
	_ types.ReportingPluginFactory = &CommitReportingPluginFactory{}
	_ types.ReportingPlugin        = &CommitReportingPlugin{}
)

type tokenPriceUpdate struct {
	timestamp time.Time
	value     *big.Int
}

type gasPriceUpdate struct {
	timestamp time.Time
	value     GasPrice
}

type CommitPluginConfig struct {
	lggr                     logger.Logger
	sourceLP, destLP         logpoller.LogPoller
	sourceReader             ccipdata.Reader
	destReader               ccipdata.Reader
	offRamp                  evm_2_evm_offramp.EVM2EVMOffRampInterface
	onRampAddress            common.Address
	commitStore              commit_store.CommitStoreInterface
	priceGetter              pricegetter.PriceGetter
	sourceChainSelector      uint64
	sourceNative             common.Address
	sourceFeeEstimator       gas.EvmFeeEstimator
	sourceClient, destClient evmclient.Client
	leafHasher               hashlib.LeafHasherInterface[[32]byte]
	checkFinalityTags        bool
	commitStoreVersion       string
}

type CommitReportingPlugin struct {
	config             CommitPluginConfig
	F                  int
	lggr               logger.Logger
	inflightReports    *inflightCommitReportsContainer
	destPriceRegistry  price_registry.PriceRegistryInterface
	offchainConfig     ccipconfig.CommitOffchainConfig
	onchainConfig      ccipconfig.CommitOnchainConfig
	tokenDecimalsCache cache.AutoSync[map[common.Address]uint8]
}

type CommitReportingPluginFactory struct {
	config CommitPluginConfig

	// We keep track of the registered filters
	sourceChainFilters []logpoller.Filter
	destChainFilters   []logpoller.Filter
	filtersMu          *sync.Mutex
}

// NewCommitReportingPluginFactory return a new CommitReportingPluginFactory.
func NewCommitReportingPluginFactory(config CommitPluginConfig) *CommitReportingPluginFactory {
	return &CommitReportingPluginFactory{
		config:    config,
		filtersMu: &sync.Mutex{},
	}
}

// NewReportingPlugin returns the ccip CommitReportingPlugin and satisfies the ReportingPluginFactory interface.
func (rf *CommitReportingPluginFactory) NewReportingPlugin(config types.ReportingPluginConfig) (types.ReportingPlugin, types.ReportingPluginInfo, error) {
	onchainConfig, err := abihelpers.DecodeAbiStruct[ccipconfig.CommitOnchainConfig](config.OnchainConfig)
	if err != nil {
		return nil, types.ReportingPluginInfo{}, err
	}
	offchainConfig, err := DecodeCommitStoreOffchainConfig(rf.config.commitStoreVersion, config.OffchainConfig)
	if err != nil {
		return nil, types.ReportingPluginInfo{}, err
	}
	destPriceRegistry, err := price_registry.NewPriceRegistry(onchainConfig.PriceRegistry, rf.config.destClient)
	if err != nil {
		return nil, types.ReportingPluginInfo{}, err
	}

	if err = rf.UpdateLogPollerFilters(onchainConfig.PriceRegistry); err != nil {
		return nil, types.ReportingPluginInfo{}, err
	}

	rf.config.lggr.Infow("NewReportingPlugin",
		"offchainConfig", offchainConfig,
		"onchainConfig", onchainConfig,
	)

	return &CommitReportingPlugin{
			config:            rf.config,
			F:                 config.F,
			lggr:              rf.config.lggr.Named("CommitReportingPlugin"),
			inflightReports:   newInflightCommitReportsContainer(offchainConfig.InflightCacheExpiry.Duration()),
			destPriceRegistry: destPriceRegistry,
			onchainConfig:     onchainConfig,
			offchainConfig:    offchainConfig,
			tokenDecimalsCache: cache.NewTokenToDecimals(
				rf.config.lggr,
				rf.config.destLP,
				rf.config.offRamp,
				destPriceRegistry,
				rf.config.destClient,
				int64(offchainConfig.DestFinalityDepth),
			),
		},
		types.ReportingPluginInfo{
			Name:          "CCIPCommit",
			UniqueReports: false, // See comment in CommitStore constructor.
			Limits: types.ReportingPluginLimits{
				MaxQueryLength:       MaxQueryLength,
				MaxObservationLength: MaxObservationLength,
				MaxReportLength:      MaxCommitReportLength,
			},
		}, nil
}

// Query is not used by the CCIP Commit plugin.
func (r *CommitReportingPlugin) Query(context.Context, types.ReportTimestamp) (types.Query, error) {
	return types.Query{}, nil
}

// Observation calculates the sequence number interval ready to be committed and
// the token and gas price updates required. A valid report could contain a merkle
// root and/or price updates.
func (r *CommitReportingPlugin) Observation(ctx context.Context, epochAndRound types.ReportTimestamp, _ types.Query) (types.Observation, error) {
	lggr := r.lggr.Named("CommitObservation")
	// If the commit store is down the protocol should halt.
	if contractutil.IsCommitStoreDownNow(ctx, lggr, r.config.commitStore) {
		return nil, ErrCommitStoreIsDown
	}
	r.inflightReports.expire(lggr)

	// Will return 0,0 if no messages are found. This is a valid case as the report could
	// still contain fee updates.
	min, max, err := r.calculateMinMaxSequenceNumbers(ctx, lggr)
	if err != nil {
		return nil, err
	}

	tokenDecimals, err := r.tokenDecimalsCache.Get(ctx)
	if err != nil {
		return nil, fmt.Errorf("get token decimals: %w", err)
	}

	sourceGasPriceUSD, tokenPricesUSD, err := r.generatePriceUpdates(ctx, lggr, tokenDecimals)
	if err != nil {
		return nil, err
	}

	lggr.Infow("Observation",
		"minSeqNr", min,
		"maxSeqNr", max,
		"sourceGasPriceUSD", sourceGasPriceUSD,
		"tokenPricesUSD", tokenPricesUSD,
		"epochAndRound", epochAndRound)
	// Even if all values are empty we still want to communicate our observation
	// with the other nodes, therefore, we always return the observed values.
	return CommitObservation{
		Interval: commit_store.CommitStoreInterval{
			Min: min,
			Max: max,
		},
		TokenPricesUSD:    tokenPricesUSD,
		SourceGasPriceUSD: sourceGasPriceUSD,
	}.Marshal()
}

// UpdateLogPollerFilters updates the log poller filters for the source and destination chains.
// pass zeroAddress if destPriceRegistry is unknown, filters with zero address are omitted.
func (rf *CommitReportingPluginFactory) UpdateLogPollerFilters(destPriceRegistry common.Address, qopts ...pg.QOpt) error {
	rf.filtersMu.Lock()
	defer rf.filtersMu.Unlock()

	// source chain filters
	sourceFiltersBefore, sourceFiltersNow := rf.sourceChainFilters, getCommitPluginSourceLpFilters(rf.config.onRampAddress)
	created, deleted := logpollerutil.FiltersDiff(sourceFiltersBefore, sourceFiltersNow)
	if err := logpollerutil.UnregisterLpFilters(rf.config.sourceLP, deleted, qopts...); err != nil {
		return err
	}
	if err := logpollerutil.RegisterLpFilters(rf.config.sourceLP, created, qopts...); err != nil {
		return err
	}
	rf.sourceChainFilters = sourceFiltersNow

	// destination chain filters
	destFiltersBefore, destFiltersNow := rf.destChainFilters, getCommitPluginDestLpFilters(destPriceRegistry, rf.config.offRamp.Address())
	created, deleted = logpollerutil.FiltersDiff(destFiltersBefore, destFiltersNow)
	if err := logpollerutil.UnregisterLpFilters(rf.config.destLP, deleted, qopts...); err != nil {
		return err
	}
	if err := logpollerutil.RegisterLpFilters(rf.config.destLP, created, qopts...); err != nil {
		return err
	}
	rf.destChainFilters = destFiltersNow

	return nil
}

func (r *CommitReportingPlugin) calculateMinMaxSequenceNumbers(ctx context.Context, lggr logger.Logger) (uint64, uint64, error) {
	nextInflightMin, _, err := r.nextMinSeqNum(ctx, lggr)
	if err != nil {
		return 0, 0, err
	}

	msgRequests, err := r.config.sourceReader.GetSendRequestsGteSeqNum(ctx, r.config.onRampAddress, nextInflightMin, r.config.checkFinalityTags, int(r.offchainConfig.SourceFinalityDepth))
	if err != nil {
		return 0, 0, err
	}
	if len(msgRequests) == 0 {
		lggr.Infow("No new requests", "minSeqNr", nextInflightMin)
		return 0, 0, nil
	}
	seqNrs := make([]uint64, 0, len(msgRequests))
	for _, msgReq := range msgRequests {
		seqNrs = append(seqNrs, msgReq.Data.Message.SequenceNumber)
	}

	minSeqNr := seqNrs[0]
	maxSeqNr := seqNrs[len(seqNrs)-1]
	if minSeqNr != nextInflightMin {
		// Still report the observation as even partial reports have value e.g. all nodes are
		// missing a single, different log each, they would still be able to produce a valid report.
		lggr.Warnf("Missing sequence number range [%d-%d]", nextInflightMin, minSeqNr)
	}
	if !ccipcalc.ContiguousReqs(lggr, minSeqNr, maxSeqNr, seqNrs) {
		return 0, 0, errors.New("unexpected gap in seq nums")
	}
	return minSeqNr, maxSeqNr, nil
}

func (r *CommitReportingPlugin) nextMinSeqNum(ctx context.Context, lggr logger.Logger) (inflightMin, onChainMin uint64, err error) {
	nextMinOnChain, err := r.config.commitStore.GetExpectedNextSequenceNumber(&bind.CallOpts{Context: ctx})
	if err != nil {
		return 0, 0, err
	}
	// There are several scenarios to consider here for nextMin and inflight intervals.
	// 1. nextMin=2, inflight=[[2,3],[4,5]]. Node is waiting for [2,3] and [4,5] to be included, should return 6 to build on top.
	// 2. nextMin=2, inflight=[[4,5]]. [2,3] is expired but not yet visible onchain (means our cache expiry
	// was too low). In this case still want to return 6.
	// 3. nextMin=2, inflight=[] but other nodes have inflight=[2,3]. Say our node restarted and lost its cache. In this case
	// we still return the chain's nextMin, other oracles will ignore our observation. Other nodes however will build [4,5]
	// and then we'll add that to our cache in ShouldAcceptFinalizedReport, putting us into the previous position at which point
	// we can start contributing again.
	// 4. nextMin=4, inflight=[[2,3],[4,5]]. We see the onchain update, but haven't expired from our cache yet. Should happen
	// regularly and we just return 6.
	// 5. nextMin=2, inflight=[[4,5]]. [2,3] failed to get onchain for some reason. We'll return 6 and continue building even though
	// subsequent reports will revert, but eventually they will all expire OR we'll hit MaxInflightSeqNumGap and forcibly
	// expire them all. This scenario can also occur if there is a reorg which reorders the reports such that one reverts.
	maxInflight := r.inflightReports.maxInflightSeqNr()
	if (maxInflight > nextMinOnChain) && ((maxInflight - nextMinOnChain) > MaxInflightSeqNumGap) {
		r.inflightReports.reset(lggr)
		return nextMinOnChain, nextMinOnChain, nil
	}
	return mathutil.Max(nextMinOnChain, maxInflight+1), nextMinOnChain, nil
}

// All prices are USD ($1=1e18) denominated. We only generate prices we think should be updated;
// otherwise, omitting values means voting to skip updating them
func (r *CommitReportingPlugin) generatePriceUpdates(
	ctx context.Context,
	lggr logger.Logger,
	tokenDecimals map[common.Address]uint8,
) (sourceGasPriceUSD GasPrice, tokenPricesUSD map[common.Address]*big.Int, err error) {
	tokensWithDecimal := make([]common.Address, 0, len(tokenDecimals))
	for token := range tokenDecimals {
		tokensWithDecimal = append(tokensWithDecimal, token)
	}

	// Include wrapped native in our token query as way to identify the source native USD price.
	// notice USD is in 1e18 scale, i.e. $1 = 1e18
	queryTokens := append([]common.Address{r.config.sourceNative}, tokensWithDecimal...)
	sort.Slice(queryTokens, func(i, j int) bool { return queryTokens[i].String() < queryTokens[j].String() }) // make the query deterministic

	rawTokenPricesUSD, err := r.config.priceGetter.TokenPricesUSD(ctx, queryTokens)
	if err != nil {
		return GasPrice{}, nil, err
	}
	lggr.Infow("Raw token prices", "rawTokenPrices", rawTokenPricesUSD)

	// make sure that we got prices for all the tokens of our query
	for _, token := range queryTokens {
		if rawTokenPricesUSD[token] == nil {
			return GasPrice{}, nil, errors.Errorf("missing token price: %+v", token)
		}
	}

	sourceNativePriceUSD, exists := rawTokenPricesUSD[r.config.sourceNative]
	if !exists {
		return GasPrice{}, nil, fmt.Errorf("missing source native (%s) price", r.config.sourceNative)
	}

	tokenPricesUSD = make(map[common.Address]*big.Int, len(rawTokenPricesUSD))
	for token := range rawTokenPricesUSD {
		decimals, exists := tokenDecimals[token]
		if !exists {
			// do not include any address which isn't a supported token on dest chain, including sourceNative
			lggr.Infow("Skipping token not supported on dest chain", "token", token)
			continue
		}
		tokenPricesUSD[token] = calculateUsdPer1e18TokenAmount(rawTokenPricesUSD[token], decimals)
	}

	// Observe a source chain price for pricing.
	sourceGasPriceWei, _, err := r.config.sourceFeeEstimator.GetFee(ctx, nil, 0, assets.NewWei(big.NewInt(int64(r.offchainConfig.MaxGasPrice))))
	if err != nil {
		return GasPrice{}, nil, err
	}
	// Use legacy if no dynamic is available.
	gasPrice := sourceGasPriceWei.Legacy.ToInt()
	if sourceGasPriceWei.DynamicFeeCap != nil {
		gasPrice = sourceGasPriceWei.DynamicFeeCap.ToInt()
	}
	if gasPrice == nil {
		return GasPrice{}, nil, fmt.Errorf("missing gas price %+v", sourceGasPriceWei)
	}

	sourceNativeGasPriceUSD := calculateUsdPerUnitGas(gasPrice, sourceNativePriceUSD)
	sourceGasPriceUSD = GasPrice{
		DAGasPrice:     big.NewInt(0),
		NativeGasPrice: sourceNativeGasPriceUSD,
	}

	// If l1 oracle exists, l1 gas price is a price component of overall tx, need to fetch and encode l1 gas price.
	if l1Oracle := r.config.sourceFeeEstimator.L1Oracle(); l1Oracle != nil {
		l1GasPriceWei, err := l1Oracle.GasPrice(ctx)
		if err != nil {
			return GasPrice{}, nil, err
		}

		if l1GasPrice := l1GasPriceWei.ToInt(); l1GasPrice.Cmp(big.NewInt(0)) > 0 {
			// This assumes l1GasPrice is priced using the same native token as l2 native
			sourceGasPriceUSD.DAGasPrice = calculateUsdPerUnitGas(l1GasPrice, sourceNativePriceUSD)
		}
	}
<<<<<<< HEAD
=======
	sourceGasPriceUSD = ccipcalc.CalculateUsdPerUnitGas(gasPrice, sourceNativePriceUSD)
>>>>>>> 0462cae0

	lggr.Infow("Observing gas price", "observedGasPriceWei", gasPrice, "observedGasPriceUSD", sourceGasPriceUSD)
	lggr.Infow("Observing token prices", "tokenPrices", tokenPricesUSD, "sourceNativePriceUSD", sourceNativePriceUSD)
	return sourceGasPriceUSD, tokenPricesUSD, nil
}

// Input price is USD per full token, with 18 decimal precision
// Result price is USD per 1e18 of smallest token denomination, with 18 decimal precision
// Example: 1 USDC = 1.00 USD per full token, each full token is 6 decimals -> 1 * 1e18 * 1e18 / 1e6 = 1e30
func calculateUsdPer1e18TokenAmount(price *big.Int, decimals uint8) *big.Int {
	tmp := big.NewInt(0).Mul(price, big.NewInt(1e18))
	return tmp.Div(tmp, big.NewInt(0).Exp(big.NewInt(10), big.NewInt(int64(decimals)), nil))
}

// Gets the latest token price updates based on logs within the heartbeat
// The updates returned by this function are guaranteed to not contain nil values.
func (r *CommitReportingPlugin) getLatestTokenPriceUpdates(ctx context.Context, now time.Time, checkInflight bool) (map[common.Address]tokenPriceUpdate, error) {
	tokenPriceUpdates, err := r.config.destReader.GetTokenPriceUpdatesCreatedAfter(
		ctx,
		r.destPriceRegistry.Address(),
		now.Add(-r.offchainConfig.TokenPriceHeartBeat.Duration()),
		0,
	)
	if err != nil {
		return nil, err
	}

	latestUpdates := make(map[common.Address]tokenPriceUpdate)
	for _, tokenUpdate := range tokenPriceUpdates {
		priceUpdate := tokenUpdate.Data
		// Ordered by ascending timestamps
		timestamp := time.Unix(priceUpdate.Timestamp.Int64(), 0)
		if priceUpdate.Value != nil && !timestamp.Before(latestUpdates[priceUpdate.Token].timestamp) {
			latestUpdates[priceUpdate.Token] = tokenPriceUpdate{
				timestamp: timestamp,
				value:     priceUpdate.Value,
			}
		}
	}
	if !checkInflight {
		return latestUpdates, nil
	}

	// todo this comparison is faulty, as a previously-sent update's onchain timestamp can be higher than inflight timestamp
	// to properly fix, need a solution to map from onchain request to offchain timestamp
	// leaving it as is, as token prices are updated infrequently, so this should not cause many issues
	latestInflightTokenPriceUpdates := r.inflightReports.latestInflightTokenPriceUpdates()
	for inflightToken, latestInflightUpdate := range latestInflightTokenPriceUpdates {
		if latestInflightUpdate.timestamp.After(latestUpdates[inflightToken].timestamp) && latestInflightUpdate.value != nil {
			latestUpdates[inflightToken] = latestInflightUpdate
		}
	}

	return latestUpdates, nil
}

// Gets the latest gas price updates based on logs within the heartbeat
func (r *CommitReportingPlugin) getLatestGasPriceUpdate(ctx context.Context, now time.Time, checkInflight bool) (gasUpdate gasPriceUpdate, error error) {
	if checkInflight {
		latestInflightGasPriceUpdate := r.inflightReports.getLatestInflightGasPriceUpdate()
		if latestInflightGasPriceUpdate != nil && latestInflightGasPriceUpdate.timestamp.After(gasUpdate.timestamp) {
			gasUpdate = *latestInflightGasPriceUpdate
		}

		if gasUpdate.value.notNil() {
			r.lggr.Infow("Latest gas price from inflight", "gasPriceUpdateVal", gasUpdate.value, "gasPriceUpdateTs", gasUpdate.timestamp)
			// Gas price can fluctuate frequently, many updates may be in flight.
			// If there is gas price update inflight, use it as source of truth, no need to check onchain.
			return gasUpdate, nil
		}
	}

	// If there are no price updates inflight, check latest prices onchain
	gasPriceUpdates, err := r.config.destReader.GetGasPriceUpdatesCreatedAfter(
		ctx,
		r.destPriceRegistry.Address(),
		r.config.sourceChainSelector,
		now.Add(-r.offchainConfig.GasPriceHeartBeat.Duration()),
		0,
	)
	if err != nil {
		return gasPriceUpdate{}, err
	}

	for _, priceUpdate := range gasPriceUpdates {
		// Ordered by ascending timestamps
		timestamp := time.Unix(priceUpdate.Data.Timestamp.Int64(), 0)
		if !timestamp.Before(gasUpdate.timestamp) {
			gasUpdate = gasPriceUpdate{
				timestamp: timestamp,
				value:     parseEncodedGasPrice(priceUpdate.Data.Value),
			}
		}
	}

	if gasUpdate.value.notNil() {
		r.lggr.Infow("Latest gas price from log poller", "gasPriceUpdateVal", gasUpdate.value, "gasPriceUpdateTs", gasUpdate.timestamp)
	}

	return gasUpdate, nil
}

func (r *CommitReportingPlugin) Report(ctx context.Context, epochAndRound types.ReportTimestamp, _ types.Query, observations []types.AttributedObservation) (bool, types.Report, error) {
	now := time.Now()
	lggr := r.lggr.Named("CommitReport")
	parsableObservations := getParsableObservations[CommitObservation](lggr, observations)
	var intervals []commit_store.CommitStoreInterval
	for _, obs := range parsableObservations {
		intervals = append(intervals, obs.Interval)
	}

	agreedInterval, err := calculateIntervalConsensus(intervals, r.F, merklemulti.MaxNumberTreeLeaves)
	if err != nil {
		return false, nil, err
	}

	latestGasPrice, err := r.getLatestGasPriceUpdate(ctx, now, true)
	if err != nil {
		return false, nil, err
	}

	latestTokenPrices, err := r.getLatestTokenPriceUpdates(ctx, now, true)
	if err != nil {
		return false, nil, err
	}

	priceUpdates := r.calculatePriceUpdates(parsableObservations, latestGasPrice, latestTokenPrices)
	// If there are no fee updates and the interval is zero there is no report to produce.
	if len(priceUpdates.TokenPriceUpdates) == 0 && priceUpdates.DestChainSelector == 0 && agreedInterval.Min == 0 {
		lggr.Infow("Empty report, skipping")
		return false, nil, nil
	}

	report, err := r.buildReport(ctx, lggr, agreedInterval, priceUpdates)
	if err != nil {
		return false, nil, err
	}
	encodedReport, err := abihelpers.EncodeCommitReport(report)
	if err != nil {
		return false, nil, err
	}
	lggr.Infow("Report",
		"merkleRoot", report.MerkleRoot,
		"minSeqNr", report.Interval.Min,
		"maxSeqNr", report.Interval.Max,
		"tokenPriceUpdates", report.PriceUpdates.TokenPriceUpdates,
		"destChainSelector", report.PriceUpdates.DestChainSelector,
		"sourceUsdPerUnitGas", report.PriceUpdates.UsdPerUnitGas,
		"epochAndRound", epochAndRound,
	)
	return true, encodedReport, nil
}

// calculateIntervalConsensus compresses a set of intervals into one interval
// taking into account f which is the maximum number of faults across the whole DON.
// OCR itself won't call Report unless there are 2*f+1 observations
// https://github.com/smartcontractkit/libocr/blob/master/offchainreporting2/internal/protocol/report_generation_follower.go#L415
// and f of those observations may be either unparseable or adversarially set values. That means
// we'll either have f+1 parsed honest values here, 2f+1 parsed values with f adversarial values or somewhere
// in between.
// rangeLimit is the maximum range of the interval. If the interval is larger than this, it will be truncated. Zero means no limit.
func calculateIntervalConsensus(intervals []commit_store.CommitStoreInterval, f int, rangeLimit uint64) (commit_store.CommitStoreInterval, error) {
	// We require at least f+1 parsed values. This corresponds to the scenario where f of the 2f+1 are faulty
	// in the sense that they are unparseable.
	if len(intervals) <= f {
		return commit_store.CommitStoreInterval{}, errors.Errorf("Not enough intervals to form consensus: #obs=%d, f=%d", len(intervals), f)
	}

	// To understand min/max selection here, we need to consider an adversary that controls f values
	// and is intentionally trying to stall the protocol or influence the value returned. For simplicity
	// consider f=1 and n=4 nodes. In that case adversary may try to bias the min or max high/low.
	// We could end up (2f+1=3) with sorted_mins=[1,1,1e9] or [-1e9,1,1] as examples. Selecting
	// sorted_mins[f] ensures:
	// - At least one honest node has seen this value, so adversary cannot bias the value lower which
	// would cause reverts
	// - If an honest oracle reports sorted_min[f] which happens to be stale i.e. that oracle
	// has a delayed view of the chain, then the report will revert onchain but still succeed upon retry
	// - We minimize the risk of naturally hitting the error condition minSeqNum > maxSeqNum due to oracles
	// delayed views of the chain (would be an issue with taking sorted_mins[-f])
	sort.Slice(intervals, func(i, j int) bool {
		return intervals[i].Min < intervals[j].Min
	})
	minSeqNum := intervals[f].Min

	// The only way a report could have a minSeqNum of 0 is when there are no messages to report
	// and the report is potentially still valid for gas fee updates.
	if minSeqNum == 0 {
		return commit_store.CommitStoreInterval{Min: 0, Max: 0}, nil
	}
	// Consider a similar example to the sorted_mins one above except where they are maxes.
	// We choose the more "conservative" sorted_maxes[f] so:
	// - We are ensured that at least one honest oracle has seen the max, so adversary cannot set it lower and
	// cause the maxSeqNum < minSeqNum errors
	// - If an honest oracle reports sorted_max[f] which happens to be stale i.e. that oracle
	// has a delayed view of the source chain, then we simply lose a little bit of throughput.
	// - If we were to pick sorted_max[-f] i.e. the maximum honest node view (a more "aggressive" setting in terms of throughput),
	// then an adversary can continually send high values e.g. imagine we have observations from all 4 nodes
	// [honest 1, honest 1, honest 2, malicious 2], in this case we pick 2, but it's not enough to be able
	// to build a report since the first 2 honest nodes are unaware of message 2.
	sort.Slice(intervals, func(i, j int) bool {
		return intervals[i].Max < intervals[j].Max
	})
	maxSeqNum := intervals[f].Max
	if maxSeqNum < minSeqNum {
		// If the consensus report is invalid for onchain acceptance, we do not vote for it as
		// an early termination step.
		return commit_store.CommitStoreInterval{}, errors.New("max seq num smaller than min")
	}

	// If the range is too large, truncate it.
	if rangeLimit > 0 && maxSeqNum-minSeqNum+1 > rangeLimit {
		maxSeqNum = minSeqNum + rangeLimit - 1
	}

	return commit_store.CommitStoreInterval{
		Min: minSeqNum,
		Max: maxSeqNum,
	}, nil
}

// Note priceUpdates must be deterministic.
// The provided latestTokenPrices should not contain nil values.
func (r *CommitReportingPlugin) calculatePriceUpdates(observations []CommitObservation, latestGasPrice gasPriceUpdate, latestTokenPrices map[common.Address]tokenPriceUpdate) commit_store.InternalPriceUpdates {
	priceObservations := make(map[common.Address][]*big.Int)
	var sourceGasObservations []GasPrice

	for _, obs := range observations {
		if obs.SourceGasPriceUSD.notNil() {
			// Add only non-nil source gas price
			sourceGasObservations = append(sourceGasObservations, obs.SourceGasPriceUSD)
		}
		// iterate over any token which price is included in observations
		for token, price := range obs.TokenPricesUSD {
			if price == nil {
				continue
			}
			priceObservations[token] = append(priceObservations[token], price)
		}
	}

	var tokenPriceUpdates []commit_store.InternalTokenPriceUpdate
	for token, tokenPriceObservations := range priceObservations {
		// If majority report a token price, include it in the update
		if len(tokenPriceObservations) <= r.F {
			continue
		}
		medianPrice := ccipcalc.BigIntMedian(tokenPriceObservations)

		latestTokenPrice, exists := latestTokenPrices[token]
		if exists {
<<<<<<< HEAD
			tokenPriceUpdatedRecently := time.Since(latestTokenPrice.timestamp) < r.offchainConfig.TokenPriceHeartBeat.Duration()
			tokenPriceNotChanged := !deviates(medianPrice, latestTokenPrice.value, int64(r.offchainConfig.TokenPriceDeviationPPB))
=======
			tokenPriceUpdatedRecently := time.Since(latestTokenPrice.timestamp) < r.offchainConfig.FeeUpdateHeartBeat.Duration()
			tokenPriceNotChanged := !ccipcalc.Deviates(medianPrice, latestTokenPrice.value, int64(r.offchainConfig.FeeUpdateDeviationPPB))
>>>>>>> 0462cae0
			if tokenPriceUpdatedRecently && tokenPriceNotChanged {
				r.lggr.Debugw("price was updated recently, skipping the update",
					"token", token, "newPrice", medianPrice, "existingPrice", latestTokenPrice.value)
				continue // skip the update if we recently had a price update close to the new value
			}
		}

		tokenPriceUpdates = append(tokenPriceUpdates, commit_store.InternalTokenPriceUpdate{
			SourceToken: token,
			UsdPerToken: medianPrice,
		})
	}

	// Determinism required.
	sort.Slice(tokenPriceUpdates, func(i, j int) bool {
		return bytes.Compare(tokenPriceUpdates[i].SourceToken[:], tokenPriceUpdates[j].SourceToken[:]) == -1
	})

	newGasPrice := GasPrice{}
	destChainSelector := uint64(0)

	if len(sourceGasObservations) > r.F {
<<<<<<< HEAD
		var daGasPrices []*big.Int
		var nativeGasPrices []*big.Int
		for _, o := range sourceGasObservations {
			daGasPrices = append(daGasPrices, o.DAGasPrice)
			nativeGasPrices = append(nativeGasPrices, o.NativeGasPrice)
		}
		newGasPrice = GasPrice{
			DAGasPrice:     median(daGasPrices),     // Compute the median data availability gas price
			NativeGasPrice: median(nativeGasPrices), // Compute the median nativ gas price
		}

		destChainSelector = r.config.sourceChainSelector // Assuming plugin lane is A->B, we write to B the gas price of A

		if latestGasPrice.value.notNil() {
			gasPriceUpdatedRecently := time.Since(latestGasPrice.timestamp) < r.offchainConfig.GasPriceHeartBeat.Duration()
			gasPriceNotChanged := !deviates(newGasPrice.DAGasPrice, latestGasPrice.value.DAGasPrice, int64(r.offchainConfig.DAGasPriceDeviationPPB)) && !deviates(newGasPrice.NativeGasPrice, latestGasPrice.value.NativeGasPrice, int64(r.offchainConfig.NativeGasPriceDeviationPPB))

=======
		usdPerUnitGas = ccipcalc.BigIntMedian(sourceGasObservations) // Compute the median price
		destChainSelector = r.config.sourceChainSelector             // Assuming plugin lane is A->B, we write to B the gas price of A

		if latestGasPrice.value != nil {
			gasPriceUpdatedRecently := time.Since(latestGasPrice.timestamp) < r.offchainConfig.FeeUpdateHeartBeat.Duration()
			gasPriceNotChanged := !ccipcalc.Deviates(usdPerUnitGas, latestGasPrice.value, int64(r.offchainConfig.FeeUpdateDeviationPPB))
>>>>>>> 0462cae0
			if gasPriceUpdatedRecently && gasPriceNotChanged {
				newGasPrice = GasPrice{
					DAGasPrice:     big.NewInt(0),
					NativeGasPrice: big.NewInt(0),
				}
				destChainSelector = uint64(0)
			}
		}
	}

	return commit_store.InternalPriceUpdates{
		TokenPriceUpdates: tokenPriceUpdates,
		DestChainSelector: destChainSelector,
		UsdPerUnitGas:     newGasPrice.encode(), // we MUST pass zero to skip the update (never nil)
	}
}

// buildReport assumes there is at least one message in reqs.
func (r *CommitReportingPlugin) buildReport(ctx context.Context, lggr logger.Logger, interval commit_store.CommitStoreInterval, priceUpdates commit_store.InternalPriceUpdates) (commit_store.CommitStoreCommitReport, error) {
	// If no messages are needed only include fee updates
	if interval.Min == 0 {
		return commit_store.CommitStoreCommitReport{
			PriceUpdates: priceUpdates,
			MerkleRoot:   [32]byte{},
			Interval:     interval,
		}, nil
	}

	// Logs are guaranteed to be in order of seq num, since these are finalized logs only
	// and the contract's seq num is auto-incrementing.
	sendRequests, err := r.config.sourceReader.GetSendRequestsBetweenSeqNums(
		ctx,
		r.config.onRampAddress,
		interval.Min,
		interval.Max,
		int(r.offchainConfig.SourceFinalityDepth),
	)
	if err != nil {
		return commit_store.CommitStoreCommitReport{}, err
	}

	leaves, err := hashlib.LeavesFromIntervals(lggr, interval, r.config.leafHasher, sendRequests)
	if err != nil {
		return commit_store.CommitStoreCommitReport{}, err
	}

	if len(leaves) == 0 {
		lggr.Warn("No leaves found in interval",
			"minSeqNr", interval.Min,
			"maxSeqNr", interval.Max)
		return commit_store.CommitStoreCommitReport{}, fmt.Errorf("tried building a tree without leaves")
	}

	tree, err := merklemulti.NewTree(hashlib.NewKeccakCtx(), leaves)
	if err != nil {
		return commit_store.CommitStoreCommitReport{}, err
	}

	return commit_store.CommitStoreCommitReport{
		PriceUpdates: priceUpdates,
		MerkleRoot:   tree.Root(),
		Interval:     interval,
	}, nil
}

func (r *CommitReportingPlugin) ShouldAcceptFinalizedReport(ctx context.Context, reportTimestamp types.ReportTimestamp, report types.Report) (bool, error) {
	parsedReport, err := abihelpers.DecodeCommitReport(report)
	if err != nil {
		return false, err
	}
	lggr := r.lggr.Named("CommitShouldAcceptFinalizedReport").With(
		"merkleRoot", parsedReport.MerkleRoot,
		"minSeqNum", parsedReport.Interval.Min,
		"maxSeqNum", parsedReport.Interval.Max,
		"destChainSelector", parsedReport.PriceUpdates.DestChainSelector,
		"usdPerUnitGas", parsedReport.PriceUpdates.UsdPerUnitGas,
		"tokenPriceUpdates", parsedReport.PriceUpdates.TokenPriceUpdates,
		"reportTimestamp", reportTimestamp,
	)
	// Empty report, should not be put on chain
	if parsedReport.MerkleRoot == [32]byte{} && parsedReport.PriceUpdates.DestChainSelector == 0 && len(parsedReport.PriceUpdates.TokenPriceUpdates) == 0 {
		lggr.Warn("Empty report, should not be put on chain")
		return false, nil
	}

	if r.isStaleReport(ctx, lggr, parsedReport, true, reportTimestamp) {
		lggr.Infow("Rejecting stale report")
		return false, nil
	}

	epochAndRound := ccipcalc.MergeEpochAndRound(reportTimestamp.Epoch, reportTimestamp.Round)
	if err := r.inflightReports.add(lggr, parsedReport, epochAndRound); err != nil {
		return false, err
	}
	lggr.Infow("Accepting finalized report", "merkleRoot", hexutil.Encode(parsedReport.MerkleRoot[:]))
	return true, nil
}

// ShouldTransmitAcceptedReport checks if the report is stale, if it is it should not be transmitted.
func (r *CommitReportingPlugin) ShouldTransmitAcceptedReport(ctx context.Context, reportTimestamp types.ReportTimestamp, report types.Report) (bool, error) {
	lggr := r.lggr.Named("CommitShouldTransmitAcceptedReport")
	parsedReport, err := abihelpers.DecodeCommitReport(report)
	if err != nil {
		return false, err
	}
	// If report is not stale we transmit.
	// When the commitTransmitter enqueues the tx for tx manager,
	// we mark it as fulfilled, effectively removing it from the set of inflight messages.
	shouldTransmit := !r.isStaleReport(ctx, lggr, parsedReport, false, reportTimestamp)

	lggr.Infow("ShouldTransmitAcceptedReport",
		"shouldTransmit", shouldTransmit,
		"reportTimestamp", reportTimestamp)
	return shouldTransmit, nil
}

// isStaleReport checks a report to see if the contents have become stale.
// It does so in four ways:
//  1. if there is a merkle root, check if the sequence numbers match up with onchain data
//  2. if there is no merkle root, check if current price's epoch and round is after onchain epoch and round
//  3. if there is a gas price update check to see if the value is different from the last
//     reported value
//  4. if there are token prices check to see if the values are different from the last
//     reported values.
//
// If there is a merkle root present, staleness is only measured based on the merkle root
// If there is no merkle root but there is a gas update, only this gas update is used for staleness checks.
// If only price updates are included, the price updates are used to check for staleness
// If nothing is included the report is always considered stale.
func (r *CommitReportingPlugin) isStaleReport(ctx context.Context, lggr logger.Logger, report commit_store.CommitStoreCommitReport, checkInflight bool, reportTimestamp types.ReportTimestamp) bool {
	// If there is a merkle root, ignore all other staleness checks and only check for sequence number staleness
	if report.MerkleRoot != [32]byte{} {
		return r.isStaleMerkleRoot(ctx, lggr, report.Interval, checkInflight)
	}

	hasGasPriceUpdate := report.PriceUpdates.DestChainSelector != 0
	hasTokenPriceUpdates := len(report.PriceUpdates.TokenPriceUpdates) > 0

	// If there is no merkle root, no gas price update and no token price update
	// we don't want to write anything on-chain, so we consider this report stale.
	if !hasGasPriceUpdate && !hasTokenPriceUpdates {
		return true
	}

	// We consider a price update as stale when, there isn't an update or there is an update that is stale.
	gasPriceStale := !hasGasPriceUpdate || r.isStaleGasPrice(ctx, lggr, report.PriceUpdates, checkInflight)
	tokenPricesStale := !hasTokenPriceUpdates || r.isStaleTokenPrices(ctx, lggr, report.PriceUpdates.TokenPriceUpdates, checkInflight)

	if gasPriceStale && tokenPricesStale {
		return true
	}

	// If report only has price update, check if its epoch and round lags behind the latest onchain
	lastPriceEpochAndRound, err := r.config.commitStore.GetLatestPriceEpochAndRound(&bind.CallOpts{Context: ctx})
	if err != nil {
		// Assume it's a transient issue getting the last report and try again on the next round
		return true
	}

	thisEpochAndRound := ccipcalc.MergeEpochAndRound(reportTimestamp.Epoch, reportTimestamp.Round)
	return lastPriceEpochAndRound >= thisEpochAndRound
}

func (r *CommitReportingPlugin) isStaleMerkleRoot(ctx context.Context, lggr logger.Logger, reportInterval commit_store.CommitStoreInterval, checkInflight bool) bool {
	nextInflightMin, nextOnChainMin, err := r.nextMinSeqNum(ctx, lggr)
	if err != nil {
		// Assume it's a transient issue getting the last report and try again on the next round
		return true
	}

	if checkInflight && nextInflightMin != reportInterval.Min {
		// There are sequence numbers missing between the commitStore/inflight txs and the proposed report.
		// The report will fail onchain unless the inflight cache is in an incorrect state. A state like this
		// could happen for various reasons, e.g. a reboot of the node emptying the caches, and should be self-healing.
		// We do not submit a tx and wait for the protocol to self-heal by updating the caches or invalidating
		// inflight caches over time.
		lggr.Errorw("Next inflight min is not equal to the proposed min of the report", "nextInflightMin", nextInflightMin)
		return true
	}

	if !checkInflight && nextOnChainMin > reportInterval.Min {
		// If the next min is already greater than this reports min, this report is stale.
		lggr.Infow("Report is stale because of root", "onchain min", nextOnChainMin, "report min", reportInterval.Min)
		return true
	}

	// If a report has root and valid sequence number, the report should be submitted, regardless of price staleness
	return false
}

func (r *CommitReportingPlugin) isStaleGasPrice(ctx context.Context, lggr logger.Logger, priceUpdates commit_store.InternalPriceUpdates, checkInflight bool) bool {
	latestGasPrice, err := r.getLatestGasPriceUpdate(ctx, time.Now(), checkInflight)
	if err != nil {
		return true
	}

<<<<<<< HEAD
	if latestGasPrice.value.notNil() {
		newGasPrice := parseEncodedGasPrice(priceUpdates.UsdPerUnitGas)
		gasPriceNotChanged := !deviates(newGasPrice.DAGasPrice, latestGasPrice.value.NativeGasPrice, int64(r.offchainConfig.DAGasPriceDeviationPPB)) && !deviates(newGasPrice.NativeGasPrice, latestGasPrice.value.NativeGasPrice, int64(r.offchainConfig.NativeGasPriceDeviationPPB))

		if gasPriceNotChanged {
			lggr.Infow("Report is stale because of gas price",
				"latestGasPriceUpdate", latestGasPrice.value,
				"usdPerUnitGas", priceUpdates.UsdPerUnitGas,
				"destChainSelector", priceUpdates.DestChainSelector)
			return true
		}
=======
	if gasPriceUpdate.value != nil && !ccipcalc.Deviates(priceUpdates.UsdPerUnitGas, gasPriceUpdate.value, int64(r.offchainConfig.FeeUpdateDeviationPPB)) {
		lggr.Infow("Report is stale because of gas price",
			"latestGasPriceUpdate", gasPriceUpdate.value,
			"usdPerUnitGas", priceUpdates.UsdPerUnitGas,
			"destChainSelector", priceUpdates.DestChainSelector)
		return true
>>>>>>> 0462cae0
	}

	return false
}

func (r *CommitReportingPlugin) isStaleTokenPrices(ctx context.Context, lggr logger.Logger, priceUpdates []commit_store.InternalTokenPriceUpdate, checkInflight bool) bool {
	// getting the last price updates without including inflight is like querying
	// current prices onchain, but uses logpoller's data to save on the RPC requests
	latestTokenPriceUpdates, err := r.getLatestTokenPriceUpdates(ctx, time.Now(), checkInflight)
	if err != nil {
		return true
	}

	for _, tokenUpdate := range priceUpdates {
		latestUpdate, ok := latestTokenPriceUpdates[tokenUpdate.SourceToken]
<<<<<<< HEAD
		priceEqual := ok && !deviates(tokenUpdate.UsdPerToken, latestUpdate.value, int64(r.offchainConfig.TokenPriceDeviationPPB))
=======
		priceEqual := ok && !ccipcalc.Deviates(tokenUpdate.UsdPerToken, latestUpdate.value, int64(r.offchainConfig.FeeUpdateDeviationPPB))
>>>>>>> 0462cae0

		if !priceEqual {
			lggr.Infow("Found non-stale token price", "token", tokenUpdate.SourceToken, "usdPerToken", tokenUpdate.UsdPerToken, "latestUpdate", latestUpdate.value)
			return false
		}
		lggr.Infow("Token price is stale", "latestTokenPrice", latestUpdate.value, "usdPerToken", tokenUpdate.UsdPerToken, "token", tokenUpdate.SourceToken)
	}

	lggr.Infow("All token prices are stale")
	return true
}

func (r *CommitReportingPlugin) Close() error {
	return nil
}<|MERGE_RESOLUTION|>--- conflicted
+++ resolved
@@ -59,7 +59,7 @@
 
 type gasPriceUpdate struct {
 	timestamp time.Time
-	value     GasPrice
+	value     contractutil.GasPrice
 }
 
 type CommitPluginConfig struct {
@@ -114,7 +114,7 @@
 	if err != nil {
 		return nil, types.ReportingPluginInfo{}, err
 	}
-	offchainConfig, err := DecodeCommitStoreOffchainConfig(rf.config.commitStoreVersion, config.OffchainConfig)
+	offchainConfig, err := contractutil.DecodeCommitStoreOffchainConfig(rf.config.commitStoreVersion, config.OffchainConfig)
 	if err != nil {
 		return nil, types.ReportingPluginInfo{}, err
 	}
@@ -306,7 +306,7 @@
 	ctx context.Context,
 	lggr logger.Logger,
 	tokenDecimals map[common.Address]uint8,
-) (sourceGasPriceUSD GasPrice, tokenPricesUSD map[common.Address]*big.Int, err error) {
+) (sourceGasPriceUSD contractutil.GasPrice, tokenPricesUSD map[common.Address]*big.Int, err error) {
 	tokensWithDecimal := make([]common.Address, 0, len(tokenDecimals))
 	for token := range tokenDecimals {
 		tokensWithDecimal = append(tokensWithDecimal, token)
@@ -319,20 +319,20 @@
 
 	rawTokenPricesUSD, err := r.config.priceGetter.TokenPricesUSD(ctx, queryTokens)
 	if err != nil {
-		return GasPrice{}, nil, err
+		return contractutil.GasPrice{}, nil, err
 	}
 	lggr.Infow("Raw token prices", "rawTokenPrices", rawTokenPricesUSD)
 
 	// make sure that we got prices for all the tokens of our query
 	for _, token := range queryTokens {
 		if rawTokenPricesUSD[token] == nil {
-			return GasPrice{}, nil, errors.Errorf("missing token price: %+v", token)
+			return contractutil.GasPrice{}, nil, errors.Errorf("missing token price: %+v", token)
 		}
 	}
 
 	sourceNativePriceUSD, exists := rawTokenPricesUSD[r.config.sourceNative]
 	if !exists {
-		return GasPrice{}, nil, fmt.Errorf("missing source native (%s) price", r.config.sourceNative)
+		return contractutil.GasPrice{}, nil, fmt.Errorf("missing source native (%s) price", r.config.sourceNative)
 	}
 
 	tokenPricesUSD = make(map[common.Address]*big.Int, len(rawTokenPricesUSD))
@@ -349,7 +349,7 @@
 	// Observe a source chain price for pricing.
 	sourceGasPriceWei, _, err := r.config.sourceFeeEstimator.GetFee(ctx, nil, 0, assets.NewWei(big.NewInt(int64(r.offchainConfig.MaxGasPrice))))
 	if err != nil {
-		return GasPrice{}, nil, err
+		return contractutil.GasPrice{}, nil, err
 	}
 	// Use legacy if no dynamic is available.
 	gasPrice := sourceGasPriceWei.Legacy.ToInt()
@@ -357,11 +357,11 @@
 		gasPrice = sourceGasPriceWei.DynamicFeeCap.ToInt()
 	}
 	if gasPrice == nil {
-		return GasPrice{}, nil, fmt.Errorf("missing gas price %+v", sourceGasPriceWei)
-	}
-
-	sourceNativeGasPriceUSD := calculateUsdPerUnitGas(gasPrice, sourceNativePriceUSD)
-	sourceGasPriceUSD = GasPrice{
+		return contractutil.GasPrice{}, nil, fmt.Errorf("missing gas price %+v", sourceGasPriceWei)
+	}
+
+	sourceNativeGasPriceUSD := ccipcalc.CalculateUsdPerUnitGas(gasPrice, sourceNativePriceUSD)
+	sourceGasPriceUSD = contractutil.GasPrice{
 		DAGasPrice:     big.NewInt(0),
 		NativeGasPrice: sourceNativeGasPriceUSD,
 	}
@@ -370,18 +370,14 @@
 	if l1Oracle := r.config.sourceFeeEstimator.L1Oracle(); l1Oracle != nil {
 		l1GasPriceWei, err := l1Oracle.GasPrice(ctx)
 		if err != nil {
-			return GasPrice{}, nil, err
+			return contractutil.GasPrice{}, nil, err
 		}
 
 		if l1GasPrice := l1GasPriceWei.ToInt(); l1GasPrice.Cmp(big.NewInt(0)) > 0 {
 			// This assumes l1GasPrice is priced using the same native token as l2 native
-			sourceGasPriceUSD.DAGasPrice = calculateUsdPerUnitGas(l1GasPrice, sourceNativePriceUSD)
-		}
-	}
-<<<<<<< HEAD
-=======
-	sourceGasPriceUSD = ccipcalc.CalculateUsdPerUnitGas(gasPrice, sourceNativePriceUSD)
->>>>>>> 0462cae0
+			sourceGasPriceUSD.DAGasPrice = ccipcalc.CalculateUsdPerUnitGas(l1GasPrice, sourceNativePriceUSD)
+		}
+	}
 
 	lggr.Infow("Observing gas price", "observedGasPriceWei", gasPrice, "observedGasPriceUSD", sourceGasPriceUSD)
 	lggr.Infow("Observing token prices", "tokenPrices", tokenPricesUSD, "sourceNativePriceUSD", sourceNativePriceUSD)
@@ -446,7 +442,7 @@
 			gasUpdate = *latestInflightGasPriceUpdate
 		}
 
-		if gasUpdate.value.notNil() {
+		if gasUpdate.value.NotNil() {
 			r.lggr.Infow("Latest gas price from inflight", "gasPriceUpdateVal", gasUpdate.value, "gasPriceUpdateTs", gasUpdate.timestamp)
 			// Gas price can fluctuate frequently, many updates may be in flight.
 			// If there is gas price update inflight, use it as source of truth, no need to check onchain.
@@ -472,12 +468,12 @@
 		if !timestamp.Before(gasUpdate.timestamp) {
 			gasUpdate = gasPriceUpdate{
 				timestamp: timestamp,
-				value:     parseEncodedGasPrice(priceUpdate.Data.Value),
+				value:     contractutil.ParseEncodedGasPrice(priceUpdate.Data.Value),
 			}
 		}
 	}
 
-	if gasUpdate.value.notNil() {
+	if gasUpdate.value.NotNil() {
 		r.lggr.Infow("Latest gas price from log poller", "gasPriceUpdateVal", gasUpdate.value, "gasPriceUpdateTs", gasUpdate.timestamp)
 	}
 
@@ -606,10 +602,10 @@
 // The provided latestTokenPrices should not contain nil values.
 func (r *CommitReportingPlugin) calculatePriceUpdates(observations []CommitObservation, latestGasPrice gasPriceUpdate, latestTokenPrices map[common.Address]tokenPriceUpdate) commit_store.InternalPriceUpdates {
 	priceObservations := make(map[common.Address][]*big.Int)
-	var sourceGasObservations []GasPrice
+	var sourceGasObservations []contractutil.GasPrice
 
 	for _, obs := range observations {
-		if obs.SourceGasPriceUSD.notNil() {
+		if obs.SourceGasPriceUSD.NotNil() {
 			// Add only non-nil source gas price
 			sourceGasObservations = append(sourceGasObservations, obs.SourceGasPriceUSD)
 		}
@@ -632,13 +628,8 @@
 
 		latestTokenPrice, exists := latestTokenPrices[token]
 		if exists {
-<<<<<<< HEAD
 			tokenPriceUpdatedRecently := time.Since(latestTokenPrice.timestamp) < r.offchainConfig.TokenPriceHeartBeat.Duration()
-			tokenPriceNotChanged := !deviates(medianPrice, latestTokenPrice.value, int64(r.offchainConfig.TokenPriceDeviationPPB))
-=======
-			tokenPriceUpdatedRecently := time.Since(latestTokenPrice.timestamp) < r.offchainConfig.FeeUpdateHeartBeat.Duration()
-			tokenPriceNotChanged := !ccipcalc.Deviates(medianPrice, latestTokenPrice.value, int64(r.offchainConfig.FeeUpdateDeviationPPB))
->>>>>>> 0462cae0
+			tokenPriceNotChanged := !ccipcalc.Deviates(medianPrice, latestTokenPrice.value, int64(r.offchainConfig.TokenPriceDeviationPPB))
 			if tokenPriceUpdatedRecently && tokenPriceNotChanged {
 				r.lggr.Debugw("price was updated recently, skipping the update",
 					"token", token, "newPrice", medianPrice, "existingPrice", latestTokenPrice.value)
@@ -657,38 +648,29 @@
 		return bytes.Compare(tokenPriceUpdates[i].SourceToken[:], tokenPriceUpdates[j].SourceToken[:]) == -1
 	})
 
-	newGasPrice := GasPrice{}
+	newGasPrice := contractutil.GasPrice{}
 	destChainSelector := uint64(0)
 
 	if len(sourceGasObservations) > r.F {
-<<<<<<< HEAD
 		var daGasPrices []*big.Int
 		var nativeGasPrices []*big.Int
 		for _, o := range sourceGasObservations {
 			daGasPrices = append(daGasPrices, o.DAGasPrice)
 			nativeGasPrices = append(nativeGasPrices, o.NativeGasPrice)
 		}
-		newGasPrice = GasPrice{
-			DAGasPrice:     median(daGasPrices),     // Compute the median data availability gas price
-			NativeGasPrice: median(nativeGasPrices), // Compute the median nativ gas price
+		newGasPrice = contractutil.GasPrice{
+			DAGasPrice:     ccipcalc.BigIntMedian(daGasPrices),     // Compute the median data availability gas price
+			NativeGasPrice: ccipcalc.BigIntMedian(nativeGasPrices), // Compute the median nativ gas price
 		}
 
 		destChainSelector = r.config.sourceChainSelector // Assuming plugin lane is A->B, we write to B the gas price of A
 
-		if latestGasPrice.value.notNil() {
+		if latestGasPrice.value.NotNil() {
 			gasPriceUpdatedRecently := time.Since(latestGasPrice.timestamp) < r.offchainConfig.GasPriceHeartBeat.Duration()
-			gasPriceNotChanged := !deviates(newGasPrice.DAGasPrice, latestGasPrice.value.DAGasPrice, int64(r.offchainConfig.DAGasPriceDeviationPPB)) && !deviates(newGasPrice.NativeGasPrice, latestGasPrice.value.NativeGasPrice, int64(r.offchainConfig.NativeGasPriceDeviationPPB))
-
-=======
-		usdPerUnitGas = ccipcalc.BigIntMedian(sourceGasObservations) // Compute the median price
-		destChainSelector = r.config.sourceChainSelector             // Assuming plugin lane is A->B, we write to B the gas price of A
-
-		if latestGasPrice.value != nil {
-			gasPriceUpdatedRecently := time.Since(latestGasPrice.timestamp) < r.offchainConfig.FeeUpdateHeartBeat.Duration()
-			gasPriceNotChanged := !ccipcalc.Deviates(usdPerUnitGas, latestGasPrice.value, int64(r.offchainConfig.FeeUpdateDeviationPPB))
->>>>>>> 0462cae0
+			gasPriceNotChanged := !ccipcalc.Deviates(newGasPrice.DAGasPrice, latestGasPrice.value.DAGasPrice, int64(r.offchainConfig.DAGasPriceDeviationPPB)) && !ccipcalc.Deviates(newGasPrice.NativeGasPrice, latestGasPrice.value.NativeGasPrice, int64(r.offchainConfig.NativeGasPriceDeviationPPB))
+
 			if gasPriceUpdatedRecently && gasPriceNotChanged {
-				newGasPrice = GasPrice{
+				newGasPrice = contractutil.GasPrice{
 					DAGasPrice:     big.NewInt(0),
 					NativeGasPrice: big.NewInt(0),
 				}
@@ -700,7 +682,7 @@
 	return commit_store.InternalPriceUpdates{
 		TokenPriceUpdates: tokenPriceUpdates,
 		DestChainSelector: destChainSelector,
-		UsdPerUnitGas:     newGasPrice.encode(), // we MUST pass zero to skip the update (never nil)
+		UsdPerUnitGas:     newGasPrice.Encode(), // we MUST pass zero to skip the update (never nil)
 	}
 }
 
@@ -883,10 +865,9 @@
 		return true
 	}
 
-<<<<<<< HEAD
-	if latestGasPrice.value.notNil() {
-		newGasPrice := parseEncodedGasPrice(priceUpdates.UsdPerUnitGas)
-		gasPriceNotChanged := !deviates(newGasPrice.DAGasPrice, latestGasPrice.value.NativeGasPrice, int64(r.offchainConfig.DAGasPriceDeviationPPB)) && !deviates(newGasPrice.NativeGasPrice, latestGasPrice.value.NativeGasPrice, int64(r.offchainConfig.NativeGasPriceDeviationPPB))
+	if latestGasPrice.value.NotNil() {
+		newGasPrice := contractutil.ParseEncodedGasPrice(priceUpdates.UsdPerUnitGas)
+		gasPriceNotChanged := !ccipcalc.Deviates(newGasPrice.DAGasPrice, latestGasPrice.value.DAGasPrice, int64(r.offchainConfig.DAGasPriceDeviationPPB)) && !ccipcalc.Deviates(newGasPrice.NativeGasPrice, latestGasPrice.value.NativeGasPrice, int64(r.offchainConfig.NativeGasPriceDeviationPPB))
 
 		if gasPriceNotChanged {
 			lggr.Infow("Report is stale because of gas price",
@@ -895,14 +876,6 @@
 				"destChainSelector", priceUpdates.DestChainSelector)
 			return true
 		}
-=======
-	if gasPriceUpdate.value != nil && !ccipcalc.Deviates(priceUpdates.UsdPerUnitGas, gasPriceUpdate.value, int64(r.offchainConfig.FeeUpdateDeviationPPB)) {
-		lggr.Infow("Report is stale because of gas price",
-			"latestGasPriceUpdate", gasPriceUpdate.value,
-			"usdPerUnitGas", priceUpdates.UsdPerUnitGas,
-			"destChainSelector", priceUpdates.DestChainSelector)
-		return true
->>>>>>> 0462cae0
 	}
 
 	return false
@@ -918,11 +891,7 @@
 
 	for _, tokenUpdate := range priceUpdates {
 		latestUpdate, ok := latestTokenPriceUpdates[tokenUpdate.SourceToken]
-<<<<<<< HEAD
-		priceEqual := ok && !deviates(tokenUpdate.UsdPerToken, latestUpdate.value, int64(r.offchainConfig.TokenPriceDeviationPPB))
-=======
-		priceEqual := ok && !ccipcalc.Deviates(tokenUpdate.UsdPerToken, latestUpdate.value, int64(r.offchainConfig.FeeUpdateDeviationPPB))
->>>>>>> 0462cae0
+		priceEqual := ok && !ccipcalc.Deviates(tokenUpdate.UsdPerToken, latestUpdate.value, int64(r.offchainConfig.TokenPriceDeviationPPB))
 
 		if !priceEqual {
 			lggr.Infow("Found non-stale token price", "token", tokenUpdate.SourceToken, "usdPerToken", tokenUpdate.UsdPerToken, "latestUpdate", latestUpdate.value)
