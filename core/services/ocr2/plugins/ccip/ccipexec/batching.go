--- conflicted
+++ resolved
@@ -40,22 +40,22 @@
 	return sendReqs, leaves, tree, nil
 }
 
-func validateSendRequests(sendReqs []ccipdata.Event[internal.EVM2EVMMessage], interval ccipdata.CommitStoreInterval) error {
+func validateSendRequests(sendReqs []cciptypes.EVM2EVMMessageWithTxMeta, interval cciptypes.CommitStoreInterval) error {
 	if len(sendReqs) == 0 {
 		return fmt.Errorf("could not find any requests in the provided interval %v", interval)
 	}
 
-	gotInterval := ccipdata.CommitStoreInterval{
-		Min: sendReqs[0].Data.SequenceNumber,
-		Max: sendReqs[0].Data.SequenceNumber,
+	gotInterval := cciptypes.CommitStoreInterval{
+		Min: sendReqs[0].SequenceNumber,
+		Max: sendReqs[0].SequenceNumber,
 	}
 
 	for _, req := range sendReqs[1:] {
-		if req.Data.SequenceNumber < gotInterval.Min {
-			gotInterval.Min = req.Data.SequenceNumber
+		if req.SequenceNumber < gotInterval.Min {
+			gotInterval.Min = req.SequenceNumber
 		}
-		if req.Data.SequenceNumber > gotInterval.Max {
-			gotInterval.Max = req.Data.SequenceNumber
+		if req.SequenceNumber > gotInterval.Max {
+			gotInterval.Max = req.SequenceNumber
 		}
 	}
 
@@ -66,12 +66,7 @@
 }
 
 func buildExecutionReportForMessages(
-<<<<<<< HEAD
 	msgsInRoot []cciptypes.EVM2EVMMessageWithTxMeta,
-	leaves [][32]byte,
-=======
-	msgsInRoot []ccipdata.Event[internal.EVM2EVMMessage],
->>>>>>> 93c4837b
 	tree *merklemulti.Tree[[32]byte],
 	commitInterval cciptypes.CommitStoreInterval,
 	observedMessages []ccip.ObservedMessage,
@@ -85,16 +80,11 @@
 			continue
 		}
 		innerIdx := int(observedMessage.SeqNr - commitInterval.Min)
-<<<<<<< HEAD
-		messages = append(messages, msgsInRoot[innerIdx].EVM2EVMMessage)
-=======
 		if innerIdx >= len(msgsInRoot) || innerIdx < 0 {
-			return ccipdata.ExecReport{}, fmt.Errorf("invalid inneridx SeqNr=%d IntervalMin=%d msgsInRoot=%d",
+			return cciptypes.ExecReport{}, fmt.Errorf("invalid inneridx SeqNr=%d IntervalMin=%d msgsInRoot=%d",
 				observedMessage.SeqNr, commitInterval.Min, len(msgsInRoot))
 		}
-
-		messages = append(messages, msgsInRoot[innerIdx].Data)
->>>>>>> 93c4837b
+		messages = append(messages, msgsInRoot[innerIdx].EVM2EVMMessage)
 		offchainTokenData = append(offchainTokenData, observedMessage.TokenData)
 		innerIdxs = append(innerIdxs, innerIdx)
 	}
