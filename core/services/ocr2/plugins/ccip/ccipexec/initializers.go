package ccipexec

import (
	"context"
	"encoding/json"
	"fmt"
	"math/big"
	"net/url"
	"strconv"
	"time"

	"github.com/Masterminds/semver/v3"
	"github.com/ethereum/go-ethereum/accounts/abi/bind"
	"github.com/pkg/errors"
	chainselectors "github.com/smartcontractkit/chain-selectors"
	libocr2 "github.com/smartcontractkit/libocr/offchainreporting2plus"
	"go.uber.org/multierr"

	commonlogger "github.com/smartcontractkit/chainlink-common/pkg/logger"

	"github.com/smartcontractkit/chainlink/v2/core/services/ocr2/plugins/ccip/cciptypes"
	"github.com/smartcontractkit/chainlink/v2/core/services/ocr2/plugins/ccip/internal/cache"
	"github.com/smartcontractkit/chainlink/v2/core/services/ocr2/plugins/ccip/internal/ccipcalc"

	"github.com/smartcontractkit/chainlink/v2/core/chains/evm/logpoller"
	"github.com/smartcontractkit/chainlink/v2/core/chains/evm/txmgr"
	"github.com/smartcontractkit/chainlink/v2/core/chains/legacyevm"
	"github.com/smartcontractkit/chainlink/v2/core/gethwrappers/ccip/generated/router"
	"github.com/smartcontractkit/chainlink/v2/core/logger"
	"github.com/smartcontractkit/chainlink/v2/core/services/job"
	"github.com/smartcontractkit/chainlink/v2/core/services/ocr2/plugins/ccip"
	ccipconfig "github.com/smartcontractkit/chainlink/v2/core/services/ocr2/plugins/ccip/config"
	"github.com/smartcontractkit/chainlink/v2/core/services/ocr2/plugins/ccip/internal/ccipcommon"
	"github.com/smartcontractkit/chainlink/v2/core/services/ocr2/plugins/ccip/internal/ccipdata"
	"github.com/smartcontractkit/chainlink/v2/core/services/ocr2/plugins/ccip/internal/ccipdata/batchreader"
	"github.com/smartcontractkit/chainlink/v2/core/services/ocr2/plugins/ccip/internal/ccipdata/ccipdataprovider"
	"github.com/smartcontractkit/chainlink/v2/core/services/ocr2/plugins/ccip/internal/ccipdata/factory"
	"github.com/smartcontractkit/chainlink/v2/core/services/ocr2/plugins/ccip/internal/observability"
	"github.com/smartcontractkit/chainlink/v2/core/services/ocr2/plugins/ccip/internal/oraclelib"
	"github.com/smartcontractkit/chainlink/v2/core/services/ocr2/plugins/ccip/internal/rpclib"
	"github.com/smartcontractkit/chainlink/v2/core/services/ocr2/plugins/ccip/tokendata"
	"github.com/smartcontractkit/chainlink/v2/core/services/ocr2/plugins/ccip/tokendata/usdc"
	"github.com/smartcontractkit/chainlink/v2/core/services/ocr2/plugins/promwrapper"
	"github.com/smartcontractkit/chainlink/v2/core/services/pg"
)

const numTokenDataWorkers = 5

func NewExecutionServices(lggr logger.Logger, jb job.Job, chainSet legacyevm.LegacyChainContainer, new bool, argsNoPlugin libocr2.OCR2OracleArgs, logError func(string), qopts ...pg.QOpt) ([]job.ServiceCtx, error) {
	execPluginConfig, backfillArgs, chainHealthcheck, tokenWorker, err := jobSpecToExecPluginConfig(lggr, jb, chainSet, qopts...)
	if err != nil {
		return nil, err
	}
	wrappedPluginFactory := NewExecutionReportingPluginFactory(*execPluginConfig)
	destChainID, err := chainselectors.ChainIdFromSelector(execPluginConfig.destChainSelector)
	if err != nil {
		return nil, err
	}
	argsNoPlugin.ReportingPluginFactory = promwrapper.NewPromFactory(wrappedPluginFactory, "CCIPExecution", jb.OCR2OracleSpec.Relay, big.NewInt(0).SetUint64(destChainID))
	argsNoPlugin.Logger = commonlogger.NewOCRWrapper(execPluginConfig.lggr, true, logError)
	oracle, err := libocr2.NewOracle(argsNoPlugin)
	if err != nil {
		return nil, err
	}
	// If this is a brand-new job, then we make use of the start blocks. If not then we're rebooting and log poller will pick up where we left off.
	if new {
		return []job.ServiceCtx{
			oraclelib.NewBackfilledOracle(
				execPluginConfig.lggr,
				backfillArgs.SourceLP,
				backfillArgs.DestLP,
				backfillArgs.SourceStartBlock,
				backfillArgs.DestStartBlock,
				job.NewServiceAdapter(oracle),
			),
			chainHealthcheck,
			tokenWorker,
		}, nil
	}
	return []job.ServiceCtx{
		job.NewServiceAdapter(oracle),
		chainHealthcheck,
		tokenWorker,
	}, nil
}

// UnregisterExecPluginLpFilters unregisters all the registered filters for both source and dest chains.
// See comment in UnregisterCommitPluginLpFilters
// It MUST mirror the filters registered in NewExecutionServices.
func UnregisterExecPluginLpFilters(lggr logger.Logger, jb job.Job, chainSet legacyevm.LegacyChainContainer, qopts ...pg.QOpt) error {
	params, err := extractJobSpecParams(lggr, jb, chainSet, false, qopts...)
	if err != nil {
		return err
	}

	versionFinder := factory.NewEvmVersionFinder()
	unregisterFuncs := []func() error{
		func() error {
			return factory.CloseCommitStoreReader(lggr, versionFinder, params.offRampConfig.CommitStore, params.destChain.Client(), params.destChain.LogPoller(), params.sourceChain.GasEstimator(), params.sourceChain.Config().EVM().GasEstimator().PriceMax().ToInt(), qopts...)
		},
		func() error {
			return factory.CloseOnRampReader(lggr, versionFinder, params.offRampConfig.SourceChainSelector, params.offRampConfig.ChainSelector, params.offRampConfig.OnRamp, params.sourceChain.LogPoller(), params.sourceChain.Client(), qopts...)
		},
		func() error {
			return factory.CloseOffRampReader(lggr, versionFinder, params.offRampReader.Address(), params.destChain.Client(), params.destChain.LogPoller(), params.destChain.GasEstimator(), params.destChain.Config().EVM().GasEstimator().PriceMax().ToInt(), qopts...)
		},
		func() error { // usdc token data reader
			if usdcDisabled := params.pluginConfig.USDCConfig.AttestationAPI == ""; usdcDisabled {
				return nil
			}
			return ccipdata.CloseUSDCReader(lggr, jobIDToString(jb.ID), params.pluginConfig.USDCConfig.SourceMessageTransmitterAddress, params.sourceChain.LogPoller(), qopts...)
		},
	}

	var multiErr error
	for _, fn := range unregisterFuncs {
		if err := fn(); err != nil {
			multiErr = multierr.Append(multiErr, err)
		}
	}
	return multiErr
}

// ExecReportToEthTxMeta generates a txmgr.EthTxMeta from the given report.
// Only MessageIDs will be populated in the TxMeta.
func ExecReportToEthTxMeta(typ ccipconfig.ContractType, ver semver.Version) (func(report []byte) (*txmgr.TxMeta, error), error) {
	return factory.ExecReportToEthTxMeta(typ, ver)
}

func initTokenDataProviders(lggr logger.Logger, jobID string, pluginConfig ccipconfig.ExecutionPluginJobSpecConfig, sourceLP logpoller.LogPoller, qopts ...pg.QOpt) (map[cciptypes.Address]tokendata.Reader, error) {
	tokenDataProviders := make(map[cciptypes.Address]tokendata.Reader)

	// init usdc token data provider
	if pluginConfig.USDCConfig.AttestationAPI != "" {
		lggr.Infof("USDC token data provider enabled")
		err := pluginConfig.USDCConfig.ValidateUSDCConfig()
		if err != nil {
			return nil, err
		}

		attestationURI, err := url.ParseRequestURI(pluginConfig.USDCConfig.AttestationAPI)
		if err != nil {
			return nil, errors.Wrap(err, "failed to parse USDC attestation API")
		}

		usdcReader, err := ccipdata.NewUSDCReader(lggr, jobID, pluginConfig.USDCConfig.SourceMessageTransmitterAddress, sourceLP, true)
		if err != nil {
			return nil, errors.Wrap(err, "new usdc reader")
		}

		tokenDataProviders[cciptypes.Address(pluginConfig.USDCConfig.SourceTokenAddress.String())] =
			usdc.NewUSDCTokenDataReader(
				lggr,
				usdcReader,
				attestationURI,
				pluginConfig.USDCConfig.AttestationAPITimeoutSeconds,
			)
	}

	return tokenDataProviders, nil
}

func jobSpecToExecPluginConfig(lggr logger.Logger, jb job.Job, chainSet legacyevm.LegacyChainContainer, qopts ...pg.QOpt) (*ExecutionPluginStaticConfig, *ccipcommon.BackfillArgs, *cache.ObservedChainHealthcheck, *tokendata.BackgroundWorker, error) {
	params, err := extractJobSpecParams(lggr, jb, chainSet, true, qopts...)
	if err != nil {
		return nil, nil, nil, nil, err
	}

	lggr.Infow("Initializing exec plugin",
		"CommitStore", params.offRampConfig.CommitStore,
		"OnRamp", params.offRampConfig.OnRamp,
		"ArmProxy", params.offRampConfig.ArmProxy,
		"SourceChainSelector", params.offRampConfig.SourceChainSelector,
		"DestChainSelector", params.offRampConfig.ChainSelector)

	sourceChainID := params.sourceChain.ID().Int64()
	destChainID := params.destChain.ID().Int64()
	versionFinder := factory.NewEvmVersionFinder()

	sourceChainName, destChainName, err := ccipconfig.ResolveChainNames(sourceChainID, destChainID)
	if err != nil {
		return nil, nil, nil, nil, err
	}
	execLggr := lggr.Named("CCIPExecution").With("sourceChain", sourceChainName, "destChain", destChainName)
	onRampReader, err := factory.NewOnRampReader(execLggr, versionFinder, params.offRampConfig.SourceChainSelector, params.offRampConfig.ChainSelector, params.offRampConfig.OnRamp, params.sourceChain.LogPoller(), params.sourceChain.Client(), qopts...)
	if err != nil {
		return nil, nil, nil, nil, errors.Wrap(err, "create onramp reader")
	}
	dynamicOnRampConfig, err := onRampReader.GetDynamicConfig()
	if err != nil {
		return nil, nil, nil, nil, errors.Wrap(err, "get onramp dynamic config")
	}

	routerAddr, err := ccipcalc.GenericAddrToEvm(dynamicOnRampConfig.Router)
	if err != nil {
		return nil, nil, nil, nil, err
	}
	sourceRouter, err := router.NewRouter(routerAddr, params.sourceChain.Client())
	if err != nil {
		return nil, nil, nil, nil, errors.Wrap(err, "failed loading source router")
	}
	sourceWrappedNative, err := sourceRouter.GetWrappedNative(&bind.CallOpts{})
	if err != nil {
		return nil, nil, nil, nil, errors.Wrap(err, "could not get source native token")
	}

	commitStoreReader, err := factory.NewCommitStoreReader(lggr, versionFinder, params.offRampConfig.CommitStore, params.destChain.Client(), params.destChain.LogPoller(), params.sourceChain.GasEstimator(), params.sourceChain.Config().EVM().GasEstimator().PriceMax().ToInt(), qopts...)
	if err != nil {
		return nil, nil, nil, nil, errors.Wrap(err, "could not load commitStoreReader reader")
	}

	tokenDataProviders, err := initTokenDataProviders(lggr, jobIDToString(jb.ID), params.pluginConfig, params.sourceChain.LogPoller(), qopts...)
	if err != nil {
		return nil, nil, nil, nil, errors.Wrap(err, "could not get token data providers")
	}

	// Prom wrappers
	onRampReader = observability.NewObservedOnRampReader(onRampReader, sourceChainID, ccip.ExecPluginLabel)
	commitStoreReader = observability.NewObservedCommitStoreReader(commitStoreReader, destChainID, ccip.ExecPluginLabel)
	offRampReader := observability.NewObservedOffRampReader(params.offRampReader, destChainID, ccip.ExecPluginLabel)
	metricsCollector := ccip.NewPluginMetricsCollector(ccip.ExecPluginLabel, sourceChainID, destChainID)

	destChainSelector, err := chainselectors.SelectorFromChainId(uint64(destChainID))
	if err != nil {
		return nil, nil, nil, nil, fmt.Errorf("get chain %d selector: %w", destChainID, err)
	}
	sourceChainSelector, err := chainselectors.SelectorFromChainId(uint64(sourceChainID))
	if err != nil {
		return nil, nil, nil, nil, fmt.Errorf("get chain %d selector: %w", sourceChainID, err)
	}

	execLggr.Infow("Initialized exec plugin",
		"pluginConfig", params.pluginConfig,
		"onRampAddress", params.offRampConfig.OnRamp,
		"dynamicOnRampConfig", dynamicOnRampConfig,
		"sourceNative", sourceWrappedNative,
		"sourceRouter", sourceRouter.Address())

	batchCaller := rpclib.NewDynamicLimitedBatchCaller(lggr, params.destChain.Client(), rpclib.DefaultRpcBatchSizeLimit, rpclib.DefaultRpcBatchBackOffMultiplier)

	tokenPoolBatchedReader, err := batchreader.NewEVMTokenPoolBatchedReader(execLggr, sourceChainSelector, offRampReader.Address(), batchCaller)
	if err != nil {
		return nil, nil, nil, nil, fmt.Errorf("new token pool batched reader: %w", err)
	}

	chainHealthcheck := cache.NewObservedChainHealthCheck(
		cache.NewChainHealthcheck(
			// Adding more details to Logger to make healthcheck logs more informative
			// It's safe because healthcheck logs only in case of unhealthy state
			lggr.With(
				"onramp", params.offRampConfig.OnRamp,
				"commitStore", params.offRampConfig.CommitStore,
				"offramp", params.offRampReader.Address(),
			),
			onRampReader,
			commitStoreReader,
		),
		ccip.ExecPluginLabel,
		sourceChainID,
		destChainID,
		params.offRampConfig.OnRamp,
	)

<<<<<<< HEAD
	// FIXME: Temporary solution to make tests passing. We need to refactor bg workers to implement ServiceCtx interface
	// similarly to what we have for the chain heatlhcheck
	tokenWorkerCtx := context.Background()

=======
	tokenBackgroundWorker := tokendata.NewBackgroundWorker(
		tokenDataProviders,
		numTokenDataWorkers,
		5*time.Second,
		offRampReader.OnchainConfig().PermissionLessExecutionThresholdSeconds,
	)
>>>>>>> 643add4b
	return &ExecutionPluginStaticConfig{
			lggr:                        execLggr,
			onRampReader:                onRampReader,
			commitStoreReader:           commitStoreReader,
			offRampReader:               offRampReader,
			sourcePriceRegistryProvider: ccipdataprovider.NewEvmPriceRegistry(params.sourceChain.LogPoller(), params.sourceChain.Client(), execLggr, ccip.ExecPluginLabel),
			sourceWrappedNativeToken:    cciptypes.Address(sourceWrappedNative.String()),
			destChainSelector:           destChainSelector,
			priceRegistryProvider:       ccipdataprovider.NewEvmPriceRegistry(params.destChain.LogPoller(), params.destChain.Client(), execLggr, ccip.ExecPluginLabel),
			tokenPoolBatchedReader:      tokenPoolBatchedReader,
<<<<<<< HEAD
			tokenDataWorker: tokendata.NewBackgroundWorker(
				tokenWorkerCtx,
				tokenDataProviders,
				numTokenDataWorkers,
				5*time.Second,
				offRampReader.OnchainConfig().PermissionLessExecutionThresholdSeconds,
			),
			metricsCollector: metricsCollector,
			chainHealthcheck: chainHealthcheck,
=======
			tokenDataWorker:             tokenBackgroundWorker,
			metricsCollector:            metricsCollector,
			chainHealthcheck:            chainHealthcheck,
>>>>>>> 643add4b
		}, &ccipcommon.BackfillArgs{
			SourceLP:         params.sourceChain.LogPoller(),
			DestLP:           params.destChain.LogPoller(),
			SourceStartBlock: params.pluginConfig.SourceStartBlock,
			DestStartBlock:   params.pluginConfig.DestStartBlock,
		},
		chainHealthcheck,
		tokenBackgroundWorker,
		nil
}

type jobSpecParams struct {
	pluginConfig  ccipconfig.ExecutionPluginJobSpecConfig
	offRampConfig cciptypes.OffRampStaticConfig
	offRampReader ccipdata.OffRampReader
	sourceChain   legacyevm.Chain
	destChain     legacyevm.Chain
}

func extractJobSpecParams(lggr logger.Logger, jb job.Job, chainSet legacyevm.LegacyChainContainer, registerFilters bool, qopts ...pg.QOpt) (*jobSpecParams, error) {
	if jb.OCR2OracleSpec == nil {
		return nil, errors.New("spec is nil")
	}
	spec := jb.OCR2OracleSpec
	var pluginConfig ccipconfig.ExecutionPluginJobSpecConfig
	err := json.Unmarshal(spec.PluginConfig.Bytes(), &pluginConfig)
	if err != nil {
		return nil, err
	}

	destChain, _, err := ccipconfig.GetChainFromSpec(spec, chainSet)
	if err != nil {
		return nil, err
	}

	versionFinder := factory.NewEvmVersionFinder()
	offRampAddress := ccipcalc.HexToAddress(spec.ContractID)
	offRampReader, err := factory.NewOffRampReader(lggr, versionFinder, offRampAddress, destChain.Client(), destChain.LogPoller(), destChain.GasEstimator(), destChain.Config().EVM().GasEstimator().PriceMax().ToInt(), registerFilters, qopts...)
	if err != nil {
		return nil, errors.Wrap(err, "create offRampReader")
	}

	offRampConfig, err := offRampReader.GetStaticConfig(context.Background())
	if err != nil {
		return nil, errors.Wrap(err, "get offRamp static config")
	}

	chainID, err := chainselectors.ChainIdFromSelector(offRampConfig.SourceChainSelector)
	if err != nil {
		return nil, err
	}

	sourceChain, err := chainSet.Get(strconv.FormatUint(chainID, 10))
	if err != nil {
		return nil, errors.Wrap(err, "open source chain")
	}

	return &jobSpecParams{
		pluginConfig:  pluginConfig,
		offRampConfig: offRampConfig,
		offRampReader: offRampReader,
		sourceChain:   sourceChain,
		destChain:     destChain,
	}, nil
}

func jobIDToString(id int32) string {
	return fmt.Sprintf("job_%d", id)
}<|MERGE_RESOLUTION|>--- conflicted
+++ resolved
@@ -261,19 +261,12 @@
 		params.offRampConfig.OnRamp,
 	)
 
-<<<<<<< HEAD
-	// FIXME: Temporary solution to make tests passing. We need to refactor bg workers to implement ServiceCtx interface
-	// similarly to what we have for the chain heatlhcheck
-	tokenWorkerCtx := context.Background()
-
-=======
 	tokenBackgroundWorker := tokendata.NewBackgroundWorker(
 		tokenDataProviders,
 		numTokenDataWorkers,
 		5*time.Second,
 		offRampReader.OnchainConfig().PermissionLessExecutionThresholdSeconds,
 	)
->>>>>>> 643add4b
 	return &ExecutionPluginStaticConfig{
 			lggr:                        execLggr,
 			onRampReader:                onRampReader,
@@ -284,21 +277,9 @@
 			destChainSelector:           destChainSelector,
 			priceRegistryProvider:       ccipdataprovider.NewEvmPriceRegistry(params.destChain.LogPoller(), params.destChain.Client(), execLggr, ccip.ExecPluginLabel),
 			tokenPoolBatchedReader:      tokenPoolBatchedReader,
-<<<<<<< HEAD
-			tokenDataWorker: tokendata.NewBackgroundWorker(
-				tokenWorkerCtx,
-				tokenDataProviders,
-				numTokenDataWorkers,
-				5*time.Second,
-				offRampReader.OnchainConfig().PermissionLessExecutionThresholdSeconds,
-			),
-			metricsCollector: metricsCollector,
-			chainHealthcheck: chainHealthcheck,
-=======
 			tokenDataWorker:             tokenBackgroundWorker,
 			metricsCollector:            metricsCollector,
 			chainHealthcheck:            chainHealthcheck,
->>>>>>> 643add4b
 		}, &ccipcommon.BackfillArgs{
 			SourceLP:         params.sourceChain.LogPoller(),
 			DestLP:           params.destChain.LogPoller(),
