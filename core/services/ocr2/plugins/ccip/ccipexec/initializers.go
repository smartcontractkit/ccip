--- conflicted
+++ resolved
@@ -140,16 +140,11 @@
 		offRampConfig.OnRamp,
 	)
 
-	onchainConfig, err := offRampReader.OnchainConfig(ctx)
-	if err != nil {
-		return nil, fmt.Errorf("get onchain config from offramp reader: %w", err)
-	}
-
 	tokenBackgroundWorker := tokendata.NewBackgroundWorker(
 		tokenDataProviders,
-		numTokenDataWorkers,
-		5*time.Second,
-		onchainConfig.PermissionLessExecutionThresholdSeconds,
+		tokenDataWorkerNumWorkers,
+		tokenDataWorkerTimeout,
+		2*tokenDataWorkerTimeout,
 	)
 
 	wrappedPluginFactory := NewExecutionReportingPluginFactory(ExecutionPluginStaticConfig{
@@ -243,187 +238,6 @@
 	return factory.ExecReportToEthTxMeta(ctx, typ, ver)
 }
 
-<<<<<<< HEAD
-=======
-func initTokenDataProviders(lggr logger.Logger, jobID string, pluginConfig ccipconfig.ExecutionPluginJobSpecConfig, sourceLP logpoller.LogPoller) (map[cciptypes.Address]tokendata.Reader, error) {
-	tokenDataProviders := make(map[cciptypes.Address]tokendata.Reader)
-
-	// init usdc token data provider
-	if pluginConfig.USDCConfig.AttestationAPI != "" {
-		lggr.Infof("USDC token data provider enabled")
-		err := pluginConfig.USDCConfig.ValidateUSDCConfig()
-		if err != nil {
-			return nil, err
-		}
-
-		attestationURI, err := url.ParseRequestURI(pluginConfig.USDCConfig.AttestationAPI)
-		if err != nil {
-			return nil, errors.Wrap(err, "failed to parse USDC attestation API")
-		}
-
-		usdcReader, err := ccipdata.NewUSDCReader(lggr, jobID, pluginConfig.USDCConfig.SourceMessageTransmitterAddress, sourceLP, true)
-		if err != nil {
-			return nil, errors.Wrap(err, "new usdc reader")
-		}
-
-		tokenDataProviders[cciptypes.Address(pluginConfig.USDCConfig.SourceTokenAddress.String())] =
-			usdc.NewUSDCTokenDataReader(
-				lggr,
-				usdcReader,
-				attestationURI,
-				int(pluginConfig.USDCConfig.AttestationAPITimeoutSeconds),
-				pluginConfig.USDCConfig.SourceTokenAddress,
-				time.Duration(pluginConfig.USDCConfig.AttestationAPIIntervalMilliseconds)*time.Millisecond,
-			)
-	}
-
-	return tokenDataProviders, nil
-}
-
-func jobSpecToExecPluginConfig(ctx context.Context, lggr logger.Logger, jb job.Job, chainSet legacyevm.LegacyChainContainer) (*ExecutionPluginStaticConfig, *ccipcommon.BackfillArgs, *cache.ObservedChainHealthcheck, *tokendata.BackgroundWorker, error) {
-	params, err := extractJobSpecParams(lggr, jb, chainSet, true)
-	if err != nil {
-		return nil, nil, nil, nil, err
-	}
-
-	lggr.Infow("Initializing exec plugin",
-		"CommitStore", params.offRampConfig.CommitStore,
-		"OnRamp", params.offRampConfig.OnRamp,
-		"ArmProxy", params.offRampConfig.ArmProxy,
-		"SourceChainSelector", params.offRampConfig.SourceChainSelector,
-		"DestChainSelector", params.offRampConfig.ChainSelector)
-
-	sourceChainID := params.sourceChain.ID().Int64()
-	destChainID := params.destChain.ID().Int64()
-	versionFinder := factory.NewEvmVersionFinder()
-
-	sourceChainName, destChainName, err := ccipconfig.ResolveChainNames(sourceChainID, destChainID)
-	if err != nil {
-		return nil, nil, nil, nil, err
-	}
-	execLggr := lggr.Named("CCIPExecution").With("sourceChain", sourceChainName, "destChain", destChainName)
-	onRampReader, err := factory.NewOnRampReader(execLggr, versionFinder, params.offRampConfig.SourceChainSelector, params.offRampConfig.ChainSelector, params.offRampConfig.OnRamp, params.sourceChain.LogPoller(), params.sourceChain.Client())
-	if err != nil {
-		return nil, nil, nil, nil, errors.Wrap(err, "create onramp reader")
-	}
-	dynamicOnRampConfig, err := onRampReader.GetDynamicConfig(ctx)
-	if err != nil {
-		return nil, nil, nil, nil, errors.Wrap(err, "get onramp dynamic config")
-	}
-
-	routerAddr, err := ccipcalc.GenericAddrToEvm(dynamicOnRampConfig.Router)
-	if err != nil {
-		return nil, nil, nil, nil, err
-	}
-	sourceRouter, err := router.NewRouter(routerAddr, params.sourceChain.Client())
-	if err != nil {
-		return nil, nil, nil, nil, errors.Wrap(err, "failed loading source router")
-	}
-	sourceWrappedNative, err := sourceRouter.GetWrappedNative(&bind.CallOpts{})
-	if err != nil {
-		return nil, nil, nil, nil, errors.Wrap(err, "could not get source native token")
-	}
-
-	commitStoreReader, err := factory.NewCommitStoreReader(lggr, versionFinder, params.offRampConfig.CommitStore, params.destChain.Client(), params.destChain.LogPoller(), params.sourceChain.GasEstimator(), params.sourceChain.Config().EVM().GasEstimator().PriceMax().ToInt())
-	if err != nil {
-		return nil, nil, nil, nil, errors.Wrap(err, "could not load commitStoreReader reader")
-	}
-
-	tokenDataProviders, err := initTokenDataProviders(lggr, jobIDToString(jb.ID), params.pluginConfig, params.sourceChain.LogPoller())
-	if err != nil {
-		return nil, nil, nil, nil, errors.Wrap(err, "could not get token data providers")
-	}
-
-	// Prom wrappers
-	onRampReader = observability.NewObservedOnRampReader(onRampReader, sourceChainID, ccip.ExecPluginLabel)
-	commitStoreReader = observability.NewObservedCommitStoreReader(commitStoreReader, destChainID, ccip.ExecPluginLabel)
-	offRampReader := observability.NewObservedOffRampReader(params.offRampReader, destChainID, ccip.ExecPluginLabel)
-	metricsCollector := ccip.NewPluginMetricsCollector(ccip.ExecPluginLabel, sourceChainID, destChainID)
-
-	destChainSelector, err := chainselectors.SelectorFromChainId(uint64(destChainID))
-	if err != nil {
-		return nil, nil, nil, nil, fmt.Errorf("get chain %d selector: %w", destChainID, err)
-	}
-	sourceChainSelector, err := chainselectors.SelectorFromChainId(uint64(sourceChainID))
-	if err != nil {
-		return nil, nil, nil, nil, fmt.Errorf("get chain %d selector: %w", sourceChainID, err)
-	}
-
-	execLggr.Infow("Initialized exec plugin",
-		"pluginConfig", params.pluginConfig,
-		"onRampAddress", params.offRampConfig.OnRamp,
-		"dynamicOnRampConfig", dynamicOnRampConfig,
-		"sourceNative", sourceWrappedNative,
-		"sourceRouter", sourceRouter.Address())
-
-	batchCaller := rpclib.NewDynamicLimitedBatchCaller(
-		lggr,
-		params.destChain.Client(),
-		rpclib.DefaultRpcBatchSizeLimit,
-		rpclib.DefaultRpcBatchBackOffMultiplier,
-		rpclib.DefaultMaxParallelRpcCalls,
-	)
-
-	offrampAddress, err := offRampReader.Address(ctx)
-	if err != nil {
-		return nil, nil, nil, nil, fmt.Errorf("get offramp reader address: %w", err)
-	}
-
-	tokenPoolBatchedReader, err := batchreader.NewEVMTokenPoolBatchedReader(execLggr, sourceChainSelector, offrampAddress, batchCaller)
-	if err != nil {
-		return nil, nil, nil, nil, fmt.Errorf("new token pool batched reader: %w", err)
-	}
-
-	chainHealthcheck := cache.NewObservedChainHealthCheck(
-		cache.NewChainHealthcheck(
-			// Adding more details to Logger to make healthcheck logs more informative
-			// It's safe because healthcheck logs only in case of unhealthy state
-			lggr.With(
-				"onramp", params.offRampConfig.OnRamp,
-				"commitStore", params.offRampConfig.CommitStore,
-				"offramp", offrampAddress,
-			),
-			onRampReader,
-			commitStoreReader,
-		),
-		ccip.ExecPluginLabel,
-		sourceChainID,
-		destChainID,
-		params.offRampConfig.OnRamp,
-	)
-
-	tokenBackgroundWorker := tokendata.NewBackgroundWorker(
-		tokenDataProviders,
-		tokenDataWorkerNumWorkers,
-		tokenDataWorkerTimeout,
-		2*tokenDataWorkerTimeout,
-	)
-	return &ExecutionPluginStaticConfig{
-			lggr:                          execLggr,
-			onRampReader:                  onRampReader,
-			commitStoreReader:             commitStoreReader,
-			offRampReader:                 offRampReader,
-			sourcePriceRegistryProvider:   ccipdataprovider.NewEvmPriceRegistry(params.sourceChain.LogPoller(), params.sourceChain.Client(), execLggr, ccip.ExecPluginLabel),
-			sourceWrappedNativeToken:      cciptypes.Address(sourceWrappedNative.String()),
-			destChainSelector:             destChainSelector,
-			priceRegistryProvider:         ccipdataprovider.NewEvmPriceRegistry(params.destChain.LogPoller(), params.destChain.Client(), execLggr, ccip.ExecPluginLabel),
-			tokenPoolBatchedReader:        tokenPoolBatchedReader,
-			tokenDataWorker:               tokenBackgroundWorker,
-			metricsCollector:              metricsCollector,
-			chainHealthcheck:              chainHealthcheck,
-			newReportingPluginRetryConfig: defaultNewReportingPluginRetryConfig,
-		}, &ccipcommon.BackfillArgs{
-			SourceLP:         params.sourceChain.LogPoller(),
-			DestLP:           params.destChain.LogPoller(),
-			SourceStartBlock: params.pluginConfig.SourceStartBlock,
-			DestStartBlock:   params.pluginConfig.DestStartBlock,
-		},
-		chainHealthcheck,
-		tokenBackgroundWorker,
-		nil
-}
-
->>>>>>> 7aaa8308
 type jobSpecParams struct {
 	pluginConfig  ccipconfig.ExecPluginJobSpecConfig
 	offRampConfig cciptypes.OffRampStaticConfig
