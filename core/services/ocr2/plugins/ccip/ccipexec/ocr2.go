--- conflicted
+++ resolved
@@ -104,11 +104,7 @@
 
 func (r *ExecutionReportingPlugin) Observation(ctx context.Context, timestamp types.ReportTimestamp, query types.Query) (types.Observation, error) {
 	lggr := r.lggr.Named("ExecutionObservation")
-<<<<<<< HEAD
-	if healthy, err := r.chainHealthcheck.ForceIsHealthy(ctx); err != nil {
-=======
 	if healthy, err := r.chainHealthcheck.IsHealthy(ctx, true); err != nil {
->>>>>>> 34330f16
 		return nil, err
 	} else if !healthy {
 		return nil, ccip.ErrChainIsNotHealthy
@@ -774,17 +770,10 @@
 
 func (r *ExecutionReportingPlugin) Report(ctx context.Context, timestamp types.ReportTimestamp, query types.Query, observations []types.AttributedObservation) (bool, types.Report, error) {
 	lggr := r.lggr.Named("ExecutionReport")
-<<<<<<< HEAD
-	if healthy, err := r.chainHealthcheck.IsHealthy(ctx); err != nil {
-		return false, nil, err
-	} else if !healthy {
-		return false, nil, nil
-=======
 	if healthy, err := r.chainHealthcheck.IsHealthy(ctx, false); err != nil {
 		return false, nil, err
 	} else if !healthy {
 		return false, nil, ccip.ErrChainIsNotHealthy
->>>>>>> 34330f16
 	}
 	parsableObservations := ccip.GetParsableObservations[ccip.ExecutionObservation](lggr, observations)
 	// Need at least F+1 observations
@@ -878,17 +867,10 @@
 	}
 	lggr = lggr.With("messageIDs", ccipcommon.GetMessageIDsAsHexString(execReport.Messages))
 
-<<<<<<< HEAD
-	if healthy, err1 := r.chainHealthcheck.IsHealthy(ctx); err1 != nil {
-		return false, err1
-	} else if !healthy {
-		return false, nil
-=======
 	if healthy, err1 := r.chainHealthcheck.IsHealthy(ctx, false); err1 != nil {
 		return false, err1
 	} else if !healthy {
 		return false, ccip.ErrChainIsNotHealthy
->>>>>>> 34330f16
 	}
 	// If the first message is executed already, this execution report is stale, and we do not accept it.
 	stale, err := r.isStaleReport(ctx, execReport.Messages)
@@ -916,17 +898,10 @@
 	}
 	lggr = lggr.With("messageIDs", ccipcommon.GetMessageIDsAsHexString(execReport.Messages))
 
-<<<<<<< HEAD
-	if healthy, err1 := r.chainHealthcheck.ForceIsHealthy(ctx); err1 != nil {
-		return false, err1
-	} else if !healthy {
-		return false, nil
-=======
 	if healthy, err1 := r.chainHealthcheck.IsHealthy(ctx, true); err1 != nil {
 		return false, err1
 	} else if !healthy {
 		return false, ccip.ErrChainIsNotHealthy
->>>>>>> 34330f16
 	}
 	// If report is not stale we transmit.
 	// When the executeTransmitter enqueues the tx for tx manager,
