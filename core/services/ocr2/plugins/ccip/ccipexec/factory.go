package ccipexec

import (
	"context"
	"fmt"
	"sync"

	"github.com/smartcontractkit/libocr/offchainreporting2plus/types"

	cciptypes "github.com/smartcontractkit/chainlink-common/pkg/types/ccip"
	"github.com/smartcontractkit/chainlink/v2/core/services/ocr2/plugins/ccip/internal/ccipcommon"

	"github.com/smartcontractkit/chainlink/v2/core/services/ocr2/plugins/ccip"
	"github.com/smartcontractkit/chainlink/v2/core/services/ocr2/plugins/ccip/internal/cache"
	"github.com/smartcontractkit/chainlink/v2/core/services/ocr2/plugins/ccip/internal/ccipdata"
)

type ExecutionReportingPluginFactory struct {
	// Config derived from job specs and does not change between instances.
	config ExecutionPluginStaticConfig

	destPriceRegReader ccipdata.PriceRegistryReader
	destPriceRegAddr   cciptypes.Address
	readersMu          *sync.Mutex
}

func NewExecutionReportingPluginFactory(config ExecutionPluginStaticConfig) *ExecutionReportingPluginFactory {
	return &ExecutionReportingPluginFactory{
		config:    config,
		readersMu: &sync.Mutex{},

		// the fields below are initially empty and populated on demand
		destPriceRegReader: nil,
		destPriceRegAddr:   "",
	}
}

func (rf *ExecutionReportingPluginFactory) UpdateDynamicReaders(ctx context.Context, newPriceRegAddr cciptypes.Address) error {
	rf.readersMu.Lock()
	defer rf.readersMu.Unlock()
	// TODO: Investigate use of Close() to cleanup.
	// TODO: a true price registry upgrade on an existing lane may want some kind of start block in its config? Right now we
	// essentially assume that plugins don't care about historical price reg logs.
	if rf.destPriceRegAddr == newPriceRegAddr {
		// No-op
		return nil
	}
	// Close old reader (if present) and open new reader if address changed.
	if rf.destPriceRegReader != nil {
		if err := rf.destPriceRegReader.Close(); err != nil {
			return err
		}
	}

	destPriceRegistryReader, err := rf.config.priceRegistryProvider.NewPriceRegistryReader(context.Background(), newPriceRegAddr)
	if err != nil {
		return err
	}
	rf.destPriceRegReader = destPriceRegistryReader
	rf.destPriceRegAddr = newPriceRegAddr
	return nil
}

type reportingPluginAndInfo struct {
	plugin     types.ReportingPlugin
	pluginInfo types.ReportingPluginInfo
}

// NewReportingPlugin registers a new ReportingPlugin
func (rf *ExecutionReportingPluginFactory) NewReportingPlugin(config types.ReportingPluginConfig) (types.ReportingPlugin, types.ReportingPluginInfo, error) {
	initialRetryDelay := rf.config.newReportingPluginRetryConfig.InitialDelay
	maxDelay := rf.config.newReportingPluginRetryConfig.MaxDelay

	pluginAndInfo, err := ccipcommon.RetryUntilSuccess(rf.NewReportingPluginFn(config), initialRetryDelay, maxDelay)
	if err != nil {
		return nil, types.ReportingPluginInfo{}, err
	}
	return pluginAndInfo.plugin, pluginAndInfo.pluginInfo, err
}

// NewReportingPluginFn implements the NewReportingPlugin logic. It is defined as a function so that it can easily be
// retried via RetryUntilSuccess. NewReportingPlugin must return successfully in order for the Exec plugin to function,
// hence why we can only keep retrying it until it succeeds.
func (rf *ExecutionReportingPluginFactory) NewReportingPluginFn(config types.ReportingPluginConfig) func() (reportingPluginAndInfo, error) {
	return func() (reportingPluginAndInfo, error) {
		ctx := context.Background() // todo: consider setting a timeout

		destPriceRegistry, destWrappedNative, err := rf.config.offRampReader.ChangeConfig(ctx, config.OnchainConfig, config.OffchainConfig)
		if err != nil {
			return reportingPluginAndInfo{}, err
		}

		// Open dynamic readers
		err = rf.UpdateDynamicReaders(ctx, destPriceRegistry)
		if err != nil {
			return reportingPluginAndInfo{}, err
		}

		offchainConfig, err := rf.config.offRampReader.OffchainConfig(ctx)
		if err != nil {
			return reportingPluginAndInfo{}, fmt.Errorf("get offchain config from offramp: %w", err)
		}

		gasPriceEstimator, err := rf.config.offRampReader.GasPriceEstimator(ctx)
		if err != nil {
			return reportingPluginAndInfo{}, fmt.Errorf("get gas price estimator from offramp: %w", err)
		}

<<<<<<< HEAD
	msgVisibilityInterval := offchainConfig.MessageVisibilityInterval.Duration()
	if msgVisibilityInterval == 0 {
		// fallback to onchain config if offchain config is not set
		msgVisibilityInterval = onchainConfig.PermissionLessExecutionThresholdSeconds
	}

	lggr := rf.config.lggr.Named("ExecutionReportingPlugin")
	return &ExecutionReportingPlugin{
=======
		onchainConfig, err := rf.config.offRampReader.OnchainConfig(ctx)
		if err != nil {
			return reportingPluginAndInfo{}, fmt.Errorf("get onchain config from offramp: %w", err)
		}

		lggr := rf.config.lggr.Named("ExecutionReportingPlugin")
		plugin := &ExecutionReportingPlugin{
>>>>>>> fb6ee74b
			F:                           config.F,
			lggr:                        lggr,
			offchainConfig:              offchainConfig,
			tokenDataWorker:             rf.config.tokenDataWorker,
			gasPriceEstimator:           gasPriceEstimator,
			sourcePriceRegistryProvider: rf.config.sourcePriceRegistryProvider,
			sourcePriceRegistryLock:     sync.RWMutex{},
			sourceWrappedNativeToken:    rf.config.sourceWrappedNativeToken,
			onRampReader:                rf.config.onRampReader,
			commitStoreReader:           rf.config.commitStoreReader,
			destPriceRegistry:           rf.destPriceRegReader,
			destWrappedNative:           destWrappedNative,
			onchainConfig:               onchainConfig,
			offRampReader:               rf.config.offRampReader,
			tokenPoolBatchedReader:      rf.config.tokenPoolBatchedReader,
			inflightReports:             newInflightExecReportsContainer(offchainConfig.InflightCacheExpiry.Duration()),
<<<<<<< HEAD
			commitRootsCache: cache.NewCommitRootsCache(
				lggr,
				msgVisibilityInterval,
				offchainConfig.RootSnoozeTime.Duration(),
			),
			metricsCollector: rf.config.metricsCollector,
			chainHealthcheck: rf.config.chainHealthcheck,
		}, types.ReportingPluginInfo{
=======
			commitRootsCache:            cache.NewCommitRootsCache(lggr, onchainConfig.PermissionLessExecutionThresholdSeconds, offchainConfig.RootSnoozeTime.Duration()),
			metricsCollector:            rf.config.metricsCollector,
			chainHealthcheck:            rf.config.chainHealthcheck,
		}
		pluginInfo := types.ReportingPluginInfo{
>>>>>>> fb6ee74b
			Name: "CCIPExecution",
			// Setting this to false saves on calldata since OffRamp doesn't require agreement between NOPs
			// (OffRamp is only able to execute committed messages).
			UniqueReports: false,
			Limits: types.ReportingPluginLimits{
				MaxObservationLength: ccip.MaxObservationLength,
				MaxReportLength:      MaxExecutionReportLength,
			},
		}

		return reportingPluginAndInfo{plugin, pluginInfo}, nil
	}
}<|MERGE_RESOLUTION|>--- conflicted
+++ resolved
@@ -106,24 +106,19 @@
 			return reportingPluginAndInfo{}, fmt.Errorf("get gas price estimator from offramp: %w", err)
 		}
 
-<<<<<<< HEAD
-	msgVisibilityInterval := offchainConfig.MessageVisibilityInterval.Duration()
-	if msgVisibilityInterval == 0 {
-		// fallback to onchain config if offchain config is not set
-		msgVisibilityInterval = onchainConfig.PermissionLessExecutionThresholdSeconds
-	}
-
-	lggr := rf.config.lggr.Named("ExecutionReportingPlugin")
-	return &ExecutionReportingPlugin{
-=======
 		onchainConfig, err := rf.config.offRampReader.OnchainConfig(ctx)
 		if err != nil {
 			return reportingPluginAndInfo{}, fmt.Errorf("get onchain config from offramp: %w", err)
 		}
 
+		msgVisibilityInterval := offchainConfig.MessageVisibilityInterval.Duration()
+		if msgVisibilityInterval == 0 {
+			// fallback to onchain config if offchain config is not set
+			msgVisibilityInterval = onchainConfig.PermissionLessExecutionThresholdSeconds
+		}
+
 		lggr := rf.config.lggr.Named("ExecutionReportingPlugin")
 		plugin := &ExecutionReportingPlugin{
->>>>>>> fb6ee74b
 			F:                           config.F,
 			lggr:                        lggr,
 			offchainConfig:              offchainConfig,
@@ -140,22 +135,12 @@
 			offRampReader:               rf.config.offRampReader,
 			tokenPoolBatchedReader:      rf.config.tokenPoolBatchedReader,
 			inflightReports:             newInflightExecReportsContainer(offchainConfig.InflightCacheExpiry.Duration()),
-<<<<<<< HEAD
-			commitRootsCache: cache.NewCommitRootsCache(
-				lggr,
-				msgVisibilityInterval,
-				offchainConfig.RootSnoozeTime.Duration(),
-			),
-			metricsCollector: rf.config.metricsCollector,
-			chainHealthcheck: rf.config.chainHealthcheck,
-		}, types.ReportingPluginInfo{
-=======
 			commitRootsCache:            cache.NewCommitRootsCache(lggr, onchainConfig.PermissionLessExecutionThresholdSeconds, offchainConfig.RootSnoozeTime.Duration()),
 			metricsCollector:            rf.config.metricsCollector,
 			chainHealthcheck:            rf.config.chainHealthcheck,
 		}
+
 		pluginInfo := types.ReportingPluginInfo{
->>>>>>> fb6ee74b
 			Name: "CCIPExecution",
 			// Setting this to false saves on calldata since OffRamp doesn't require agreement between NOPs
 			// (OffRamp is only able to execute committed messages).
@@ -166,6 +151,9 @@
 			},
 		}
 
-		return reportingPluginAndInfo{plugin, pluginInfo}, nil
+		return reportingPluginAndInfo{
+			plugin:     plugin,
+			pluginInfo: pluginInfo,
+		}, nil
 	}
 }