package ccipexec

import (
	"bytes"
	"context"
	"encoding/json"
	"math"
	"math/big"
	"reflect"
	"sort"
	"sync"
	"testing"
	"time"

	"github.com/cometbft/cometbft/libs/rand"
	mapset "github.com/deckarep/golang-set/v2"
	"github.com/ethereum/go-ethereum/common"
	"github.com/pkg/errors"
	"github.com/smartcontractkit/libocr/commontypes"
	"github.com/smartcontractkit/libocr/offchainreporting2/types"
	ocrtypes "github.com/smartcontractkit/libocr/offchainreporting2plus/types"
	"github.com/stretchr/testify/assert"
	"github.com/stretchr/testify/mock"
	"github.com/stretchr/testify/require"

	cciptypes "github.com/smartcontractkit/chainlink-common/pkg/types/ccip"

	lpMocks "github.com/smartcontractkit/chainlink/v2/core/chains/evm/logpoller/mocks"
	"github.com/smartcontractkit/chainlink/v2/core/chains/evm/utils"
	"github.com/smartcontractkit/chainlink/v2/core/logger"
	"github.com/smartcontractkit/chainlink/v2/core/services/ocr2/plugins/ccip"
	"github.com/smartcontractkit/chainlink/v2/core/services/ocr2/plugins/ccip/internal/cache"
	ccipcachemocks "github.com/smartcontractkit/chainlink/v2/core/services/ocr2/plugins/ccip/internal/cache/mocks"
	"github.com/smartcontractkit/chainlink/v2/core/services/ocr2/plugins/ccip/internal/ccipcalc"
	"github.com/smartcontractkit/chainlink/v2/core/services/ocr2/plugins/ccip/internal/ccipdata"
	"github.com/smartcontractkit/chainlink/v2/core/services/ocr2/plugins/ccip/internal/ccipdata/batchreader"
	ccipdataprovidermocks "github.com/smartcontractkit/chainlink/v2/core/services/ocr2/plugins/ccip/internal/ccipdata/ccipdataprovider/mocks"
	ccipdatamocks "github.com/smartcontractkit/chainlink/v2/core/services/ocr2/plugins/ccip/internal/ccipdata/mocks"
	"github.com/smartcontractkit/chainlink/v2/core/services/ocr2/plugins/ccip/internal/ccipdata/v1_0_0"
	"github.com/smartcontractkit/chainlink/v2/core/services/ocr2/plugins/ccip/internal/ccipdata/v1_2_0"
	"github.com/smartcontractkit/chainlink/v2/core/services/ocr2/plugins/ccip/prices"
	"github.com/smartcontractkit/chainlink/v2/core/services/ocr2/plugins/ccip/testhelpers"
	"github.com/smartcontractkit/chainlink/v2/core/services/ocr2/plugins/ccip/tokendata"

	"github.com/smartcontractkit/chainlink/v2/core/internal/testutils"
)

func TestExecutionReportingPlugin_Observation(t *testing.T) {
	testCases := []struct {
		name               string
		commitStorePaused  bool
		sourceChainCursed  bool
		inflightReports    []InflightInternalExecutionReport
		unexpiredReports   []cciptypes.CommitStoreReportWithTxMeta
		sendRequests       []cciptypes.EVM2EVMMessageWithTxMeta
		executedSeqNums    []uint64
		tokenPoolsMapping  map[common.Address]common.Address
		blessedRoots       map[[32]byte]bool
		senderNonce        uint64
		rateLimiterState   cciptypes.TokenBucketRateLimit
		expErr             bool
		sourceChainHealthy bool
		destChainHealthy   bool
	}{
		{
			name:               "commit store is down",
			commitStorePaused:  true,
			sourceChainCursed:  false,
			sourceChainHealthy: true,
			destChainHealthy:   true,
			expErr:             true,
		},
		{
			name:               "source chain is cursed",
			commitStorePaused:  false,
			sourceChainCursed:  true,
			sourceChainHealthy: true,
			destChainHealthy:   true,
			expErr:             true,
		},
		{
			name:               "source chain not healthy",
			commitStorePaused:  false,
			sourceChainCursed:  false,
			sourceChainHealthy: false,
			destChainHealthy:   true,
			expErr:             true,
		},
		{
			name:               "dest chain not healthy",
			commitStorePaused:  false,
			sourceChainCursed:  false,
			sourceChainHealthy: true,
			destChainHealthy:   false,
			expErr:             true,
		},
		{
			name:               "happy flow",
			commitStorePaused:  false,
			sourceChainCursed:  false,
			sourceChainHealthy: true,
			destChainHealthy:   true,
			inflightReports:    []InflightInternalExecutionReport{},
			unexpiredReports: []cciptypes.CommitStoreReportWithTxMeta{
				{
					CommitStoreReport: cciptypes.CommitStoreReport{
						Interval:   cciptypes.CommitStoreInterval{Min: 10, Max: 12},
						MerkleRoot: [32]byte{123},
					},
				},
			},
			blessedRoots: map[[32]byte]bool{
				{123}: true,
			},
			rateLimiterState: cciptypes.TokenBucketRateLimit{
				IsEnabled: false,
			},
			tokenPoolsMapping: map[common.Address]common.Address{},
			senderNonce:       9,
			sendRequests: []cciptypes.EVM2EVMMessageWithTxMeta{
				{
					EVM2EVMMessage: cciptypes.EVM2EVMMessage{SequenceNumber: 10, GasLimit: big.NewInt(0)},
				},
				{
					EVM2EVMMessage: cciptypes.EVM2EVMMessage{SequenceNumber: 11, GasLimit: big.NewInt(0)},
				},
				{
					EVM2EVMMessage: cciptypes.EVM2EVMMessage{SequenceNumber: 12, GasLimit: big.NewInt(0)},
				},
			},
		},
	}

	ctx := testutils.Context(t)
	for _, tc := range testCases {
		t.Run(tc.name, func(t *testing.T) {
			p := &ExecutionReportingPlugin{}
			p.inflightReports = newInflightExecReportsContainer(time.Minute)
			p.inflightReports.reports = tc.inflightReports
			p.lggr = logger.TestLogger(t)
			p.tokenDataWorker = tokendata.NewBackgroundWorker(
				make(map[cciptypes.Address]tokendata.Reader), 10, 5*time.Second, time.Hour)
			p.metricsCollector = ccip.NoopMetricsCollector

			commitStoreReader := ccipdatamocks.NewCommitStoreReader(t)
			commitStoreReader.On("IsDown", mock.Anything).Return(tc.commitStorePaused, nil).Maybe()
			commitStoreReader.On("IsDestChainHealthy", mock.Anything).Return(tc.destChainHealthy, nil).Maybe()
			// Blessed roots return true
			for root, blessed := range tc.blessedRoots {
				commitStoreReader.On("IsBlessed", mock.Anything, root).Return(blessed, nil).Maybe()
			}
			commitStoreReader.On("GetAcceptedCommitReportsGteTimestamp", ctx, mock.Anything, 0).
				Return(tc.unexpiredReports, nil).Maybe()
			p.commitStoreReader = commitStoreReader

			var executionEvents []cciptypes.ExecutionStateChangedWithTxMeta
			for _, seqNum := range tc.executedSeqNums {
				executionEvents = append(executionEvents, cciptypes.ExecutionStateChangedWithTxMeta{
					ExecutionStateChanged: cciptypes.ExecutionStateChanged{SequenceNumber: seqNum},
				})
			}

			offRamp, _ := testhelpers.NewFakeOffRamp(t)
			offRamp.SetRateLimiterState(tc.rateLimiterState)

			tokenPoolBatchedReader, err := batchreader.NewEVMTokenPoolBatchedReader(p.lggr, 0, ccipcalc.EvmAddrToGeneric(offRamp.Address()), nil)
			assert.NoError(t, err)
			p.tokenPoolBatchedReader = tokenPoolBatchedReader

			mockOffRampReader := ccipdatamocks.NewOffRampReader(t)
			mockOffRampReader.On("GetExecutionStateChangesBetweenSeqNums", ctx, mock.Anything, mock.Anything, 0).
				Return(executionEvents, nil).Maybe()
			mockOffRampReader.On("CurrentRateLimiterState", mock.Anything).Return(tc.rateLimiterState, nil).Maybe()
			mockOffRampReader.On("Address", ctx).Return(cciptypes.Address(offRamp.Address().String()), nil).Maybe()
			senderNonces := map[cciptypes.Address]uint64{
				cciptypes.Address(utils.RandomAddress().String()): tc.senderNonce,
			}
			mockOffRampReader.On("ListSenderNonces", mock.Anything, mock.Anything).Return(senderNonces, nil).Maybe()
			mockOffRampReader.On("GetTokenPoolsRateLimits", ctx, []ccipdata.TokenPoolReader{}).
				Return([]cciptypes.TokenBucketRateLimit{}, nil).Maybe()

			mockOffRampReader.On("GetSourceToDestTokensMapping", ctx).Return(nil, nil).Maybe()
			mockOffRampReader.On("GetTokens", ctx).Return(cciptypes.OffRampTokens{
				DestinationTokens: []cciptypes.Address{},
				SourceTokens:      []cciptypes.Address{},
			}, nil).Maybe()
			p.offRampReader = mockOffRampReader

			mockOnRampReader := ccipdatamocks.NewOnRampReader(t)
			mockOnRampReader.On("IsSourceCursed", ctx).Return(tc.sourceChainCursed, nil).Maybe()
			mockOnRampReader.On("IsSourceChainHealthy", ctx).Return(tc.sourceChainHealthy, nil).Maybe()
			mockOnRampReader.On("GetSendRequestsBetweenSeqNums", ctx, mock.Anything, mock.Anything, false).
				Return(tc.sendRequests, nil).Maybe()
			sourcePriceRegistryAddress := cciptypes.Address(utils.RandomAddress().String())
			mockOnRampReader.On("SourcePriceRegistryAddress", ctx).Return(sourcePriceRegistryAddress, nil).Maybe()
			p.onRampReader = mockOnRampReader

			mockGasPriceEstimator := prices.NewMockGasPriceEstimatorExec(t)
			mockGasPriceEstimator.On("GetGasPrice", ctx).Return(big.NewInt(1), nil).Maybe()
			p.gasPriceEstimator = mockGasPriceEstimator

			destPriceRegReader := ccipdatamocks.NewPriceRegistryReader(t)
			destPriceRegReader.On("GetTokenPrices", ctx, mock.Anything).Return(
				[]cciptypes.TokenPriceUpdate{{TokenPrice: cciptypes.TokenPrice{Token: ccipcalc.HexToAddress("0x1"), Value: big.NewInt(123)}, TimestampUnixSec: big.NewInt(time.Now().Unix())}}, nil).Maybe()
			destPriceRegReader.On("Address", ctx).Return(cciptypes.Address(utils.RandomAddress().String()), nil).Maybe()
			destPriceRegReader.On("GetFeeTokens", ctx).Return([]cciptypes.Address{}, nil).Maybe()
			sourcePriceRegReader := ccipdatamocks.NewPriceRegistryReader(t)
			sourcePriceRegReader.On("Address", ctx).Return(sourcePriceRegistryAddress, nil).Maybe()
			sourcePriceRegReader.On("GetFeeTokens", ctx).Return([]cciptypes.Address{}, nil).Maybe()
			sourcePriceRegReader.On("GetTokenPrices", ctx, mock.Anything).Return(
				[]cciptypes.TokenPriceUpdate{{TokenPrice: cciptypes.TokenPrice{Token: ccipcalc.HexToAddress("0x1"), Value: big.NewInt(123)}, TimestampUnixSec: big.NewInt(time.Now().Unix())}}, nil).Maybe()
			p.destPriceRegistry = destPriceRegReader

			mockOnRampPriceRegistryProvider := ccipdataprovidermocks.NewPriceRegistry(t)
			mockOnRampPriceRegistryProvider.On("NewPriceRegistryReader", ctx, sourcePriceRegistryAddress).Return(sourcePriceRegReader, nil).Maybe()
			p.sourcePriceRegistryProvider = mockOnRampPriceRegistryProvider

			p.commitRootsCache = cache.NewCommitRootsCache(logger.TestLogger(t), time.Minute, time.Minute)
			p.chainHealthcheck = cache.NewChainHealthcheck(p.lggr, mockOnRampReader, commitStoreReader)

			bs := &BestEffortBatchingStrategy{}
			p.batchingStrategy = bs

			_, err = p.Observation(ctx, types.ReportTimestamp{}, types.Query{})
			if tc.expErr {
				assert.Error(t, err)
				return
			}
			assert.NoError(t, err)
		})
	}
}

func TestExecutionReportingPlugin_Report(t *testing.T) {
	testCases := []struct {
		name            string
		f               int
		committedSeqNum uint64
		observations    []ccip.ExecutionObservation

		expectingSomeReport bool
		expectedReport      cciptypes.ExecReport
		expectingSomeErr    bool
	}{
		{
			name:            "not enough observations to form consensus",
			f:               5,
			committedSeqNum: 5,
			observations: []ccip.ExecutionObservation{
				{Messages: map[uint64]ccip.MsgData{3: {}, 4: {}}},
				{Messages: map[uint64]ccip.MsgData{3: {}, 4: {}}},
			},
			expectingSomeErr:    false,
			expectingSomeReport: false,
		},
		{
			name:                "zero observations",
			f:                   0,
			committedSeqNum:     5,
			observations:        []ccip.ExecutionObservation{},
			expectingSomeErr:    false,
			expectingSomeReport: false,
		},
	}

	ctx := testutils.Context(t)
	for _, tc := range testCases {
		t.Run(tc.name, func(t *testing.T) {
			p := ExecutionReportingPlugin{}
			p.lggr = logger.TestLogger(t)
			p.F = tc.f

			p.commitStoreReader = ccipdatamocks.NewCommitStoreReader(t)
			chainHealthcheck := ccipcachemocks.NewChainHealthcheck(t)
			chainHealthcheck.On("IsHealthy", ctx).Return(true, nil)
			p.chainHealthcheck = chainHealthcheck

			observations := make([]types.AttributedObservation, len(tc.observations))
			for i := range observations {
				b, err := json.Marshal(tc.observations[i])
				assert.NoError(t, err)
				observations[i] = types.AttributedObservation{Observation: b, Observer: commontypes.OracleID(i + 1)}
			}

			_, _, err := p.Report(ctx, types.ReportTimestamp{}, types.Query{}, observations)
			if tc.expectingSomeErr {
				assert.Error(t, err)
				return
			}
			assert.NoError(t, err)
		})
	}
}

func TestExecutionReportingPlugin_ShouldAcceptFinalizedReport(t *testing.T) {
	msg := cciptypes.EVM2EVMMessage{
		SequenceNumber: 12,
		FeeTokenAmount: big.NewInt(1e9),
		Sender:         cciptypes.Address(utils.RandomAddress().String()),
		Nonce:          1,
		GasLimit:       big.NewInt(1),
		Strict:         false,
		Receiver:       cciptypes.Address(utils.RandomAddress().String()),
		Data:           nil,
		TokenAmounts:   nil,
		FeeToken:       cciptypes.Address(utils.RandomAddress().String()),
		MessageID:      [32]byte{},
	}
	report := cciptypes.ExecReport{
		Messages:          []cciptypes.EVM2EVMMessage{msg},
		OffchainTokenData: [][][]byte{{}},
		Proofs:            [][32]byte{{}},
		ProofFlagBits:     big.NewInt(1),
	}

	encodedReport := encodeExecutionReport(t, report)
	mockOffRampReader := ccipdatamocks.NewOffRampReader(t)
	mockOffRampReader.On("DecodeExecutionReport", mock.Anything, encodedReport).Return(report, nil)

	chainHealthcheck := ccipcachemocks.NewChainHealthcheck(t)
	chainHealthcheck.On("IsHealthy", mock.Anything).Return(true, nil)

	plugin := ExecutionReportingPlugin{
		offRampReader:    mockOffRampReader,
		lggr:             logger.TestLogger(t),
		inflightReports:  newInflightExecReportsContainer(1 * time.Hour),
		chainHealthcheck: chainHealthcheck,
		metricsCollector: ccip.NoopMetricsCollector,
	}

	mockedExecState := mockOffRampReader.On("GetExecutionState", mock.Anything, uint64(12)).Return(uint8(cciptypes.ExecutionStateUntouched), nil).Once()

	should, err := plugin.ShouldAcceptFinalizedReport(testutils.Context(t), ocrtypes.ReportTimestamp{}, encodedReport)
	require.NoError(t, err)
	assert.Equal(t, true, should)

	mockedExecState.Return(uint8(cciptypes.ExecutionStateSuccess), nil).Once()

	should, err = plugin.ShouldAcceptFinalizedReport(testutils.Context(t), ocrtypes.ReportTimestamp{}, encodedReport)
	require.NoError(t, err)
	assert.Equal(t, false, should)
}

func TestExecutionReportingPlugin_ShouldTransmitAcceptedReport(t *testing.T) {
	msg := cciptypes.EVM2EVMMessage{
		SequenceNumber: 12,
		FeeTokenAmount: big.NewInt(1e9),
		Sender:         cciptypes.Address(utils.RandomAddress().String()),
		Nonce:          1,
		GasLimit:       big.NewInt(1),
		Strict:         false,
		Receiver:       cciptypes.Address(utils.RandomAddress().String()),
		Data:           nil,
		TokenAmounts:   nil,
		FeeToken:       cciptypes.Address(utils.RandomAddress().String()),
		MessageID:      [32]byte{},
	}
	report := cciptypes.ExecReport{
		Messages:          []cciptypes.EVM2EVMMessage{msg},
		OffchainTokenData: [][][]byte{{}},
		Proofs:            [][32]byte{{}},
		ProofFlagBits:     big.NewInt(1),
	}
	encodedReport := encodeExecutionReport(t, report)

	mockCommitStoreReader := ccipdatamocks.NewCommitStoreReader(t)
	mockOffRampReader := ccipdatamocks.NewOffRampReader(t)
	mockOffRampReader.On("DecodeExecutionReport", mock.Anything, encodedReport).Return(report, nil)
	mockedExecState := mockOffRampReader.On("GetExecutionState", mock.Anything, uint64(12)).Return(uint8(cciptypes.ExecutionStateUntouched), nil).Once()

	chainHealthcheck := ccipcachemocks.NewChainHealthcheck(t)
	chainHealthcheck.On("IsHealthy", mock.Anything).Return(true, nil)

	plugin := ExecutionReportingPlugin{
		commitStoreReader: mockCommitStoreReader,
		offRampReader:     mockOffRampReader,
		lggr:              logger.TestLogger(t),
		inflightReports:   newInflightExecReportsContainer(1 * time.Hour),
		chainHealthcheck:  chainHealthcheck,
	}

	should, err := plugin.ShouldTransmitAcceptedReport(testutils.Context(t), ocrtypes.ReportTimestamp{}, encodedReport)
	require.NoError(t, err)
	assert.Equal(t, true, should)

	mockedExecState.Return(uint8(cciptypes.ExecutionStateFailure), nil).Once()
	should, err = plugin.ShouldTransmitAcceptedReport(testutils.Context(t), ocrtypes.ReportTimestamp{}, encodedReport)
	require.NoError(t, err)
	assert.Equal(t, false, should)
}

func TestExecutionReportingPlugin_buildReport(t *testing.T) {
	ctx := testutils.Context(t)

	const numMessages = 100
	const tokensPerMessage = 20
	const bytesPerMessage = 1000

	executionReport := generateExecutionReport(t, numMessages, tokensPerMessage, bytesPerMessage)
	encodedReport := encodeExecutionReport(t, executionReport)
	// ensure "naive" full report would be bigger than limit
	assert.Greater(t, len(encodedReport), MaxExecutionReportLength, "full execution report length")

	observations := make([]ccip.ObservedMessage, len(executionReport.Messages))
	for i, msg := range executionReport.Messages {
		observations[i] = ccip.NewObservedMessage(msg.SequenceNumber, executionReport.OffchainTokenData[i])
	}

	// ensure that buildReport should cap the built report to fit in MaxExecutionReportLength
	p := &ExecutionReportingPlugin{}
	p.lggr = logger.TestLogger(t)

	commitStore := ccipdatamocks.NewCommitStoreReader(t)
	commitStore.On("VerifyExecutionReport", mock.Anything, mock.Anything, mock.Anything).Return(true, nil)
	commitStore.On("GetExpectedNextSequenceNumber", mock.Anything).
		Return(executionReport.Messages[len(executionReport.Messages)-1].SequenceNumber+1, nil)
	commitStore.On("GetCommitReportMatchingSeqNum", ctx, observations[0].SeqNr, 0).
		Return([]cciptypes.CommitStoreReportWithTxMeta{
			{
				CommitStoreReport: cciptypes.CommitStoreReport{
					Interval: cciptypes.CommitStoreInterval{
						Min: observations[0].SeqNr,
						Max: observations[len(observations)-1].SeqNr,
					},
				},
			},
		}, nil)
	p.metricsCollector = ccip.NoopMetricsCollector
	p.commitStoreReader = commitStore

	lp := lpMocks.NewLogPoller(t)
	offRampReader, err := v1_0_0.NewOffRamp(logger.TestLogger(t), utils.RandomAddress(), nil, lp, nil, nil)
	assert.NoError(t, err)
	p.offRampReader = offRampReader

	sendReqs := make([]cciptypes.EVM2EVMMessageWithTxMeta, len(observations))
	sourceReader := ccipdatamocks.NewOnRampReader(t)
	for i := range observations {
		msg := cciptypes.EVM2EVMMessage{
			SourceChainSelector: math.MaxUint64,
			SequenceNumber:      uint64(i + 1),
			FeeTokenAmount:      big.NewInt(math.MaxInt64),
			Sender:              cciptypes.Address(utils.RandomAddress().String()),
			Nonce:               math.MaxUint64,
			GasLimit:            big.NewInt(math.MaxInt64),
			Strict:              false,
			Receiver:            cciptypes.Address(utils.RandomAddress().String()),
			Data:                bytes.Repeat([]byte{0}, bytesPerMessage),
			TokenAmounts:        nil,
			FeeToken:            cciptypes.Address(utils.RandomAddress().String()),
			MessageID:           [32]byte{12},
		}
		sendReqs[i] = cciptypes.EVM2EVMMessageWithTxMeta{EVM2EVMMessage: msg}
	}
	sourceReader.On("GetSendRequestsBetweenSeqNums",
		ctx, observations[0].SeqNr, observations[len(observations)-1].SeqNr, false).Return(sendReqs, nil)
	p.onRampReader = sourceReader

	execReport, err := p.buildReport(ctx, p.lggr, observations)
	assert.NoError(t, err)
	assert.LessOrEqual(t, len(execReport), MaxExecutionReportLength, "built execution report length")
}

<<<<<<< HEAD
=======
func TestExecutionReportingPlugin_buildBatch(t *testing.T) {
	offRamp, _ := testhelpers.NewFakeOffRamp(t)
	lggr := logger.TestLogger(t)

	sender1 := ccipcalc.HexToAddress("0xa")
	destNative := ccipcalc.HexToAddress("0xb")
	srcNative := ccipcalc.HexToAddress("0xc")

	msg1 := cciptypes.EVM2EVMOnRampCCIPSendRequestedWithMeta{
		EVM2EVMMessage: cciptypes.EVM2EVMMessage{
			SequenceNumber: 1,
			FeeTokenAmount: big.NewInt(1e9),
			Sender:         sender1,
			Nonce:          1,
			GasLimit:       big.NewInt(1),
			Strict:         false,
			Receiver:       "",
			Data:           nil,
			TokenAmounts:   nil,
			FeeToken:       srcNative,
			MessageID:      [32]byte{},
		},
		BlockTimestamp: time.Date(2010, 1, 1, 12, 12, 12, 0, time.UTC),
	}

	msg2 := msg1
	msg2.Executed = true

	msg3 := msg1
	msg3.Executed = true
	msg3.Finalized = true

	msg4 := msg1
	msg4.TokenAmounts = []cciptypes.TokenAmount{
		{Token: srcNative, Amount: big.NewInt(100)},
	}

	msg5 := msg4
	msg5.SequenceNumber = msg5.SequenceNumber + 1
	msg5.Nonce = msg5.Nonce + 1

	var tt = []struct {
		name                                 string
		reqs                                 []cciptypes.EVM2EVMOnRampCCIPSendRequestedWithMeta
		inflight                             *big.Int
		tokenRateLimitCapacity, destGasPrice *big.Int
		srcPrices, dstPrices                 map[cciptypes.Address]*big.Int
		offRampNoncesBySender                map[cciptypes.Address]uint64
		srcToDestTokens                      map[cciptypes.Address]cciptypes.Address
		expectedSeqNrs                       []ccip.ObservedMessage
		expectedStates                       []messageExecStatus
	}{
		{
			name:                   "single message no tokens",
			reqs:                   []cciptypes.EVM2EVMOnRampCCIPSendRequestedWithMeta{msg1},
			inflight:               big.NewInt(0),
			tokenRateLimitCapacity: big.NewInt(0),
			destGasPrice:           big.NewInt(10),
			srcPrices:              map[cciptypes.Address]*big.Int{srcNative: big.NewInt(1)},
			dstPrices:              map[cciptypes.Address]*big.Int{destNative: big.NewInt(1)},
			offRampNoncesBySender:  map[cciptypes.Address]uint64{sender1: 0},
			expectedSeqNrs:         []ccip.ObservedMessage{{SeqNr: uint64(1)}},
			expectedStates:         []messageExecStatus{newMessageExecState(msg1.SequenceNumber, msg1.MessageID, AddedToBatch)},
		},
		{
			name:                   "executed non finalized messages should be skipped",
			reqs:                   []cciptypes.EVM2EVMOnRampCCIPSendRequestedWithMeta{msg2},
			inflight:               big.NewInt(0),
			tokenRateLimitCapacity: big.NewInt(0),
			destGasPrice:           big.NewInt(10),
			srcPrices:              map[cciptypes.Address]*big.Int{srcNative: big.NewInt(1)},
			dstPrices:              map[cciptypes.Address]*big.Int{destNative: big.NewInt(1)},
			offRampNoncesBySender:  map[cciptypes.Address]uint64{sender1: 0},
			expectedStates:         []messageExecStatus{newMessageExecState(msg2.SequenceNumber, msg2.MessageID, AlreadyExecuted)},
		},
		{
			name:                   "finalized executed log",
			reqs:                   []cciptypes.EVM2EVMOnRampCCIPSendRequestedWithMeta{msg3},
			inflight:               big.NewInt(0),
			tokenRateLimitCapacity: big.NewInt(0),
			destGasPrice:           big.NewInt(10),
			srcPrices:              map[cciptypes.Address]*big.Int{srcNative: big.NewInt(1)},
			dstPrices:              map[cciptypes.Address]*big.Int{destNative: big.NewInt(1)},
			offRampNoncesBySender:  map[cciptypes.Address]uint64{sender1: 0},
			expectedStates:         []messageExecStatus{newMessageExecState(msg3.SequenceNumber, msg3.MessageID, AlreadyExecuted)},
		},
		{
			name:                   "dst token price does not exist",
			reqs:                   []cciptypes.EVM2EVMOnRampCCIPSendRequestedWithMeta{msg1},
			inflight:               big.NewInt(0),
			tokenRateLimitCapacity: big.NewInt(0),
			destGasPrice:           big.NewInt(10),
			srcPrices:              map[cciptypes.Address]*big.Int{srcNative: big.NewInt(1)},
			dstPrices:              map[cciptypes.Address]*big.Int{},
			offRampNoncesBySender:  map[cciptypes.Address]uint64{sender1: 0},
			expectedStates:         []messageExecStatus{newMessageExecState(msg1.SequenceNumber, msg1.MessageID, TokenNotInDestTokenPrices)},
		},
		{
			name:                   "src token price does not exist",
			reqs:                   []cciptypes.EVM2EVMOnRampCCIPSendRequestedWithMeta{msg1},
			inflight:               big.NewInt(0),
			tokenRateLimitCapacity: big.NewInt(0),
			destGasPrice:           big.NewInt(10),
			srcPrices:              map[cciptypes.Address]*big.Int{},
			dstPrices:              map[cciptypes.Address]*big.Int{destNative: big.NewInt(1)},
			offRampNoncesBySender:  map[cciptypes.Address]uint64{sender1: 0},
			expectedStates:         []messageExecStatus{newMessageExecState(msg1.SequenceNumber, msg1.MessageID, TokenNotInSrcTokenPrices)},
		},
		{
			name:                   "message with tokens is not executed if limit is reached",
			reqs:                   []cciptypes.EVM2EVMOnRampCCIPSendRequestedWithMeta{msg4},
			inflight:               big.NewInt(0),
			tokenRateLimitCapacity: big.NewInt(2),
			destGasPrice:           big.NewInt(10),
			srcPrices:              map[cciptypes.Address]*big.Int{srcNative: big.NewInt(1e18)},
			dstPrices:              map[cciptypes.Address]*big.Int{destNative: big.NewInt(1e18)},
			srcToDestTokens: map[cciptypes.Address]cciptypes.Address{
				srcNative: destNative,
			},
			offRampNoncesBySender: map[cciptypes.Address]uint64{sender1: 0},
			expectedStates:        []messageExecStatus{newMessageExecState(msg4.SequenceNumber, msg4.MessageID, AggregateTokenLimitExceeded)},
		},
		{
			name:                   "message with tokens is not executed if limit is reached when inflight is full",
			reqs:                   []cciptypes.EVM2EVMOnRampCCIPSendRequestedWithMeta{msg5},
			inflight:               new(big.Int).Mul(big.NewInt(1e18), big.NewInt(100)),
			tokenRateLimitCapacity: big.NewInt(19),
			destGasPrice:           big.NewInt(10),
			srcPrices:              map[cciptypes.Address]*big.Int{srcNative: big.NewInt(1e18)},
			dstPrices:              map[cciptypes.Address]*big.Int{destNative: big.NewInt(1e18)},
			srcToDestTokens: map[cciptypes.Address]cciptypes.Address{
				srcNative: destNative,
			},
			offRampNoncesBySender: map[cciptypes.Address]uint64{sender1: 1},
			expectedStates:        []messageExecStatus{newMessageExecState(msg5.SequenceNumber, msg5.MessageID, AggregateTokenLimitExceeded)},
		},
		{
			name:                   "skip when nonce doesn't match chain value",
			reqs:                   []cciptypes.EVM2EVMOnRampCCIPSendRequestedWithMeta{msg1},
			inflight:               big.NewInt(0),
			tokenRateLimitCapacity: big.NewInt(0),
			destGasPrice:           big.NewInt(10),
			srcPrices:              map[cciptypes.Address]*big.Int{srcNative: big.NewInt(1)},
			dstPrices:              map[cciptypes.Address]*big.Int{destNative: big.NewInt(1)},
			offRampNoncesBySender:  map[cciptypes.Address]uint64{sender1: 123},
			expectedStates:         []messageExecStatus{newMessageExecState(msg1.SequenceNumber, msg1.MessageID, InvalidNonce)},
		},
		{
			name:                   "skip when nonce not found",
			reqs:                   []cciptypes.EVM2EVMOnRampCCIPSendRequestedWithMeta{msg1},
			inflight:               big.NewInt(0),
			tokenRateLimitCapacity: big.NewInt(0),
			destGasPrice:           big.NewInt(10),
			srcPrices:              map[cciptypes.Address]*big.Int{srcNative: big.NewInt(1)},
			dstPrices:              map[cciptypes.Address]*big.Int{destNative: big.NewInt(1)},
			offRampNoncesBySender:  map[cciptypes.Address]uint64{},
			expectedStates:         []messageExecStatus{newMessageExecState(msg1.SequenceNumber, msg1.MessageID, MissingNonce)},
		},
		{
			name: "skip when batch gas limit is reached",
			reqs: []cciptypes.EVM2EVMOnRampCCIPSendRequestedWithMeta{
				{
					EVM2EVMMessage: cciptypes.EVM2EVMMessage{
						SequenceNumber: 10,
						FeeTokenAmount: big.NewInt(1e9),
						Sender:         sender1,
						Nonce:          1,
						GasLimit:       big.NewInt(1),
						Data:           bytes.Repeat([]byte{'a'}, 1000),
						FeeToken:       srcNative,
						MessageID:      [32]byte{},
					},
					BlockTimestamp: time.Date(2010, 1, 1, 12, 12, 12, 0, time.UTC),
				},
				{
					EVM2EVMMessage: cciptypes.EVM2EVMMessage{
						SequenceNumber: 11,
						FeeTokenAmount: big.NewInt(1e9),
						Sender:         sender1,
						Nonce:          2,
						GasLimit:       big.NewInt(math.MaxInt64),
						Data:           bytes.Repeat([]byte{'a'}, 1000),
						FeeToken:       srcNative,
						MessageID:      [32]byte{},
					},
					BlockTimestamp: time.Date(2010, 1, 1, 12, 12, 12, 0, time.UTC),
				},
				{
					EVM2EVMMessage: cciptypes.EVM2EVMMessage{
						SequenceNumber: 12,
						FeeTokenAmount: big.NewInt(1e9),
						Sender:         sender1,
						Nonce:          3,
						GasLimit:       big.NewInt(1),
						Data:           bytes.Repeat([]byte{'a'}, 1000),
						FeeToken:       srcNative,
						MessageID:      [32]byte{},
					},
					BlockTimestamp: time.Date(2010, 1, 1, 12, 12, 12, 0, time.UTC),
				},
			},
			inflight:               big.NewInt(0),
			tokenRateLimitCapacity: big.NewInt(0),
			destGasPrice:           big.NewInt(10),
			srcPrices:              map[cciptypes.Address]*big.Int{srcNative: big.NewInt(1)},
			dstPrices:              map[cciptypes.Address]*big.Int{destNative: big.NewInt(1)},
			offRampNoncesBySender:  map[cciptypes.Address]uint64{sender1: 0},
			expectedSeqNrs:         []ccip.ObservedMessage{{SeqNr: uint64(10)}},
			expectedStates: []messageExecStatus{
				newMessageExecState(10, [32]byte{}, AddedToBatch),
				newMessageExecState(11, [32]byte{}, InsufficientRemainingBatchGas),
				newMessageExecState(12, [32]byte{}, InvalidNonce),
			},
		},
		{
			name: "some messages skipped after hitting max batch data len",
			reqs: []cciptypes.EVM2EVMOnRampCCIPSendRequestedWithMeta{
				{
					EVM2EVMMessage: cciptypes.EVM2EVMMessage{
						SequenceNumber: 10,
						FeeTokenAmount: big.NewInt(1e9),
						Sender:         sender1,
						Nonce:          1,
						GasLimit:       big.NewInt(1),
						Data:           bytes.Repeat([]byte{'a'}, 1000),
						FeeToken:       srcNative,
						MessageID:      [32]byte{},
					},
					BlockTimestamp: time.Date(2010, 1, 1, 12, 12, 12, 0, time.UTC),
				},
				{
					EVM2EVMMessage: cciptypes.EVM2EVMMessage{
						SequenceNumber: 11,
						FeeTokenAmount: big.NewInt(1e9),
						Sender:         sender1,
						Nonce:          2,
						GasLimit:       big.NewInt(1),
						Data:           bytes.Repeat([]byte{'a'}, MaxDataLenPerBatch-500), // skipped from batch
						FeeToken:       srcNative,
						MessageID:      [32]byte{},
					},
					BlockTimestamp: time.Date(2010, 1, 1, 12, 12, 12, 0, time.UTC),
				},
				{
					EVM2EVMMessage: cciptypes.EVM2EVMMessage{
						SequenceNumber: 12,
						FeeTokenAmount: big.NewInt(1e9),
						Sender:         sender1,
						Nonce:          3,
						GasLimit:       big.NewInt(1),
						Data:           bytes.Repeat([]byte{'a'}, 1000),
						FeeToken:       srcNative,
						MessageID:      [32]byte{},
					},
					BlockTimestamp: time.Date(2010, 1, 1, 12, 12, 12, 0, time.UTC),
				},
			},
			inflight:               big.NewInt(0),
			tokenRateLimitCapacity: big.NewInt(0),
			destGasPrice:           big.NewInt(10),
			srcPrices:              map[cciptypes.Address]*big.Int{srcNative: big.NewInt(1)},
			dstPrices:              map[cciptypes.Address]*big.Int{destNative: big.NewInt(1)},
			offRampNoncesBySender:  map[cciptypes.Address]uint64{sender1: 0},
			expectedSeqNrs:         []ccip.ObservedMessage{{SeqNr: uint64(10)}},
			expectedStates: []messageExecStatus{
				newMessageExecState(10, [32]byte{}, AddedToBatch),
				newMessageExecState(11, [32]byte{}, InsufficientRemainingBatchDataLength),
				newMessageExecState(12, [32]byte{}, InvalidNonce),
			},
		},
		{
			name: "unordered messages",
			reqs: []cciptypes.EVM2EVMOnRampCCIPSendRequestedWithMeta{
				{
					EVM2EVMMessage: cciptypes.EVM2EVMMessage{
						SequenceNumber: 10,
						FeeTokenAmount: big.NewInt(1e9),
						Sender:         sender1,
						Nonce:          0,
						GasLimit:       big.NewInt(1),
						Data:           bytes.Repeat([]byte{'a'}, 1000),
						FeeToken:       srcNative,
						MessageID:      [32]byte{},
					},
					BlockTimestamp: time.Date(2010, 1, 1, 12, 12, 12, 0, time.UTC),
				},
			},
			inflight:               big.NewInt(0),
			tokenRateLimitCapacity: big.NewInt(0),
			destGasPrice:           big.NewInt(10),
			srcPrices:              map[cciptypes.Address]*big.Int{srcNative: big.NewInt(1)},
			dstPrices:              map[cciptypes.Address]*big.Int{destNative: big.NewInt(1)},
			offRampNoncesBySender:  map[cciptypes.Address]uint64{sender1: 0},
			expectedSeqNrs:         []ccip.ObservedMessage{{SeqNr: uint64(10)}},
			expectedStates: []messageExecStatus{
				newMessageExecState(10, [32]byte{}, AddedToBatch),
			},
		},
		{
			name: "unordered messages not blocked by nonce",
			reqs: []cciptypes.EVM2EVMOnRampCCIPSendRequestedWithMeta{
				{
					EVM2EVMMessage: cciptypes.EVM2EVMMessage{
						SequenceNumber: 9,
						FeeTokenAmount: big.NewInt(1e9),
						Sender:         sender1,
						Nonce:          5,
						GasLimit:       big.NewInt(1),
						Data:           bytes.Repeat([]byte{'a'}, 1000),
						FeeToken:       srcNative,
						MessageID:      [32]byte{},
					},
					BlockTimestamp: time.Date(2010, 1, 1, 12, 12, 12, 0, time.UTC),
				},
				{
					EVM2EVMMessage: cciptypes.EVM2EVMMessage{
						SequenceNumber: 10,
						FeeTokenAmount: big.NewInt(1e9),
						Sender:         sender1,
						Nonce:          0,
						GasLimit:       big.NewInt(1),
						Data:           bytes.Repeat([]byte{'a'}, 1000),
						FeeToken:       srcNative,
						MessageID:      [32]byte{},
					},
					BlockTimestamp: time.Date(2010, 1, 1, 12, 12, 12, 0, time.UTC),
				},
			},
			inflight:               big.NewInt(0),
			tokenRateLimitCapacity: big.NewInt(0),
			destGasPrice:           big.NewInt(10),
			srcPrices:              map[cciptypes.Address]*big.Int{srcNative: big.NewInt(1)},
			dstPrices:              map[cciptypes.Address]*big.Int{destNative: big.NewInt(1)},
			offRampNoncesBySender:  map[cciptypes.Address]uint64{sender1: 3},
			expectedSeqNrs:         []ccip.ObservedMessage{{SeqNr: uint64(10)}},
			expectedStates: []messageExecStatus{
				newMessageExecState(9, [32]byte{}, InvalidNonce),
				newMessageExecState(10, [32]byte{}, AddedToBatch),
			},
		},
	}

	for _, tc := range tt {
		tc := tc
		t.Run(tc.name, func(t *testing.T) {
			offRamp.SetSenderNonces(tc.offRampNoncesBySender)

			gasPriceEstimator := prices.NewMockGasPriceEstimatorExec(t)
			if tc.expectedSeqNrs != nil {
				gasPriceEstimator.On("EstimateMsgCostUSD", mock.Anything, mock.Anything, mock.Anything, mock.Anything).Return(big.NewInt(0), nil)
			}

			// Mock calls to reader.
			mockOffRampReader := ccipdatamocks.NewOffRampReader(t)
			mockOffRampReader.On("ListSenderNonces", mock.Anything, mock.Anything).Return(tc.offRampNoncesBySender, nil).Maybe()

			plugin := ExecutionReportingPlugin{
				tokenDataWorker:   tokendata.NewBackgroundWorker(map[cciptypes.Address]tokendata.Reader{}, 10, 5*time.Second, time.Hour),
				offRampReader:     mockOffRampReader,
				destWrappedNative: destNative,
				offchainConfig: cciptypes.ExecOffchainConfig{
					DestOptimisticConfirmations: 1,
					BatchGasLimit:               500_000,
					RelativeBoostPerWaitHour:    1,
				},
				lggr:              logger.TestLogger(t),
				gasPriceEstimator: gasPriceEstimator,
			}

			seqNrs, execStates := plugin.buildBatch(
				context.Background(),
				lggr,
				commitReportWithSendRequests{sendRequestsWithMeta: tc.reqs},
				tc.inflight,
				tc.tokenRateLimitCapacity,
				tc.srcPrices,
				tc.dstPrices,
				tc.destGasPrice,
				tc.srcToDestTokens,
			)
			if tc.expectedSeqNrs == nil {
				assert.Len(t, seqNrs, 0)
			} else {
				assert.Equal(t, tc.expectedSeqNrs, seqNrs)
			}

			if tc.expectedStates == nil {
				assert.Len(t, execStates, 0)
			} else {
				assert.Equal(t, tc.expectedStates, execStates)
			}
		})
	}
}

>>>>>>> fe203df2
func TestExecutionReportingPlugin_getReportsWithSendRequests(t *testing.T) {
	testCases := []struct {
		name                string
		reports             []cciptypes.CommitStoreReport
		expQueryMin         uint64 // expected min/max used in the query to get ccipevents
		expQueryMax         uint64
		onchainEvents       []cciptypes.EVM2EVMMessageWithTxMeta
		destExecutedSeqNums []uint64

		expReports []commitReportWithSendRequests
		expErr     bool
	}{
		{
			name:       "no reports",
			reports:    nil,
			expReports: nil,
			expErr:     false,
		},
		{
			name: "two reports happy flow",
			reports: []cciptypes.CommitStoreReport{
				{
					Interval:   cciptypes.CommitStoreInterval{Min: 1, Max: 2},
					MerkleRoot: [32]byte{100},
				},
				{
					Interval:   cciptypes.CommitStoreInterval{Min: 3, Max: 3},
					MerkleRoot: [32]byte{200},
				},
			},
			expQueryMin: 1,
			expQueryMax: 3,
			onchainEvents: []cciptypes.EVM2EVMMessageWithTxMeta{
				{EVM2EVMMessage: cciptypes.EVM2EVMMessage{SequenceNumber: 1}},
				{EVM2EVMMessage: cciptypes.EVM2EVMMessage{SequenceNumber: 2}},
				{EVM2EVMMessage: cciptypes.EVM2EVMMessage{SequenceNumber: 3}},
			},
			destExecutedSeqNums: []uint64{1},
			expReports: []commitReportWithSendRequests{
				{
					commitReport: cciptypes.CommitStoreReport{
						Interval:   cciptypes.CommitStoreInterval{Min: 1, Max: 2},
						MerkleRoot: [32]byte{100},
					},
					sendRequestsWithMeta: []cciptypes.EVM2EVMOnRampCCIPSendRequestedWithMeta{
						{
							EVM2EVMMessage: cciptypes.EVM2EVMMessage{SequenceNumber: 1},
							Executed:       true,
							Finalized:      true,
						},
						{
							EVM2EVMMessage: cciptypes.EVM2EVMMessage{SequenceNumber: 2},
							Executed:       false,
							Finalized:      false,
						},
					},
				},
				{
					commitReport: cciptypes.CommitStoreReport{
						Interval:   cciptypes.CommitStoreInterval{Min: 3, Max: 3},
						MerkleRoot: [32]byte{200},
					},
					sendRequestsWithMeta: []cciptypes.EVM2EVMOnRampCCIPSendRequestedWithMeta{
						{
							EVM2EVMMessage: cciptypes.EVM2EVMMessage{SequenceNumber: 3},
							Executed:       false,
							Finalized:      false,
						},
					},
				},
			},
			expErr: false,
		},
	}

	ctx := testutils.Context(t)
	lggr := logger.TestLogger(t)
	for _, tc := range testCases {
		t.Run(tc.name, func(t *testing.T) {
			p := &ExecutionReportingPlugin{}
			p.lggr = lggr

			offRampReader := ccipdatamocks.NewOffRampReader(t)
			p.offRampReader = offRampReader

			sourceReader := ccipdatamocks.NewOnRampReader(t)
			sourceReader.On("GetSendRequestsBetweenSeqNums", ctx, tc.expQueryMin, tc.expQueryMax, false).
				Return(tc.onchainEvents, nil).Maybe()
			p.onRampReader = sourceReader

			finalized := make(map[uint64]bool)
			for _, r := range tc.expReports {
				for _, s := range r.sendRequestsWithMeta {
					finalized[s.SequenceNumber] = s.Finalized
				}
			}

			var executedEvents []cciptypes.ExecutionStateChangedWithTxMeta
			for _, executedSeqNum := range tc.destExecutedSeqNums {
				executedEvents = append(executedEvents, cciptypes.ExecutionStateChangedWithTxMeta{
					ExecutionStateChanged: cciptypes.ExecutionStateChanged{
						SequenceNumber: executedSeqNum,
						Finalized:      finalized[executedSeqNum],
					},
				})
			}
			offRampReader.On("GetExecutionStateChangesBetweenSeqNums", ctx, tc.expQueryMin, tc.expQueryMax, 0).Return(executedEvents, nil).Maybe()

			populatedReports, err := p.getReportsWithSendRequests(ctx, tc.reports)
			if tc.expErr {
				assert.Error(t, err)
				return
			}
			assert.NoError(t, err)
			assert.Equal(t, len(tc.expReports), len(populatedReports))
			for i, expReport := range tc.expReports {
				assert.Equal(t, len(expReport.sendRequestsWithMeta), len(populatedReports[i].sendRequestsWithMeta))
				for j, expReq := range expReport.sendRequestsWithMeta {
					assert.Equal(t, expReq.Executed, populatedReports[i].sendRequestsWithMeta[j].Executed)
					assert.Equal(t, expReq.Finalized, populatedReports[i].sendRequestsWithMeta[j].Finalized)
					assert.Equal(t, expReq.SequenceNumber, populatedReports[i].sendRequestsWithMeta[j].SequenceNumber)
				}
			}
		})
	}
}

func Test_calculateObservedMessagesConsensus(t *testing.T) {
	type args struct {
		observations []ccip.ExecutionObservation
		f            int
	}
	tests := []struct {
		name string
		args args
		want []ccip.ObservedMessage
	}{
		{
			name: "no observations",
			args: args{
				observations: nil,
				f:            0,
			},
			want: []ccip.ObservedMessage{},
		},
		{
			name: "common path",
			args: args{
				observations: []ccip.ExecutionObservation{
					{
						Messages: map[uint64]ccip.MsgData{
							1: {TokenData: [][]byte{{0x1}, {0x1}, {0x1}}},
							2: {TokenData: [][]byte{{0x2}, {0x2}, {0x2}}},
						},
					},
					{
						Messages: map[uint64]ccip.MsgData{
							1: {TokenData: [][]byte{{0x1}, {0x1}, {0xff}}}, // different token data - should not be picked
							2: {TokenData: [][]byte{{0x2}, {0x2}, {0x2}}},
							3: {TokenData: [][]byte{{0x3}, {0x3}, {0x3}}},
						},
					},
					{
						Messages: map[uint64]ccip.MsgData{
							1: {TokenData: [][]byte{{0x1}, {0x1}, {0x1}}},
							2: {TokenData: [][]byte{{0x2}, {0x2}, {0x2}}},
						},
					},
				},
				f: 1,
			},
			want: []ccip.ObservedMessage{
				{SeqNr: 1, MsgData: ccip.MsgData{TokenData: [][]byte{{0x1}, {0x1}, {0x1}}}},
				{SeqNr: 2, MsgData: ccip.MsgData{TokenData: [][]byte{{0x2}, {0x2}, {0x2}}}},
			},
		},
		{
			name: "similar token data",
			args: args{
				observations: []ccip.ExecutionObservation{
					{
						Messages: map[uint64]ccip.MsgData{
							1: {TokenData: [][]byte{{0x1}, {0x1}, {0x1}}},
						},
					},
					{
						Messages: map[uint64]ccip.MsgData{
							1: {TokenData: [][]byte{{0x1}, {0x1, 0x1}}},
						},
					},
					{
						Messages: map[uint64]ccip.MsgData{
							1: {TokenData: [][]byte{{0x1}, {0x1, 0x1}}},
						},
					},
				},
				f: 1,
			},
			want: []ccip.ObservedMessage{
				{SeqNr: 1, MsgData: ccip.MsgData{TokenData: [][]byte{{0x1}, {0x1, 0x1}}}},
			},
		},
		{
			name: "results should be deterministic",
			args: args{
				observations: []ccip.ExecutionObservation{
					{Messages: map[uint64]ccip.MsgData{1: {TokenData: [][]byte{{0x2}}}}},
					{Messages: map[uint64]ccip.MsgData{1: {TokenData: [][]byte{{0x2}}}}},
					{Messages: map[uint64]ccip.MsgData{1: {TokenData: [][]byte{{0x1}}}}},
					{Messages: map[uint64]ccip.MsgData{1: {TokenData: [][]byte{{0x3}}}}},
					{Messages: map[uint64]ccip.MsgData{1: {TokenData: [][]byte{{0x3}}}}},
					{Messages: map[uint64]ccip.MsgData{1: {TokenData: [][]byte{{0x1}}}}},
				},
				f: 1,
			},
			want: []ccip.ObservedMessage{
				{SeqNr: 1, MsgData: ccip.MsgData{TokenData: [][]byte{{0x3}}}},
			},
		},
	}

	for _, tt := range tests {
		t.Run(tt.name, func(t *testing.T) {
			res, err := calculateObservedMessagesConsensus(
				tt.args.observations,
				tt.args.f,
			)
			assert.NoError(t, err)
			sort.Slice(res, func(i, j int) bool {
				return res[i].SeqNr < res[j].SeqNr
			})
			assert.Equalf(t, tt.want, res, "calculateObservedMessagesConsensus(%v, %v)", tt.args.observations, tt.args.f)
		})
	}
}

func Test_getTokensPrices(t *testing.T) {
	tk1 := ccipcalc.HexToAddress("1")
	tk2 := ccipcalc.HexToAddress("2")
	tk3 := ccipcalc.HexToAddress("3")

	testCases := []struct {
		name      string
		feeTokens []cciptypes.Address
		tokens    []cciptypes.Address
		retPrices []cciptypes.TokenPriceUpdate
		expPrices map[cciptypes.Address]*big.Int
		expErr    bool
	}{
		{
			name:      "base",
			feeTokens: []cciptypes.Address{tk1, tk2},
			tokens:    []cciptypes.Address{tk3},
			retPrices: []cciptypes.TokenPriceUpdate{
				{TokenPrice: cciptypes.TokenPrice{Value: big.NewInt(10)}},
				{TokenPrice: cciptypes.TokenPrice{Value: big.NewInt(20)}},
				{TokenPrice: cciptypes.TokenPrice{Value: big.NewInt(30)}},
			},
			expPrices: map[cciptypes.Address]*big.Int{
				tk1: big.NewInt(10),
				tk2: big.NewInt(20),
				tk3: big.NewInt(30),
			},
			expErr: false,
		},
		{
			name:      "token is both fee token and normal token",
			feeTokens: []cciptypes.Address{tk1, tk2},
			tokens:    []cciptypes.Address{tk3, tk1},
			retPrices: []cciptypes.TokenPriceUpdate{
				{TokenPrice: cciptypes.TokenPrice{Value: big.NewInt(10)}},
				{TokenPrice: cciptypes.TokenPrice{Value: big.NewInt(20)}},
				{TokenPrice: cciptypes.TokenPrice{Value: big.NewInt(30)}},
				{TokenPrice: cciptypes.TokenPrice{Value: big.NewInt(10)}},
			},
			expPrices: map[cciptypes.Address]*big.Int{
				tk1: big.NewInt(10),
				tk2: big.NewInt(20),
				tk3: big.NewInt(30),
			},
			expErr: false,
		},
		{
			name:      "token is both fee token and normal token and price registry gave different price",
			feeTokens: []cciptypes.Address{tk1, tk2},
			tokens:    []cciptypes.Address{tk3, tk1},
			retPrices: []cciptypes.TokenPriceUpdate{
				{TokenPrice: cciptypes.TokenPrice{Value: big.NewInt(10)}},
				{TokenPrice: cciptypes.TokenPrice{Value: big.NewInt(20)}},
				{TokenPrice: cciptypes.TokenPrice{Value: big.NewInt(30)}},
				{TokenPrice: cciptypes.TokenPrice{Value: big.NewInt(1000)}},
			},
			expErr: true,
		},
		{
			name:      "contract returns less prices than requested",
			feeTokens: []cciptypes.Address{tk1, tk2},
			tokens:    []cciptypes.Address{tk3},
			retPrices: []cciptypes.TokenPriceUpdate{
				{TokenPrice: cciptypes.TokenPrice{Value: big.NewInt(10)}},
				{TokenPrice: cciptypes.TokenPrice{Value: big.NewInt(20)}},
			},
			expErr: true,
		},
	}

	for _, tc := range testCases {
		t.Run(tc.name, func(t *testing.T) {
			priceReg := ccipdatamocks.NewPriceRegistryReader(t)
			priceReg.On("GetTokenPrices", mock.Anything, mock.Anything).Return(tc.retPrices, nil)
			priceReg.On("Address", mock.Anything).Return(cciptypes.Address(utils.RandomAddress().String()), nil).Maybe()

			tokenPrices, err := getTokensPrices(context.Background(), priceReg, append(tc.feeTokens, tc.tokens...))
			if tc.expErr {
				assert.Error(t, err)
				return
			}

			assert.NoError(t, err)
			for tk, price := range tc.expPrices {
				assert.Equal(t, price, tokenPrices[tk])
			}
		})
	}
}

func Test_calculateMessageMaxGas(t *testing.T) {
	type args struct {
		gasLimit    *big.Int
		numRequests int
		dataLen     int
		numTokens   int
	}
	tests := []struct {
		name    string
		args    args
		want    uint64
		wantErr bool
	}{
		{
			name:    "base",
			args:    args{gasLimit: big.NewInt(1000), numRequests: 5, dataLen: 5, numTokens: 2},
			want:    826_336,
			wantErr: false,
		},
		{
			name:    "large",
			args:    args{gasLimit: big.NewInt(1000), numRequests: 1000, dataLen: 1000, numTokens: 1000},
			want:    346_485_176,
			wantErr: false,
		},
		{
			name:    "gas limit overflow",
			args:    args{gasLimit: big.NewInt(0).Mul(big.NewInt(math.MaxInt64), big.NewInt(math.MaxInt64))},
			want:    36_391_540,
			wantErr: true,
		},
	}

	for _, tt := range tests {
		t.Run(tt.name, func(t *testing.T) {
			got, err := calculateMessageMaxGas(tt.args.gasLimit, tt.args.numRequests, tt.args.dataLen, tt.args.numTokens)
			if tt.wantErr {
				assert.Error(t, err)
				return
			}
			assert.NoError(t, err)
			assert.Equalf(t, tt.want, got, "calculateMessageMaxGas(%v, %v, %v, %v)", tt.args.gasLimit, tt.args.numRequests, tt.args.dataLen, tt.args.numTokens)
		})
	}
}

func Test_inflightAggregates(t *testing.T) {
	const n = 10
	addrs := make([]cciptypes.Address, n)
	tokenAddrs := make([]cciptypes.Address, n)
	for i := range addrs {
		addrs[i] = cciptypes.Address(utils.RandomAddress().String())
		tokenAddrs[i] = cciptypes.Address(utils.RandomAddress().String())
	}
	lggr := logger.TestLogger(t)

	testCases := []struct {
		name            string
		inflight        []InflightInternalExecutionReport
		destTokenPrices map[cciptypes.Address]*big.Int
		sourceToDest    map[cciptypes.Address]cciptypes.Address

		expInflightSeqNrs          mapset.Set[uint64]
		expInflightAggrVal         *big.Int
		expMaxInflightSenderNonces map[cciptypes.Address]uint64
		expInflightTokenAmounts    map[cciptypes.Address]*big.Int
		expErr                     bool
	}{
		{
			name: "base",
			inflight: []InflightInternalExecutionReport{
				{
					messages: []cciptypes.EVM2EVMMessage{
						{
							Sender:         addrs[0],
							SequenceNumber: 100,
							Nonce:          2,
							TokenAmounts: []cciptypes.TokenAmount{
								{Token: tokenAddrs[0], Amount: big.NewInt(1e18)},
								{Token: tokenAddrs[0], Amount: big.NewInt(2e18)},
							},
						},
						{
							Sender:         addrs[0],
							SequenceNumber: 106,
							Nonce:          4,
							TokenAmounts: []cciptypes.TokenAmount{
								{Token: tokenAddrs[0], Amount: big.NewInt(1e18)},
								{Token: tokenAddrs[0], Amount: big.NewInt(5e18)},
								{Token: tokenAddrs[2], Amount: big.NewInt(5e18)},
							},
						},
					},
				},
			},
			destTokenPrices: map[cciptypes.Address]*big.Int{
				tokenAddrs[1]: big.NewInt(1000),
				tokenAddrs[3]: big.NewInt(500),
			},
			sourceToDest: map[cciptypes.Address]cciptypes.Address{
				tokenAddrs[0]: tokenAddrs[1],
				tokenAddrs[2]: tokenAddrs[3],
			},
			expInflightSeqNrs:  mapset.NewSet[uint64](100, 106),
			expInflightAggrVal: big.NewInt(9*1000 + 5*500),
			expMaxInflightSenderNonces: map[cciptypes.Address]uint64{
				addrs[0]: 4,
			},
			expInflightTokenAmounts: map[cciptypes.Address]*big.Int{
				tokenAddrs[0]: big.NewInt(9e18),
				tokenAddrs[2]: big.NewInt(5e18),
			},
			expErr: false,
		},
		{
			name: "missing price should be 0",
			inflight: []InflightInternalExecutionReport{
				{
					messages: []cciptypes.EVM2EVMMessage{
						{
							Sender:         addrs[0],
							SequenceNumber: 100,
							Nonce:          2,
							TokenAmounts: []cciptypes.TokenAmount{
								{Token: tokenAddrs[0], Amount: big.NewInt(1e18)},
							},
						},
					},
				},
			},
			destTokenPrices: map[cciptypes.Address]*big.Int{
				tokenAddrs[3]: big.NewInt(500),
			},
			sourceToDest: map[cciptypes.Address]cciptypes.Address{
				tokenAddrs[2]: tokenAddrs[3],
			},
			expInflightAggrVal: big.NewInt(0),
			expErr:             false,
		},
		{
			name:                       "nothing inflight",
			inflight:                   []InflightInternalExecutionReport{},
			expInflightSeqNrs:          mapset.NewSet[uint64](),
			expInflightAggrVal:         big.NewInt(0),
			expMaxInflightSenderNonces: map[cciptypes.Address]uint64{},
			expInflightTokenAmounts:    map[cciptypes.Address]*big.Int{},
			expErr:                     false,
		},
	}

	for _, tc := range testCases {
		t.Run(tc.name, func(t *testing.T) {
			inflightAggrVal, err := getInflightAggregateRateLimit(
				lggr,
				tc.inflight,
				tc.destTokenPrices,
				tc.sourceToDest,
			)

			if tc.expErr {
				assert.Error(t, err)
				return
			}
			assert.NoError(t, err)
			assert.True(t, reflect.DeepEqual(tc.expInflightAggrVal, inflightAggrVal))
		})
	}
}

func Test_commitReportWithSendRequests_validate(t *testing.T) {
	testCases := []struct {
		name           string
		reportInterval cciptypes.CommitStoreInterval
		numReqs        int
		expValid       bool
	}{
		{
			name:           "valid report",
			reportInterval: cciptypes.CommitStoreInterval{Min: 10, Max: 20},
			numReqs:        11,
			expValid:       true,
		},
		{
			name:           "report with one request",
			reportInterval: cciptypes.CommitStoreInterval{Min: 1234, Max: 1234},
			numReqs:        1,
			expValid:       true,
		},
		{
			name:           "request is missing",
			reportInterval: cciptypes.CommitStoreInterval{Min: 1234, Max: 1234},
			numReqs:        0,
			expValid:       false,
		},
		{
			name:           "requests are missing",
			reportInterval: cciptypes.CommitStoreInterval{Min: 1, Max: 10},
			numReqs:        5,
			expValid:       false,
		},
	}

	for _, tc := range testCases {
		t.Run(tc.name, func(t *testing.T) {
			rep := commitReportWithSendRequests{
				commitReport: cciptypes.CommitStoreReport{
					Interval: tc.reportInterval,
				},
				sendRequestsWithMeta: make([]cciptypes.EVM2EVMOnRampCCIPSendRequestedWithMeta, tc.numReqs),
			}
			err := rep.validate()
			isValid := err == nil
			assert.Equal(t, tc.expValid, isValid)
		})
	}
}

func Test_commitReportWithSendRequests_allRequestsAreExecutedAndFinalized(t *testing.T) {
	testCases := []struct {
		name   string
		reqs   []cciptypes.EVM2EVMOnRampCCIPSendRequestedWithMeta
		expRes bool
	}{
		{
			name: "all requests executed and finalized",
			reqs: []cciptypes.EVM2EVMOnRampCCIPSendRequestedWithMeta{
				{Executed: true, Finalized: true},
				{Executed: true, Finalized: true},
				{Executed: true, Finalized: true},
			},
			expRes: true,
		},
		{
			name:   "true when there are zero requests",
			reqs:   []cciptypes.EVM2EVMOnRampCCIPSendRequestedWithMeta{},
			expRes: true,
		},
		{
			name: "some request not executed",
			reqs: []cciptypes.EVM2EVMOnRampCCIPSendRequestedWithMeta{
				{Executed: true, Finalized: true},
				{Executed: true, Finalized: true},
				{Executed: false, Finalized: true},
			},
			expRes: false,
		},
		{
			name: "some request not finalized",
			reqs: []cciptypes.EVM2EVMOnRampCCIPSendRequestedWithMeta{
				{Executed: true, Finalized: true},
				{Executed: true, Finalized: true},
				{Executed: true, Finalized: false},
			},
			expRes: false,
		},
	}

	for _, tc := range testCases {
		t.Run(tc.name, func(t *testing.T) {
			rep := commitReportWithSendRequests{sendRequestsWithMeta: tc.reqs}
			res := rep.allRequestsAreExecutedAndFinalized()
			assert.Equal(t, tc.expRes, res)
		})
	}
}

func Test_commitReportWithSendRequests_sendReqFits(t *testing.T) {
	testCases := []struct {
		name   string
		req    cciptypes.EVM2EVMOnRampCCIPSendRequestedWithMeta
		report cciptypes.CommitStoreReport
		expRes bool
	}{
		{
			name: "all requests executed and finalized",
			req: cciptypes.EVM2EVMOnRampCCIPSendRequestedWithMeta{
				EVM2EVMMessage: cciptypes.EVM2EVMMessage{SequenceNumber: 1},
			},
			report: cciptypes.CommitStoreReport{
				Interval: cciptypes.CommitStoreInterval{Min: 1, Max: 10},
			},
			expRes: true,
		},
		{
			name: "all requests executed and finalized",
			req: cciptypes.EVM2EVMOnRampCCIPSendRequestedWithMeta{
				EVM2EVMMessage: cciptypes.EVM2EVMMessage{SequenceNumber: 10},
			},
			report: cciptypes.CommitStoreReport{
				Interval: cciptypes.CommitStoreInterval{Min: 1, Max: 10},
			},
			expRes: true,
		},
		{
			name: "all requests executed and finalized",
			req: cciptypes.EVM2EVMOnRampCCIPSendRequestedWithMeta{
				EVM2EVMMessage: cciptypes.EVM2EVMMessage{SequenceNumber: 11},
			},
			report: cciptypes.CommitStoreReport{
				Interval: cciptypes.CommitStoreInterval{Min: 1, Max: 10},
			},
			expRes: false,
		},
		{
			name: "all requests executed and finalized",
			req: cciptypes.EVM2EVMOnRampCCIPSendRequestedWithMeta{
				EVM2EVMMessage: cciptypes.EVM2EVMMessage{SequenceNumber: 10},
			},
			report: cciptypes.CommitStoreReport{
				Interval: cciptypes.CommitStoreInterval{Min: 10, Max: 10},
			},
			expRes: true,
		},
	}

	for _, tc := range testCases {
		t.Run(tc.name, func(t *testing.T) {
			r := &commitReportWithSendRequests{commitReport: tc.report}
			assert.Equal(t, tc.expRes, r.sendReqFits(tc.req))
		})
	}
}

// generateExecutionReport generates an execution report that can be used in tests
func generateExecutionReport(t *testing.T, numMsgs, tokensPerMsg, bytesPerMsg int) cciptypes.ExecReport {
	messages := make([]cciptypes.EVM2EVMMessage, numMsgs)

	randAddr := func() cciptypes.Address {
		return cciptypes.Address(utils.RandomAddress().String())
	}

	offChainTokenData := make([][][]byte, numMsgs)
	for i := range messages {
		tokenAmounts := make([]cciptypes.TokenAmount, tokensPerMsg)
		for j := range tokenAmounts {
			tokenAmounts[j] = cciptypes.TokenAmount{
				Token:  randAddr(),
				Amount: big.NewInt(math.MaxInt64),
			}
		}

		messages[i] = cciptypes.EVM2EVMMessage{
			SourceChainSelector: rand.Uint64(),
			SequenceNumber:      uint64(i + 1),
			FeeTokenAmount:      big.NewInt(rand.Int64()),
			Sender:              randAddr(),
			Nonce:               rand.Uint64(),
			GasLimit:            big.NewInt(rand.Int64()),
			Strict:              false,
			Receiver:            randAddr(),
			Data:                bytes.Repeat([]byte{1}, bytesPerMsg),
			TokenAmounts:        tokenAmounts,
			FeeToken:            randAddr(),
			MessageID:           utils.RandomBytes32(),
		}

		data := []byte(`{"foo": "bar"}`)
		offChainTokenData[i] = [][]byte{data, data, data}
	}

	return cciptypes.ExecReport{
		Messages:          messages,
		OffchainTokenData: offChainTokenData,
		Proofs:            make([][32]byte, numMsgs),
		ProofFlagBits:     big.NewInt(rand.Int64()),
	}
}

func Test_selectReportsToFillBatch(t *testing.T) {
	tests := []struct {
		name            string
		messagesLimit   uint64 // maximum number of messages that can be included in a batch.
		expectedBatches int    // expected number of batches.
		expectedReports int    // expected number of selected reports.
	}{
		{
			name:            "pick all at once when messages limit is high",
			messagesLimit:   5000,
			expectedBatches: 1,
			expectedReports: 10,
		},
		{
			name:            "pick none when messages limit is below commit report size",
			messagesLimit:   199,
			expectedBatches: 0,
			expectedReports: 0,
		},
		{
			name:            "pick exactly the number in each report",
			messagesLimit:   200,
			expectedBatches: 10,
			expectedReports: 10,
		},
		{
			name:            "messages limit larger than individual reports",
			messagesLimit:   300,
			expectedBatches: 10,
			expectedReports: 10,
		},
		{
			name:            "messages limit larger than several reports",
			messagesLimit:   650,
			expectedBatches: 4,
			expectedReports: 10,
		},
		{
			name:            "default limit",
			messagesLimit:   1024,
			expectedBatches: 2,
			expectedReports: 10,
		},
	}

	for _, tt := range tests {
		t.Run(tt.name, func(t *testing.T) {
			nbCommitStoreReports := 10
			nbMsgPerRoot := 200

			var reports []cciptypes.CommitStoreReport
			for i := 0; i < nbCommitStoreReports; i++ {
				reports = append(reports, cciptypes.CommitStoreReport{Interval: cciptypes.CommitStoreInterval{Min: uint64(i * nbMsgPerRoot), Max: uint64((i+1)*nbMsgPerRoot - 1)}})
			}

			var unexpiredReportsBatches [][]cciptypes.CommitStoreReport
			for i := 0; i < len(reports); {
				unexpiredReports, step := selectReportsToFillBatch(reports[i:], tt.messagesLimit)
				if step == 0 {
					break
				}
				unexpiredReportsBatches = append(unexpiredReportsBatches, unexpiredReports)
				i += step
			}
			assert.Len(t, unexpiredReportsBatches, tt.expectedBatches)

			var flatten []cciptypes.CommitStoreReport
			for _, r := range unexpiredReportsBatches {
				flatten = append(flatten, r...)
			}
			assert.Equal(t, tt.expectedReports, len(flatten))
			if tt.expectedBatches > 0 {
				assert.Equal(t, reports, flatten)
			} else {
				assert.Empty(t, flatten)
			}
		})
	}
}

func Test_prepareTokenExecData(t *testing.T) {
	ctx := testutils.Context(t)

	weth := cciptypes.Address(utils.RandomAddress().String())
	wavax := cciptypes.Address(utils.RandomAddress().String())
	link := cciptypes.Address(utils.RandomAddress().String())
	usdc := cciptypes.Address(utils.RandomAddress().String())

	wethPriceUpdate := cciptypes.TokenPriceUpdate{TokenPrice: cciptypes.TokenPrice{Token: weth, Value: big.NewInt(2e18)}}
	wavaxPriceUpdate := cciptypes.TokenPriceUpdate{TokenPrice: cciptypes.TokenPrice{Token: wavax, Value: big.NewInt(3e18)}}
	linkPriceUpdate := cciptypes.TokenPriceUpdate{TokenPrice: cciptypes.TokenPrice{Token: link, Value: big.NewInt(4e18)}}
	usdcPriceUpdate := cciptypes.TokenPriceUpdate{TokenPrice: cciptypes.TokenPrice{Token: usdc, Value: big.NewInt(5e18)}}

	tokenPrices := map[cciptypes.Address]cciptypes.TokenPriceUpdate{weth: wethPriceUpdate, wavax: wavaxPriceUpdate, link: linkPriceUpdate, usdc: usdcPriceUpdate}

	tests := []struct {
		name               string
		sourceFeeTokens    []cciptypes.Address
		sourceFeeTokensErr error
		destTokens         []cciptypes.Address
		destTokensErr      error
		destFeeTokens      []cciptypes.Address
		destFeeTokensErr   error
		sourcePrices       []cciptypes.TokenPriceUpdate
		destPrices         []cciptypes.TokenPriceUpdate
	}{
		{
			name:         "only native token",
			sourcePrices: []cciptypes.TokenPriceUpdate{wethPriceUpdate},
			destPrices:   []cciptypes.TokenPriceUpdate{wavaxPriceUpdate},
		},
		{
			name:          "additional dest fee token",
			destFeeTokens: []cciptypes.Address{link},
			sourcePrices:  []cciptypes.TokenPriceUpdate{wethPriceUpdate},
			destPrices:    []cciptypes.TokenPriceUpdate{linkPriceUpdate, wavaxPriceUpdate},
		},
		{
			name:         "dest tokens",
			destTokens:   []cciptypes.Address{link, usdc},
			sourcePrices: []cciptypes.TokenPriceUpdate{wethPriceUpdate},
			destPrices:   []cciptypes.TokenPriceUpdate{linkPriceUpdate, usdcPriceUpdate, wavaxPriceUpdate},
		},
		{
			name:            "source fee tokens",
			sourceFeeTokens: []cciptypes.Address{usdc},
			sourcePrices:    []cciptypes.TokenPriceUpdate{usdcPriceUpdate, wethPriceUpdate},
			destPrices:      []cciptypes.TokenPriceUpdate{wavaxPriceUpdate},
		},
		{
			name:            "source, dest and fee tokens",
			sourceFeeTokens: []cciptypes.Address{usdc},
			destTokens:      []cciptypes.Address{link},
			destFeeTokens:   []cciptypes.Address{usdc},
			sourcePrices:    []cciptypes.TokenPriceUpdate{usdcPriceUpdate, wethPriceUpdate},
			destPrices:      []cciptypes.TokenPriceUpdate{usdcPriceUpdate, linkPriceUpdate, wavaxPriceUpdate},
		},
		{
			name:            "source, dest and fee tokens with duplicates",
			sourceFeeTokens: []cciptypes.Address{link, weth},
			destTokens:      []cciptypes.Address{link, wavax},
			destFeeTokens:   []cciptypes.Address{link, wavax},
			sourcePrices:    []cciptypes.TokenPriceUpdate{linkPriceUpdate, wethPriceUpdate},
			destPrices:      []cciptypes.TokenPriceUpdate{linkPriceUpdate, wavaxPriceUpdate},
		},
		{
			name:               "everything fails when source fails",
			sourceFeeTokensErr: errors.New("source error"),
		},
		{
			name:             "everything fails when dest fee fails",
			destFeeTokensErr: errors.New("dest fee error"),
		},
		{
			name:          "everything fails when dest  fails",
			destTokensErr: errors.New("dest error"),
		},
	}

	for _, tt := range tests {
		t.Run(tt.name, func(t *testing.T) {
			onrampReader := ccipdatamocks.NewOnRampReader(t)
			offrampReader := ccipdatamocks.NewOffRampReader(t)
			sourcePriceRegistry := ccipdatamocks.NewPriceRegistryReader(t)
			destPriceRegistry := ccipdatamocks.NewPriceRegistryReader(t)
			gasPriceEstimator := prices.NewMockGasPriceEstimatorExec(t)
			sourcePriceRegistryProvider := ccipdataprovidermocks.NewPriceRegistry(t)

			sourcePriceRegistryAddress := cciptypes.Address(utils.RandomAddress().String())
			onrampReader.On("SourcePriceRegistryAddress", ctx).Return(sourcePriceRegistryAddress, nil).Maybe()
			offrampReader.On("CurrentRateLimiterState", ctx).Return(cciptypes.TokenBucketRateLimit{}, nil).Maybe()
			offrampReader.On("GetSourceToDestTokensMapping", ctx).Return(map[cciptypes.Address]cciptypes.Address{}, nil).Maybe()
			gasPriceEstimator.On("GetGasPrice", ctx).Return(big.NewInt(1e9), nil).Maybe()

			offrampReader.On("GetTokens", ctx).Return(cciptypes.OffRampTokens{DestinationTokens: tt.destTokens}, tt.destTokensErr).Maybe()
			sourcePriceRegistry.On("Address", mock.Anything).Return(sourcePriceRegistryAddress, nil).Maybe()
			sourcePriceRegistry.On("GetFeeTokens", ctx).Return(tt.sourceFeeTokens, tt.sourceFeeTokensErr).Maybe()
			sourcePriceRegistry.On("GetTokenPrices", ctx, mock.Anything).Return(tt.sourcePrices, nil).Maybe()
			destPriceRegistry.On("GetFeeTokens", ctx).Return(tt.destFeeTokens, tt.destFeeTokensErr).Maybe()
			destPriceRegistry.On("GetTokenPrices", ctx, mock.Anything).Return(tt.destPrices, nil).Maybe()

			sourcePriceRegistryProvider.On("NewPriceRegistryReader", ctx, sourcePriceRegistryAddress).Return(sourcePriceRegistry, nil).Maybe()

			reportingPlugin := ExecutionReportingPlugin{
				onRampReader:                onrampReader,
				offRampReader:               offrampReader,
				sourcePriceRegistry:         sourcePriceRegistry,
				sourcePriceRegistryProvider: sourcePriceRegistryProvider,
				destPriceRegistry:           destPriceRegistry,
				gasPriceEstimator:           gasPriceEstimator,
				sourceWrappedNativeToken:    weth,
				destWrappedNative:           wavax,
			}

			tokenData, err := reportingPlugin.prepareTokenExecData(ctx)
			if tt.destFeeTokensErr != nil || tt.sourceFeeTokensErr != nil || tt.destTokensErr != nil {
				require.Error(t, err)
				return
			}

			require.NoError(t, err)
			assert.Len(t, tokenData.sourceTokenPrices, len(tt.sourcePrices))
			assert.Len(t, tokenData.destTokenPrices, len(tt.destPrices))

			for token, price := range tokenData.sourceTokenPrices {
				assert.Equal(t, tokenPrices[token].Value, price)
			}

			for token, price := range tokenData.destTokenPrices {
				assert.Equal(t, tokenPrices[token].Value, price)
			}
		})
	}
}

func encodeExecutionReport(t *testing.T, report cciptypes.ExecReport) []byte {
	reader, err := v1_2_0.NewOffRamp(logger.TestLogger(t), utils.RandomAddress(), nil, nil, nil, nil)
	require.NoError(t, err)
	ctx := testutils.Context(t)
	encodedReport, err := reader.EncodeExecutionReport(ctx, report)
	require.NoError(t, err)
	return encodedReport
}

// Verify the price registry update mechanism in case of configuration change on the source onRamp.
func TestExecutionReportingPlugin_ensurePriceRegistrySynchronization(t *testing.T) {
	p := &ExecutionReportingPlugin{}
	p.lggr = logger.TestLogger(t)
	p.sourcePriceRegistryLock = sync.RWMutex{}

	sourcePriceRegistryAddress1 := cciptypes.Address(utils.RandomAddress().String())
	sourcePriceRegistryAddress2 := cciptypes.Address(utils.RandomAddress().String())

	mockPriceRegistryReader1 := ccipdatamocks.NewPriceRegistryReader(t)
	mockPriceRegistryReader2 := ccipdatamocks.NewPriceRegistryReader(t)
	mockPriceRegistryReader1.On("Address", mock.Anything).Return(sourcePriceRegistryAddress1, nil)
	mockPriceRegistryReader2.On("Address", mock.Anything).Return(sourcePriceRegistryAddress2, nil).Maybe()
	mockPriceRegistryReader1.On("Close", mock.Anything).Return(nil)
	mockPriceRegistryReader2.On("Close", mock.Anything).Return(nil).Maybe()

	mockSourcePriceRegistryProvider := ccipdataprovidermocks.NewPriceRegistry(t)
	mockSourcePriceRegistryProvider.On("NewPriceRegistryReader", mock.Anything, sourcePriceRegistryAddress1).Return(mockPriceRegistryReader1, nil)
	mockSourcePriceRegistryProvider.On("NewPriceRegistryReader", mock.Anything, sourcePriceRegistryAddress2).Return(mockPriceRegistryReader2, nil)
	p.sourcePriceRegistryProvider = mockSourcePriceRegistryProvider

	mockOnRampReader := ccipdatamocks.NewOnRampReader(t)
	p.onRampReader = mockOnRampReader

	mockOnRampReader.On("SourcePriceRegistryAddress", mock.Anything).Return(sourcePriceRegistryAddress1, nil).Once()
	require.Equal(t, nil, p.sourcePriceRegistry)
	err := p.ensurePriceRegistrySynchronization(context.Background())
	require.NoError(t, err)
	require.Equal(t, mockPriceRegistryReader1, p.sourcePriceRegistry)

	mockOnRampReader.On("SourcePriceRegistryAddress", mock.Anything).Return(sourcePriceRegistryAddress2, nil).Once()
	err = p.ensurePriceRegistrySynchronization(context.Background())
	require.NoError(t, err)
	require.Equal(t, mockPriceRegistryReader2, p.sourcePriceRegistry)
}<|MERGE_RESOLUTION|>--- conflicted
+++ resolved
@@ -461,404 +461,6 @@
 	assert.LessOrEqual(t, len(execReport), MaxExecutionReportLength, "built execution report length")
 }
 
-<<<<<<< HEAD
-=======
-func TestExecutionReportingPlugin_buildBatch(t *testing.T) {
-	offRamp, _ := testhelpers.NewFakeOffRamp(t)
-	lggr := logger.TestLogger(t)
-
-	sender1 := ccipcalc.HexToAddress("0xa")
-	destNative := ccipcalc.HexToAddress("0xb")
-	srcNative := ccipcalc.HexToAddress("0xc")
-
-	msg1 := cciptypes.EVM2EVMOnRampCCIPSendRequestedWithMeta{
-		EVM2EVMMessage: cciptypes.EVM2EVMMessage{
-			SequenceNumber: 1,
-			FeeTokenAmount: big.NewInt(1e9),
-			Sender:         sender1,
-			Nonce:          1,
-			GasLimit:       big.NewInt(1),
-			Strict:         false,
-			Receiver:       "",
-			Data:           nil,
-			TokenAmounts:   nil,
-			FeeToken:       srcNative,
-			MessageID:      [32]byte{},
-		},
-		BlockTimestamp: time.Date(2010, 1, 1, 12, 12, 12, 0, time.UTC),
-	}
-
-	msg2 := msg1
-	msg2.Executed = true
-
-	msg3 := msg1
-	msg3.Executed = true
-	msg3.Finalized = true
-
-	msg4 := msg1
-	msg4.TokenAmounts = []cciptypes.TokenAmount{
-		{Token: srcNative, Amount: big.NewInt(100)},
-	}
-
-	msg5 := msg4
-	msg5.SequenceNumber = msg5.SequenceNumber + 1
-	msg5.Nonce = msg5.Nonce + 1
-
-	var tt = []struct {
-		name                                 string
-		reqs                                 []cciptypes.EVM2EVMOnRampCCIPSendRequestedWithMeta
-		inflight                             *big.Int
-		tokenRateLimitCapacity, destGasPrice *big.Int
-		srcPrices, dstPrices                 map[cciptypes.Address]*big.Int
-		offRampNoncesBySender                map[cciptypes.Address]uint64
-		srcToDestTokens                      map[cciptypes.Address]cciptypes.Address
-		expectedSeqNrs                       []ccip.ObservedMessage
-		expectedStates                       []messageExecStatus
-	}{
-		{
-			name:                   "single message no tokens",
-			reqs:                   []cciptypes.EVM2EVMOnRampCCIPSendRequestedWithMeta{msg1},
-			inflight:               big.NewInt(0),
-			tokenRateLimitCapacity: big.NewInt(0),
-			destGasPrice:           big.NewInt(10),
-			srcPrices:              map[cciptypes.Address]*big.Int{srcNative: big.NewInt(1)},
-			dstPrices:              map[cciptypes.Address]*big.Int{destNative: big.NewInt(1)},
-			offRampNoncesBySender:  map[cciptypes.Address]uint64{sender1: 0},
-			expectedSeqNrs:         []ccip.ObservedMessage{{SeqNr: uint64(1)}},
-			expectedStates:         []messageExecStatus{newMessageExecState(msg1.SequenceNumber, msg1.MessageID, AddedToBatch)},
-		},
-		{
-			name:                   "executed non finalized messages should be skipped",
-			reqs:                   []cciptypes.EVM2EVMOnRampCCIPSendRequestedWithMeta{msg2},
-			inflight:               big.NewInt(0),
-			tokenRateLimitCapacity: big.NewInt(0),
-			destGasPrice:           big.NewInt(10),
-			srcPrices:              map[cciptypes.Address]*big.Int{srcNative: big.NewInt(1)},
-			dstPrices:              map[cciptypes.Address]*big.Int{destNative: big.NewInt(1)},
-			offRampNoncesBySender:  map[cciptypes.Address]uint64{sender1: 0},
-			expectedStates:         []messageExecStatus{newMessageExecState(msg2.SequenceNumber, msg2.MessageID, AlreadyExecuted)},
-		},
-		{
-			name:                   "finalized executed log",
-			reqs:                   []cciptypes.EVM2EVMOnRampCCIPSendRequestedWithMeta{msg3},
-			inflight:               big.NewInt(0),
-			tokenRateLimitCapacity: big.NewInt(0),
-			destGasPrice:           big.NewInt(10),
-			srcPrices:              map[cciptypes.Address]*big.Int{srcNative: big.NewInt(1)},
-			dstPrices:              map[cciptypes.Address]*big.Int{destNative: big.NewInt(1)},
-			offRampNoncesBySender:  map[cciptypes.Address]uint64{sender1: 0},
-			expectedStates:         []messageExecStatus{newMessageExecState(msg3.SequenceNumber, msg3.MessageID, AlreadyExecuted)},
-		},
-		{
-			name:                   "dst token price does not exist",
-			reqs:                   []cciptypes.EVM2EVMOnRampCCIPSendRequestedWithMeta{msg1},
-			inflight:               big.NewInt(0),
-			tokenRateLimitCapacity: big.NewInt(0),
-			destGasPrice:           big.NewInt(10),
-			srcPrices:              map[cciptypes.Address]*big.Int{srcNative: big.NewInt(1)},
-			dstPrices:              map[cciptypes.Address]*big.Int{},
-			offRampNoncesBySender:  map[cciptypes.Address]uint64{sender1: 0},
-			expectedStates:         []messageExecStatus{newMessageExecState(msg1.SequenceNumber, msg1.MessageID, TokenNotInDestTokenPrices)},
-		},
-		{
-			name:                   "src token price does not exist",
-			reqs:                   []cciptypes.EVM2EVMOnRampCCIPSendRequestedWithMeta{msg1},
-			inflight:               big.NewInt(0),
-			tokenRateLimitCapacity: big.NewInt(0),
-			destGasPrice:           big.NewInt(10),
-			srcPrices:              map[cciptypes.Address]*big.Int{},
-			dstPrices:              map[cciptypes.Address]*big.Int{destNative: big.NewInt(1)},
-			offRampNoncesBySender:  map[cciptypes.Address]uint64{sender1: 0},
-			expectedStates:         []messageExecStatus{newMessageExecState(msg1.SequenceNumber, msg1.MessageID, TokenNotInSrcTokenPrices)},
-		},
-		{
-			name:                   "message with tokens is not executed if limit is reached",
-			reqs:                   []cciptypes.EVM2EVMOnRampCCIPSendRequestedWithMeta{msg4},
-			inflight:               big.NewInt(0),
-			tokenRateLimitCapacity: big.NewInt(2),
-			destGasPrice:           big.NewInt(10),
-			srcPrices:              map[cciptypes.Address]*big.Int{srcNative: big.NewInt(1e18)},
-			dstPrices:              map[cciptypes.Address]*big.Int{destNative: big.NewInt(1e18)},
-			srcToDestTokens: map[cciptypes.Address]cciptypes.Address{
-				srcNative: destNative,
-			},
-			offRampNoncesBySender: map[cciptypes.Address]uint64{sender1: 0},
-			expectedStates:        []messageExecStatus{newMessageExecState(msg4.SequenceNumber, msg4.MessageID, AggregateTokenLimitExceeded)},
-		},
-		{
-			name:                   "message with tokens is not executed if limit is reached when inflight is full",
-			reqs:                   []cciptypes.EVM2EVMOnRampCCIPSendRequestedWithMeta{msg5},
-			inflight:               new(big.Int).Mul(big.NewInt(1e18), big.NewInt(100)),
-			tokenRateLimitCapacity: big.NewInt(19),
-			destGasPrice:           big.NewInt(10),
-			srcPrices:              map[cciptypes.Address]*big.Int{srcNative: big.NewInt(1e18)},
-			dstPrices:              map[cciptypes.Address]*big.Int{destNative: big.NewInt(1e18)},
-			srcToDestTokens: map[cciptypes.Address]cciptypes.Address{
-				srcNative: destNative,
-			},
-			offRampNoncesBySender: map[cciptypes.Address]uint64{sender1: 1},
-			expectedStates:        []messageExecStatus{newMessageExecState(msg5.SequenceNumber, msg5.MessageID, AggregateTokenLimitExceeded)},
-		},
-		{
-			name:                   "skip when nonce doesn't match chain value",
-			reqs:                   []cciptypes.EVM2EVMOnRampCCIPSendRequestedWithMeta{msg1},
-			inflight:               big.NewInt(0),
-			tokenRateLimitCapacity: big.NewInt(0),
-			destGasPrice:           big.NewInt(10),
-			srcPrices:              map[cciptypes.Address]*big.Int{srcNative: big.NewInt(1)},
-			dstPrices:              map[cciptypes.Address]*big.Int{destNative: big.NewInt(1)},
-			offRampNoncesBySender:  map[cciptypes.Address]uint64{sender1: 123},
-			expectedStates:         []messageExecStatus{newMessageExecState(msg1.SequenceNumber, msg1.MessageID, InvalidNonce)},
-		},
-		{
-			name:                   "skip when nonce not found",
-			reqs:                   []cciptypes.EVM2EVMOnRampCCIPSendRequestedWithMeta{msg1},
-			inflight:               big.NewInt(0),
-			tokenRateLimitCapacity: big.NewInt(0),
-			destGasPrice:           big.NewInt(10),
-			srcPrices:              map[cciptypes.Address]*big.Int{srcNative: big.NewInt(1)},
-			dstPrices:              map[cciptypes.Address]*big.Int{destNative: big.NewInt(1)},
-			offRampNoncesBySender:  map[cciptypes.Address]uint64{},
-			expectedStates:         []messageExecStatus{newMessageExecState(msg1.SequenceNumber, msg1.MessageID, MissingNonce)},
-		},
-		{
-			name: "skip when batch gas limit is reached",
-			reqs: []cciptypes.EVM2EVMOnRampCCIPSendRequestedWithMeta{
-				{
-					EVM2EVMMessage: cciptypes.EVM2EVMMessage{
-						SequenceNumber: 10,
-						FeeTokenAmount: big.NewInt(1e9),
-						Sender:         sender1,
-						Nonce:          1,
-						GasLimit:       big.NewInt(1),
-						Data:           bytes.Repeat([]byte{'a'}, 1000),
-						FeeToken:       srcNative,
-						MessageID:      [32]byte{},
-					},
-					BlockTimestamp: time.Date(2010, 1, 1, 12, 12, 12, 0, time.UTC),
-				},
-				{
-					EVM2EVMMessage: cciptypes.EVM2EVMMessage{
-						SequenceNumber: 11,
-						FeeTokenAmount: big.NewInt(1e9),
-						Sender:         sender1,
-						Nonce:          2,
-						GasLimit:       big.NewInt(math.MaxInt64),
-						Data:           bytes.Repeat([]byte{'a'}, 1000),
-						FeeToken:       srcNative,
-						MessageID:      [32]byte{},
-					},
-					BlockTimestamp: time.Date(2010, 1, 1, 12, 12, 12, 0, time.UTC),
-				},
-				{
-					EVM2EVMMessage: cciptypes.EVM2EVMMessage{
-						SequenceNumber: 12,
-						FeeTokenAmount: big.NewInt(1e9),
-						Sender:         sender1,
-						Nonce:          3,
-						GasLimit:       big.NewInt(1),
-						Data:           bytes.Repeat([]byte{'a'}, 1000),
-						FeeToken:       srcNative,
-						MessageID:      [32]byte{},
-					},
-					BlockTimestamp: time.Date(2010, 1, 1, 12, 12, 12, 0, time.UTC),
-				},
-			},
-			inflight:               big.NewInt(0),
-			tokenRateLimitCapacity: big.NewInt(0),
-			destGasPrice:           big.NewInt(10),
-			srcPrices:              map[cciptypes.Address]*big.Int{srcNative: big.NewInt(1)},
-			dstPrices:              map[cciptypes.Address]*big.Int{destNative: big.NewInt(1)},
-			offRampNoncesBySender:  map[cciptypes.Address]uint64{sender1: 0},
-			expectedSeqNrs:         []ccip.ObservedMessage{{SeqNr: uint64(10)}},
-			expectedStates: []messageExecStatus{
-				newMessageExecState(10, [32]byte{}, AddedToBatch),
-				newMessageExecState(11, [32]byte{}, InsufficientRemainingBatchGas),
-				newMessageExecState(12, [32]byte{}, InvalidNonce),
-			},
-		},
-		{
-			name: "some messages skipped after hitting max batch data len",
-			reqs: []cciptypes.EVM2EVMOnRampCCIPSendRequestedWithMeta{
-				{
-					EVM2EVMMessage: cciptypes.EVM2EVMMessage{
-						SequenceNumber: 10,
-						FeeTokenAmount: big.NewInt(1e9),
-						Sender:         sender1,
-						Nonce:          1,
-						GasLimit:       big.NewInt(1),
-						Data:           bytes.Repeat([]byte{'a'}, 1000),
-						FeeToken:       srcNative,
-						MessageID:      [32]byte{},
-					},
-					BlockTimestamp: time.Date(2010, 1, 1, 12, 12, 12, 0, time.UTC),
-				},
-				{
-					EVM2EVMMessage: cciptypes.EVM2EVMMessage{
-						SequenceNumber: 11,
-						FeeTokenAmount: big.NewInt(1e9),
-						Sender:         sender1,
-						Nonce:          2,
-						GasLimit:       big.NewInt(1),
-						Data:           bytes.Repeat([]byte{'a'}, MaxDataLenPerBatch-500), // skipped from batch
-						FeeToken:       srcNative,
-						MessageID:      [32]byte{},
-					},
-					BlockTimestamp: time.Date(2010, 1, 1, 12, 12, 12, 0, time.UTC),
-				},
-				{
-					EVM2EVMMessage: cciptypes.EVM2EVMMessage{
-						SequenceNumber: 12,
-						FeeTokenAmount: big.NewInt(1e9),
-						Sender:         sender1,
-						Nonce:          3,
-						GasLimit:       big.NewInt(1),
-						Data:           bytes.Repeat([]byte{'a'}, 1000),
-						FeeToken:       srcNative,
-						MessageID:      [32]byte{},
-					},
-					BlockTimestamp: time.Date(2010, 1, 1, 12, 12, 12, 0, time.UTC),
-				},
-			},
-			inflight:               big.NewInt(0),
-			tokenRateLimitCapacity: big.NewInt(0),
-			destGasPrice:           big.NewInt(10),
-			srcPrices:              map[cciptypes.Address]*big.Int{srcNative: big.NewInt(1)},
-			dstPrices:              map[cciptypes.Address]*big.Int{destNative: big.NewInt(1)},
-			offRampNoncesBySender:  map[cciptypes.Address]uint64{sender1: 0},
-			expectedSeqNrs:         []ccip.ObservedMessage{{SeqNr: uint64(10)}},
-			expectedStates: []messageExecStatus{
-				newMessageExecState(10, [32]byte{}, AddedToBatch),
-				newMessageExecState(11, [32]byte{}, InsufficientRemainingBatchDataLength),
-				newMessageExecState(12, [32]byte{}, InvalidNonce),
-			},
-		},
-		{
-			name: "unordered messages",
-			reqs: []cciptypes.EVM2EVMOnRampCCIPSendRequestedWithMeta{
-				{
-					EVM2EVMMessage: cciptypes.EVM2EVMMessage{
-						SequenceNumber: 10,
-						FeeTokenAmount: big.NewInt(1e9),
-						Sender:         sender1,
-						Nonce:          0,
-						GasLimit:       big.NewInt(1),
-						Data:           bytes.Repeat([]byte{'a'}, 1000),
-						FeeToken:       srcNative,
-						MessageID:      [32]byte{},
-					},
-					BlockTimestamp: time.Date(2010, 1, 1, 12, 12, 12, 0, time.UTC),
-				},
-			},
-			inflight:               big.NewInt(0),
-			tokenRateLimitCapacity: big.NewInt(0),
-			destGasPrice:           big.NewInt(10),
-			srcPrices:              map[cciptypes.Address]*big.Int{srcNative: big.NewInt(1)},
-			dstPrices:              map[cciptypes.Address]*big.Int{destNative: big.NewInt(1)},
-			offRampNoncesBySender:  map[cciptypes.Address]uint64{sender1: 0},
-			expectedSeqNrs:         []ccip.ObservedMessage{{SeqNr: uint64(10)}},
-			expectedStates: []messageExecStatus{
-				newMessageExecState(10, [32]byte{}, AddedToBatch),
-			},
-		},
-		{
-			name: "unordered messages not blocked by nonce",
-			reqs: []cciptypes.EVM2EVMOnRampCCIPSendRequestedWithMeta{
-				{
-					EVM2EVMMessage: cciptypes.EVM2EVMMessage{
-						SequenceNumber: 9,
-						FeeTokenAmount: big.NewInt(1e9),
-						Sender:         sender1,
-						Nonce:          5,
-						GasLimit:       big.NewInt(1),
-						Data:           bytes.Repeat([]byte{'a'}, 1000),
-						FeeToken:       srcNative,
-						MessageID:      [32]byte{},
-					},
-					BlockTimestamp: time.Date(2010, 1, 1, 12, 12, 12, 0, time.UTC),
-				},
-				{
-					EVM2EVMMessage: cciptypes.EVM2EVMMessage{
-						SequenceNumber: 10,
-						FeeTokenAmount: big.NewInt(1e9),
-						Sender:         sender1,
-						Nonce:          0,
-						GasLimit:       big.NewInt(1),
-						Data:           bytes.Repeat([]byte{'a'}, 1000),
-						FeeToken:       srcNative,
-						MessageID:      [32]byte{},
-					},
-					BlockTimestamp: time.Date(2010, 1, 1, 12, 12, 12, 0, time.UTC),
-				},
-			},
-			inflight:               big.NewInt(0),
-			tokenRateLimitCapacity: big.NewInt(0),
-			destGasPrice:           big.NewInt(10),
-			srcPrices:              map[cciptypes.Address]*big.Int{srcNative: big.NewInt(1)},
-			dstPrices:              map[cciptypes.Address]*big.Int{destNative: big.NewInt(1)},
-			offRampNoncesBySender:  map[cciptypes.Address]uint64{sender1: 3},
-			expectedSeqNrs:         []ccip.ObservedMessage{{SeqNr: uint64(10)}},
-			expectedStates: []messageExecStatus{
-				newMessageExecState(9, [32]byte{}, InvalidNonce),
-				newMessageExecState(10, [32]byte{}, AddedToBatch),
-			},
-		},
-	}
-
-	for _, tc := range tt {
-		tc := tc
-		t.Run(tc.name, func(t *testing.T) {
-			offRamp.SetSenderNonces(tc.offRampNoncesBySender)
-
-			gasPriceEstimator := prices.NewMockGasPriceEstimatorExec(t)
-			if tc.expectedSeqNrs != nil {
-				gasPriceEstimator.On("EstimateMsgCostUSD", mock.Anything, mock.Anything, mock.Anything, mock.Anything).Return(big.NewInt(0), nil)
-			}
-
-			// Mock calls to reader.
-			mockOffRampReader := ccipdatamocks.NewOffRampReader(t)
-			mockOffRampReader.On("ListSenderNonces", mock.Anything, mock.Anything).Return(tc.offRampNoncesBySender, nil).Maybe()
-
-			plugin := ExecutionReportingPlugin{
-				tokenDataWorker:   tokendata.NewBackgroundWorker(map[cciptypes.Address]tokendata.Reader{}, 10, 5*time.Second, time.Hour),
-				offRampReader:     mockOffRampReader,
-				destWrappedNative: destNative,
-				offchainConfig: cciptypes.ExecOffchainConfig{
-					DestOptimisticConfirmations: 1,
-					BatchGasLimit:               500_000,
-					RelativeBoostPerWaitHour:    1,
-				},
-				lggr:              logger.TestLogger(t),
-				gasPriceEstimator: gasPriceEstimator,
-			}
-
-			seqNrs, execStates := plugin.buildBatch(
-				context.Background(),
-				lggr,
-				commitReportWithSendRequests{sendRequestsWithMeta: tc.reqs},
-				tc.inflight,
-				tc.tokenRateLimitCapacity,
-				tc.srcPrices,
-				tc.dstPrices,
-				tc.destGasPrice,
-				tc.srcToDestTokens,
-			)
-			if tc.expectedSeqNrs == nil {
-				assert.Len(t, seqNrs, 0)
-			} else {
-				assert.Equal(t, tc.expectedSeqNrs, seqNrs)
-			}
-
-			if tc.expectedStates == nil {
-				assert.Len(t, execStates, 0)
-			} else {
-				assert.Equal(t, tc.expectedStates, execStates)
-			}
-		})
-	}
-}
-
->>>>>>> fe203df2
 func TestExecutionReportingPlugin_getReportsWithSendRequests(t *testing.T) {
 	testCases := []struct {
 		name                string
