--- conflicted
+++ resolved
@@ -221,28 +221,12 @@
 					},
 				},
 			},
-<<<<<<< HEAD
-			expSeqNumRange: commit_store.CommitStoreInterval{Min: 1, Max: 1},
-			expCommitReport: &commit_store.CommitStoreCommitReport{
-				MerkleRoot: [32]byte{},
-				Interval:   commit_store.CommitStoreInterval{Min: 1, Max: 1},
-				PriceUpdates: commit_store.InternalPriceUpdates{
-					TokenPriceUpdates: nil,
-					GasPriceUpdates: []commit_store.InternalGasPriceUpdate{
-						{
-							DestChainSelector: uint64(sourceChainSelector),
-							UsdPerUnitGas:     gasPrice,
-						},
-					},
-				},
-=======
 			expSeqNumRange: ccipdata.CommitStoreInterval{Min: 1, Max: 1},
 			expCommitReport: &ccipdata.CommitStoreReport{
 				MerkleRoot:  [32]byte{},
 				Interval:    ccipdata.CommitStoreInterval{Min: 1, Max: 1},
 				TokenPrices: nil,
 				GasPrices:   []ccipdata.GasPrice{{DestChainSelector: uint64(sourceChainSelector), Value: gasPrice}},
->>>>>>> e5a56f43
 			},
 			expErr: false,
 		},
@@ -367,12 +351,6 @@
 
 	t.Run("empty report should not be accepted", func(t *testing.T) {
 		p := newPlugin()
-<<<<<<< HEAD
-		report := commit_store.CommitStoreCommitReport{
-			PriceUpdates: commit_store.InternalPriceUpdates{},
-		}
-		encodedReport, err := abihelpers.EncodeCommitReport(report)
-=======
 
 		report := ccipdata.CommitStoreReport{}
 
@@ -381,7 +359,6 @@
 		commitStoreReader.On("DecodeCommitReport", mock.Anything).Return(report, nil)
 
 		encodedReport, err := ccipdata.EncodeCommitReport(report)
->>>>>>> e5a56f43
 		assert.NoError(t, err)
 		shouldAccept, err := p.ShouldAcceptFinalizedReport(ctx, types.ReportTimestamp{}, encodedReport)
 		assert.NoError(t, err)
@@ -396,17 +373,11 @@
 		commitStoreReader := ccipdata.NewMockCommitStoreReader(t)
 		p := newPlugin()
 
-<<<<<<< HEAD
-		report := commit_store.CommitStoreCommitReport{
-			PriceUpdates: commit_store.InternalPriceUpdates{},
-			MerkleRoot:   [32]byte{123}, // this report is considered non-empty since it has a merkle root
-=======
 		p.commitStoreReader = commitStoreReader
 
 		report := ccipdata.CommitStoreReport{
 			GasPrices:  []ccipdata.GasPrice{{Value: big.NewInt(int64(rand.Int()))}},
 			MerkleRoot: [32]byte{123}, // this report is considered non-empty since it has a merkle root
->>>>>>> e5a56f43
 		}
 
 		commitStoreReader.On("DecodeCommitReport", mock.Anything).Return(report, nil)
@@ -450,15 +421,6 @@
 					DestChainSelector: rand.Uint64(),
 					Value:             big.NewInt(int64(rand.Int())),
 				},
-<<<<<<< HEAD
-				GasPriceUpdates: []commit_store.InternalGasPriceUpdate{
-					{
-						DestChainSelector: rand.Uint64(),
-						UsdPerUnitGas:     big.NewInt(int64(rand.Int())),
-					},
-				},
-=======
->>>>>>> e5a56f43
 			},
 			MerkleRoot: [32]byte{123},
 		}
@@ -492,15 +454,6 @@
 				DestChainSelector: rand.Uint64(),
 				Value:             big.NewInt(2000e9),
 			},
-<<<<<<< HEAD
-			GasPriceUpdates: []commit_store.InternalGasPriceUpdate{
-				{
-					DestChainSelector: rand.Uint64(),
-					UsdPerUnitGas:     big.NewInt(2000e9),
-				},
-			},
-=======
->>>>>>> e5a56f43
 		},
 		MerkleRoot: [32]byte{123},
 	}
@@ -720,13 +673,8 @@
 		execGasPriceDeviationPPB int64
 		tokenPriceHeartBeat      models.Duration
 		tokenPriceDeviationPPB   uint32
-<<<<<<< HEAD
-		expTokenUpdates          []commit_store.InternalTokenPriceUpdate
-		expGasUpdates            []commit_store.InternalGasPriceUpdate
-=======
 		expTokenUpdates          []ccipdata.TokenPrice
 		expGasUpdates            []ccipdata.GasPrice
->>>>>>> e5a56f43
 	}{
 		{
 			name: "median",
@@ -736,22 +684,12 @@
 				{SourceGasPriceUSD: big.NewInt(3)},
 				{SourceGasPriceUSD: big.NewInt(4)},
 			},
-<<<<<<< HEAD
-			f: 2,
-			expGasUpdates: []commit_store.InternalGasPriceUpdate{
-				{
-					DestChainSelector: defaultSourceChainSelector,
-					UsdPerUnitGas:     big.NewInt(3),
-				},
-			},
-=======
 			latestGasPrice: update{
 				timestamp: time.Now().Add(-30 * time.Minute), // recent
 				value:     val1e18(9),                        // median deviates
 			},
 			f:             2,
 			expGasUpdates: []ccipdata.GasPrice{{DestChainSelector: defaultSourceChainSelector, Value: big.NewInt(3)}},
->>>>>>> e5a56f43
 		},
 		{
 			name: "gas price update skipped because the latest is similar and was updated recently",
@@ -769,11 +707,7 @@
 				value:     val1e18(9),                        // latest value close to the update
 			},
 			f:             1,
-<<<<<<< HEAD
-			expGasUpdates: []commit_store.InternalGasPriceUpdate{},
-=======
 			expGasUpdates: nil,
->>>>>>> e5a56f43
 		},
 		{
 			name: "gas price update included, the latest is similar but was not updated recently",
@@ -790,18 +724,8 @@
 				timestamp: time.Now().Add(-90 * time.Minute), // recent
 				value:     val1e18(9),                        // latest value close to the update
 			},
-<<<<<<< HEAD
-			f: 1,
-			expGasUpdates: []commit_store.InternalGasPriceUpdate{
-				{
-					DestChainSelector: defaultSourceChainSelector,
-					UsdPerUnitGas:     val1e18(11),
-				},
-			},
-=======
 			f:             1,
 			expGasUpdates: []ccipdata.GasPrice{{DestChainSelector: defaultSourceChainSelector, Value: val1e18(11)}},
->>>>>>> e5a56f43
 		},
 		{
 			name: "gas price update deviates from latest",
@@ -819,18 +743,8 @@
 				timestamp: time.Now().Add(-30 * time.Minute), // recent
 				value:     val1e18(11),                       // latest value close to the update
 			},
-<<<<<<< HEAD
-			f: 2,
-			expGasUpdates: []commit_store.InternalGasPriceUpdate{
-				{
-					DestChainSelector: defaultSourceChainSelector,
-					UsdPerUnitGas:     val1e18(20),
-				},
-			},
-=======
 			f:             2,
 			expGasUpdates: []ccipdata.GasPrice{{DestChainSelector: defaultSourceChainSelector, Value: val1e18(20)}},
->>>>>>> e5a56f43
 		},
 		{
 			name: "median one token",
@@ -842,17 +756,8 @@
 			expTokenUpdates: []ccipdata.TokenPrice{
 				{Token: feeToken1, Value: big.NewInt(12)},
 			},
-<<<<<<< HEAD
-			expGasUpdates: []commit_store.InternalGasPriceUpdate{
-				{
-					DestChainSelector: defaultSourceChainSelector,
-					UsdPerUnitGas:     zero,
-				},
-			},
-=======
 			// We expect a gas update because no latest
 			expGasUpdates: []ccipdata.GasPrice{{DestChainSelector: defaultSourceChainSelector, Value: big.NewInt(0)}},
->>>>>>> e5a56f43
 		},
 		{
 			name: "median two tokens",
@@ -865,17 +770,8 @@
 				{Token: feeToken1, Value: big.NewInt(12)},
 				{Token: feeToken2, Value: big.NewInt(13)},
 			},
-<<<<<<< HEAD
-			expGasUpdates: []commit_store.InternalGasPriceUpdate{
-				{
-					DestChainSelector: defaultSourceChainSelector,
-					UsdPerUnitGas:     zero,
-				},
-			},
-=======
 			// We expect a gas update because no latest
 			expGasUpdates: []ccipdata.GasPrice{{DestChainSelector: defaultSourceChainSelector, Value: big.NewInt(0)}},
->>>>>>> e5a56f43
 		},
 		{
 			name: "token price update skipped because it is close to the latest",
@@ -895,17 +791,8 @@
 					value:     val1e18(9),
 				},
 			},
-<<<<<<< HEAD
-			expGasUpdates: []commit_store.InternalGasPriceUpdate{
-				{
-					DestChainSelector: defaultSourceChainSelector,
-					UsdPerUnitGas:     zero,
-				},
-			},
-=======
 			// We expect a gas update because no latest
 			expGasUpdates: []ccipdata.GasPrice{{DestChainSelector: defaultSourceChainSelector, Value: big.NewInt(0)}},
->>>>>>> e5a56f43
 		},
 		{
 			name: "gas price and token price both included because they are not close to the latest",
@@ -932,16 +819,7 @@
 			expTokenUpdates: []ccipdata.TokenPrice{
 				{Token: feeToken1, Value: val1e18(21)},
 			},
-<<<<<<< HEAD
-			expGasUpdates: []commit_store.InternalGasPriceUpdate{
-				{
-					DestChainSelector: defaultSourceChainSelector,
-					UsdPerUnitGas:     val1e18(11),
-				},
-			},
-=======
 			expGasUpdates: []ccipdata.GasPrice{{DestChainSelector: defaultSourceChainSelector, Value: val1e18(11)}},
->>>>>>> e5a56f43
 		},
 		{
 			name: "gas price and token price both included because they not been updated recently",
@@ -968,16 +846,7 @@
 			expTokenUpdates: []ccipdata.TokenPrice{
 				{Token: feeToken1, Value: val1e18(21)},
 			},
-<<<<<<< HEAD
-			expGasUpdates: []commit_store.InternalGasPriceUpdate{
-				{
-					DestChainSelector: defaultSourceChainSelector,
-					UsdPerUnitGas:     val1e18(11),
-				},
-			},
-=======
 			expGasUpdates: []ccipdata.GasPrice{{DestChainSelector: defaultSourceChainSelector, Value: val1e18(11)}},
->>>>>>> e5a56f43
 		},
 		{
 			name: "gas price included because it deviates from latest and token price skipped because it does not deviate",
@@ -1001,16 +870,7 @@
 					value:     val1e18(9),
 				},
 			},
-<<<<<<< HEAD
-			expGasUpdates: []commit_store.InternalGasPriceUpdate{
-				{
-					DestChainSelector: defaultSourceChainSelector,
-					UsdPerUnitGas:     val1e18(11),
-				},
-			},
-=======
 			expGasUpdates: []ccipdata.GasPrice{{DestChainSelector: defaultSourceChainSelector, Value: val1e18(11)}},
->>>>>>> e5a56f43
 		},
 		{
 			name: "gas price skipped because it does not deviate and token price included because it has not been updated recently",
@@ -1037,11 +897,7 @@
 			expTokenUpdates: []ccipdata.TokenPrice{
 				{Token: feeToken1, Value: val1e18(21)},
 			},
-<<<<<<< HEAD
-			expGasUpdates: []commit_store.InternalGasPriceUpdate{},
-=======
 			expGasUpdates: nil,
->>>>>>> e5a56f43
 		},
 	}
 
@@ -1072,13 +928,8 @@
 			}
 			gotTokens, gotGas, err := r.calculatePriceUpdates(tc.commitObservations, tc.latestGasPrice, tc.latestTokenPrices)
 
-<<<<<<< HEAD
-			assert.Equal(t, tc.expTokenUpdates, got.TokenPriceUpdates)
-			assert.Equal(t, tc.expGasUpdates, got.GasPriceUpdates)
-=======
 			assert.Equal(t, tc.expGasUpdates, gotGas)
 			assert.Equal(t, tc.expTokenUpdates, gotTokens)
->>>>>>> e5a56f43
 			assert.NoError(t, err)
 		})
 	}
@@ -1534,35 +1385,18 @@
 			p := &CommitReportingPlugin{}
 			p.inflightReports = newInflightCommitReportsContainer(time.Minute)
 			p.lggr = lggr
-<<<<<<< HEAD
-			destPriceRegistry, _ := testhelpers.NewFakePriceRegistry(t)
-			p.destPriceRegistry = destPriceRegistry
-			p.config.sourceChainSelector = uint64(1234)
-=======
 			destPriceRegistry := ccipdata.NewMockPriceRegistryReader(t)
 			p.destPriceRegistryReader = destPriceRegistry
->>>>>>> e5a56f43
 
 			if tc.inflightGasPriceUpdate != nil {
 				p.inflightReports.inFlightPriceUpdates = append(
 					p.inflightReports.inFlightPriceUpdates,
 					InflightPriceUpdate{
 						createdAt: tc.inflightGasPriceUpdate.timestamp,
-<<<<<<< HEAD
-						priceUpdates: commit_store.InternalPriceUpdates{
-							GasPriceUpdates: []commit_store.InternalGasPriceUpdate{
-								{
-									DestChainSelector: p.config.sourceChainSelector,
-									UsdPerUnitGas:     tc.inflightGasPriceUpdate.value,
-								},
-							},
-						},
-=======
 						gasPrices: []ccipdata.GasPrice{{
 							DestChainSelector: 1234,
 							Value:             tc.inflightGasPriceUpdate.value,
 						}},
->>>>>>> e5a56f43
 					},
 				)
 			}
@@ -1577,15 +1411,9 @@
 						},
 					})
 				}
-<<<<<<< HEAD
-				destReader := ccipdata.NewMockReader(t)
-				destReader.On("GetGasPriceUpdatesCreatedAfter", ctx, mock.Anything, p.config.sourceChainSelector, mock.Anything, 0).Return(events, nil)
-				p.config.destReader = destReader
-=======
 				destReader := ccipdata.NewMockPriceRegistryReader(t)
 				destReader.On("GetGasPriceUpdatesCreatedAfter", ctx, uint64(0), mock.Anything, 0).Return(events, nil)
 				p.destPriceRegistryReader = destReader
->>>>>>> e5a56f43
 			}
 
 			priceUpdate, err := p.getLatestGasPriceUpdate(ctx, time.Now(), tc.checkInflight)
@@ -1724,18 +1552,6 @@
 	p.Property("bounded commit report size", prop.ForAll(func(root []byte, min, max uint64) bool {
 		var root32 [32]byte
 		copy(root32[:], root)
-<<<<<<< HEAD
-		rep, err := abihelpers.EncodeCommitReport(commit_store.CommitStoreCommitReport{
-			MerkleRoot: root32,
-			Interval:   commit_store.CommitStoreInterval{Min: min, Max: max},
-			PriceUpdates: commit_store.InternalPriceUpdates{
-				TokenPriceUpdates: []commit_store.InternalTokenPriceUpdate{},
-				GasPriceUpdates: []commit_store.InternalGasPriceUpdate{
-					{
-						DestChainSelector: 1337,
-						UsdPerUnitGas:     big.NewInt(2000e9), // $2000 per eth * 1gwei = 2000e9
-					},
-=======
 		rep, err := ccipdata.EncodeCommitReport(ccipdata.CommitStoreReport{
 			MerkleRoot:  root32,
 			Interval:    ccipdata.CommitStoreInterval{Min: min, Max: max},
@@ -1744,7 +1560,6 @@
 				{
 					DestChainSelector: 1337,
 					Value:             big.NewInt(2000e9), // $2000 per eth * 1gwei = 2000e9
->>>>>>> e5a56f43
 				},
 			},
 		})
@@ -1860,23 +1675,12 @@
 
 	for _, tc := range tests {
 		t.Run(tc.name, func(t *testing.T) {
-<<<<<<< HEAD
-			report := commit_store.CommitStoreCommitReport{
-				PriceUpdates: commit_store.InternalPriceUpdates{
-					TokenPriceUpdates: []commit_store.InternalTokenPriceUpdate{},
-					GasPriceUpdates: []commit_store.InternalGasPriceUpdate{
-						{
-							DestChainSelector: uint64(1337),
-							UsdPerUnitGas:     big.NewInt(2000e9), // $2000 per eth * 1gwei = 2000e9
-						},
-=======
 			report := ccipdata.CommitStoreReport{
 				TokenPrices: []ccipdata.TokenPrice{},
 				GasPrices: []ccipdata.GasPrice{
 					{
 						DestChainSelector: uint64(1337),
 						Value:             big.NewInt(2000e9), // $2000 per eth * 1gwei = 2000e9
->>>>>>> e5a56f43
 					},
 				},
 				MerkleRoot: tree.Root(),
