--- conflicted
+++ resolved
@@ -11,12 +11,7 @@
 	"testing"
 	"time"
 
-<<<<<<< HEAD
 	"github.com/Masterminds/semver/v3"
-	gethtypes "github.com/ethereum/go-ethereum/core/types"
-
-=======
->>>>>>> 77ce9d0f
 	"github.com/ethereum/go-ethereum/common"
 	"github.com/ethereum/go-ethereum/common/hexutil"
 	"github.com/leanovate/gopter"
@@ -162,7 +157,6 @@
 
 func TestCommitReportingPlugin_Report(t *testing.T) {
 	ctx := testutils.Context(t)
-	onRampAddress := utils.RandomAddress()
 	sourceChainSelector := rand.Int()
 	var gasPrice prices.GasPrice = big.NewInt(1)
 	gasPriceHeartBeat := models.MustMakeDuration(time.Hour)
@@ -236,19 +230,6 @@
 			expErr: false,
 		},
 		{
-<<<<<<< HEAD
-=======
-			name: "not enough observations",
-			observations: []CommitObservation{
-				{Interval: commit_store.CommitStoreInterval{Min: 1, Max: 1}},
-			},
-			f:              1,
-			sendRequests:   []ccipdata.Event[ccipdata.EVM2EVMMessage]{{}},
-			expSeqNumRange: commit_store.CommitStoreInterval{Min: 1, Max: 1},
-			expErr:         true,
-		},
-		{
->>>>>>> 77ce9d0f
 			name: "empty",
 			observations: []CommitObservation{
 				{Interval: commit_store.CommitStoreInterval{Min: 0, Max: 0}, SourceGasPriceUSD: big.NewInt(0)},
@@ -278,12 +259,6 @@
 		},
 	}
 
-<<<<<<< HEAD
-=======
-	ctx := testutils.Context(t)
-	sourceChainSelector := rand.Int()
-
->>>>>>> 77ce9d0f
 	for _, tc := range testCases {
 		t.Run(tc.name, func(t *testing.T) {
 			destPriceRegistry, destPriceRegistryAddress := testhelpers.NewFakePriceRegistry(t)
@@ -313,14 +288,10 @@
 			p.config.destReader = destReader
 			p.config.onRampReader = onRampReader
 			p.config.sourceChainSelector = uint64(sourceChainSelector)
-<<<<<<< HEAD
-			p.config.leafHasher = &leafHasher123{}
 			p.tokenDecimalsCache = tokenDecimalsCache
 			p.gasPriceEstimator = gasPriceEstimator
 			p.offchainConfig.GasPriceHeartBeat = gasPriceHeartBeat
 			p.F = tc.f
-=======
->>>>>>> 77ce9d0f
 
 			aos := make([]types.AttributedObservation, 0, len(tc.observations))
 			for _, o := range tc.observations {
