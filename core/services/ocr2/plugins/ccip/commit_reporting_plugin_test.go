--- conflicted
+++ resolved
@@ -1078,17 +1078,8 @@
 			}
 
 			p := &CommitReportingPlugin{
-<<<<<<< HEAD
-				config: CommitPluginStaticConfig{
-					sourceNative:       tc.sourceNativeToken,
-					priceGetter:        priceGetter,
-					sourceFeeEstimator: sourceFeeEstimator,
-=======
-				config: CommitPluginConfig{
-					sourceNative: tc.sourceNativeToken,
-					priceGetter:  priceGetter,
->>>>>>> 37b87f01
-				},
+				sourceNative:      tc.sourceNativeToken,
+				priceGetter:       priceGetter,
 				offchainConfig:    ccipconfig.CommitOffchainConfig{MaxGasPrice: tc.maxGasPrice},
 				gasPriceEstimator: gasPriceEstimator,
 			}
