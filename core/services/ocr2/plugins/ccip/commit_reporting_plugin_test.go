--- conflicted
+++ resolved
@@ -37,174 +37,16 @@
 	"github.com/smartcontractkit/chainlink/v2/core/services/ocr2/plugins/ccip/internal/ccipdata"
 	"github.com/smartcontractkit/chainlink/v2/core/services/ocr2/plugins/ccip/internal/hashlib"
 	"github.com/smartcontractkit/chainlink/v2/core/services/ocr2/plugins/ccip/internal/merklemulti"
-<<<<<<< HEAD
+	"github.com/smartcontractkit/chainlink/v2/core/services/ocr2/plugins/ccip/internal/pricegetter"
 	"github.com/smartcontractkit/chainlink/v2/core/services/ocr2/plugins/ccip/testhelpers"
 
-=======
-	"github.com/smartcontractkit/chainlink/v2/core/services/ocr2/plugins/ccip/internal/pricegetter"
-	plugintesthelpers "github.com/smartcontractkit/chainlink/v2/core/services/ocr2/plugins/ccip/testhelpers/plugins"
->>>>>>> e906edc0
 	"github.com/smartcontractkit/chainlink/v2/core/store/models"
 	"github.com/smartcontractkit/chainlink/v2/core/utils"
 )
 
-<<<<<<< HEAD
 func TestCommitReportingPlugin_Observation(t *testing.T) {
 	sourceNativeTokenAddr := common.HexToAddress("1000")
 	someTokenAddr := common.HexToAddress("2000")
-=======
-var defaultGasPrice = big.NewInt(3e9)
-
-type commitTestHarness = struct {
-	plugintesthelpers.CCIPPluginTestHarness
-	plugin       *CommitReportingPlugin
-	mockedGetFee *mock.Call
-}
-
-func setupCommitTestHarness(t *testing.T) commitTestHarness {
-	th := plugintesthelpers.SetupCCIPTestHarness(t)
-
-	sourceFeeEstimator := mocks.NewEvmFeeEstimator(t)
-
-	mockedGetFee := sourceFeeEstimator.On(
-		"GetFee",
-		mock.Anything,
-		mock.Anything,
-		mock.Anything,
-		mock.Anything,
-	).Maybe().Return(gas.EvmFee{Legacy: assets.NewWei(defaultGasPrice)}, uint32(200e3), nil)
-
-	lggr := logger.TestLogger(t)
-	priceGetter := pricegetter.NewMockPriceGetter(t)
-
-	backendClient := client.NewSimulatedBackendClient(t, th.Dest.Chain, new(big.Int).SetUint64(th.Dest.ChainID))
-	plugin := CommitReportingPlugin{
-		config: CommitPluginConfig{
-			lggr:                th.Lggr,
-			sourceLP:            th.SourceLP,
-			destLP:              th.DestLP,
-			sourceEvents:        ccipevents.NewLogPollerClient(th.SourceLP, lggr, backendClient),
-			destEvents:          ccipevents.NewLogPollerClient(th.DestLP, lggr, backendClient),
-			offRamp:             th.Dest.OffRamp,
-			onRampAddress:       th.Source.OnRamp.Address(),
-			commitStore:         th.Dest.CommitStore,
-			priceGetter:         priceGetter,
-			sourceNative:        utils.RandomAddress(),
-			sourceFeeEstimator:  sourceFeeEstimator,
-			sourceChainSelector: th.Source.ChainSelector,
-			destClient:          backendClient,
-			sourceClient:        backendClient,
-			leafHasher:          hashlib.NewLeafHasher(th.Source.ChainSelector, th.Dest.ChainSelector, th.Source.OnRamp.Address(), hashlib.NewKeccakCtx()),
-		},
-		inflightReports: newInflightCommitReportsContainer(time.Hour),
-		onchainConfig:   th.CommitOnchainConfig,
-		offchainConfig: ccipconfig.CommitOffchainConfig{
-			SourceFinalityDepth:   0,
-			DestFinalityDepth:     0,
-			FeeUpdateDeviationPPB: 5e7,
-			FeeUpdateHeartBeat:    models.MustMakeDuration(12 * time.Hour),
-			MaxGasPrice:           200e9,
-		},
-		lggr:               th.Lggr,
-		destPriceRegistry:  th.Dest.PriceRegistry,
-		tokenDecimalsCache: cache.NewTokenToDecimals(th.Lggr, th.DestLP, th.Dest.OffRamp, th.Dest.PriceRegistry, backendClient, 0),
-	}
-
-	priceGetter.On("TokenPricesUSD", mock.Anything, mock.Anything).Return(map[common.Address]*big.Int{
-		plugin.config.sourceNative:    big.NewInt(0).Mul(big.NewInt(100), big.NewInt(1e18)),
-		th.Source.LinkToken.Address(): big.NewInt(0).Mul(big.NewInt(200), big.NewInt(1e18)),
-		th.Dest.LinkToken.Address():   big.NewInt(0).Mul(big.NewInt(200), big.NewInt(1e18)),
-	}, nil).Maybe()
-
-	return commitTestHarness{
-		CCIPPluginTestHarness: th,
-		plugin:                &plugin,
-		mockedGetFee:          mockedGetFee,
-	}
-}
-
-func TestCommitReportSize(t *testing.T) {
-	testParams := gopter.DefaultTestParameters()
-	testParams.MinSuccessfulTests = 100
-	p := gopter.NewProperties(testParams)
-	p.Property("bounded commit report size", prop.ForAll(func(root []byte, min, max uint64) bool {
-		var root32 [32]byte
-		copy(root32[:], root)
-		rep, err := abihelpers.EncodeCommitReport(commit_store.CommitStoreCommitReport{
-			MerkleRoot: root32,
-			Interval:   commit_store.CommitStoreInterval{Min: min, Max: max},
-			PriceUpdates: commit_store.InternalPriceUpdates{
-				TokenPriceUpdates: []commit_store.InternalTokenPriceUpdate{},
-				DestChainSelector: 1337,
-				UsdPerUnitGas:     big.NewInt(2000e9), // $2000 per eth * 1gwei = 2000e9
-			},
-		})
-		require.NoError(t, err)
-		return len(rep) <= MaxCommitReportLength
-	}, gen.SliceOfN(32, gen.UInt8()), gen.UInt64(), gen.UInt64()))
-	p.TestingRun(t)
-}
-
-func TestCommitReportEncoding(t *testing.T) {
-	th := plugintesthelpers.SetupCCIPTestHarness(t)
-	newTokenPrice := big.NewInt(9e18) // $9
-	newGasPrice := big.NewInt(2000e9) // $2000 per eth * 1gwei
-
-	// Send a report.
-	mctx := hashlib.NewKeccakCtx()
-	tree, err := merklemulti.NewTree(mctx, [][32]byte{mctx.Hash([]byte{0xaa})})
-	require.NoError(t, err)
-	report := commit_store.CommitStoreCommitReport{
-		PriceUpdates: commit_store.InternalPriceUpdates{
-			TokenPriceUpdates: []commit_store.InternalTokenPriceUpdate{
-				{
-					SourceToken: th.Dest.LinkToken.Address(),
-					UsdPerToken: newTokenPrice,
-				},
-			},
-			DestChainSelector: th.Source.ChainSelector,
-			UsdPerUnitGas:     newGasPrice,
-		},
-		MerkleRoot: tree.Root(),
-		Interval:   commit_store.CommitStoreInterval{Min: 1, Max: 10},
-	}
-	out, err := abihelpers.EncodeCommitReport(report)
-	require.NoError(t, err)
-	decodedReport, err := abihelpers.DecodeCommitReport(out)
-	require.NoError(t, err)
-	require.Equal(t, report, decodedReport)
-
-	latestEpocAndRound, err := th.Dest.CommitStoreHelper.GetLatestPriceEpochAndRound(nil)
-	require.NoError(t, err)
-
-	tx, err := th.Dest.CommitStoreHelper.Report(th.Dest.User, out, big.NewInt(int64(latestEpocAndRound+1)))
-	require.NoError(t, err)
-	th.CommitAndPollLogs(t)
-	res, err := th.Dest.Chain.TransactionReceipt(testutils.Context(t), tx.Hash())
-	require.NoError(t, err)
-	assert.Equal(t, uint64(1), res.Status)
-
-	// Ensure root exists.
-	ts, err := th.Dest.CommitStore.GetMerkleRoot(nil, tree.Root())
-	require.NoError(t, err)
-	require.NotEqual(t, ts.String(), "0")
-
-	// Ensure price update went through
-	destChainGasPrice, err := th.Dest.PriceRegistry.GetDestinationChainGasPrice(nil, th.Source.ChainSelector)
-	require.NoError(t, err)
-	assert.Equal(t, newGasPrice, destChainGasPrice.Value)
-
-	linkTokenPrice, err := th.Dest.PriceRegistry.GetTokenPrice(nil, th.Dest.LinkToken.Address())
-	require.NoError(t, err)
-	assert.Equal(t, newTokenPrice, linkTokenPrice.Value)
-}
-
-func TestCommitObservation(t *testing.T) {
-	th := setupCommitTestHarness(t)
-	th.plugin.F = 1
-
-	mb := th.GenerateAndSendMessageBatch(t, 1, 0, 0)
->>>>>>> e906edc0
 
 	testCases := []struct {
 		name                string
@@ -272,13 +114,13 @@
 				tokenDecimalsCache.On("Get", ctx).Return(tc.tokenDecimals, nil)
 			}
 
-			priceGet := newMockPriceGetter()
+			priceGet := pricegetter.NewMockPriceGetter(t)
 			if len(tc.tokenPrices) > 0 {
 				addrs := []common.Address{sourceNativeTokenAddr}
 				for addr := range tc.tokenDecimals {
 					addrs = append(addrs, addr)
 				}
-				priceGet.On("TokenPricesUSD", addrs).Return(tc.tokenPrices, nil)
+				priceGet.On("TokenPricesUSD", mock.Anything, addrs).Return(tc.tokenPrices, nil)
 			}
 
 			sourceFeeEst := mocks.NewEvmFeeEstimator(t)
