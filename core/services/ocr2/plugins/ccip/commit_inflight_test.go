--- conflicted
+++ resolved
@@ -21,11 +21,7 @@
 	c := newInflightCommitReportsContainer(time.Hour)
 
 	c.inFlightPriceUpdates = append(c.inFlightPriceUpdates, InflightPriceUpdate{
-<<<<<<< HEAD
-		priceUpdates:  commit_store.InternalPriceUpdates{},
-=======
 		gasPrices:     []ccipdata.GasPrice{},
->>>>>>> e5a56f43
 		createdAt:     time.Now(),
 		epochAndRound: ccipcalc.MergeEpochAndRound(2, 4),
 	})
@@ -39,11 +35,6 @@
 
 	// Add a single report inflight
 	root1 := utils.Keccak256Fixed(hexutil.MustDecode("0xaa"))
-<<<<<<< HEAD
-	require.NoError(t, c.add(lggr, commit_store.CommitStoreCommitReport{Interval: commit_store.CommitStoreInterval{Min: 1, Max: 2}, MerkleRoot: root1}, epochAndRound))
-	inflightGasUpdates = c.latestInflightGasPriceUpdates()
-	assert.Equal(t, 0, len(inflightGasUpdates))
-=======
 	require.NoError(t, c.add(lggr, ccipdata.CommitStoreReport{
 		Interval:   ccipdata.CommitStoreInterval{Min: 1, Max: 2},
 		MerkleRoot: root1,
@@ -51,20 +42,14 @@
 			{DestChainSelector: 123, Value: big.NewInt(999)},
 		},
 	}, epochAndRound))
-	inflightUpdate, hasUpdate = c.getLatestInflightGasPriceUpdate()
-	assert.Equal(t, big.NewInt(999), inflightUpdate.value)
-	assert.True(t, hasUpdate)
->>>>>>> e5a56f43
+	inflightGasUpdates = c.latestInflightGasPriceUpdates()
+	assert.Equal(t, 1, len(inflightGasUpdates))
+	assert.Equal(t, big.NewInt(999), inflightGasUpdates[123].value)
 	assert.Equal(t, uint64(2), c.maxInflightSeqNr())
 	epochAndRound++
 
 	// Add another price report
 	root2 := utils.Keccak256Fixed(hexutil.MustDecode("0xab"))
-<<<<<<< HEAD
-	require.NoError(t, c.add(lggr, commit_store.CommitStoreCommitReport{Interval: commit_store.CommitStoreInterval{Min: 3, Max: 4}, MerkleRoot: root2}, epochAndRound))
-	inflightGasUpdates = c.latestInflightGasPriceUpdates()
-	assert.Equal(t, 0, len(inflightGasUpdates))
-=======
 	require.NoError(t, c.add(lggr, ccipdata.CommitStoreReport{
 		Interval:   ccipdata.CommitStoreInterval{Min: 3, Max: 4},
 		MerkleRoot: root2,
@@ -72,25 +57,14 @@
 			{DestChainSelector: 321, Value: big.NewInt(888)},
 		},
 	}, epochAndRound))
-	inflightUpdate, hasUpdate = c.getLatestInflightGasPriceUpdate()
-	assert.Equal(t, big.NewInt(888), inflightUpdate.value)
-	assert.True(t, hasUpdate)
->>>>>>> e5a56f43
+	inflightGasUpdates = c.latestInflightGasPriceUpdates()
+	assert.Equal(t, 2, len(inflightGasUpdates))
+	assert.Equal(t, big.NewInt(999), inflightGasUpdates[123].value)
+	assert.Equal(t, big.NewInt(888), inflightGasUpdates[321].value)
 	assert.Equal(t, uint64(4), c.maxInflightSeqNr())
 	epochAndRound++
 
 	// Add gas price updates
-<<<<<<< HEAD
-	destChainSelector := uint64(1)
-	require.NoError(t, c.add(lggr, commit_store.CommitStoreCommitReport{PriceUpdates: commit_store.InternalPriceUpdates{
-		GasPriceUpdates: []commit_store.InternalGasPriceUpdate{
-			{
-				DestChainSelector: destChainSelector,
-				UsdPerUnitGas:     big.NewInt(1),
-			},
-		},
-	}}, epochAndRound))
-=======
 	require.NoError(t, c.add(lggr, ccipdata.CommitStoreReport{
 		GasPrices: []ccipdata.GasPrice{
 			{
@@ -98,11 +72,12 @@
 				Value:             big.NewInt(1),
 			},
 		}}, epochAndRound))
->>>>>>> e5a56f43
 
 	inflightGasUpdates = c.latestInflightGasPriceUpdates()
-	assert.Equal(t, 1, len(inflightGasUpdates))
-	assert.Equal(t, big.NewInt(1), inflightGasUpdates[destChainSelector].value)
+	assert.Equal(t, 3, len(inflightGasUpdates))
+	assert.Equal(t, big.NewInt(999), inflightGasUpdates[123].value)
+	assert.Equal(t, big.NewInt(888), inflightGasUpdates[321].value)
+	assert.Equal(t, big.NewInt(1), inflightGasUpdates[1].value)
 	assert.Equal(t, uint64(4), c.maxInflightSeqNr())
 	epochAndRound++
 
@@ -132,15 +107,6 @@
 				DestChainSelector: uint64(1),
 				Value:             big.NewInt(999),
 			},
-<<<<<<< HEAD
-			GasPriceUpdates: []commit_store.InternalGasPriceUpdate{
-				{
-					DestChainSelector: destChainSelector,
-					UsdPerUnitGas:     big.NewInt(999),
-				},
-			},
-=======
->>>>>>> e5a56f43
 		},
 		createdAt:     time.Now(),
 		epochAndRound: ccipcalc.MergeEpochAndRound(999, 99),
@@ -148,10 +114,11 @@
 	latestInflightTokenPriceUpdates = c.latestInflightTokenPriceUpdates()
 	require.Equal(t, len(latestInflightTokenPriceUpdates), 1)
 	assert.Equal(t, big.NewInt(9999), latestInflightTokenPriceUpdates[token].value)
-
-	latestInflightGasPriceUpdates := c.latestInflightGasPriceUpdates()
-	require.Equal(t, len(latestInflightGasPriceUpdates), 1)
-	assert.Equal(t, big.NewInt(999), latestInflightGasPriceUpdates[destChainSelector].value)
+	inflightGasUpdates = c.latestInflightGasPriceUpdates()
+	assert.Equal(t, 3, len(inflightGasUpdates))
+	assert.Equal(t, big.NewInt(999), inflightGasUpdates[123].value)
+	assert.Equal(t, big.NewInt(888), inflightGasUpdates[321].value)
+	assert.Equal(t, big.NewInt(1), inflightGasUpdates[999].value)
 }
 
 func Test_inflightCommitReportsContainer_expire(t *testing.T) {
@@ -169,24 +136,12 @@
 		},
 		inFlightPriceUpdates: []InflightPriceUpdate{
 			{
-<<<<<<< HEAD
-				priceUpdates: commit_store.InternalPriceUpdates{GasPriceUpdates: []commit_store.InternalGasPriceUpdate{
-					{DestChainSelector: uint64(100), UsdPerUnitGas: big.NewInt(100)},
-				}},
-=======
 				gasPrices:     []ccipdata.GasPrice{{DestChainSelector: 100, Value: big.NewInt(0)}},
->>>>>>> e5a56f43
 				createdAt:     time.Now().Add(-PRICE_EXPIRY_MULTIPLIER * time.Minute),
 				epochAndRound: ccipcalc.MergeEpochAndRound(10, 5),
 			},
 			{
-<<<<<<< HEAD
-				priceUpdates: commit_store.InternalPriceUpdates{GasPriceUpdates: []commit_store.InternalGasPriceUpdate{
-					{DestChainSelector: uint64(200), UsdPerUnitGas: big.NewInt(200)},
-				}},
-=======
 				gasPrices:     []ccipdata.GasPrice{{DestChainSelector: 200, Value: big.NewInt(0)}},
->>>>>>> e5a56f43
 				createdAt:     time.Now().Add(-PRICE_EXPIRY_MULTIPLIER * time.Second),
 				epochAndRound: ccipcalc.MergeEpochAndRound(20, 5),
 			},
