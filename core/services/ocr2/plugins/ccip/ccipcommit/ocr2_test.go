--- conflicted
+++ resolved
@@ -416,11 +416,8 @@
 			p.commitStoreReader = commitStoreReader
 			p.F = tc.f
 			p.metricsCollector = ccip.NoopMetricsCollector
-<<<<<<< HEAD
 			p.offchainConfig.PriceReportingDisabled = tc.priceReportingDisabled
-=======
 			p.chainHealthcheck = healthCheck
->>>>>>> 34330f16
 
 			aos := make([]types.AttributedObservation, 0, len(tc.observations))
 			for _, o := range tc.observations {
