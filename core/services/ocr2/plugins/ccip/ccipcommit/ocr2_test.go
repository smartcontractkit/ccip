package ccipcommit

import (
	"context"
	"encoding/json"
	"fmt"
	"math/big"
	"math/rand"
	"reflect"
	"sort"
	"testing"
	"time"

	"github.com/Masterminds/semver/v3"
	"github.com/ethereum/go-ethereum/common/hexutil"
	"github.com/leanovate/gopter"
	"github.com/leanovate/gopter/gen"
	"github.com/leanovate/gopter/prop"
	"github.com/pkg/errors"
	"github.com/smartcontractkit/libocr/offchainreporting2plus/types"
	"github.com/stretchr/testify/assert"
	"github.com/stretchr/testify/mock"
	"github.com/stretchr/testify/require"

	"github.com/smartcontractkit/chainlink-common/pkg/config"

	"github.com/smartcontractkit/chainlink/v2/core/chains/evm/gas/mocks"
	mocks2 "github.com/smartcontractkit/chainlink/v2/core/chains/evm/logpoller/mocks"
	"github.com/smartcontractkit/chainlink/v2/core/chains/evm/utils"
	"github.com/smartcontractkit/chainlink/v2/core/gethwrappers/ccip/generated/commit_store"
	"github.com/smartcontractkit/chainlink/v2/core/internal/testutils"
	"github.com/smartcontractkit/chainlink/v2/core/logger"
	"github.com/smartcontractkit/chainlink/v2/core/services/ocr2/plugins/ccip"
	"github.com/smartcontractkit/chainlink/v2/core/services/ocr2/plugins/ccip/abihelpers"
	"github.com/smartcontractkit/chainlink/v2/core/services/ocr2/plugins/ccip/cciptypes"
	ccipconfig "github.com/smartcontractkit/chainlink/v2/core/services/ocr2/plugins/ccip/config"
	"github.com/smartcontractkit/chainlink/v2/core/services/ocr2/plugins/ccip/internal/cache"
	ccipcachemocks "github.com/smartcontractkit/chainlink/v2/core/services/ocr2/plugins/ccip/internal/cache/mocks"
	"github.com/smartcontractkit/chainlink/v2/core/services/ocr2/plugins/ccip/internal/ccipcalc"
	"github.com/smartcontractkit/chainlink/v2/core/services/ocr2/plugins/ccip/internal/ccipcommon"
	"github.com/smartcontractkit/chainlink/v2/core/services/ocr2/plugins/ccip/internal/ccipdata/factory"
	ccipdatamocks "github.com/smartcontractkit/chainlink/v2/core/services/ocr2/plugins/ccip/internal/ccipdata/mocks"
	"github.com/smartcontractkit/chainlink/v2/core/services/ocr2/plugins/ccip/internal/ccipdata/v1_0_0"
	"github.com/smartcontractkit/chainlink/v2/core/services/ocr2/plugins/ccip/internal/ccipdata/v1_2_0"
	"github.com/smartcontractkit/chainlink/v2/core/services/ocr2/plugins/ccip/internal/hashlib"
	"github.com/smartcontractkit/chainlink/v2/core/services/ocr2/plugins/ccip/internal/merklemulti"
	"github.com/smartcontractkit/chainlink/v2/core/services/ocr2/plugins/ccip/internal/pricegetter"
	"github.com/smartcontractkit/chainlink/v2/core/services/ocr2/plugins/ccip/prices"
)

func TestCommitReportingPlugin_Observation(t *testing.T) {
	sourceNativeTokenAddr := ccipcalc.HexToAddress("1000")
	someTokenAddr := ccipcalc.HexToAddress("2000")

	testCases := []struct {
		name              string
		epochAndRound     types.ReportTimestamp
		commitStorePaused bool
		sourceChainCursed bool
		commitStoreSeqNum uint64
		tokenPrices       map[cciptypes.Address]*big.Int
		sendReqs          []cciptypes.EVM2EVMMessageWithTxMeta
		tokenDecimals     map[cciptypes.Address]uint8
		fee               *big.Int

		expErr bool
		expObs ccip.CommitObservation
	}{
		{
			name:              "base report",
			commitStoreSeqNum: 54,
			tokenPrices: map[cciptypes.Address]*big.Int{
				someTokenAddr:         big.NewInt(2),
				sourceNativeTokenAddr: big.NewInt(2),
			},
			sendReqs: []cciptypes.EVM2EVMMessageWithTxMeta{
				{EVM2EVMMessage: cciptypes.EVM2EVMMessage{SequenceNumber: 54}},
				{EVM2EVMMessage: cciptypes.EVM2EVMMessage{SequenceNumber: 55}},
			},
			fee: big.NewInt(100),
			tokenDecimals: map[cciptypes.Address]uint8{
				someTokenAddr: 8,
			},
			expObs: ccip.CommitObservation{
				TokenPricesUSD: map[cciptypes.Address]*big.Int{
					someTokenAddr: big.NewInt(20000000000),
				},
				SourceGasPriceUSD: big.NewInt(0),
				Interval: cciptypes.CommitStoreInterval{
					Min: 54,
					Max: 55,
				},
			},
		},
		{
			name:              "commit store is down",
			commitStorePaused: true,
			sourceChainCursed: false,
			expErr:            true,
		},
		{
			name:              "source chain is cursed",
			commitStorePaused: false,
			sourceChainCursed: true,
			expErr:            true,
		},
	}

	ctx := testutils.Context(t)
	for _, tc := range testCases {
		t.Run(tc.name, func(t *testing.T) {
			commitStoreReader := ccipdatamocks.NewCommitStoreReader(t)
			commitStoreReader.On("IsDown", ctx).Return(tc.commitStorePaused, nil)
			commitStoreReader.On("IsDestChainHealthy", ctx).Return(true, nil)
			if !tc.commitStorePaused && !tc.sourceChainCursed {
				commitStoreReader.On("GetExpectedNextSequenceNumber", ctx).Return(tc.commitStoreSeqNum, nil)
			}

			onRampReader := ccipdatamocks.NewOnRampReader(t)
			onRampReader.On("IsSourceChainHealthy", ctx).Return(true, nil)
			onRampReader.On("IsSourceCursed", ctx).Return(tc.sourceChainCursed, nil)
			if len(tc.sendReqs) > 0 {
				onRampReader.On("GetSendRequestsBetweenSeqNums", ctx, tc.commitStoreSeqNum, tc.commitStoreSeqNum+OnRampMessagesScanLimit, true).
					Return(tc.sendReqs, nil)
			}

			priceGet := pricegetter.NewMockPriceGetter(t)
			if len(tc.tokenPrices) > 0 {
				addrs := []cciptypes.Address{sourceNativeTokenAddr}
				for addr := range tc.tokenDecimals {
					addrs = append(addrs, addr)
				}
				priceGet.On("TokenPricesUSD", mock.Anything, addrs).Return(tc.tokenPrices, nil)
			}

			gasPriceEstimator := prices.NewMockGasPriceEstimatorCommit(t)
			if tc.fee != nil {
				var p = tc.fee
				var pUSD = ccipcalc.CalculateUsdPerUnitGas(p, tc.tokenPrices[sourceNativeTokenAddr])
				gasPriceEstimator.On("GetGasPrice", ctx).Return(p, nil)
				gasPriceEstimator.On("DenoteInUSD", p, tc.tokenPrices[sourceNativeTokenAddr]).Return(pUSD, nil)
			}

			destTokens := make([]cciptypes.Address, 0)
			destDecimals := make([]uint8, 0)
			for tk, d := range tc.tokenDecimals {
				destTokens = append(destTokens, tk)
				destDecimals = append(destDecimals, d)
			}

			offRampReader := ccipdatamocks.NewOffRampReader(t)
			offRampReader.On("GetTokens", ctx).Return(cciptypes.OffRampTokens{
				DestinationTokens: destTokens,
			}, nil).Maybe()

			destPriceRegReader := ccipdatamocks.NewPriceRegistryReader(t)
			destPriceRegReader.On("GetFeeTokens", ctx).Return(nil, nil).Maybe()
			destPriceRegReader.On("GetTokensDecimals", ctx, destTokens).Return(destDecimals, nil).Maybe()

			p := &CommitReportingPlugin{}
			p.lggr = logger.TestLogger(t)
			p.inflightReports = newInflightCommitReportsContainer(time.Hour)
			p.commitStoreReader = commitStoreReader
			p.onRampReader = onRampReader
			p.offRampReader = offRampReader
			p.destPriceRegistryReader = destPriceRegReader
			p.priceGetter = priceGet
			p.sourceNative = sourceNativeTokenAddr
			p.gasPriceEstimator = gasPriceEstimator
			p.metricsCollector = ccip.NoopMetricsCollector
			p.chainHealthcheck = cache.NewChainHealthcheck(p.lggr, onRampReader, commitStoreReader)

			obs, err := p.Observation(ctx, tc.epochAndRound, types.Query{})

			if tc.expErr {
				assert.Error(t, err)
				return
			}
			assert.NoError(t, err)

			expObsBytes, err := tc.expObs.Marshal()
			assert.NoError(t, err)
			assert.Equal(t, expObsBytes, []byte(obs))
		})
	}
}

func TestCommitReportingPlugin_Report(t *testing.T) {
	ctx := testutils.Context(t)
	sourceChainSelector := uint64(rand.Int())
	var gasPrice = big.NewInt(1)
	gasPriceHeartBeat := *config.MustNewDuration(time.Hour)

	t.Run("not enough observations", func(t *testing.T) {
		p := &CommitReportingPlugin{}
		p.lggr = logger.TestLogger(t)
		p.F = 1

		offRampReader := ccipdatamocks.NewOffRampReader(t)
		destPriceRegReader := ccipdatamocks.NewPriceRegistryReader(t)
		p.offRampReader = offRampReader
		p.destPriceRegistryReader = destPriceRegReader
		offRampReader.On("GetTokens", ctx).Return(cciptypes.OffRampTokens{}, nil).Maybe()
		destPriceRegReader.On("GetFeeTokens", ctx).Return(nil, nil).Maybe()
		chainHealthcheck := ccipcachemocks.NewChainHealthcheck(t)
<<<<<<< HEAD
		chainHealthcheck.On("IsHealthy", ctx).Return(true, nil).Maybe()
=======
		chainHealthcheck.On("IsHealthy", ctx, false).Return(true, nil).Maybe()
>>>>>>> 34330f16
		p.chainHealthcheck = chainHealthcheck

		o := ccip.CommitObservation{Interval: cciptypes.CommitStoreInterval{Min: 1, Max: 1}, SourceGasPriceUSD: big.NewInt(0)}
		obs, err := o.Marshal()
		assert.NoError(t, err)

		aos := []types.AttributedObservation{{Observation: obs}}

		gotSomeReport, gotReport, err := p.Report(ctx, types.ReportTimestamp{}, types.Query{}, aos)
		assert.False(t, gotSomeReport)
		assert.Nil(t, gotReport)
		assert.Error(t, err)
	})

	testCases := []struct {
		name              string
		observations      []ccip.CommitObservation
		f                 int
		gasPriceUpdates   []cciptypes.GasPriceUpdateWithTxMeta
		tokenDecimals     map[cciptypes.Address]uint8
		tokenPriceUpdates []cciptypes.TokenPriceUpdateWithTxMeta
		sendRequests      []cciptypes.EVM2EVMMessageWithTxMeta
		expCommitReport   *cciptypes.CommitStoreReport
		expSeqNumRange    cciptypes.CommitStoreInterval
		expErr            bool
	}{
		{
			name: "base",
			observations: []ccip.CommitObservation{
				{Interval: cciptypes.CommitStoreInterval{Min: 1, Max: 1}, SourceGasPriceUSD: gasPrice},
				{Interval: cciptypes.CommitStoreInterval{Min: 1, Max: 1}, SourceGasPriceUSD: gasPrice},
			},
			f: 1,
			sendRequests: []cciptypes.EVM2EVMMessageWithTxMeta{
				{
					EVM2EVMMessage: cciptypes.EVM2EVMMessage{
						SequenceNumber: 1,
					},
				},
			},
			gasPriceUpdates: []cciptypes.GasPriceUpdateWithTxMeta{
				{
					GasPriceUpdate: cciptypes.GasPriceUpdate{
						GasPrice: cciptypes.GasPrice{
							DestChainSelector: sourceChainSelector,
							Value:             big.NewInt(1),
						},
						TimestampUnixSec: big.NewInt(time.Now().Add(-2 * gasPriceHeartBeat.Duration()).Unix()),
					},
				},
			},
			expSeqNumRange: cciptypes.CommitStoreInterval{Min: 1, Max: 1},
			expCommitReport: &cciptypes.CommitStoreReport{
				MerkleRoot:  [32]byte{},
				Interval:    cciptypes.CommitStoreInterval{Min: 1, Max: 1},
				TokenPrices: nil,
				GasPrices:   []cciptypes.GasPrice{{DestChainSelector: sourceChainSelector, Value: gasPrice}},
			},
			expErr: false,
		},
		{
			name: "empty",
			observations: []ccip.CommitObservation{
				{Interval: cciptypes.CommitStoreInterval{Min: 0, Max: 0}, SourceGasPriceUSD: big.NewInt(0)},
				{Interval: cciptypes.CommitStoreInterval{Min: 0, Max: 0}, SourceGasPriceUSD: big.NewInt(0)},
			},
			gasPriceUpdates: []cciptypes.GasPriceUpdateWithTxMeta{
				{
					GasPriceUpdate: cciptypes.GasPriceUpdate{
						GasPrice: cciptypes.GasPrice{
							DestChainSelector: sourceChainSelector,
							Value:             big.NewInt(1),
						},
						TimestampUnixSec: big.NewInt(time.Now().Add(-gasPriceHeartBeat.Duration() / 2).Unix()),
					},
				},
			},
			f:      1,
			expErr: false,
		},
		{
			name: "no leaves",
			observations: []ccip.CommitObservation{
				{Interval: cciptypes.CommitStoreInterval{Min: 2, Max: 2}, SourceGasPriceUSD: big.NewInt(0)},
				{Interval: cciptypes.CommitStoreInterval{Min: 2, Max: 2}, SourceGasPriceUSD: big.NewInt(0)},
			},
			f:              1,
			sendRequests:   []cciptypes.EVM2EVMMessageWithTxMeta{{}},
			expSeqNumRange: cciptypes.CommitStoreInterval{Min: 2, Max: 2},
			expErr:         true,
		},
	}

	for _, tc := range testCases {
		t.Run(tc.name, func(t *testing.T) {
			destPriceRegistryReader := ccipdatamocks.NewPriceRegistryReader(t)
			destPriceRegistryReader.On("GetGasPriceUpdatesCreatedAfter", ctx, sourceChainSelector, mock.Anything, 0).Return(tc.gasPriceUpdates, nil)
			destPriceRegistryReader.On("GetTokenPriceUpdatesCreatedAfter", ctx, mock.Anything, 0).Return(tc.tokenPriceUpdates, nil)

			onRampReader := ccipdatamocks.NewOnRampReader(t)
			if len(tc.sendRequests) > 0 {
				onRampReader.On("GetSendRequestsBetweenSeqNums", ctx, tc.expSeqNumRange.Min, tc.expSeqNumRange.Max, true).Return(tc.sendRequests, nil)
			}

			gasPriceEstimator := prices.NewMockGasPriceEstimatorCommit(t)
			gasPriceEstimator.On("Median", mock.Anything).Return(gasPrice, nil)
			if tc.gasPriceUpdates != nil {
				gasPriceEstimator.On("Deviates", mock.Anything, mock.Anything, mock.Anything).Return(false, nil)
			}

			destTokens := make([]cciptypes.Address, 0)
			destDecimals := make([]uint8, 0)
			for tk, d := range tc.tokenDecimals {
				destTokens = append(destTokens, tk)
				destDecimals = append(destDecimals, d)
			}

			offRampReader := ccipdatamocks.NewOffRampReader(t)
			offRampReader.On("GetTokens", ctx).Return(cciptypes.OffRampTokens{
				DestinationTokens: destTokens,
			}, nil).Maybe()

			destPriceRegistryReader.On("GetFeeTokens", ctx).Return(nil, nil).Maybe()
			destPriceRegistryReader.On("GetTokensDecimals", ctx, destTokens).Return(destDecimals, nil).Maybe()

			lp := mocks2.NewLogPoller(t)
			commitStoreReader, err := v1_2_0.NewCommitStore(logger.TestLogger(t), utils.RandomAddress(), nil, lp, nil)
			assert.NoError(t, err)

			healthCheck := ccipcachemocks.NewChainHealthcheck(t)
<<<<<<< HEAD
			healthCheck.On("IsHealthy", ctx).Return(true, nil)
=======
			healthCheck.On("IsHealthy", ctx, false).Return(true, nil)
>>>>>>> 34330f16

			p := &CommitReportingPlugin{}
			p.lggr = logger.TestLogger(t)
			p.inflightReports = newInflightCommitReportsContainer(time.Minute)
			p.destPriceRegistryReader = destPriceRegistryReader
			p.onRampReader = onRampReader
			p.sourceChainSelector = sourceChainSelector
			p.offRampReader = offRampReader
			p.gasPriceEstimator = gasPriceEstimator
			p.offchainConfig.GasPriceHeartBeat = gasPriceHeartBeat.Duration()
			p.commitStoreReader = commitStoreReader
			p.F = tc.f
			p.metricsCollector = ccip.NoopMetricsCollector
			p.chainHealthcheck = healthCheck

			aos := make([]types.AttributedObservation, 0, len(tc.observations))
			for _, o := range tc.observations {
				obs, err2 := o.Marshal()
				assert.NoError(t, err2)
				aos = append(aos, types.AttributedObservation{Observation: obs})
			}

			gotSomeReport, gotReport, err := p.Report(ctx, types.ReportTimestamp{}, types.Query{}, aos)
			if tc.expErr {
				assert.Error(t, err)
				return
			}

			assert.NoError(t, err)

			if tc.expCommitReport != nil {
				assert.True(t, gotSomeReport)
				encodedExpectedReport, err := encodeCommitReport(*tc.expCommitReport)
				assert.NoError(t, err)
				assert.Equal(t, types.Report(encodedExpectedReport), gotReport)
			}
		})
	}
}

func TestCommitReportingPlugin_ShouldAcceptFinalizedReport(t *testing.T) {
	ctx := testutils.Context(t)

	newPlugin := func() *CommitReportingPlugin {
		p := &CommitReportingPlugin{}
		p.lggr = logger.TestLogger(t)
		p.inflightReports = newInflightCommitReportsContainer(time.Minute)
		p.metricsCollector = ccip.NoopMetricsCollector
		return p
	}

	t.Run("report cannot be decoded leads to error", func(t *testing.T) {
		p := newPlugin()

		encodedReport := []byte("whatever")

		commitStoreReader := ccipdatamocks.NewCommitStoreReader(t)
		p.commitStoreReader = commitStoreReader
		commitStoreReader.On("DecodeCommitReport", encodedReport).
			Return(cciptypes.CommitStoreReport{}, errors.New("unable to decode report"))

		_, err := p.ShouldAcceptFinalizedReport(ctx, types.ReportTimestamp{}, encodedReport)
		assert.Error(t, err)
	})

	t.Run("empty report should not be accepted", func(t *testing.T) {
		p := newPlugin()

		report := cciptypes.CommitStoreReport{}

		commitStoreReader := ccipdatamocks.NewCommitStoreReader(t)
		p.commitStoreReader = commitStoreReader
		commitStoreReader.On("DecodeCommitReport", mock.Anything).Return(report, nil)

		chainHealthCheck := ccipcachemocks.NewChainHealthcheck(t)
		chainHealthCheck.On("IsHealthy", ctx).Return(true, nil).Maybe()
		p.chainHealthcheck = chainHealthCheck

		encodedReport, err := encodeCommitReport(report)
		assert.NoError(t, err)
		shouldAccept, err := p.ShouldAcceptFinalizedReport(ctx, types.ReportTimestamp{}, encodedReport)
		assert.NoError(t, err)
		assert.False(t, shouldAccept)
	})

	t.Run("stale report should not be accepted", func(t *testing.T) {
		onChainSeqNum := uint64(100)

		//_, _ := testhelpers.NewFakeCommitStore(t, onChainSeqNum)

		commitStoreReader := ccipdatamocks.NewCommitStoreReader(t)
		p := newPlugin()

		p.commitStoreReader = commitStoreReader

		report := cciptypes.CommitStoreReport{
			GasPrices:  []cciptypes.GasPrice{{Value: big.NewInt(int64(rand.Int()))}},
			MerkleRoot: [32]byte{123}, // this report is considered non-empty since it has a merkle root
		}

		commitStoreReader.On("DecodeCommitReport", mock.Anything).Return(report, nil)
		commitStoreReader.On("GetExpectedNextSequenceNumber", mock.Anything).Return(onChainSeqNum, nil)

		chainHealthCheck := ccipcachemocks.NewChainHealthcheck(t)
<<<<<<< HEAD
		chainHealthCheck.On("IsHealthy", ctx).Return(true, nil)
=======
		chainHealthCheck.On("IsHealthy", ctx, false).Return(true, nil)
>>>>>>> 34330f16
		p.chainHealthcheck = chainHealthCheck

		// stale since report interval is behind on chain seq num
		report.Interval = cciptypes.CommitStoreInterval{Min: onChainSeqNum - 2, Max: onChainSeqNum + 10}
		encodedReport, err := encodeCommitReport(report)
		assert.NoError(t, err)

		shouldAccept, err := p.ShouldAcceptFinalizedReport(ctx, types.ReportTimestamp{}, encodedReport)
		assert.NoError(t, err)
		assert.False(t, shouldAccept)
	})

	t.Run("non-stale report should be accepted and added inflight", func(t *testing.T) {
		onChainSeqNum := uint64(100)

		p := newPlugin()

		priceRegistryReader := ccipdatamocks.NewPriceRegistryReader(t)
		p.destPriceRegistryReader = priceRegistryReader

		p.lggr = logger.TestLogger(t)
		commitStoreReader := ccipdatamocks.NewCommitStoreReader(t)
		p.commitStoreReader = commitStoreReader

		report := cciptypes.CommitStoreReport{
			Interval: cciptypes.CommitStoreInterval{
				Min: onChainSeqNum,
				Max: onChainSeqNum + 10,
			},
			TokenPrices: []cciptypes.TokenPrice{
				{
					Token: cciptypes.Address(utils.RandomAddress().String()),
					Value: big.NewInt(int64(rand.Int())),
				},
			},
			GasPrices: []cciptypes.GasPrice{
				{
					DestChainSelector: rand.Uint64(),
					Value:             big.NewInt(int64(rand.Int())),
				},
			},
			MerkleRoot: [32]byte{123},
		}
		commitStoreReader.On("DecodeCommitReport", mock.Anything).Return(report, nil)
		commitStoreReader.On("GetExpectedNextSequenceNumber", mock.Anything).Return(onChainSeqNum, nil)

		// non-stale since report interval is not behind on-chain seq num
		report.Interval = cciptypes.CommitStoreInterval{Min: onChainSeqNum, Max: onChainSeqNum + 10}
		encodedReport, err := encodeCommitReport(report)
		assert.NoError(t, err)

		chainHealthCheck := ccipcachemocks.NewChainHealthcheck(t)
<<<<<<< HEAD
		chainHealthCheck.On("IsHealthy", ctx).Return(true, nil)
=======
		chainHealthCheck.On("IsHealthy", ctx, false).Return(true, nil)
>>>>>>> 34330f16
		p.chainHealthcheck = chainHealthCheck

		shouldAccept, err := p.ShouldAcceptFinalizedReport(ctx, types.ReportTimestamp{}, encodedReport)
		assert.NoError(t, err)
		assert.True(t, shouldAccept)

		// make sure that the report was added inflight
		tokenPriceUpdates := p.inflightReports.latestInflightTokenPriceUpdates()
		priceUpdate := tokenPriceUpdates[report.TokenPrices[0].Token]
		assert.Equal(t, report.TokenPrices[0].Value.Uint64(), priceUpdate.value.Uint64())
	})
}

func TestCommitReportingPlugin_ShouldTransmitAcceptedReport(t *testing.T) {
	report := cciptypes.CommitStoreReport{
		TokenPrices: []cciptypes.TokenPrice{
			{Token: cciptypes.Address(utils.RandomAddress().String()), Value: big.NewInt(9e18)},
		},
		GasPrices: []cciptypes.GasPrice{
			{

				DestChainSelector: rand.Uint64(),
				Value:             big.NewInt(2000e9),
			},
		},
		MerkleRoot: [32]byte{123},
	}

	ctx := testutils.Context(t)
	p := &CommitReportingPlugin{}
	commitStoreReader := ccipdatamocks.NewCommitStoreReader(t)
	onChainSeqNum := uint64(100)
	commitStoreReader.On("GetExpectedNextSequenceNumber", mock.Anything).Return(onChainSeqNum, nil)
	p.commitStoreReader = commitStoreReader
	p.inflightReports = newInflightCommitReportsContainer(time.Minute)
	p.lggr = logger.TestLogger(t)

	chainHealthCheck := ccipcachemocks.NewChainHealthcheck(t)
<<<<<<< HEAD
	chainHealthCheck.On("ForceIsHealthy", ctx).Return(true, nil).Maybe()
=======
	chainHealthCheck.On("IsHealthy", ctx, true).Return(true, nil).Maybe()
>>>>>>> 34330f16
	p.chainHealthcheck = chainHealthCheck

	t.Run("should transmit when report is not stale", func(t *testing.T) {
		// not-stale since report interval is not behind on chain seq num
		report.Interval = cciptypes.CommitStoreInterval{Min: onChainSeqNum, Max: onChainSeqNum + 10}
		encodedReport, err := encodeCommitReport(report)
		assert.NoError(t, err)
		commitStoreReader.On("DecodeCommitReport", encodedReport).Return(report, nil).Once()
		shouldTransmit, err := p.ShouldTransmitAcceptedReport(ctx, types.ReportTimestamp{}, encodedReport)
		assert.NoError(t, err)
		assert.True(t, shouldTransmit)
	})

	t.Run("should not transmit when report is stale", func(t *testing.T) {
		// stale since report interval is behind on chain seq num
		report.Interval = cciptypes.CommitStoreInterval{Min: onChainSeqNum - 2, Max: onChainSeqNum + 10}
		encodedReport, err := encodeCommitReport(report)
		assert.NoError(t, err)
		commitStoreReader.On("DecodeCommitReport", encodedReport).Return(report, nil).Once()
		shouldTransmit, err := p.ShouldTransmitAcceptedReport(ctx, types.ReportTimestamp{}, encodedReport)
		assert.NoError(t, err)
		assert.False(t, shouldTransmit)
	})

	t.Run("error when report cannot be decoded", func(t *testing.T) {
		reportBytes := []byte("whatever")
		commitStoreReader.On("DecodeCommitReport", reportBytes).
			Return(cciptypes.CommitStoreReport{}, errors.New("decode error")).Once()
		_, err := p.ShouldTransmitAcceptedReport(ctx, types.ReportTimestamp{}, reportBytes)
		assert.Error(t, err)
	})
}

func TestCommitReportingPlugin_validateObservations(t *testing.T) {
	ctx := context.Background()

	token1 := ccipcalc.HexToAddress("0xa")
	token2 := ccipcalc.HexToAddress("0xb")
	token1Price := big.NewInt(1)
	token2Price := big.NewInt(2)
	unsupportedToken := ccipcalc.HexToAddress("0xc")
	gasPrice := big.NewInt(100)

	tokenDecimals := make(map[cciptypes.Address]uint8)
	tokenDecimals[token1] = 18
	tokenDecimals[token2] = 18
	destTokens := []cciptypes.Address{token1, token2}

	ob1 := ccip.CommitObservation{
		Interval: cciptypes.CommitStoreInterval{Min: 0, Max: 0},
		TokenPricesUSD: map[cciptypes.Address]*big.Int{
			token1: token1Price,
			token2: token2Price,
		},
		SourceGasPriceUSD: gasPrice,
	}
	ob1Bytes, err := ob1.Marshal()
	assert.NoError(t, err)
	var ob2, ob3 ccip.CommitObservation
	_ = json.Unmarshal(ob1Bytes, &ob2)
	_ = json.Unmarshal(ob1Bytes, &ob3)

	obWithNilGasPrice := ccip.CommitObservation{
		Interval: cciptypes.CommitStoreInterval{Min: 0, Max: 0},
		TokenPricesUSD: map[cciptypes.Address]*big.Int{
			token1: token1Price,
			token2: token2Price,
		},
		SourceGasPriceUSD: nil,
	}
	obWithNilTokenPrice := ccip.CommitObservation{
		Interval: cciptypes.CommitStoreInterval{Min: 0, Max: 0},
		TokenPricesUSD: map[cciptypes.Address]*big.Int{
			token1: token1Price,
			token2: nil,
		},
		SourceGasPriceUSD: gasPrice,
	}
	obMissingTokenPrices := ccip.CommitObservation{
		Interval:          cciptypes.CommitStoreInterval{Min: 0, Max: 0},
		TokenPricesUSD:    map[cciptypes.Address]*big.Int{},
		SourceGasPriceUSD: gasPrice,
	}
	obWithUnsupportedToken := ccip.CommitObservation{
		Interval: cciptypes.CommitStoreInterval{Min: 0, Max: 0},
		TokenPricesUSD: map[cciptypes.Address]*big.Int{
			token1:           token1Price,
			token2:           token2Price,
			unsupportedToken: token2Price,
		},
		SourceGasPriceUSD: gasPrice,
	}
	obEmpty := ccip.CommitObservation{
		Interval:          cciptypes.CommitStoreInterval{Min: 0, Max: 0},
		TokenPricesUSD:    nil,
		SourceGasPriceUSD: nil,
	}

	testCases := []struct {
		name               string
		commitObservations []ccip.CommitObservation
		f                  int
		expValidObs        []ccip.CommitObservation
		expError           bool
	}{
		{
			name:               "base",
			commitObservations: []ccip.CommitObservation{ob1, ob2},
			f:                  1,
			expValidObs:        []ccip.CommitObservation{ob1, ob2},
			expError:           false,
		},
		{
			name:               "pass with f=2",
			commitObservations: []ccip.CommitObservation{ob1, ob2, ob3},
			f:                  2,
			expValidObs:        []ccip.CommitObservation{ob1, ob2, ob3},
			expError:           false,
		},
		{
			name:               "tolerate 1 nil gas price with f=2",
			commitObservations: []ccip.CommitObservation{ob1, ob2, ob3, obWithNilGasPrice},
			f:                  2,
			expValidObs:        []ccip.CommitObservation{ob1, ob2, ob3},
			expError:           false,
		},
		{
			name:               "tolerate 1 nil token price with f=1",
			commitObservations: []ccip.CommitObservation{ob1, ob2, obWithNilTokenPrice},
			f:                  1,
			expValidObs:        []ccip.CommitObservation{ob1, ob2},
			expError:           false,
		},
		{
			name:               "tolerate 1 missing token prices with f=1",
			commitObservations: []ccip.CommitObservation{ob1, ob2, obMissingTokenPrices},
			f:                  1,
			expValidObs:        []ccip.CommitObservation{ob1, ob2},
			expError:           false,
		},
		{
			name:               "tolerate 1 unsupported token with f=1",
			commitObservations: []ccip.CommitObservation{ob1, ob2, obWithUnsupportedToken},
			f:                  1,
			expValidObs:        []ccip.CommitObservation{ob1, ob2},
			expError:           false,
		},
		{
			name:               "not enough valid observations",
			commitObservations: []ccip.CommitObservation{ob1, ob2},
			f:                  2,
			expValidObs:        nil,
			expError:           true,
		},
		{
			name:               "too many faulty observations with f=2",
			commitObservations: []ccip.CommitObservation{ob1, ob2, obMissingTokenPrices, obWithUnsupportedToken},
			f:                  2,
			expValidObs:        nil,
			expError:           true,
		},
		{
			name:               "too many faulty observations with f=1",
			commitObservations: []ccip.CommitObservation{ob1, obEmpty},
			f:                  1,
			expValidObs:        nil,
			expError:           true,
		},
		{
			name:               "all faulty observations",
			commitObservations: []ccip.CommitObservation{obWithNilGasPrice, obWithNilTokenPrice, obMissingTokenPrices, obWithUnsupportedToken, obEmpty},
			f:                  1,
			expValidObs:        nil,
			expError:           true,
		},
	}

	for _, tc := range testCases {
		t.Run(tc.name, func(t *testing.T) {
			obs, err := validateObservations(ctx, logger.TestLogger(t), destTokens, tc.f, tc.commitObservations)

			if tc.expError {
				assert.Error(t, err)
				return
			}
			assert.Equal(t, tc.expValidObs, obs)
			assert.NoError(t, err)
		})
	}
}

func TestCommitReportingPlugin_calculatePriceUpdates(t *testing.T) {
	const defaultSourceChainSelector = 10 // we reuse this value across all test cases
	feeToken1 := ccipcalc.HexToAddress("0xa")
	feeToken2 := ccipcalc.HexToAddress("0xb")

	val1e18 := func(val int64) *big.Int { return new(big.Int).Mul(big.NewInt(1e18), big.NewInt(val)) }

	testCases := []struct {
		name                     string
		commitObservations       []ccip.CommitObservation
		f                        int
		latestGasPrice           update
		latestTokenPrices        map[cciptypes.Address]update
		gasPriceHeartBeat        config.Duration
		daGasPriceDeviationPPB   int64
		execGasPriceDeviationPPB int64
		tokenPriceHeartBeat      config.Duration
		tokenPriceDeviationPPB   uint32
		expTokenUpdates          []cciptypes.TokenPrice
		expGasUpdates            []cciptypes.GasPrice
	}{
		{
			name: "median",
			commitObservations: []ccip.CommitObservation{
				{SourceGasPriceUSD: big.NewInt(1)},
				{SourceGasPriceUSD: big.NewInt(2)},
				{SourceGasPriceUSD: big.NewInt(3)},
				{SourceGasPriceUSD: big.NewInt(4)},
			},
			latestGasPrice: update{
				timestamp: time.Now().Add(-30 * time.Minute), // recent
				value:     val1e18(9),                        // median deviates
			},
			f:             2,
			expGasUpdates: []cciptypes.GasPrice{{DestChainSelector: defaultSourceChainSelector, Value: big.NewInt(3)}},
		},
		{
			name: "gas price update skipped because the latest is similar and was updated recently",
			commitObservations: []ccip.CommitObservation{
				{SourceGasPriceUSD: val1e18(11)},
				{SourceGasPriceUSD: val1e18(12)},
			},
			gasPriceHeartBeat:        *config.MustNewDuration(time.Hour),
			daGasPriceDeviationPPB:   20e7,
			execGasPriceDeviationPPB: 20e7,
			tokenPriceHeartBeat:      *config.MustNewDuration(time.Hour),
			tokenPriceDeviationPPB:   20e7,
			latestGasPrice: update{
				timestamp: time.Now().Add(-30 * time.Minute), // recent
				value:     val1e18(10),                       // latest value close to the update
			},
			f:             1,
			expGasUpdates: nil,
		},
		{
			name: "gas price update included, the latest is similar but was not updated recently",
			commitObservations: []ccip.CommitObservation{
				{SourceGasPriceUSD: val1e18(10)},
				{SourceGasPriceUSD: val1e18(11)},
			},
			gasPriceHeartBeat:        *config.MustNewDuration(time.Hour),
			daGasPriceDeviationPPB:   20e7,
			execGasPriceDeviationPPB: 20e7,
			tokenPriceHeartBeat:      *config.MustNewDuration(time.Hour),
			tokenPriceDeviationPPB:   20e7,
			latestGasPrice: update{
				timestamp: time.Now().Add(-90 * time.Minute), // recent
				value:     val1e18(9),                        // latest value close to the update
			},
			f:             1,
			expGasUpdates: []cciptypes.GasPrice{{DestChainSelector: defaultSourceChainSelector, Value: val1e18(11)}},
		},
		{
			name: "gas price update deviates from latest",
			commitObservations: []ccip.CommitObservation{
				{SourceGasPriceUSD: val1e18(10)},
				{SourceGasPriceUSD: val1e18(20)},
				{SourceGasPriceUSD: val1e18(20)},
			},
			gasPriceHeartBeat:        *config.MustNewDuration(time.Hour),
			daGasPriceDeviationPPB:   20e7,
			execGasPriceDeviationPPB: 20e7,
			tokenPriceHeartBeat:      *config.MustNewDuration(time.Hour),
			tokenPriceDeviationPPB:   20e7,
			latestGasPrice: update{
				timestamp: time.Now().Add(-30 * time.Minute), // recent
				value:     val1e18(11),                       // latest value close to the update
			},
			f:             2,
			expGasUpdates: []cciptypes.GasPrice{{DestChainSelector: defaultSourceChainSelector, Value: val1e18(20)}},
		},
		{
			name: "median one token",
			commitObservations: []ccip.CommitObservation{
				{TokenPricesUSD: map[cciptypes.Address]*big.Int{feeToken1: big.NewInt(10)}, SourceGasPriceUSD: val1e18(0)},
				{TokenPricesUSD: map[cciptypes.Address]*big.Int{feeToken1: big.NewInt(12)}, SourceGasPriceUSD: val1e18(0)},
			},
			f: 1,
			expTokenUpdates: []cciptypes.TokenPrice{
				{Token: feeToken1, Value: big.NewInt(12)},
			},
			// We expect a gas update because no latest
			expGasUpdates: []cciptypes.GasPrice{{DestChainSelector: defaultSourceChainSelector, Value: big.NewInt(0)}},
		},
		{
			name: "median two tokens",
			commitObservations: []ccip.CommitObservation{
				{TokenPricesUSD: map[cciptypes.Address]*big.Int{feeToken1: big.NewInt(10), feeToken2: big.NewInt(13)}, SourceGasPriceUSD: val1e18(0)},
				{TokenPricesUSD: map[cciptypes.Address]*big.Int{feeToken1: big.NewInt(12), feeToken2: big.NewInt(7)}, SourceGasPriceUSD: val1e18(0)},
			},
			f: 1,
			expTokenUpdates: []cciptypes.TokenPrice{
				{Token: feeToken1, Value: big.NewInt(12)},
				{Token: feeToken2, Value: big.NewInt(13)},
			},
			// We expect a gas update because no latest
			expGasUpdates: []cciptypes.GasPrice{{DestChainSelector: defaultSourceChainSelector, Value: big.NewInt(0)}},
		},
		{
			name: "token price update skipped because it is close to the latest",
			commitObservations: []ccip.CommitObservation{
				{TokenPricesUSD: map[cciptypes.Address]*big.Int{feeToken1: val1e18(11)}, SourceGasPriceUSD: val1e18(0)},
				{TokenPricesUSD: map[cciptypes.Address]*big.Int{feeToken1: val1e18(12)}, SourceGasPriceUSD: val1e18(0)},
			},
			f:                        1,
			gasPriceHeartBeat:        *config.MustNewDuration(time.Hour),
			daGasPriceDeviationPPB:   20e7,
			execGasPriceDeviationPPB: 20e7,
			tokenPriceHeartBeat:      *config.MustNewDuration(time.Hour),
			tokenPriceDeviationPPB:   20e7,
			latestTokenPrices: map[cciptypes.Address]update{
				feeToken1: {
					timestamp: time.Now().Add(-30 * time.Minute),
					value:     val1e18(10),
				},
			},
			// We expect a gas update because no latest
			expGasUpdates: []cciptypes.GasPrice{{DestChainSelector: defaultSourceChainSelector, Value: big.NewInt(0)}},
		},
		{
			name: "gas price and token price both included because they are not close to the latest",
			commitObservations: []ccip.CommitObservation{
				{TokenPricesUSD: map[cciptypes.Address]*big.Int{feeToken1: val1e18(20)}, SourceGasPriceUSD: val1e18(10)},
				{TokenPricesUSD: map[cciptypes.Address]*big.Int{feeToken1: val1e18(21)}, SourceGasPriceUSD: val1e18(11)},
			},
			f:                        1,
			gasPriceHeartBeat:        *config.MustNewDuration(time.Hour),
			daGasPriceDeviationPPB:   10e7,
			execGasPriceDeviationPPB: 10e7,
			tokenPriceHeartBeat:      *config.MustNewDuration(time.Hour),
			tokenPriceDeviationPPB:   20e7,
			latestGasPrice: update{
				timestamp: time.Now().Add(-30 * time.Minute),
				value:     val1e18(9),
			},
			latestTokenPrices: map[cciptypes.Address]update{
				feeToken1: {
					timestamp: time.Now().Add(-30 * time.Minute),
					value:     val1e18(9),
				},
			},
			expTokenUpdates: []cciptypes.TokenPrice{
				{Token: feeToken1, Value: val1e18(21)},
			},
			expGasUpdates: []cciptypes.GasPrice{{DestChainSelector: defaultSourceChainSelector, Value: val1e18(11)}},
		},
		{
			name: "gas price and token price both included because they not been updated recently",
			commitObservations: []ccip.CommitObservation{
				{TokenPricesUSD: map[cciptypes.Address]*big.Int{feeToken1: val1e18(20)}, SourceGasPriceUSD: val1e18(10)},
				{TokenPricesUSD: map[cciptypes.Address]*big.Int{feeToken1: val1e18(21)}, SourceGasPriceUSD: val1e18(11)},
			},
			f:                        1,
			gasPriceHeartBeat:        *config.MustNewDuration(time.Hour),
			daGasPriceDeviationPPB:   10e7,
			execGasPriceDeviationPPB: 10e7,
			tokenPriceHeartBeat:      *config.MustNewDuration(2 * time.Hour),
			tokenPriceDeviationPPB:   20e7,
			latestGasPrice: update{
				timestamp: time.Now().Add(-90 * time.Minute),
				value:     val1e18(11),
			},
			latestTokenPrices: map[cciptypes.Address]update{
				feeToken1: {
					timestamp: time.Now().Add(-4 * time.Hour),
					value:     val1e18(21),
				},
			},
			expTokenUpdates: []cciptypes.TokenPrice{
				{Token: feeToken1, Value: val1e18(21)},
			},
			expGasUpdates: []cciptypes.GasPrice{{DestChainSelector: defaultSourceChainSelector, Value: val1e18(11)}},
		},
		{
			name: "gas price included because it deviates from latest and token price skipped because it does not deviate",
			commitObservations: []ccip.CommitObservation{
				{TokenPricesUSD: map[cciptypes.Address]*big.Int{feeToken1: val1e18(20)}, SourceGasPriceUSD: val1e18(10)},
				{TokenPricesUSD: map[cciptypes.Address]*big.Int{feeToken1: val1e18(21)}, SourceGasPriceUSD: val1e18(11)},
			},
			f:                        1,
			gasPriceHeartBeat:        *config.MustNewDuration(time.Hour),
			daGasPriceDeviationPPB:   10e7,
			execGasPriceDeviationPPB: 10e7,
			tokenPriceHeartBeat:      *config.MustNewDuration(2 * time.Hour),
			tokenPriceDeviationPPB:   200e7,
			latestGasPrice: update{
				timestamp: time.Now().Add(-30 * time.Minute),
				value:     val1e18(9),
			},
			latestTokenPrices: map[cciptypes.Address]update{
				feeToken1: {
					timestamp: time.Now().Add(-30 * time.Minute),
					value:     val1e18(9),
				},
			},
			expGasUpdates: []cciptypes.GasPrice{{DestChainSelector: defaultSourceChainSelector, Value: val1e18(11)}},
		},
		{
			name: "gas price skipped because it does not deviate and token price included because it has not been updated recently",
			commitObservations: []ccip.CommitObservation{
				{TokenPricesUSD: map[cciptypes.Address]*big.Int{feeToken1: val1e18(20)}, SourceGasPriceUSD: val1e18(10)},
				{TokenPricesUSD: map[cciptypes.Address]*big.Int{feeToken1: val1e18(21)}, SourceGasPriceUSD: val1e18(11)},
			},
			f:                        1,
			gasPriceHeartBeat:        *config.MustNewDuration(time.Hour),
			daGasPriceDeviationPPB:   10e7,
			execGasPriceDeviationPPB: 10e7,
			tokenPriceHeartBeat:      *config.MustNewDuration(2 * time.Hour),
			tokenPriceDeviationPPB:   20e7,
			latestGasPrice: update{
				timestamp: time.Now().Add(-30 * time.Minute),
				value:     val1e18(11),
			},
			latestTokenPrices: map[cciptypes.Address]update{
				feeToken1: {
					timestamp: time.Now().Add(-4 * time.Hour),
					value:     val1e18(21),
				},
			},
			expTokenUpdates: []cciptypes.TokenPrice{
				{Token: feeToken1, Value: val1e18(21)},
			},
			expGasUpdates: nil,
		},
	}

	evmEstimator := mocks.NewEvmFeeEstimator(t)
	evmEstimator.On("L1Oracle").Return(nil)
	estimatorCSVer, _ := semver.NewVersion("1.2.0")

	for _, tc := range testCases {
		t.Run(tc.name, func(t *testing.T) {
			estimator, _ := prices.NewGasPriceEstimatorForCommitPlugin(
				*estimatorCSVer,
				evmEstimator,
				nil,
				tc.daGasPriceDeviationPPB,
				tc.execGasPriceDeviationPPB,
			)

			r := &CommitReportingPlugin{
				lggr:                logger.TestLogger(t),
				sourceChainSelector: defaultSourceChainSelector,
				offchainConfig: cciptypes.CommitOffchainConfig{
					GasPriceHeartBeat:      tc.gasPriceHeartBeat.Duration(),
					TokenPriceHeartBeat:    tc.tokenPriceHeartBeat.Duration(),
					TokenPriceDeviationPPB: tc.tokenPriceDeviationPPB,
				},
				gasPriceEstimator: estimator,
				F:                 tc.f,
			}
			gotTokens, gotGas, err := r.calculatePriceUpdates(tc.commitObservations, tc.latestGasPrice, tc.latestTokenPrices)

			assert.Equal(t, tc.expGasUpdates, gotGas)
			assert.Equal(t, tc.expTokenUpdates, gotTokens)
			assert.NoError(t, err)
		})
	}
}

func TestCommitReportingPlugin_generatePriceUpdates(t *testing.T) {
	val1e18 := func(val int64) *big.Int { return new(big.Int).Mul(big.NewInt(1e18), big.NewInt(val)) }

	const nTokens = 10
	tokens := make([]cciptypes.Address, nTokens)
	for i := range tokens {
		tokens[i] = cciptypes.Address(utils.RandomAddress().String())
	}
	sort.Slice(tokens, func(i, j int) bool { return tokens[i] < tokens[j] })

	testCases := []struct {
		name                 string
		tokenDecimals        map[cciptypes.Address]uint8
		sourceNativeToken    cciptypes.Address
		priceGetterRespData  map[cciptypes.Address]*big.Int
		priceGetterRespErr   error
		feeEstimatorRespFee  *big.Int
		feeEstimatorRespErr  error
		maxGasPrice          uint64
		expSourceGasPriceUSD *big.Int
		expTokenPricesUSD    map[cciptypes.Address]*big.Int
		expErr               bool
	}{
		{
			name: "base",
			tokenDecimals: map[cciptypes.Address]uint8{
				tokens[0]: 18,
				tokens[1]: 18,
			},
			sourceNativeToken: tokens[0],
			priceGetterRespData: map[cciptypes.Address]*big.Int{
				tokens[0]: val1e18(100),
				tokens[1]: val1e18(200),
				tokens[2]: val1e18(300), // price getter returned a price for this token even though we didn't request it (should be skipped)
			},
			priceGetterRespErr:   nil,
			feeEstimatorRespFee:  big.NewInt(10),
			feeEstimatorRespErr:  nil,
			maxGasPrice:          1e18,
			expSourceGasPriceUSD: big.NewInt(1000),
			expTokenPricesUSD: map[cciptypes.Address]*big.Int{
				tokens[0]: val1e18(100),
				tokens[1]: val1e18(200),
			},
			expErr: false,
		},
		{
			name: "price getter returned an error",
			tokenDecimals: map[cciptypes.Address]uint8{
				tokens[0]: 18,
				tokens[1]: 18,
			},
			sourceNativeToken:   tokens[0],
			priceGetterRespData: nil,
			priceGetterRespErr:  fmt.Errorf("some random network error"),
			expErr:              true,
		},
		{
			name: "price getter skipped a requested price",
			tokenDecimals: map[cciptypes.Address]uint8{
				tokens[0]: 18,
				tokens[1]: 18,
			},
			sourceNativeToken: tokens[0],
			priceGetterRespData: map[cciptypes.Address]*big.Int{
				tokens[0]: val1e18(100),
			},
			priceGetterRespErr: nil,
			expErr:             true,
		},
		{
			name: "price getter skipped source native price",
			tokenDecimals: map[cciptypes.Address]uint8{
				tokens[0]: 18,
				tokens[1]: 18,
			},
			sourceNativeToken: tokens[2],
			priceGetterRespData: map[cciptypes.Address]*big.Int{
				tokens[0]: val1e18(100),
				tokens[1]: val1e18(200),
			},
			priceGetterRespErr: nil,
			expErr:             true,
		},
		{
			name: "base",
			tokenDecimals: map[cciptypes.Address]uint8{
				tokens[0]: 18,
				tokens[1]: 18,
			},
			sourceNativeToken: tokens[0],
			priceGetterRespData: map[cciptypes.Address]*big.Int{
				tokens[0]: val1e18(100),
				tokens[1]: val1e18(200),
				tokens[2]: val1e18(300), // price getter returned a price for this token even though we didn't request it
			},
			priceGetterRespErr:   nil,
			feeEstimatorRespFee:  big.NewInt(10),
			feeEstimatorRespErr:  nil,
			maxGasPrice:          1e18,
			expSourceGasPriceUSD: big.NewInt(1000),
			expTokenPricesUSD: map[cciptypes.Address]*big.Int{
				tokens[0]: val1e18(100),
				tokens[1]: val1e18(200),
			},
			expErr: false,
		},
		{
			name: "dynamic fee cap overrides legacy",
			tokenDecimals: map[cciptypes.Address]uint8{
				tokens[0]: 18,
				tokens[1]: 18,
			},
			sourceNativeToken: tokens[0],
			priceGetterRespData: map[cciptypes.Address]*big.Int{
				tokens[0]: val1e18(100),
				tokens[1]: val1e18(200),
				tokens[2]: val1e18(300), // price getter returned a price for this token even though we didn't request it (should be skipped)
			},
			priceGetterRespErr:   nil,
			feeEstimatorRespFee:  big.NewInt(20),
			feeEstimatorRespErr:  nil,
			maxGasPrice:          1e18,
			expSourceGasPriceUSD: big.NewInt(2000),
			expTokenPricesUSD: map[cciptypes.Address]*big.Int{
				tokens[0]: val1e18(100),
				tokens[1]: val1e18(200),
			},
			expErr: false,
		},
		{
			name: "nil gas price",
			tokenDecimals: map[cciptypes.Address]uint8{
				tokens[0]: 18,
				tokens[1]: 18,
			},
			sourceNativeToken: tokens[0],
			priceGetterRespData: map[cciptypes.Address]*big.Int{
				tokens[0]: val1e18(100),
				tokens[1]: val1e18(200),
				tokens[2]: val1e18(300), // price getter returned a price for this token even though we didn't request it (should be skipped)
			},
			feeEstimatorRespFee: nil,
			maxGasPrice:         1e18,
			expErr:              true,
		},
	}

	for _, tc := range testCases {
		t.Run(tc.name, func(t *testing.T) {
			priceGetter := pricegetter.NewMockPriceGetter(t)
			defer priceGetter.AssertExpectations(t)

			gasPriceEstimator := prices.NewMockGasPriceEstimatorCommit(t)
			defer gasPriceEstimator.AssertExpectations(t)

			tokens := make([]cciptypes.Address, 0, len(tc.tokenDecimals))
			for tk := range tc.tokenDecimals {
				tokens = append(tokens, tk)
			}
			tokens = ccipcommon.FlattenUniqueSlice(tokens, []cciptypes.Address{tc.sourceNativeToken})
			sort.Slice(tokens, func(i, j int) bool { return tokens[i] < tokens[j] })

			if len(tokens) > 0 {
				priceGetter.On("TokenPricesUSD", mock.Anything, tokens).Return(tc.priceGetterRespData, tc.priceGetterRespErr)
			}

			if tc.maxGasPrice > 0 {
				gasPriceEstimator.On("GetGasPrice", mock.Anything).Return(tc.feeEstimatorRespFee, tc.feeEstimatorRespErr)
				if tc.feeEstimatorRespFee != nil {
					pUSD := ccipcalc.CalculateUsdPerUnitGas(tc.feeEstimatorRespFee, tc.expTokenPricesUSD[tc.sourceNativeToken])
					gasPriceEstimator.On("DenoteInUSD", mock.Anything, mock.Anything).Return(pUSD, nil)
				}
			}

			p := &CommitReportingPlugin{
				sourceNative:      tc.sourceNativeToken,
				priceGetter:       priceGetter,
				gasPriceEstimator: gasPriceEstimator,
			}

			destTokens := make([]cciptypes.Address, 0, len(tc.tokenDecimals))
			destDecimals := make([]uint8, 0, len(tc.tokenDecimals))
			for tk, d := range tc.tokenDecimals {
				destTokens = append(destTokens, tk)
				destDecimals = append(destDecimals, d)
			}

			destPriceReg := ccipdatamocks.NewPriceRegistryReader(t)
			destPriceReg.On("GetTokensDecimals", mock.Anything, destTokens).Return(destDecimals, nil).Maybe()
			p.destPriceRegistryReader = destPriceReg

			sourceGasPriceUSD, tokenPricesUSD, err := p.generatePriceUpdates(context.Background(), logger.TestLogger(t), destTokens)
			if tc.expErr {
				assert.Error(t, err)
				return
			}
			assert.NoError(t, err)
			assert.True(t, tc.expSourceGasPriceUSD.Cmp(sourceGasPriceUSD) == 0)
			assert.True(t, reflect.DeepEqual(tc.expTokenPricesUSD, tokenPricesUSD))
		})
	}
}

func TestCommitReportingPlugin_nextMinSeqNum(t *testing.T) {
	lggr := logger.TestLogger(t)
	root1 := utils.Keccak256Fixed(hexutil.MustDecode("0xaa"))

	var tt = []struct {
		onChainMin          uint64
		inflight            []cciptypes.CommitStoreReport
		expectedOnChainMin  uint64
		expectedInflightMin uint64
	}{
		{
			onChainMin:          uint64(1),
			inflight:            nil,
			expectedInflightMin: uint64(1),
			expectedOnChainMin:  uint64(1),
		},
		{
			onChainMin: uint64(1),
			inflight: []cciptypes.CommitStoreReport{
				{Interval: cciptypes.CommitStoreInterval{Min: uint64(1), Max: uint64(2)}, MerkleRoot: root1}},
			expectedInflightMin: uint64(3),
			expectedOnChainMin:  uint64(1),
		},
		{
			onChainMin: uint64(1),
			inflight: []cciptypes.CommitStoreReport{
				{Interval: cciptypes.CommitStoreInterval{Min: uint64(3), Max: uint64(4)}, MerkleRoot: root1}},
			expectedInflightMin: uint64(5),
			expectedOnChainMin:  uint64(1),
		},
		{
			onChainMin: uint64(1),
			inflight: []cciptypes.CommitStoreReport{
				{Interval: cciptypes.CommitStoreInterval{Min: uint64(1), Max: uint64(MaxInflightSeqNumGap + 2)}, MerkleRoot: root1}},
			expectedInflightMin: uint64(1),
			expectedOnChainMin:  uint64(1),
		},
	}
	for _, tc := range tt {
		commitStoreReader := ccipdatamocks.NewCommitStoreReader(t)
		commitStoreReader.On("GetExpectedNextSequenceNumber", mock.Anything).Return(tc.onChainMin, nil).Maybe()
		cp := CommitReportingPlugin{commitStoreReader: commitStoreReader, inflightReports: newInflightCommitReportsContainer(time.Hour)}
		epochAndRound := uint64(1)
		for _, rep := range tc.inflight {
			rc := rep
			rc.GasPrices = []cciptypes.GasPrice{{}}
			require.NoError(t, cp.inflightReports.add(lggr, rc, epochAndRound))
			epochAndRound++
		}
		t.Log("inflight", cp.inflightReports.maxInflightSeqNr())
		inflightMin, onchainMin, err := cp.nextMinSeqNum(context.Background(), lggr)
		require.NoError(t, err)
		assert.Equal(t, tc.expectedInflightMin, inflightMin)
		assert.Equal(t, tc.expectedOnChainMin, onchainMin)
		cp.inflightReports.reset(lggr)
	}
}

func TestCommitReportingPlugin_isStaleReport(t *testing.T) {
	ctx := context.Background()
	lggr := logger.TestLogger(t)
	merkleRoot1 := utils.Keccak256Fixed([]byte("some merkle root 1"))
	merkleRoot2 := utils.Keccak256Fixed([]byte("some merkle root 2"))

	t.Run("empty report", func(t *testing.T) {
		commitStoreReader := ccipdatamocks.NewCommitStoreReader(t)
		r := &CommitReportingPlugin{commitStoreReader: commitStoreReader}
		isStale := r.isStaleReport(ctx, lggr, cciptypes.CommitStoreReport{}, false, types.ReportTimestamp{})
		assert.True(t, isStale)
	})

	t.Run("merkle root", func(t *testing.T) {
		const expNextSeqNum = uint64(9)
		commitStoreReader := ccipdatamocks.NewCommitStoreReader(t)
		commitStoreReader.On("GetExpectedNextSequenceNumber", mock.Anything).Return(expNextSeqNum, nil)

		r := &CommitReportingPlugin{
			commitStoreReader: commitStoreReader,
			inflightReports: &inflightCommitReportsContainer{
				inFlight: map[[32]byte]InflightCommitReport{
					merkleRoot2: {
						report: cciptypes.CommitStoreReport{
							Interval: cciptypes.CommitStoreInterval{Min: expNextSeqNum + 1, Max: expNextSeqNum + 10},
						},
					},
				},
			},
		}

		assert.False(t, r.isStaleReport(ctx, lggr, cciptypes.CommitStoreReport{
			MerkleRoot: merkleRoot1,
			Interval:   cciptypes.CommitStoreInterval{Min: expNextSeqNum + 1, Max: expNextSeqNum + 10},
		}, false, types.ReportTimestamp{}))

		assert.True(t, r.isStaleReport(ctx, lggr, cciptypes.CommitStoreReport{
			MerkleRoot: merkleRoot1,
			Interval:   cciptypes.CommitStoreInterval{Min: expNextSeqNum + 1, Max: expNextSeqNum + 10},
		}, true, types.ReportTimestamp{}))

		assert.True(t, r.isStaleReport(ctx, lggr, cciptypes.CommitStoreReport{
			MerkleRoot: merkleRoot1}, false, types.ReportTimestamp{}))
	})
}

func TestCommitReportingPlugin_calculateMinMaxSequenceNumbers(t *testing.T) {
	testCases := []struct {
		name              string
		commitStoreSeqNum uint64
		inflightSeqNum    uint64
		msgSeqNums        []uint64

		expQueryMin uint64 // starting seq num that is used in the query to get messages
		expMin      uint64
		expMax      uint64
		expErr      bool
	}{
		{
			name:              "happy flow inflight",
			commitStoreSeqNum: 9,
			inflightSeqNum:    10,
			msgSeqNums:        []uint64{11, 12, 13, 14},
			expQueryMin:       11, // inflight+1
			expMin:            11,
			expMax:            14,
			expErr:            false,
		},
		{
			name:              "happy flow no inflight",
			commitStoreSeqNum: 9,
			msgSeqNums:        []uint64{11, 12, 13, 14},
			expQueryMin:       9, // from commit store
			expMin:            11,
			expMax:            14,
			expErr:            false,
		},
		{
			name:              "gap in msg seq nums",
			commitStoreSeqNum: 10,
			inflightSeqNum:    9,
			expQueryMin:       10,
			msgSeqNums:        []uint64{11, 12, 14},
			expErr:            true,
		},
		{
			name:              "no new messages",
			commitStoreSeqNum: 9,
			msgSeqNums:        []uint64{},
			expQueryMin:       9,
			expMin:            0,
			expMax:            0,
			expErr:            false,
		},
		{
			name:              "unordered seq nums",
			commitStoreSeqNum: 9,
			msgSeqNums:        []uint64{11, 13, 14, 10},
			expQueryMin:       9,
			expErr:            true,
		},
	}

	ctx := testutils.Context(t)
	lggr := logger.TestLogger(t)

	for _, tc := range testCases {
		t.Run(tc.name, func(t *testing.T) {
			p := &CommitReportingPlugin{}
			commitStoreReader := ccipdatamocks.NewCommitStoreReader(t)
			commitStoreReader.On("GetExpectedNextSequenceNumber", mock.Anything).Return(tc.commitStoreSeqNum, nil)
			p.commitStoreReader = commitStoreReader

			p.inflightReports = newInflightCommitReportsContainer(time.Minute)
			if tc.inflightSeqNum > 0 {
				p.inflightReports.inFlight[[32]byte{}] = InflightCommitReport{
					report: cciptypes.CommitStoreReport{
						Interval: cciptypes.CommitStoreInterval{
							Min: tc.inflightSeqNum,
							Max: tc.inflightSeqNum,
						},
					},
				}
			}

			onRampReader := ccipdatamocks.NewOnRampReader(t)
			var sendReqs []cciptypes.EVM2EVMMessageWithTxMeta
			for _, seqNum := range tc.msgSeqNums {
				sendReqs = append(sendReqs, cciptypes.EVM2EVMMessageWithTxMeta{
					EVM2EVMMessage: cciptypes.EVM2EVMMessage{
						SequenceNumber: seqNum,
					},
				})
			}
			onRampReader.On("GetSendRequestsBetweenSeqNums", ctx, tc.expQueryMin, tc.expQueryMin+OnRampMessagesScanLimit, true).Return(sendReqs, nil)
			p.onRampReader = onRampReader

			minSeqNum, maxSeqNum, _, err := p.calculateMinMaxSequenceNumbers(ctx, lggr)
			if tc.expErr {
				assert.Error(t, err)
				return
			}

			assert.Equal(t, tc.expMin, minSeqNum)
			assert.Equal(t, tc.expMax, maxSeqNum)
		})
	}
}

func TestCommitReportingPlugin_getLatestGasPriceUpdate(t *testing.T) {
	now := time.Now()
	chainSelector := uint64(1234)

	testCases := []struct {
		name                   string
		checkInflight          bool
		inflightGasPriceUpdate *update
		destGasPriceUpdates    []update
		expUpdate              update
		expErr                 bool
	}{
		{
			name:                   "only inflight gas price",
			checkInflight:          true,
			inflightGasPriceUpdate: &update{timestamp: now, value: big.NewInt(1000)},
			expUpdate:              update{timestamp: now, value: big.NewInt(1000)},
			expErr:                 false,
		},
		{
			name:                   "inflight price is nil",
			checkInflight:          true,
			inflightGasPriceUpdate: nil,
			destGasPriceUpdates: []update{
				{timestamp: now.Add(time.Minute), value: big.NewInt(2000)},
				{timestamp: now.Add(2 * time.Minute), value: big.NewInt(3000)},
			},
			expUpdate: update{timestamp: now.Add(2 * time.Minute), value: big.NewInt(3000)},
			expErr:    false,
		},
		{
			name:                   "inflight updates are skipped",
			checkInflight:          false,
			inflightGasPriceUpdate: &update{timestamp: now, value: big.NewInt(1000)},
			destGasPriceUpdates: []update{
				{timestamp: now.Add(time.Minute), value: big.NewInt(2000)},
				{timestamp: now.Add(2 * time.Minute), value: big.NewInt(3000)},
			},
			expUpdate: update{timestamp: now.Add(2 * time.Minute), value: big.NewInt(3000)},
			expErr:    false,
		},
	}

	ctx := testutils.Context(t)
	lggr := logger.TestLogger(t)
	for _, tc := range testCases {
		t.Run(tc.name, func(t *testing.T) {
			p := &CommitReportingPlugin{}
			p.sourceChainSelector = chainSelector
			p.inflightReports = newInflightCommitReportsContainer(time.Minute)
			p.lggr = lggr
			destPriceRegistry := ccipdatamocks.NewPriceRegistryReader(t)
			p.destPriceRegistryReader = destPriceRegistry

			if tc.inflightGasPriceUpdate != nil {
				p.inflightReports.inFlightPriceUpdates = append(
					p.inflightReports.inFlightPriceUpdates,
					InflightPriceUpdate{
						createdAt: tc.inflightGasPriceUpdate.timestamp,
						gasPrices: []cciptypes.GasPrice{{
							DestChainSelector: chainSelector,
							Value:             tc.inflightGasPriceUpdate.value,
						}},
					},
				)
			}

			if len(tc.destGasPriceUpdates) > 0 {
				var events []cciptypes.GasPriceUpdateWithTxMeta
				for _, u := range tc.destGasPriceUpdates {
					events = append(events, cciptypes.GasPriceUpdateWithTxMeta{
						GasPriceUpdate: cciptypes.GasPriceUpdate{
							GasPrice:         cciptypes.GasPrice{Value: u.value},
							TimestampUnixSec: big.NewInt(u.timestamp.Unix()),
						},
					})
				}
				destReader := ccipdatamocks.NewPriceRegistryReader(t)
				destReader.On("GetGasPriceUpdatesCreatedAfter", ctx, chainSelector, mock.Anything, 0).Return(events, nil)
				p.destPriceRegistryReader = destReader
			}

			priceUpdate, err := p.getLatestGasPriceUpdate(ctx, time.Now(), tc.checkInflight)
			if tc.expErr {
				assert.Error(t, err)
				return
			}

			assert.NoError(t, err)
			assert.Equal(t, tc.expUpdate.timestamp.Truncate(time.Second), priceUpdate.timestamp.Truncate(time.Second))
			assert.Equal(t, tc.expUpdate.value.Uint64(), priceUpdate.value.Uint64())
		})
	}
}

func TestCommitReportingPlugin_getLatestTokenPriceUpdates(t *testing.T) {
	now := time.Now()
	tk1 := cciptypes.Address(utils.RandomAddress().String())
	tk2 := cciptypes.Address(utils.RandomAddress().String())

	testCases := []struct {
		name                 string
		priceRegistryUpdates []cciptypes.TokenPriceUpdate
		checkInflight        bool
		inflightUpdates      map[cciptypes.Address]update
		expUpdates           map[cciptypes.Address]update
		expErr               bool
	}{
		{
			name: "ignore inflight updates",
			priceRegistryUpdates: []cciptypes.TokenPriceUpdate{
				{
					TokenPrice: cciptypes.TokenPrice{
						Token: tk1,
						Value: big.NewInt(1000),
					},
					TimestampUnixSec: big.NewInt(now.Add(1 * time.Minute).Unix()),
				},
				{
					TokenPrice: cciptypes.TokenPrice{
						Token: tk2,
						Value: big.NewInt(2000),
					},
					TimestampUnixSec: big.NewInt(now.Add(2 * time.Minute).Unix()),
				},
			},
			checkInflight: false,
			expUpdates: map[cciptypes.Address]update{
				tk1: {timestamp: now.Add(1 * time.Minute), value: big.NewInt(1000)},
				tk2: {timestamp: now.Add(2 * time.Minute), value: big.NewInt(2000)},
			},
			expErr: false,
		},
		{
			name: "consider inflight updates",
			priceRegistryUpdates: []cciptypes.TokenPriceUpdate{
				{
					TokenPrice: cciptypes.TokenPrice{
						Token: tk1,
						Value: big.NewInt(1000),
					},
					TimestampUnixSec: big.NewInt(now.Add(1 * time.Minute).Unix()),
				},
				{
					TokenPrice: cciptypes.TokenPrice{
						Token: tk2,
						Value: big.NewInt(2000),
					},
					TimestampUnixSec: big.NewInt(now.Add(2 * time.Minute).Unix()),
				},
			},
			checkInflight: true,
			inflightUpdates: map[cciptypes.Address]update{
				tk1: {timestamp: now, value: big.NewInt(500)}, // inflight but older
				tk2: {timestamp: now.Add(4 * time.Minute), value: big.NewInt(4000)},
			},
			expUpdates: map[cciptypes.Address]update{
				tk1: {timestamp: now.Add(1 * time.Minute), value: big.NewInt(1000)},
				tk2: {timestamp: now.Add(4 * time.Minute), value: big.NewInt(4000)},
			},
			expErr: false,
		},
	}

	ctx := testutils.Context(t)
	for _, tc := range testCases {
		t.Run(tc.name, func(t *testing.T) {
			p := &CommitReportingPlugin{}

			//_, priceRegAddr := testhelpers.NewFakePriceRegistry(t)
			priceReg := ccipdatamocks.NewPriceRegistryReader(t)
			p.destPriceRegistryReader = priceReg

			//destReader := ccipdata.NewMockReader(t)
			var events []cciptypes.TokenPriceUpdateWithTxMeta
			for _, up := range tc.priceRegistryUpdates {
				events = append(events, cciptypes.TokenPriceUpdateWithTxMeta{
					TokenPriceUpdate: up,
				})
			}
			//destReader.On("GetTokenPriceUpdatesCreatedAfter", ctx, priceRegAddr, mock.Anything, 0).Return(events, nil)
			priceReg.On("GetTokenPriceUpdatesCreatedAfter", ctx, mock.Anything, 0).Return(events, nil)

			p.inflightReports = newInflightCommitReportsContainer(time.Minute)
			if len(tc.inflightUpdates) > 0 {
				for tk, upd := range tc.inflightUpdates {
					p.inflightReports.inFlightPriceUpdates = append(p.inflightReports.inFlightPriceUpdates, InflightPriceUpdate{
						createdAt: upd.timestamp,
						tokenPrices: []cciptypes.TokenPrice{
							{Token: tk, Value: upd.value},
						},
					})
				}
			}

			updates, err := p.getLatestTokenPriceUpdates(ctx, now, tc.checkInflight)
			if tc.expErr {
				assert.Error(t, err)
				return
			}
			assert.NoError(t, err)
			assert.Equal(t, len(tc.expUpdates), len(updates))
			for k, v := range updates {
				assert.Equal(t, tc.expUpdates[k].timestamp.Truncate(time.Second), v.timestamp.Truncate(time.Second))
				assert.Equal(t, tc.expUpdates[k].value.Uint64(), v.value.Uint64())
			}
		})
	}

}

func Test_commitReportSize(t *testing.T) {
	testParams := gopter.DefaultTestParameters()
	testParams.MinSuccessfulTests = 100
	p := gopter.NewProperties(testParams)
	p.Property("bounded commit report size", prop.ForAll(func(root []byte, min, max uint64) bool {
		var root32 [32]byte
		copy(root32[:], root)
		rep, err := encodeCommitReport(cciptypes.CommitStoreReport{
			MerkleRoot:  root32,
			Interval:    cciptypes.CommitStoreInterval{Min: min, Max: max},
			TokenPrices: []cciptypes.TokenPrice{},
			GasPrices: []cciptypes.GasPrice{
				{
					DestChainSelector: 1337,
					Value:             big.NewInt(2000e9), // $2000 per eth * 1gwei = 2000e9
				},
			},
		})
		require.NoError(t, err)
		return len(rep) <= MaxCommitReportLength
	}, gen.SliceOfN(32, gen.UInt8()), gen.UInt64(), gen.UInt64()))
	p.TestingRun(t)
}

func Test_calculateIntervalConsensus(t *testing.T) {
	tests := []struct {
		name       string
		intervals  []cciptypes.CommitStoreInterval
		rangeLimit uint64
		f          int
		wantMin    uint64
		wantMax    uint64
		wantErr    bool
	}{
		{"no obs", []cciptypes.CommitStoreInterval{{Min: 0, Max: 0}}, 0, 0, 0, 0, false},
		{"basic", []cciptypes.CommitStoreInterval{
			{Min: 9, Max: 14},
			{Min: 10, Max: 12},
			{Min: 10, Max: 14},
		}, 0, 1, 10, 14, false},
		{"min > max", []cciptypes.CommitStoreInterval{
			{Min: 9, Max: 4},
			{Min: 10, Max: 4},
			{Min: 10, Max: 6},
		}, 0, 1, 0, 0, true},
		{
			"range limit", []cciptypes.CommitStoreInterval{
				{Min: 10, Max: 100},
				{Min: 1, Max: 1000},
			}, 256, 1, 10, 265, false,
		},
	}
	for _, tt := range tests {
		t.Run(tt.name, func(t *testing.T) {
			got, err := calculateIntervalConsensus(tt.intervals, tt.f, tt.rangeLimit)
			if tt.wantErr {
				require.Error(t, err)
			} else {
				require.NoError(t, err)
			}
			assert.Equal(t, tt.wantMin, got.Min)
			assert.Equal(t, tt.wantMax, got.Max)
		})
	}
}

func Test_calculateUsdPer1e18TokenAmount(t *testing.T) {
	tests := []struct {
		name       string
		price      *big.Int
		decimal    uint8
		wantResult *big.Int
	}{
		{
			name:       "18-decimal token, $6.5 per token",
			price:      big.NewInt(65e17),
			decimal:    18,
			wantResult: big.NewInt(65e17),
		},
		{
			name:       "6-decimal token, $1 per token",
			price:      big.NewInt(1e18),
			decimal:    6,
			wantResult: new(big.Int).Mul(big.NewInt(1e18), big.NewInt(1e12)), // 1e30
		},
		{
			name:       "0-decimal token, $1 per token",
			price:      big.NewInt(1e18),
			decimal:    0,
			wantResult: new(big.Int).Mul(big.NewInt(1e18), big.NewInt(1e18)), // 1e36
		},
		{
			name:       "36-decimal token, $1 per token",
			price:      big.NewInt(1e18),
			decimal:    36,
			wantResult: big.NewInt(1),
		},
	}
	for _, tt := range tests {
		t.Run(tt.name, func(t *testing.T) {
			got := calculateUsdPer1e18TokenAmount(tt.price, tt.decimal)
			assert.Equal(t, tt.wantResult, got)
		})
	}
}

func TestCommitReportToEthTxMeta(t *testing.T) {
	mctx := hashlib.NewKeccakCtx()
	tree, err := merklemulti.NewTree(mctx, [][32]byte{mctx.Hash([]byte{0xaa})})
	require.NoError(t, err)

	tests := []struct {
		name          string
		min, max      uint64
		expectedRange []uint64
	}{
		{
			"happy flow",
			1, 10,
			[]uint64{1, 2, 3, 4, 5, 6, 7, 8, 9, 10},
		},
		{
			"same sequence",
			1, 1,
			[]uint64{1},
		},
	}

	for _, tc := range tests {
		t.Run(tc.name, func(t *testing.T) {
			report := cciptypes.CommitStoreReport{
				TokenPrices: []cciptypes.TokenPrice{},
				GasPrices: []cciptypes.GasPrice{
					{
						DestChainSelector: uint64(1337),
						Value:             big.NewInt(2000e9), // $2000 per eth * 1gwei = 2000e9
					},
				},
				MerkleRoot: tree.Root(),
				Interval:   cciptypes.CommitStoreInterval{Min: tc.min, Max: tc.max},
			}
			out, err := encodeCommitReport(report)
			require.NoError(t, err)

			fn, err := factory.CommitReportToEthTxMeta(ccipconfig.CommitStore, *semver.MustParse("1.0.0"))
			require.NoError(t, err)
			txMeta, err := fn(out)
			require.NoError(t, err)
			require.NotNil(t, txMeta)
			require.EqualValues(t, tc.expectedRange, txMeta.SeqNumbers)
		})
	}
}

// TODO should be removed, tests need to be updated to use the Reader interface.
// encodeCommitReport is only used in tests
func encodeCommitReport(report cciptypes.CommitStoreReport) ([]byte, error) {
	commitStoreABI := abihelpers.MustParseABI(commit_store.CommitStoreABI)
	return v1_2_0.EncodeCommitReport(abihelpers.MustGetEventInputs(v1_0_0.ReportAccepted, commitStoreABI), report)
}<|MERGE_RESOLUTION|>--- conflicted
+++ resolved
@@ -203,11 +203,7 @@
 		offRampReader.On("GetTokens", ctx).Return(cciptypes.OffRampTokens{}, nil).Maybe()
 		destPriceRegReader.On("GetFeeTokens", ctx).Return(nil, nil).Maybe()
 		chainHealthcheck := ccipcachemocks.NewChainHealthcheck(t)
-<<<<<<< HEAD
-		chainHealthcheck.On("IsHealthy", ctx).Return(true, nil).Maybe()
-=======
 		chainHealthcheck.On("IsHealthy", ctx, false).Return(true, nil).Maybe()
->>>>>>> 34330f16
 		p.chainHealthcheck = chainHealthcheck
 
 		o := ccip.CommitObservation{Interval: cciptypes.CommitStoreInterval{Min: 1, Max: 1}, SourceGasPriceUSD: big.NewInt(0)}
@@ -338,11 +334,7 @@
 			assert.NoError(t, err)
 
 			healthCheck := ccipcachemocks.NewChainHealthcheck(t)
-<<<<<<< HEAD
-			healthCheck.On("IsHealthy", ctx).Return(true, nil)
-=======
 			healthCheck.On("IsHealthy", ctx, false).Return(true, nil)
->>>>>>> 34330f16
 
 			p := &CommitReportingPlugin{}
 			p.lggr = logger.TestLogger(t)
@@ -447,11 +439,7 @@
 		commitStoreReader.On("GetExpectedNextSequenceNumber", mock.Anything).Return(onChainSeqNum, nil)
 
 		chainHealthCheck := ccipcachemocks.NewChainHealthcheck(t)
-<<<<<<< HEAD
-		chainHealthCheck.On("IsHealthy", ctx).Return(true, nil)
-=======
 		chainHealthCheck.On("IsHealthy", ctx, false).Return(true, nil)
->>>>>>> 34330f16
 		p.chainHealthcheck = chainHealthCheck
 
 		// stale since report interval is behind on chain seq num
@@ -504,11 +492,7 @@
 		assert.NoError(t, err)
 
 		chainHealthCheck := ccipcachemocks.NewChainHealthcheck(t)
-<<<<<<< HEAD
-		chainHealthCheck.On("IsHealthy", ctx).Return(true, nil)
-=======
 		chainHealthCheck.On("IsHealthy", ctx, false).Return(true, nil)
->>>>>>> 34330f16
 		p.chainHealthcheck = chainHealthCheck
 
 		shouldAccept, err := p.ShouldAcceptFinalizedReport(ctx, types.ReportTimestamp{}, encodedReport)
@@ -547,11 +531,7 @@
 	p.lggr = logger.TestLogger(t)
 
 	chainHealthCheck := ccipcachemocks.NewChainHealthcheck(t)
-<<<<<<< HEAD
-	chainHealthCheck.On("ForceIsHealthy", ctx).Return(true, nil).Maybe()
-=======
 	chainHealthCheck.On("IsHealthy", ctx, true).Return(true, nil).Maybe()
->>>>>>> 34330f16
 	p.chainHealthcheck = chainHealthCheck
 
 	t.Run("should transmit when report is not stale", func(t *testing.T) {
