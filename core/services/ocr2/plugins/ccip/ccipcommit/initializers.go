package ccipcommit

import (
	"context"
	"encoding/json"
	"fmt"
	"math/big"
	"strings"

	"github.com/smartcontractkit/chainlink/v2/core/services/ocr2/plugins/ccip/internal/pricegetter"
	"github.com/smartcontractkit/chainlink/v2/core/services/ocr2/plugins/ccip/internal/rpclib"

	"github.com/Masterminds/semver/v3"
	"github.com/ethereum/go-ethereum/common"
	"github.com/pkg/errors"
	libocr2 "github.com/smartcontractkit/libocr/offchainreporting2plus"
	"go.uber.org/multierr"

	"github.com/smartcontractkit/chainlink-common/pkg/sqlutil"

	commonlogger "github.com/smartcontractkit/chainlink-common/pkg/logger"
	commontypes "github.com/smartcontractkit/chainlink-common/pkg/types"

	cciptypes "github.com/smartcontractkit/chainlink-common/pkg/types/ccip"

	cciporm "github.com/smartcontractkit/chainlink/v2/core/services/ccip"
	"github.com/smartcontractkit/chainlink/v2/core/services/ocr2/plugins/ccip/internal/cache"
	"github.com/smartcontractkit/chainlink/v2/core/services/ocr2/plugins/ccip/internal/ccipcalc"
	db "github.com/smartcontractkit/chainlink/v2/core/services/ocr2/plugins/ccip/internal/ccipdb"

	"github.com/smartcontractkit/chainlink/v2/core/chains/evm/txmgr"
	"github.com/smartcontractkit/chainlink/v2/core/chains/legacyevm"
	"github.com/smartcontractkit/chainlink/v2/core/gethwrappers/ccip/generated/commit_store"
	"github.com/smartcontractkit/chainlink/v2/core/logger"
	"github.com/smartcontractkit/chainlink/v2/core/services/job"
	"github.com/smartcontractkit/chainlink/v2/core/services/ocr2/plugins/ccip"
	ccipconfig "github.com/smartcontractkit/chainlink/v2/core/services/ocr2/plugins/ccip/config"
	"github.com/smartcontractkit/chainlink/v2/core/services/ocr2/plugins/ccip/internal/ccipdata"
	"github.com/smartcontractkit/chainlink/v2/core/services/ocr2/plugins/ccip/internal/ccipdata/factory"
	"github.com/smartcontractkit/chainlink/v2/core/services/ocr2/plugins/ccip/internal/observability"
	"github.com/smartcontractkit/chainlink/v2/core/services/ocr2/plugins/ccip/internal/oraclelib"
	"github.com/smartcontractkit/chainlink/v2/core/services/ocr2/plugins/promwrapper"
	"github.com/smartcontractkit/chainlink/v2/core/services/pipeline"
)

func NewCommitServices(ctx context.Context, ds sqlutil.DataSource, srcProvider commontypes.CCIPCommitProvider, dstProvider commontypes.CCIPCommitProvider, srcChain legacyevm.Chain, dstChain legacyevm.Chain, chainSet legacyevm.LegacyChainContainer, jb job.Job, lggr logger.Logger, pr pipeline.Runner, argsNoPlugin libocr2.OCR2OracleArgs, new bool, sourceChainID int64, destChainID int64, logError func(string)) ([]job.ServiceCtx, error) {
	spec := jb.OCR2OracleSpec

	var pluginConfig ccipconfig.CommitPluginJobSpecConfig
	err := json.Unmarshal(spec.PluginConfig.Bytes(), &pluginConfig)
	if err != nil {
		return nil, err
	}

	commitStoreAddress := common.HexToAddress(spec.ContractID)
<<<<<<< HEAD
	srcCommitStore, err := srcProvider.NewCommitStoreReader(ctx, ccipcalc.EvmAddrToGeneric(commitStoreAddress))
=======
	sourceMaxGasPrice := srcChain.Config().EVM().GasEstimator().PriceMax().ToInt()
	commitStoreReader, err := ccip.NewCommitStoreReader(lggr, versionFinder, ccipcalc.EvmAddrToGeneric(commitStoreAddress), dstChain.Client(), dstChain.LogPoller())
>>>>>>> 3fec276b
	if err != nil {
		return nil, err
	}

<<<<<<< HEAD
	dstCommitStore, err := dstProvider.NewCommitStoreReader(ctx, ccipcalc.EvmAddrToGeneric(commitStoreAddress))
=======
	err = commitStoreReader.SetGasEstimator(ctx, srcChain.GasEstimator())
	if err != nil {
		return nil, err
	}

	err = commitStoreReader.SetSourceMaxGasPrice(ctx, sourceMaxGasPrice)
>>>>>>> 3fec276b
	if err != nil {
		return nil, err
	}

	var commitStoreReader ccipdata.CommitStoreReader
	commitStoreReader = ccip.NewProviderProxyCommitStoreReader(srcCommitStore, dstCommitStore)
	commitLggr := lggr.Named("CCIPCommit").With("sourceChain", sourceChainID, "destChain", destChainID)

	var priceGetter pricegetter.PriceGetter
	withPipeline := strings.Trim(pluginConfig.TokenPricesUSDPipeline, "\n\t ") != ""
	if withPipeline {
		priceGetter, err = pricegetter.NewPipelineGetter(pluginConfig.TokenPricesUSDPipeline, pr, jb.ID, jb.ExternalJobID, jb.Name.ValueOrZero(), lggr)
		if err != nil {
			return nil, fmt.Errorf("creating pipeline price getter: %w", err)
		}
	} else {
		// Use dynamic price getter.
		if pluginConfig.PriceGetterConfig == nil {
			return nil, fmt.Errorf("priceGetterConfig is nil")
		}

		// Build price getter clients for all chains specified in the aggregator configurations.
		// Some lanes (e.g. Wemix/Kroma) requires other clients than source and destination, since they use feeds from other chains.
		priceGetterClients := map[uint64]pricegetter.DynamicPriceGetterClient{}
		for _, aggCfg := range pluginConfig.PriceGetterConfig.AggregatorPrices {
			chainID := aggCfg.ChainID
			// Retrieve the chain.
			chain, _, err2 := ccipconfig.GetChainByChainID(chainSet, chainID)
			if err2 != nil {
				return nil, fmt.Errorf("retrieving chain for chainID %d: %w", chainID, err2)
			}
			caller := rpclib.NewDynamicLimitedBatchCaller(
				lggr,
				chain.Client(),
				rpclib.DefaultRpcBatchSizeLimit,
				rpclib.DefaultRpcBatchBackOffMultiplier,
				rpclib.DefaultMaxParallelRpcCalls,
			)
			priceGetterClients[chainID] = pricegetter.NewDynamicPriceGetterClient(caller)
		}

		priceGetter, err = pricegetter.NewDynamicPriceGetter(*pluginConfig.PriceGetterConfig, priceGetterClients)
		if err != nil {
			return nil, fmt.Errorf("creating dynamic price getter: %w", err)
		}
	}

	offRampReader, err := dstProvider.NewOffRampReader(ctx, pluginConfig.OffRamp)
	if err != nil {
		return nil, err
	}

	staticConfig, err := commitStoreReader.GetCommitStoreStaticConfig(ctx)
	if err != nil {
		return nil, err
	}
	onRampAddress := staticConfig.OnRamp

	onRampReader, err := srcProvider.NewOnRampReader(ctx, onRampAddress, staticConfig.SourceChainSelector, staticConfig.ChainSelector)
	if err != nil {
		return nil, err
	}

	onRampRouterAddr, err := onRampReader.RouterAddress(ctx)
	if err != nil {
		return nil, err
	}
	sourceNative, err := srcProvider.SourceNativeToken(ctx, onRampRouterAddr)
	if err != nil {
		return nil, err
	}
	// Prom wrappers
	onRampReader = observability.NewObservedOnRampReader(onRampReader, sourceChainID, ccip.CommitPluginLabel)
	commitStoreReader = observability.NewObservedCommitStoreReader(commitStoreReader, destChainID, ccip.CommitPluginLabel)
	metricsCollector := ccip.NewPluginMetricsCollector(ccip.CommitPluginLabel, sourceChainID, destChainID)

	chainHealthCheck := cache.NewObservedChainHealthCheck(
		cache.NewChainHealthcheck(
			// Adding more details to Logger to make healthcheck logs more informative
			// It's safe because healthcheck logs only in case of unhealthy state
			lggr.With(
				"onramp", onRampAddress,
				"commitStore", commitStoreAddress,
				"offramp", pluginConfig.OffRamp,
			),
			onRampReader,
			commitStoreReader,
		),
		ccip.CommitPluginLabel,
		sourceChainID, // assuming this is the chain id?
		destChainID,
		onRampAddress,
	)

	orm, err := cciporm.NewORM(ds)
	if err != nil {
		return nil, err
	}

	priceService := db.NewPriceService(
		lggr,
		orm,
		jb.ID,
		staticConfig.ChainSelector,
		staticConfig.SourceChainSelector,
		sourceNative,
		priceGetter,
		offRampReader,
	)

	wrappedPluginFactory := NewCommitReportingPluginFactory(CommitPluginStaticConfig{
		lggr:                  lggr,
		onRampReader:          onRampReader,
		sourceChainSelector:   staticConfig.SourceChainSelector,
		sourceNative:          sourceNative,
		offRamp:               offRampReader,
		commitStore:           commitStoreReader,
		destChainSelector:     staticConfig.ChainSelector,
		priceRegistryProvider: ccip.NewChainAgnosticPriceRegistry(dstProvider),
		metricsCollector:      metricsCollector,
		chainHealthcheck:      chainHealthCheck,
		priceService:          priceService,
	})
	argsNoPlugin.ReportingPluginFactory = promwrapper.NewPromFactory(wrappedPluginFactory, "CCIPCommit", jb.OCR2OracleSpec.Relay, big.NewInt(0).SetInt64(destChainID))
	argsNoPlugin.Logger = commonlogger.NewOCRWrapper(commitLggr, true, logError)
	oracle, err := libocr2.NewOracle(argsNoPlugin)
	if err != nil {
		return nil, err
	}
	// If this is a brand-new job, then we make use of the start blocks. If not then we're rebooting and log poller will pick up where we left off.
	if new {
		return []job.ServiceCtx{
			oraclelib.NewChainAgnosticBackFilledOracle(
				lggr,
				srcProvider,
				dstProvider,
				job.NewServiceAdapter(oracle),
			),
			chainHealthCheck,
			priceService,
		}, nil
	}
	return []job.ServiceCtx{
		job.NewServiceAdapter(oracle),
		chainHealthCheck,
		priceService,
	}, nil
}

func CommitReportToEthTxMeta(typ ccipconfig.ContractType, ver semver.Version) (func(report []byte) (*txmgr.TxMeta, error), error) {
	return factory.CommitReportToEthTxMeta(typ, ver)
}

// UnregisterCommitPluginLpFilters unregisters all the registered filters for both source and dest chains.
// NOTE: The transaction MUST be used here for CLO's monster tx to function as expected
// https://github.com/smartcontractkit/ccip/blob/68e2197472fb017dd4e5630d21e7878d58bc2a44/core/services/feeds/service.go#L716
// TODO once that transaction is broken up, we should be able to simply rely on oracle.Close() to cleanup the filters.
// Until then we have to deterministically reload the readers from the spec (and thus their filters) and close them.
func UnregisterCommitPluginLpFilters(ctx context.Context, lggr logger.Logger, jb job.Job, chainSet legacyevm.LegacyChainContainer) error {
	params, err := extractJobSpecParams(jb, chainSet)
	if err != nil {
		return err
	}
	versionFinder := factory.NewEvmVersionFinder()
	// TODO CCIP-2498 Use provider to close
	unregisterFuncs := []func() error{
		func() error {
			return factory.CloseCommitStoreReader(lggr, versionFinder, params.commitStoreAddress, params.destChain.Client(), params.destChain.LogPoller())
		},
		func() error {
			return factory.CloseOnRampReader(lggr, versionFinder, params.commitStoreStaticCfg.SourceChainSelector, params.commitStoreStaticCfg.ChainSelector, cciptypes.Address(params.commitStoreStaticCfg.OnRamp.String()), params.sourceChain.LogPoller(), params.sourceChain.Client())
		},
		func() error {
			return factory.CloseOffRampReader(lggr, versionFinder, params.pluginConfig.OffRamp, params.destChain.Client(), params.destChain.LogPoller(), params.destChain.GasEstimator(), params.destChain.Config().EVM().GasEstimator().PriceMax().ToInt())
		},
	}

	var multiErr error
	for _, fn := range unregisterFuncs {
		if err := fn(); err != nil {
			multiErr = multierr.Append(multiErr, err)
		}
	}
	return multiErr
}

type jobSpecParams struct {
	pluginConfig         ccipconfig.CommitPluginJobSpecConfig
	commitStoreAddress   cciptypes.Address
	commitStoreStaticCfg commit_store.CommitStoreStaticConfig
	sourceChain          legacyevm.Chain
	destChain            legacyevm.Chain
}

func extractJobSpecParams(jb job.Job, chainSet legacyevm.LegacyChainContainer) (*jobSpecParams, error) {
	if jb.OCR2OracleSpec == nil {
		return nil, errors.New("spec is nil")
	}
	spec := jb.OCR2OracleSpec

	var pluginConfig ccipconfig.CommitPluginJobSpecConfig
	err := json.Unmarshal(spec.PluginConfig.Bytes(), &pluginConfig)
	if err != nil {
		return nil, err
	}
	// ensure addresses are formatted properly - (lowercase to eip55 for evm)
	pluginConfig.OffRamp = ccipcalc.HexToAddress(string(pluginConfig.OffRamp))

	destChain, _, err := ccipconfig.GetChainFromSpec(spec, chainSet)
	if err != nil {
		return nil, err
	}

	commitStoreAddress := common.HexToAddress(spec.ContractID)
	staticConfig, err := ccipdata.FetchCommitStoreStaticConfig(commitStoreAddress, destChain.Client())
	if err != nil {
		return nil, fmt.Errorf("get commit store static config: %w", err)
	}

	sourceChain, _, err := ccipconfig.GetChainByChainSelector(chainSet, staticConfig.SourceChainSelector)
	if err != nil {
		return nil, err
	}

	return &jobSpecParams{
		pluginConfig:         pluginConfig,
		commitStoreAddress:   ccipcalc.EvmAddrToGeneric(commitStoreAddress),
		commitStoreStaticCfg: staticConfig,
		sourceChain:          sourceChain,
		destChain:            destChain,
	}, nil
}<|MERGE_RESOLUTION|>--- conflicted
+++ resolved
@@ -53,26 +53,12 @@
 	}
 
 	commitStoreAddress := common.HexToAddress(spec.ContractID)
-<<<<<<< HEAD
 	srcCommitStore, err := srcProvider.NewCommitStoreReader(ctx, ccipcalc.EvmAddrToGeneric(commitStoreAddress))
-=======
-	sourceMaxGasPrice := srcChain.Config().EVM().GasEstimator().PriceMax().ToInt()
-	commitStoreReader, err := ccip.NewCommitStoreReader(lggr, versionFinder, ccipcalc.EvmAddrToGeneric(commitStoreAddress), dstChain.Client(), dstChain.LogPoller())
->>>>>>> 3fec276b
-	if err != nil {
-		return nil, err
-	}
-
-<<<<<<< HEAD
+	if err != nil {
+		return nil, err
+	}
+
 	dstCommitStore, err := dstProvider.NewCommitStoreReader(ctx, ccipcalc.EvmAddrToGeneric(commitStoreAddress))
-=======
-	err = commitStoreReader.SetGasEstimator(ctx, srcChain.GasEstimator())
-	if err != nil {
-		return nil, err
-	}
-
-	err = commitStoreReader.SetSourceMaxGasPrice(ctx, sourceMaxGasPrice)
->>>>>>> 3fec276b
 	if err != nil {
 		return nil, err
 	}
