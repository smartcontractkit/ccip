package ccipcommit

import (
	"context"
	"encoding/json"
	"fmt"
	"github.com/Masterminds/semver/v3"
	"github.com/ethereum/go-ethereum/accounts/abi/bind"
	"github.com/ethereum/go-ethereum/common"
	"github.com/pkg/errors"
	chainselectors "github.com/smartcontractkit/chain-selectors"
	commontypes "github.com/smartcontractkit/chainlink-common/pkg/types"
	"github.com/smartcontractkit/chainlink/v2/core/services/ocr2/plugins/ccip/internal/rpclib"
	libocr2 "github.com/smartcontractkit/libocr/offchainreporting2plus"
	"go.uber.org/multierr"
	"math/big"
	"strings"
	"sync/atomic"

	commonlogger "github.com/smartcontractkit/chainlink-common/pkg/logger"

	cciptypes "github.com/smartcontractkit/chainlink-common/pkg/types/ccip"

	"github.com/smartcontractkit/chainlink/v2/core/services/ocr2/plugins/ccip/internal/cache"
	"github.com/smartcontractkit/chainlink/v2/core/services/ocr2/plugins/ccip/internal/ccipcalc"
	"github.com/smartcontractkit/chainlink/v2/core/services/ocr2/plugins/ccip/internal/ccipdata/ccipdataprovider"

	"github.com/smartcontractkit/chainlink/v2/core/chains/evm/txmgr"
	"github.com/smartcontractkit/chainlink/v2/core/chains/legacyevm"
	"github.com/smartcontractkit/chainlink/v2/core/gethwrappers/ccip/generated/commit_store"
	"github.com/smartcontractkit/chainlink/v2/core/gethwrappers/ccip/generated/router"
	"github.com/smartcontractkit/chainlink/v2/core/logger"
	"github.com/smartcontractkit/chainlink/v2/core/services/job"
	"github.com/smartcontractkit/chainlink/v2/core/services/ocr2/plugins/ccip"
	ccipconfig "github.com/smartcontractkit/chainlink/v2/core/services/ocr2/plugins/ccip/config"
	"github.com/smartcontractkit/chainlink/v2/core/services/ocr2/plugins/ccip/internal/ccipcommon"
	"github.com/smartcontractkit/chainlink/v2/core/services/ocr2/plugins/ccip/internal/ccipdata"
	"github.com/smartcontractkit/chainlink/v2/core/services/ocr2/plugins/ccip/internal/ccipdata/factory"
	"github.com/smartcontractkit/chainlink/v2/core/services/ocr2/plugins/ccip/internal/observability"
	"github.com/smartcontractkit/chainlink/v2/core/services/ocr2/plugins/ccip/internal/oraclelib"
	"github.com/smartcontractkit/chainlink/v2/core/services/ocr2/plugins/ccip/internal/pricegetter"
	"github.com/smartcontractkit/chainlink/v2/core/services/ocr2/plugins/promwrapper"
	"github.com/smartcontractkit/chainlink/v2/core/services/pipeline"
)

func NewCommitServices(ctx context.Context, lggr logger.Logger, jb job.Job, chainSet legacyevm.LegacyChainContainer, new bool, pr pipeline.Runner, argsNoPlugin libocr2.OCR2OracleArgs, logError func(string)) ([]job.ServiceCtx, error) {
	pluginConfig, backfillArgs, chainHealthcheck, err := jobSpecToCommitPluginConfig(ctx, lggr, jb, pr, chainSet)
	if err != nil {
		return nil, err
	}
	wrappedPluginFactory := NewCommitReportingPluginFactory(*pluginConfig)
	destChainID, err := chainselectors.ChainIdFromSelector(pluginConfig.DestChainSelector)
	if err != nil {
		return nil, err
	}
	argsNoPlugin.ReportingPluginFactory = promwrapper.NewPromFactory(wrappedPluginFactory, "CCIPCommit", jb.OCR2OracleSpec.Relay, big.NewInt(0).SetUint64(destChainID))
	argsNoPlugin.Logger = commonlogger.NewOCRWrapper(pluginConfig.Lggr, true, logError)
	oracle, err := libocr2.NewOracle(argsNoPlugin)
	if err != nil {
		return nil, err
	}
	// If this is a brand-new job, then we make use of the start blocks. If not then we're rebooting and log poller will pick up where we left off.
	if new {
		return []job.ServiceCtx{
			oraclelib.NewBackfilledOracle(
				pluginConfig.Lggr,
				backfillArgs.SourceLP,
				backfillArgs.DestLP,
				backfillArgs.SourceStartBlock,
				backfillArgs.DestStartBlock,
				job.NewServiceAdapter(oracle),
			),
			chainHealthcheck,
		}, nil
	}
	return []job.ServiceCtx{
		job.NewServiceAdapter(oracle),
		chainHealthcheck,
	}, nil
}

func NewCommitServices2(ctx context.Context, provider commontypes.CCIPCommitProvider, jb job.Job, lggr logger.Logger, pr pipeline.Runner, argsNoPlugin libocr2.OCR2OracleArgs, new bool, sourceChainID int64, destChainID int64, logError func(string)) ([]job.ServiceCtx, error) {
	spec := jb.OCR2OracleSpec

	var pluginConfig ccipconfig.CommitPluginJobSpecConfig
	err := json.Unmarshal(spec.PluginConfig.Bytes(), &pluginConfig) // TODO: is this chain-agnostic
	if err != nil {
		return nil, err
	}

	commitStoreAddress := common.HexToAddress(spec.ContractID)
	commitStoreReader, err := provider.NewCommitStoreReader(ctx, ccipcalc.EvmAddrToGeneric(commitStoreAddress))
	if err != nil {
		return nil, err
	}

	commitLggr := lggr.Named("CCIPCommit").With("sourceChain", sourceChainID, "destChain", destChainID)

	var priceGetter pricegetter.PriceGetter
	withPipeline := strings.Trim(pluginConfig.TokenPricesUSDPipeline, "\n\t ") != ""
	if withPipeline {
		priceGetter, err = pricegetter.NewPipelineGetter(pluginConfig.TokenPricesUSDPipeline, pr, jb.ID, jb.ExternalJobID, jb.Name.ValueOrZero(), lggr)
		if err != nil {
			return nil, fmt.Errorf("creating pipeline price getter: %w", err)
		}
	} else {
		priceGetter, err = provider.NewPriceGetter(ctx)
		if err != nil {
			return nil, fmt.Errorf("creating dynamic price getter: %w", err)
		}
	}

	offRampReader, err := provider.NewOffRampReader(ctx, pluginConfig.OffRamp)
	if err != nil {
		return nil, err
	}

	staticConfig, err := offRampReader.GetStaticConfig(ctx)
	if err != nil {
		return nil, err
	}
	onRampAddress := staticConfig.OnRamp

	onRampReader, err := provider.NewOnRampReader(ctx, onRampAddress, staticConfig.SourceChainSelector, staticConfig.ChainSelector)
	if err != nil {
		return nil, err
	}

	destRouterAddr, err := offRampReader.GetRouter(ctx)

	destOffRampReaders, err := provider.NewOffRampReaders(ctx, destRouterAddr)
	// convert internal CCIP OffRampReader type to common type
	offRampReaders := make([]ccipdata.OffRampReader, 0, len(destOffRampReaders))
	for _, d := range destOffRampReaders {
		offRampReaders = append(offRampReaders, d)
	}

	onRampRouterAddr, err := onRampReader.RouterAddress(ctx)
	if err != nil {
		return nil, err
	}
	sourceNative, err := provider.SourceNativeToken(ctx, onRampRouterAddr)

	// Prom wrappers
	onRampReader = observability.NewObservedOnRampReader(onRampReader, sourceChainID, ccip.CommitPluginLabel)
	commitStoreReader = observability.NewObservedCommitStoreReader(commitStoreReader, destChainID, ccip.CommitPluginLabel)
	metricsCollector := ccip.NewPluginMetricsCollector(ccip.CommitPluginLabel, sourceChainID, destChainID)
	for i, o := range destOffRampReaders {
		destOffRampReaders[i] = observability.NewObservedOffRampReader(o, destChainID, ccip.CommitPluginLabel)
	}

	chainHealthCheck := cache.NewObservedChainHealthCheck(
		cache.NewChainHealthcheck(
			// Adding more details to Logger to make healthcheck logs more informative
			// It's safe because healthcheck logs only in case of unhealthy state
			lggr.With(
				"onramp", onRampAddress,
				"commitStore", commitStoreAddress,
				"offramp", pluginConfig.OffRamp,
			),
			onRampReader,
			commitStoreReader,
		),
		ccip.CommitPluginLabel,
		sourceChainID, // assuming this is the chain id?
		destChainID,
		cciptypes.Address(onRampAddress),
	)
	wrappedPluginFactory := NewCommitReportingPluginFactory(CommitPluginStaticConfig{
		Lggr:                  lggr,
		OnRampReader:          onRampReader,
		SourceChainSelector:   staticConfig.SourceChainSelector,
		SourceNative:          sourceNative,
		OffRamps:              offRampReaders,
		CommitStore:           commitStoreReader,
		DestChainSelector:     staticConfig.ChainSelector,
		PriceRegistryProvider: NewChainAgnosticPriceRegistry(provider),
		PriceGetter:           priceGetter,
		MetricsCollector:      metricsCollector,
		ChainHealthcheck:      chainHealthCheck,
	})
	argsNoPlugin.ReportingPluginFactory = promwrapper.NewPromFactory(wrappedPluginFactory, "CCIPCommit", jb.OCR2OracleSpec.Relay, big.NewInt(0).SetInt64(destChainID))
	argsNoPlugin.Logger = commonlogger.NewOCRWrapper(commitLggr, true, logError)
	oracle, err := libocr2.NewOracle(argsNoPlugin)
	if err != nil {
		return nil, err
	}
	// If this is a brand-new job, then we make use of the start blocks. If not then we're rebooting and log poller will pick up where we left off.
	if new {
		return []job.ServiceCtx{
			NewChainAgnosticBackFilledOracle(
				lggr,
				provider,
				job.NewServiceAdapter(oracle),
			),
			chainHealthCheck,
		}, nil
	}
	return []job.ServiceCtx{
		job.NewServiceAdapter(oracle),
		chainHealthCheck,
	}, nil

}

type ChainAgnosticPriceRegistry struct {
	p commontypes.CCIPCommitProvider
}

func (c *ChainAgnosticPriceRegistry) NewPriceRegistryReader(ctx context.Context, addr cciptypes.Address) (cciptypes.PriceRegistryReader, error) {
	return c.p.NewPriceRegistryReader(ctx, addr)
}

func NewChainAgnosticPriceRegistry(p commontypes.CCIPCommitProvider) *ChainAgnosticPriceRegistry {
	return &ChainAgnosticPriceRegistry{p}
}

func NewChainAgnosticBackFilledOracle(lggr logger.Logger, provider commontypes.CCIPCommitProvider, oracle job.ServiceCtx) *ChainAgnosticBackFilledOracle {
	return &ChainAgnosticBackFilledOracle{
		provider: provider,
		oracle:   oracle,
		lggr:     lggr,
	}
}

type ChainAgnosticBackFilledOracle struct {
	provider      commontypes.CCIPCommitProvider
	oracle        job.ServiceCtx
	lggr          logger.Logger
	oracleStarted atomic.Bool
	cancelFn      context.CancelFunc
}

func (r *ChainAgnosticBackFilledOracle) Start(ctx context.Context) error {
	ctx, cancelFn := context.WithCancel(context.Background())
	r.cancelFn = cancelFn
	err := r.provider.Start(ctx)
	if err != nil {
		return err
	}
	// Start oracle with all logs present from dstStartBlock on dst and
	// all logs from srcStartBlock on src.
	if err := r.oracle.Start(ctx); err != nil {
		// Should never happen.
		r.lggr.Errorw("unexpected error starting oracle", "err", err)
	} else {
		r.oracleStarted.Store(true)
	}

	return nil
}

func (r *ChainAgnosticBackFilledOracle) Close() error {
	if r.oracleStarted.Load() {
		// If the oracle is running, it must be Closed/stopped
		// TODO: Close should be safe to call in either case?
		if err := r.oracle.Close(); err != nil {
			r.lggr.Errorw("unexpected error stopping oracle", "err", err)
			return err
		}
		// Flag the oracle as closed with our internal variable that keeps track
		// of its state.  This will allow to re-start the process
		r.oracleStarted.Store(false)
	}
	if r.cancelFn != nil {
		// This is useful to step the previous tasks that are spawned in
		// parallel before starting the Oracle. This will use the context to
		// signal them to exit immediately.
		//
		// It can be possible this is the only way to stop the Start() async
		// flow, specially when the previusly task are running (the replays) and
		// `oracleStarted` would be false in that example. Calling `cancelFn()`
		// will stop the replays and will prevent the oracle to start
		r.cancelFn()
	}
	return nil
}

func CommitReportToEthTxMeta(typ ccipconfig.ContractType, ver semver.Version) (func(report []byte) (*txmgr.TxMeta, error), error) {
	return factory.CommitReportToEthTxMeta(typ, ver)
}

// UnregisterCommitPluginLpFilters unregisters all the registered filters for both source and dest chains.
// NOTE: The transaction MUST be used here for CLO's monster tx to function as expected
// https://github.com/smartcontractkit/ccip/blob/68e2197472fb017dd4e5630d21e7878d58bc2a44/core/services/feeds/service.go#L716
// TODO once that transaction is broken up, we should be able to simply rely on oracle.Close() to cleanup the filters.
// Until then we have to deterministically reload the readers from the spec (and thus their filters) and close them.
func UnregisterCommitPluginLpFilters(ctx context.Context, lggr logger.Logger, jb job.Job, chainSet legacyevm.LegacyChainContainer) error {
	params, err := extractJobSpecParams(jb, chainSet)
	if err != nil {
		return err
	}
	versionFinder := factory.NewEvmVersionFinder()
	unregisterFuncs := []func() error{
		func() error {
			return factory.CloseCommitStoreReader(lggr, versionFinder, params.commitStoreAddress, params.destChain.Client(), params.destChain.LogPoller(), params.sourceChain.GasEstimator(), params.sourceChain.Config().EVM().GasEstimator().PriceMax().ToInt())
		},
		func() error {
			return factory.CloseOnRampReader(lggr, versionFinder, params.commitStoreStaticCfg.SourceChainSelector, params.commitStoreStaticCfg.ChainSelector, cciptypes.Address(params.commitStoreStaticCfg.OnRamp.String()), params.sourceChain.LogPoller(), params.sourceChain.Client())
		},
		func() error {
			return factory.CloseOffRampReader(lggr, versionFinder, params.pluginConfig.OffRamp, params.destChain.Client(), params.destChain.LogPoller(), params.destChain.GasEstimator(), params.destChain.Config().EVM().GasEstimator().PriceMax().ToInt())
		},
	}

	var multiErr error
	for _, fn := range unregisterFuncs {
		if err := fn(); err != nil {
			multiErr = multierr.Append(multiErr, err)
		}
	}
	return multiErr
}

func jobSpecToCommitPluginConfig(ctx context.Context, lggr logger.Logger, jb job.Job, pr pipeline.Runner, chainSet legacyevm.LegacyChainContainer) (*CommitPluginStaticConfig, *ccipcommon.BackfillArgs, *cache.ObservedChainHealthcheck, error) {
	params, err := extractJobSpecParams(jb, chainSet)
	if err != nil {
		return nil, nil, nil, err
	}

	lggr.Infow("Initializing commit plugin",
		"CommitStore", params.commitStoreAddress,
		"OffRamp", params.pluginConfig.OffRamp,
		"OnRamp", params.commitStoreStaticCfg.OnRamp,
		"ArmProxy", params.commitStoreStaticCfg.RmnProxy,
		"SourceChainSelector", params.commitStoreStaticCfg.SourceChainSelector,
		"DestChainSelector", params.commitStoreStaticCfg.ChainSelector)

	versionFinder := factory.NewEvmVersionFinder()
<<<<<<< HEAD
	commitStoreReader, err := factory.NewCommitStoreReader(lggr, versionFinder, params.commitStoreAddress, params.destChain.Client(), params.destChain.LogPoller(), params.sourceChain.GasEstimator(), params.sourceChain.Config().EVM().GasEstimator().PriceMax().ToInt(), nil)
=======
	commitStoreReader, err := factory.NewCommitStoreReader(lggr, versionFinder, params.commitStoreAddress, params.destChain.Client(), params.destChain.LogPoller(), params.sourceChain.GasEstimator(), params.sourceChain.Config().EVM().GasEstimator().PriceMax().ToInt())
>>>>>>> 27e8834a
	if err != nil {
		return nil, nil, nil, errors.Wrap(err, "could not create commitStore reader")
	}
	sourceChainName, destChainName, err := ccipconfig.ResolveChainNames(params.sourceChain.ID().Int64(), params.destChain.ID().Int64())
	if err != nil {
		return nil, nil, nil, err
	}
	commitLggr := lggr.Named("CCIPCommit").With("sourceChain", sourceChainName, "destChain", destChainName)

	var priceGetter pricegetter.PriceGetter
	withPipeline := strings.Trim(params.pluginConfig.TokenPricesUSDPipeline, "\n\t ") != ""
	if withPipeline {
		priceGetter, err = pricegetter.NewPipelineGetter(params.pluginConfig.TokenPricesUSDPipeline, pr, jb.ID, jb.ExternalJobID, jb.Name.ValueOrZero(), lggr)
		if err != nil {
			return nil, nil, nil, fmt.Errorf("creating pipeline price getter: %w", err)
		}
	} else {
		// Use dynamic price getter.
		if params.pluginConfig.PriceGetterConfig == nil {
			return nil, nil, nil, fmt.Errorf("priceGetterConfig is nil")
		}

		// Build price getter clients for all chains specified in the aggregator configurations.
		// Some lanes (e.g. Wemix/Kroma) requires other clients than source and destination, since they use feeds from other chains.
		priceGetterClients := map[uint64]pricegetter.DynamicPriceGetterClient{}
		for _, aggCfg := range params.pluginConfig.PriceGetterConfig.AggregatorPrices {
			chainID := aggCfg.ChainID
			// Retrieve the chain.
			chain, _, err2 := ccipconfig.GetChainByChainID(chainSet, chainID)
			if err2 != nil {
				return nil, nil, nil, fmt.Errorf("retrieving chain for chainID %d: %w", chainID, err2)
			}
			caller := rpclib.NewDynamicLimitedBatchCaller(
				lggr,
				chain.Client(),
				rpclib.DefaultRpcBatchSizeLimit,
				rpclib.DefaultRpcBatchBackOffMultiplier,
				rpclib.DefaultMaxParallelRpcCalls,
			)
			priceGetterClients[chainID] = pricegetter.NewDynamicPriceGetterClient(caller)
		}

		priceGetter, err = pricegetter.NewDynamicPriceGetter(*params.pluginConfig.PriceGetterConfig, priceGetterClients)
		if err != nil {
			return nil, nil, nil, fmt.Errorf("creating dynamic price getter: %w", err)
		}
	}

	// Load all the readers relevant for this plugin.
	onrampAddress := cciptypes.Address(params.commitStoreStaticCfg.OnRamp.String())
	onRampReader, err := factory.NewOnRampReader(commitLggr, versionFinder, params.commitStoreStaticCfg.SourceChainSelector, params.commitStoreStaticCfg.ChainSelector, onrampAddress, params.sourceChain.LogPoller(), params.sourceChain.Client())
	if err != nil {
		return nil, nil, nil, errors.Wrap(err, "failed onramp reader")
	}
	offRampReader, err := factory.NewOffRampReader(commitLggr, versionFinder, params.pluginConfig.OffRamp, params.destChain.Client(), params.destChain.LogPoller(), params.destChain.GasEstimator(), params.destChain.Config().EVM().GasEstimator().PriceMax().ToInt(), true)
	if err != nil {
		return nil, nil, nil, errors.Wrap(err, "failed offramp reader")
	}

	onRampRouterAddr, err := onRampReader.RouterAddress(ctx)
	if err != nil {
		return nil, nil, nil, err
	}
	routerAddr, err := ccipcalc.GenericAddrToEvm(onRampRouterAddr)
	if err != nil {
		return nil, nil, nil, err
	}
	sourceRouter, err := router.NewRouter(routerAddr, params.sourceChain.Client())
	if err != nil {
		return nil, nil, nil, err
	}
	sourceNative, err := sourceRouter.GetWrappedNative(&bind.CallOpts{Context: ctx})
	if err != nil {
		return nil, nil, nil, err
	}

	// Prom wrappers
	onRampReader = observability.NewObservedOnRampReader(onRampReader, params.sourceChain.ID().Int64(), ccip.CommitPluginLabel)
	offRampReader = observability.NewObservedOffRampReader(offRampReader, params.destChain.ID().Int64(), ccip.CommitPluginLabel)
	commitStoreReader = observability.NewObservedCommitStoreReader(commitStoreReader, params.destChain.ID().Int64(), ccip.CommitPluginLabel)
	metricsCollector := ccip.NewPluginMetricsCollector(ccip.CommitPluginLabel, params.sourceChain.ID().Int64(), params.destChain.ID().Int64())

	chainHealthcheck := cache.NewObservedChainHealthCheck(
		cache.NewChainHealthcheck(
			// Adding more details to Logger to make healthcheck logs more informative
			// It's safe because healthcheck logs only in case of unhealthy state
			lggr.With(
				"onramp", onrampAddress,
				"commitStore", params.commitStoreAddress,
				"offramp", params.pluginConfig.OffRamp,
			),
			onRampReader,
			commitStoreReader,
		),
		ccip.CommitPluginLabel,
		params.sourceChain.ID().Int64(),
		params.destChain.ID().Int64(),
		onrampAddress,
	)

	commitLggr.Infow("NewCommitServices",
		"pluginConfig", params.pluginConfig,
		"staticConfig", params.commitStoreStaticCfg,
		// TODO bring back
		//"dynamicOnRampConfig", dynamicOnRampConfig,
		"sourceNative", sourceNative,
		"sourceRouter", sourceRouter.Address())
	return &CommitPluginStaticConfig{
<<<<<<< HEAD
			Lggr:                  commitLggr,
			OnRampReader:          onRampReader,
			OffRamps:              destOffRampReaders,
			SourceNative:          ccipcalc.EvmAddrToGeneric(sourceNative),
			PriceGetter:           priceGetter,
			SourceChainSelector:   params.commitStoreStaticCfg.SourceChainSelector,
			DestChainSelector:     params.commitStoreStaticCfg.ChainSelector,
			CommitStore:           commitStoreReader,
			PriceRegistryProvider: ccipdataprovider.NewEvmPriceRegistry(params.destChain.LogPoller(), params.destChain.Client(), commitLggr, ccip.CommitPluginLabel),
			MetricsCollector:      metricsCollector,
			ChainHealthcheck:      chainHealthcheck,
=======
			lggr:                  commitLggr,
			onRampReader:          onRampReader,
			offRamp:               offRampReader,
			sourceNative:          ccipcalc.EvmAddrToGeneric(sourceNative),
			priceGetter:           priceGetter,
			sourceChainSelector:   params.commitStoreStaticCfg.SourceChainSelector,
			destChainSelector:     params.commitStoreStaticCfg.ChainSelector,
			commitStore:           commitStoreReader,
			priceRegistryProvider: ccipdataprovider.NewEvmPriceRegistry(params.destChain.LogPoller(), params.destChain.Client(), commitLggr, ccip.CommitPluginLabel),
			metricsCollector:      metricsCollector,
			chainHealthcheck:      chainHealthcheck,
>>>>>>> 27e8834a
		}, &ccipcommon.BackfillArgs{
			SourceLP:         params.sourceChain.LogPoller(),
			DestLP:           params.destChain.LogPoller(),
			SourceStartBlock: params.pluginConfig.SourceStartBlock,
			DestStartBlock:   params.pluginConfig.DestStartBlock,
		},
		chainHealthcheck,
		nil
}

type jobSpecParams struct {
	pluginConfig         ccipconfig.CommitPluginJobSpecConfig
	commitStoreAddress   cciptypes.Address
	commitStoreStaticCfg commit_store.CommitStoreStaticConfig
	sourceChain          legacyevm.Chain
	destChain            legacyevm.Chain
}

func extractJobSpecParams(jb job.Job, chainSet legacyevm.LegacyChainContainer) (*jobSpecParams, error) {
	if jb.OCR2OracleSpec == nil {
		return nil, errors.New("spec is nil")
	}
	spec := jb.OCR2OracleSpec

	var pluginConfig ccipconfig.CommitPluginJobSpecConfig
	err := json.Unmarshal(spec.PluginConfig.Bytes(), &pluginConfig)
	if err != nil {
		return nil, err
	}
	// ensure addresses are formatted properly - (lowercase to eip55 for evm)
	pluginConfig.OffRamp = ccipcalc.HexToAddress(string(pluginConfig.OffRamp))

	destChain, _, err := ccipconfig.GetChainFromSpec(spec, chainSet)
	if err != nil {
		return nil, err
	}

	commitStoreAddress := common.HexToAddress(spec.ContractID)
	staticConfig, err := ccipdata.FetchCommitStoreStaticConfig(commitStoreAddress, destChain.Client())
	if err != nil {
		return nil, fmt.Errorf("get commit store static config: %w", err)
	}

	sourceChain, _, err := ccipconfig.GetChainByChainSelector(chainSet, staticConfig.SourceChainSelector)
	if err != nil {
		return nil, err
	}

	return &jobSpecParams{
		pluginConfig:         pluginConfig,
		commitStoreAddress:   ccipcalc.EvmAddrToGeneric(commitStoreAddress),
		commitStoreStaticCfg: staticConfig,
		sourceChain:          sourceChain,
		destChain:            destChain,
	}, nil
}<|MERGE_RESOLUTION|>--- conflicted
+++ resolved
@@ -23,7 +23,6 @@
 
 	"github.com/smartcontractkit/chainlink/v2/core/services/ocr2/plugins/ccip/internal/cache"
 	"github.com/smartcontractkit/chainlink/v2/core/services/ocr2/plugins/ccip/internal/ccipcalc"
-	"github.com/smartcontractkit/chainlink/v2/core/services/ocr2/plugins/ccip/internal/ccipdata/ccipdataprovider"
 
 	"github.com/smartcontractkit/chainlink/v2/core/chains/evm/txmgr"
 	"github.com/smartcontractkit/chainlink/v2/core/chains/legacyevm"
@@ -167,17 +166,13 @@
 		cciptypes.Address(onRampAddress),
 	)
 	wrappedPluginFactory := NewCommitReportingPluginFactory(CommitPluginStaticConfig{
-		Lggr:                  lggr,
-		OnRampReader:          onRampReader,
-		SourceChainSelector:   staticConfig.SourceChainSelector,
-		SourceNative:          sourceNative,
-		OffRamps:              offRampReaders,
-		CommitStore:           commitStoreReader,
-		DestChainSelector:     staticConfig.ChainSelector,
-		PriceRegistryProvider: NewChainAgnosticPriceRegistry(provider),
-		PriceGetter:           priceGetter,
-		MetricsCollector:      metricsCollector,
-		ChainHealthcheck:      chainHealthCheck,
+		Lggr:                lggr,
+		OnRampReader:        onRampReader,
+		SourceChainSelector: staticConfig.SourceChainSelector,
+		SourceNative:        sourceNative,
+		PriceGetter:         priceGetter,
+		MetricsCollector:    metricsCollector,
+		ChainHealthcheck:    chainHealthCheck,
 	})
 	argsNoPlugin.ReportingPluginFactory = promwrapper.NewPromFactory(wrappedPluginFactory, "CCIPCommit", jb.OCR2OracleSpec.Relay, big.NewInt(0).SetInt64(destChainID))
 	argsNoPlugin.Logger = commonlogger.NewOCRWrapper(commitLggr, true, logError)
@@ -327,11 +322,7 @@
 		"DestChainSelector", params.commitStoreStaticCfg.ChainSelector)
 
 	versionFinder := factory.NewEvmVersionFinder()
-<<<<<<< HEAD
-	commitStoreReader, err := factory.NewCommitStoreReader(lggr, versionFinder, params.commitStoreAddress, params.destChain.Client(), params.destChain.LogPoller(), params.sourceChain.GasEstimator(), params.sourceChain.Config().EVM().GasEstimator().PriceMax().ToInt(), nil)
-=======
 	commitStoreReader, err := factory.NewCommitStoreReader(lggr, versionFinder, params.commitStoreAddress, params.destChain.Client(), params.destChain.LogPoller(), params.sourceChain.GasEstimator(), params.sourceChain.Config().EVM().GasEstimator().PriceMax().ToInt())
->>>>>>> 27e8834a
 	if err != nil {
 		return nil, nil, nil, errors.Wrap(err, "could not create commitStore reader")
 	}
@@ -440,31 +431,13 @@
 		"sourceNative", sourceNative,
 		"sourceRouter", sourceRouter.Address())
 	return &CommitPluginStaticConfig{
-<<<<<<< HEAD
-			Lggr:                  commitLggr,
-			OnRampReader:          onRampReader,
-			OffRamps:              destOffRampReaders,
-			SourceNative:          ccipcalc.EvmAddrToGeneric(sourceNative),
-			PriceGetter:           priceGetter,
-			SourceChainSelector:   params.commitStoreStaticCfg.SourceChainSelector,
-			DestChainSelector:     params.commitStoreStaticCfg.ChainSelector,
-			CommitStore:           commitStoreReader,
-			PriceRegistryProvider: ccipdataprovider.NewEvmPriceRegistry(params.destChain.LogPoller(), params.destChain.Client(), commitLggr, ccip.CommitPluginLabel),
-			MetricsCollector:      metricsCollector,
-			ChainHealthcheck:      chainHealthcheck,
-=======
-			lggr:                  commitLggr,
-			onRampReader:          onRampReader,
-			offRamp:               offRampReader,
-			sourceNative:          ccipcalc.EvmAddrToGeneric(sourceNative),
-			priceGetter:           priceGetter,
-			sourceChainSelector:   params.commitStoreStaticCfg.SourceChainSelector,
-			destChainSelector:     params.commitStoreStaticCfg.ChainSelector,
-			commitStore:           commitStoreReader,
-			priceRegistryProvider: ccipdataprovider.NewEvmPriceRegistry(params.destChain.LogPoller(), params.destChain.Client(), commitLggr, ccip.CommitPluginLabel),
-			metricsCollector:      metricsCollector,
-			chainHealthcheck:      chainHealthcheck,
->>>>>>> 27e8834a
+			Lggr:                commitLggr,
+			OnRampReader:        onRampReader,
+			SourceNative:        ccipcalc.EvmAddrToGeneric(sourceNative),
+			PriceGetter:         priceGetter,
+			SourceChainSelector: params.commitStoreStaticCfg.SourceChainSelector,
+			MetricsCollector:    metricsCollector,
+			ChainHealthcheck:    chainHealthcheck,
 		}, &ccipcommon.BackfillArgs{
 			SourceLP:         params.sourceChain.LogPoller(),
 			DestLP:           params.destChain.LogPoller(),
