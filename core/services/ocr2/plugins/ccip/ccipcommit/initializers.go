--- conflicted
+++ resolved
@@ -43,13 +43,8 @@
 	"github.com/smartcontractkit/chainlink/v2/core/services/pipeline"
 )
 
-<<<<<<< HEAD
 func NewCommitServices(ctx context.Context, lggr logger.Logger, jb job.Job, chainSet legacyevm.LegacyChainContainer, new bool, pr pipeline.Runner, argsNoPlugin libocr2.OCR2OracleArgs, logError func(string)) ([]job.ServiceCtx, error) {
-	pluginConfig, backfillArgs, chainHealthcheck, err := jobSpecToCommitPluginConfig(lggr, jb, pr, chainSet)
-=======
-func NewCommitServices(ctx context.Context, lggr logger.Logger, jb job.Job, chainSet legacyevm.LegacyChainContainer, new bool, pr pipeline.Runner, argsNoPlugin libocr2.OCR2OracleArgs, logError func(string), qopts ...pg.QOpt) ([]job.ServiceCtx, error) {
-	pluginConfig, backfillArgs, chainHealthcheck, err := jobSpecToCommitPluginConfig(ctx, lggr, jb, pr, chainSet, qopts...)
->>>>>>> ce5b690c
+	pluginConfig, backfillArgs, chainHealthcheck, err := jobSpecToCommitPluginConfig(ctx, lggr, jb, pr, chainSet)
 	if err != nil {
 		return nil, err
 	}
@@ -120,11 +115,7 @@
 	return multiErr
 }
 
-<<<<<<< HEAD
-func jobSpecToCommitPluginConfig(lggr logger.Logger, jb job.Job, pr pipeline.Runner, chainSet legacyevm.LegacyChainContainer) (*CommitPluginStaticConfig, *ccipcommon.BackfillArgs, *cache.ObservedChainHealthcheck, error) {
-=======
-func jobSpecToCommitPluginConfig(ctx context.Context, lggr logger.Logger, jb job.Job, pr pipeline.Runner, chainSet legacyevm.LegacyChainContainer, qopts ...pg.QOpt) (*CommitPluginStaticConfig, *ccipcommon.BackfillArgs, *cache.ObservedChainHealthcheck, error) {
->>>>>>> ce5b690c
+func jobSpecToCommitPluginConfig(ctx context.Context, lggr logger.Logger, jb job.Job, pr pipeline.Runner, chainSet legacyevm.LegacyChainContainer) (*CommitPluginStaticConfig, *ccipcommon.BackfillArgs, *cache.ObservedChainHealthcheck, error) {
 	params, err := extractJobSpecParams(jb, chainSet)
 	if err != nil {
 		return nil, nil, nil, err
@@ -226,7 +217,6 @@
 			params.destChain.GasEstimator(),
 			params.destChain.Config().EVM().GasEstimator().PriceMax().ToInt(),
 			true,
-			qopts...,
 		)
 		if err2 != nil {
 			return nil, nil, nil, err2
