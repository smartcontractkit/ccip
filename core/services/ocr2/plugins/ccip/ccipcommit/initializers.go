package ccipcommit

import (
	"context"
	"encoding/json"
	"fmt"
	"math/big"
	"strings"

	"github.com/Masterminds/semver/v3"
	"github.com/ethereum/go-ethereum/common"
	"github.com/pkg/errors"
	libocr2 "github.com/smartcontractkit/libocr/offchainreporting2plus"
	"go.uber.org/multierr"

	"github.com/smartcontractkit/chainlink-common/pkg/sqlutil"

	commonlogger "github.com/smartcontractkit/chainlink-common/pkg/logger"
	commontypes "github.com/smartcontractkit/chainlink-common/pkg/types"
	"github.com/smartcontractkit/chainlink/v2/core/services/ocr2/plugins/ccip/internal/rpclib"

	cciptypes "github.com/smartcontractkit/chainlink-common/pkg/types/ccip"

<<<<<<< HEAD
	"github.com/smartcontractkit/chainlink/v2/core/services/ocr2/plugins/ccip/internal/cache"
	"github.com/smartcontractkit/chainlink/v2/core/services/ocr2/plugins/ccip/internal/ccipcalc"
=======
	"github.com/smartcontractkit/chainlink/v2/core/gethwrappers/ccip/generated/commit_store"
	cciporm "github.com/smartcontractkit/chainlink/v2/core/services/ccip"
	"github.com/smartcontractkit/chainlink/v2/core/services/ocr2/plugins/ccip"
	"github.com/smartcontractkit/chainlink/v2/core/services/ocr2/plugins/ccip/internal/cache"
	"github.com/smartcontractkit/chainlink/v2/core/services/ocr2/plugins/ccip/internal/ccipcalc"
	"github.com/smartcontractkit/chainlink/v2/core/services/ocr2/plugins/ccip/internal/ccipcommon"
	"github.com/smartcontractkit/chainlink/v2/core/services/ocr2/plugins/ccip/internal/ccipdata/ccipdataprovider"
	db "github.com/smartcontractkit/chainlink/v2/core/services/ocr2/plugins/ccip/internal/ccipdb"
	"github.com/smartcontractkit/chainlink/v2/core/services/ocr2/plugins/ccip/internal/rpclib"
>>>>>>> 62b7b607

	"github.com/smartcontractkit/chainlink/v2/core/chains/evm/txmgr"
	"github.com/smartcontractkit/chainlink/v2/core/chains/legacyevm"
	"github.com/smartcontractkit/chainlink/v2/core/gethwrappers/ccip/generated/commit_store"
	"github.com/smartcontractkit/chainlink/v2/core/logger"
	"github.com/smartcontractkit/chainlink/v2/core/services/job"
	"github.com/smartcontractkit/chainlink/v2/core/services/ocr2/plugins/ccip"
	ccipconfig "github.com/smartcontractkit/chainlink/v2/core/services/ocr2/plugins/ccip/config"
	"github.com/smartcontractkit/chainlink/v2/core/services/ocr2/plugins/ccip/internal/ccipdata"
	"github.com/smartcontractkit/chainlink/v2/core/services/ocr2/plugins/ccip/internal/ccipdata/factory"
	"github.com/smartcontractkit/chainlink/v2/core/services/ocr2/plugins/ccip/internal/observability"
	"github.com/smartcontractkit/chainlink/v2/core/services/ocr2/plugins/ccip/internal/oraclelib"
	"github.com/smartcontractkit/chainlink/v2/core/services/ocr2/plugins/ccip/internal/pricegetter"
	"github.com/smartcontractkit/chainlink/v2/core/services/ocr2/plugins/promwrapper"
	"github.com/smartcontractkit/chainlink/v2/core/services/pipeline"
)

<<<<<<< HEAD
func NewCommitServices(ctx context.Context, srcProvider commontypes.CCIPCommitProvider, dstProvider commontypes.CCIPCommitProvider, srcChain legacyevm.Chain, dstChain legacyevm.Chain, chainSet legacyevm.LegacyChainContainer, jb job.Job, lggr logger.Logger, pr pipeline.Runner, argsNoPlugin libocr2.OCR2OracleArgs, new bool, sourceChainID int64, destChainID int64, logError func(string)) ([]job.ServiceCtx, error) {
	spec := jb.OCR2OracleSpec

	var pluginConfig ccipconfig.CommitPluginJobSpecConfig
	err := json.Unmarshal(spec.PluginConfig.Bytes(), &pluginConfig)
	if err != nil {
		return nil, err
	}
=======
func NewCommitServices(ctx context.Context, ds sqlutil.DataSource, lggr logger.Logger, jb job.Job, chainSet legacyevm.LegacyChainContainer, new bool, pr pipeline.Runner, argsNoPlugin libocr2.OCR2OracleArgs, logError func(string)) ([]job.ServiceCtx, error) {
	orm, err := cciporm.NewORM(ds)
	if err != nil {
		return nil, err
	}

	pluginConfig, backfillArgs, chainHealthcheck, priceService, err := jobSpecToCommitPluginConfig(ctx, orm, lggr, jb, pr, chainSet)
	if err != nil {
		return nil, err
	}
	wrappedPluginFactory := NewCommitReportingPluginFactory(*pluginConfig)
	destChainID, err := chainselectors.ChainIdFromSelector(pluginConfig.destChainSelector)
	if err != nil {
		return nil, err
	}
	argsNoPlugin.ReportingPluginFactory = promwrapper.NewPromFactory(wrappedPluginFactory, "CCIPCommit", jb.OCR2OracleSpec.Relay, big.NewInt(0).SetUint64(destChainID))
	argsNoPlugin.Logger = commonlogger.NewOCRWrapper(pluginConfig.lggr, true, logError)
	oracle, err := libocr2.NewOracle(argsNoPlugin)
	if err != nil {
		return nil, err
	}
	// If this is a brand-new job, then we make use of the start blocks. If not then we're rebooting and log poller will pick up where we left off.
	if new {
		return []job.ServiceCtx{
			oraclelib.NewBackfilledOracle(
				pluginConfig.lggr,
				backfillArgs.SourceLP,
				backfillArgs.DestLP,
				backfillArgs.SourceStartBlock,
				backfillArgs.DestStartBlock,
				job.NewServiceAdapter(oracle),
			),
			chainHealthcheck,
			priceService,
		}, nil
	}
	return []job.ServiceCtx{
		job.NewServiceAdapter(oracle),
		chainHealthcheck,
		priceService,
	}, nil
}

func CommitReportToEthTxMeta(typ ccipconfig.ContractType, ver semver.Version) (func(report []byte) (*txmgr.TxMeta, error), error) {
	return factory.CommitReportToEthTxMeta(typ, ver)
}
>>>>>>> 62b7b607

	// TODO CCIP-2493 EVM family specific behavior leaked for CommitStore, which requires access to two relayers
	versionFinder := factory.NewEvmVersionFinder()
<<<<<<< HEAD
	commitStoreAddress := common.HexToAddress(spec.ContractID)
	sourceMaxGasPrice := srcChain.Config().EVM().GasEstimator().PriceMax().ToInt()
	commitStoreReader, err := ccip.NewCommitStoreReader(lggr, versionFinder, ccipcalc.EvmAddrToGeneric(commitStoreAddress), dstChain.Client(), dstChain.LogPoller(), srcChain.GasEstimator(), sourceMaxGasPrice)
	if err != nil {
		return nil, err
	}

	commitLggr := lggr.Named("CCIPCommit").With("sourceChain", sourceChainID, "destChain", destChainID)
=======
	unregisterFuncs := []func() error{
		func() error {
			return factory.CloseCommitStoreReader(lggr, versionFinder, params.commitStoreAddress, params.destChain.Client(), params.destChain.LogPoller(), params.sourceChain.GasEstimator(), params.sourceChain.Config().EVM().GasEstimator().PriceMax().ToInt())
		},
		func() error {
			return factory.CloseOnRampReader(lggr, versionFinder, params.commitStoreStaticCfg.SourceChainSelector, params.commitStoreStaticCfg.ChainSelector, cciptypes.Address(params.commitStoreStaticCfg.OnRamp.String()), params.sourceChain.LogPoller(), params.sourceChain.Client())
		},
		func() error {
			return factory.CloseOffRampReader(lggr, versionFinder, params.pluginConfig.OffRamp, params.destChain.Client(), params.destChain.LogPoller(), params.destChain.GasEstimator(), params.destChain.Config().EVM().GasEstimator().PriceMax().ToInt())
		},
	}

	var multiErr error
	for _, fn := range unregisterFuncs {
		if err := fn(); err != nil {
			multiErr = multierr.Append(multiErr, err)
		}
	}
	return multiErr
}

func jobSpecToCommitPluginConfig(ctx context.Context, orm cciporm.ORM, lggr logger.Logger, jb job.Job, pr pipeline.Runner, chainSet legacyevm.LegacyChainContainer) (*CommitPluginStaticConfig, *ccipcommon.BackfillArgs, *cache.ObservedChainHealthcheck, db.PriceService, error) {
	params, err := extractJobSpecParams(jb, chainSet)
	if err != nil {
		return nil, nil, nil, nil, err
	}

	lggr.Infow("Initializing commit plugin",
		"CommitStore", params.commitStoreAddress,
		"OffRamp", params.pluginConfig.OffRamp,
		"OnRamp", params.commitStoreStaticCfg.OnRamp,
		"ArmProxy", params.commitStoreStaticCfg.RmnProxy,
		"SourceChainSelector", params.commitStoreStaticCfg.SourceChainSelector,
		"DestChainSelector", params.commitStoreStaticCfg.ChainSelector)

	versionFinder := factory.NewEvmVersionFinder()
	commitStoreReader, err := factory.NewCommitStoreReader(lggr, versionFinder, params.commitStoreAddress, params.destChain.Client(), params.destChain.LogPoller(), params.sourceChain.GasEstimator(), params.sourceChain.Config().EVM().GasEstimator().PriceMax().ToInt())
	if err != nil {
		return nil, nil, nil, nil, errors.Wrap(err, "could not create commitStore reader")
	}
	sourceChainName, destChainName, err := ccipconfig.ResolveChainNames(params.sourceChain.ID().Int64(), params.destChain.ID().Int64())
	if err != nil {
		return nil, nil, nil, nil, err
	}
	commitLggr := lggr.Named("CCIPCommit").With("sourceChain", sourceChainName, "destChain", destChainName)
>>>>>>> 62b7b607

	var priceGetter pricegetter.PriceGetter
	withPipeline := strings.Trim(pluginConfig.TokenPricesUSDPipeline, "\n\t ") != ""
	if withPipeline {
		priceGetter, err = pricegetter.NewPipelineGetter(pluginConfig.TokenPricesUSDPipeline, pr, jb.ID, jb.ExternalJobID, jb.Name.ValueOrZero(), lggr)
		if err != nil {
<<<<<<< HEAD
			return nil, fmt.Errorf("creating pipeline price getter: %w", err)
		}
	} else {
		// Use dynamic price getter.
		if pluginConfig.PriceGetterConfig == nil {
			return nil, fmt.Errorf("priceGetterConfig is nil")
=======
			return nil, nil, nil, nil, fmt.Errorf("creating pipeline price getter: %w", err)
		}
	} else {
		// Use dynamic price getter.
		if params.pluginConfig.PriceGetterConfig == nil {
			return nil, nil, nil, nil, fmt.Errorf("priceGetterConfig is nil")
>>>>>>> 62b7b607
		}

		// Build price getter clients for all chains specified in the aggregator configurations.
		// Some lanes (e.g. Wemix/Kroma) requires other clients than source and destination, since they use feeds from other chains.
		priceGetterClients := map[uint64]pricegetter.DynamicPriceGetterClient{}
		for _, aggCfg := range pluginConfig.PriceGetterConfig.AggregatorPrices {
			chainID := aggCfg.ChainID
			// Retrieve the chain.
			chain, _, err2 := ccipconfig.GetChainByChainID(chainSet, chainID)
			if err2 != nil {
<<<<<<< HEAD
				return nil, fmt.Errorf("retrieving chain for chainID %d: %w", chainID, err2)
=======
				return nil, nil, nil, nil, fmt.Errorf("retrieving chain for chainID %d: %w", chainID, err2)
>>>>>>> 62b7b607
			}
			caller := rpclib.NewDynamicLimitedBatchCaller(
				lggr,
				chain.Client(),
				rpclib.DefaultRpcBatchSizeLimit,
				rpclib.DefaultRpcBatchBackOffMultiplier,
				rpclib.DefaultMaxParallelRpcCalls,
			)
			priceGetterClients[chainID] = pricegetter.NewDynamicPriceGetterClient(caller)
		}

		priceGetter, err = pricegetter.NewDynamicPriceGetter(*pluginConfig.PriceGetterConfig, priceGetterClients)
		if err != nil {
<<<<<<< HEAD
			return nil, fmt.Errorf("creating dynamic price getter: %w", err)
=======
			return nil, nil, nil, nil, fmt.Errorf("creating dynamic price getter: %w", err)
>>>>>>> 62b7b607
		}
	}

	offRampReader, err := dstProvider.NewOffRampReader(ctx, pluginConfig.OffRamp)
	if err != nil {
<<<<<<< HEAD
		return nil, err
=======
		return nil, nil, nil, nil, errors.Wrap(err, "failed onramp reader")
	}
	offRampReader, err := factory.NewOffRampReader(commitLggr, versionFinder, params.pluginConfig.OffRamp, params.destChain.Client(), params.destChain.LogPoller(), params.destChain.GasEstimator(), params.destChain.Config().EVM().GasEstimator().PriceMax().ToInt(), true)
	if err != nil {
		return nil, nil, nil, nil, errors.Wrap(err, "failed offramp reader")
>>>>>>> 62b7b607
	}

	staticConfig, err := commitStoreReader.GetCommitStoreStaticConfig(ctx)
	if err != nil {
<<<<<<< HEAD
		return nil, err
=======
		return nil, nil, nil, nil, err
>>>>>>> 62b7b607
	}
	onRampAddress := staticConfig.OnRamp

	onRampReader, err := srcProvider.NewOnRampReader(ctx, onRampAddress, staticConfig.SourceChainSelector, staticConfig.ChainSelector)
	if err != nil {
<<<<<<< HEAD
		return nil, err
=======
		return nil, nil, nil, nil, err
>>>>>>> 62b7b607
	}

	onRampRouterAddr, err := onRampReader.RouterAddress(ctx)
	if err != nil {
<<<<<<< HEAD
		return nil, err
=======
		return nil, nil, nil, nil, err
>>>>>>> 62b7b607
	}
	sourceNative, err := srcProvider.SourceNativeToken(ctx, onRampRouterAddr)
	if err != nil {
<<<<<<< HEAD
		return nil, err
=======
		return nil, nil, nil, nil, err
>>>>>>> 62b7b607
	}
	// Prom wrappers
	onRampReader = observability.NewObservedOnRampReader(onRampReader, sourceChainID, ccip.CommitPluginLabel)
	commitStoreReader = observability.NewObservedCommitStoreReader(commitStoreReader, destChainID, ccip.CommitPluginLabel)
	metricsCollector := ccip.NewPluginMetricsCollector(ccip.CommitPluginLabel, sourceChainID, destChainID)

	chainHealthCheck := cache.NewObservedChainHealthCheck(
		cache.NewChainHealthcheck(
			// Adding more details to Logger to make healthcheck logs more informative
			// It's safe because healthcheck logs only in case of unhealthy state
			lggr.With(
				"onramp", onRampAddress,
				"commitStore", commitStoreAddress,
				"offramp", pluginConfig.OffRamp,
			),
			onRampReader,
			commitStoreReader,
		),
		ccip.CommitPluginLabel,
		sourceChainID, // assuming this is the chain id?
		destChainID,
		onRampAddress,
	)
	wrappedPluginFactory := NewCommitReportingPluginFactory(CommitPluginStaticConfig{
		lggr:                  lggr,
		onRampReader:          onRampReader,
		sourceChainSelector:   staticConfig.SourceChainSelector,
		sourceNative:          sourceNative,
		offRamp:               offRampReader,
		commitStore:           commitStoreReader,
		destChainSelector:     staticConfig.ChainSelector,
		priceRegistryProvider: ccip.NewChainAgnosticPriceRegistry(dstProvider),
		priceGetter:           priceGetter,
		metricsCollector:      metricsCollector,
		chainHealthcheck:      chainHealthCheck,
	})
	argsNoPlugin.ReportingPluginFactory = promwrapper.NewPromFactory(wrappedPluginFactory, "CCIPCommit", jb.OCR2OracleSpec.Relay, big.NewInt(0).SetInt64(destChainID))
	argsNoPlugin.Logger = commonlogger.NewOCRWrapper(commitLggr, true, logError)
	oracle, err := libocr2.NewOracle(argsNoPlugin)
	if err != nil {
		return nil, err
	}
	// If this is a brand-new job, then we make use of the start blocks. If not then we're rebooting and log poller will pick up where we left off.
	if new {
		return []job.ServiceCtx{
			oraclelib.NewChainAgnosticBackFilledOracle(
				lggr,
				srcProvider,
				dstProvider,
				job.NewServiceAdapter(oracle),
			),
			chainHealthCheck,
		}, nil
	}
	return []job.ServiceCtx{
		job.NewServiceAdapter(oracle),
		chainHealthCheck,
	}, nil

}

<<<<<<< HEAD
func CommitReportToEthTxMeta(typ ccipconfig.ContractType, ver semver.Version) (func(report []byte) (*txmgr.TxMeta, error), error) {
	return factory.CommitReportToEthTxMeta(typ, ver)
}

// UnregisterCommitPluginLpFilters unregisters all the registered filters for both source and dest chains.
// NOTE: The transaction MUST be used here for CLO's monster tx to function as expected
// https://github.com/smartcontractkit/ccip/blob/68e2197472fb017dd4e5630d21e7878d58bc2a44/core/services/feeds/service.go#L716
// TODO once that transaction is broken up, we should be able to simply rely on oracle.Close() to cleanup the filters.
// Until then we have to deterministically reload the readers from the spec (and thus their filters) and close them.
func UnregisterCommitPluginLpFilters(ctx context.Context, lggr logger.Logger, jb job.Job, chainSet legacyevm.LegacyChainContainer) error {
	params, err := extractJobSpecParams(jb, chainSet)
	if err != nil {
		return err
	}
	versionFinder := factory.NewEvmVersionFinder()
	// TODO CCIP-2498 Use provider to close
	unregisterFuncs := []func() error{
		func() error {
			return factory.CloseCommitStoreReader(lggr, versionFinder, params.commitStoreAddress, params.destChain.Client(), params.destChain.LogPoller(), params.sourceChain.GasEstimator(), params.sourceChain.Config().EVM().GasEstimator().PriceMax().ToInt())
		},
		func() error {
			return factory.CloseOnRampReader(lggr, versionFinder, params.commitStoreStaticCfg.SourceChainSelector, params.commitStoreStaticCfg.ChainSelector, cciptypes.Address(params.commitStoreStaticCfg.OnRamp.String()), params.sourceChain.LogPoller(), params.sourceChain.Client())
		},
		func() error {
			return factory.CloseOffRampReader(lggr, versionFinder, params.pluginConfig.OffRamp, params.destChain.Client(), params.destChain.LogPoller(), params.destChain.GasEstimator(), params.destChain.Config().EVM().GasEstimator().PriceMax().ToInt())
		},
	}

	var multiErr error
	for _, fn := range unregisterFuncs {
		if err := fn(); err != nil {
			multiErr = multierr.Append(multiErr, err)
		}
	}
	return multiErr
=======
	priceService := db.NewPriceService(
		lggr,
		orm,
		jb.ID,
		params.commitStoreStaticCfg.ChainSelector,
		params.commitStoreStaticCfg.SourceChainSelector,
		ccipcalc.EvmAddrToGeneric(sourceNative),
		priceGetter,
		offRampReader,
	)

	commitLggr.Infow("NewCommitServices",
		"pluginConfig", params.pluginConfig,
		"staticConfig", params.commitStoreStaticCfg,
		// TODO bring back
		//"dynamicOnRampConfig", dynamicOnRampConfig,
		"sourceNative", sourceNative,
		"sourceRouter", sourceRouter.Address())
	return &CommitPluginStaticConfig{
			lggr:                  commitLggr,
			onRampReader:          onRampReader,
			offRamp:               offRampReader,
			sourceNative:          ccipcalc.EvmAddrToGeneric(sourceNative),
			sourceChainSelector:   params.commitStoreStaticCfg.SourceChainSelector,
			destChainSelector:     params.commitStoreStaticCfg.ChainSelector,
			commitStore:           commitStoreReader,
			priceRegistryProvider: ccipdataprovider.NewEvmPriceRegistry(params.destChain.LogPoller(), params.destChain.Client(), commitLggr, ccip.CommitPluginLabel),
			metricsCollector:      metricsCollector,
			chainHealthcheck:      chainHealthcheck,
			priceService:          priceService,
		}, &ccipcommon.BackfillArgs{
			SourceLP:         params.sourceChain.LogPoller(),
			DestLP:           params.destChain.LogPoller(),
			SourceStartBlock: params.pluginConfig.SourceStartBlock,
			DestStartBlock:   params.pluginConfig.DestStartBlock,
		},
		chainHealthcheck,
		priceService,
		nil
>>>>>>> 62b7b607
}

type jobSpecParams struct {
	pluginConfig         ccipconfig.CommitPluginJobSpecConfig
	commitStoreAddress   cciptypes.Address
	commitStoreStaticCfg commit_store.CommitStoreStaticConfig
	sourceChain          legacyevm.Chain
	destChain            legacyevm.Chain
}

func extractJobSpecParams(jb job.Job, chainSet legacyevm.LegacyChainContainer) (*jobSpecParams, error) {
	if jb.OCR2OracleSpec == nil {
		return nil, errors.New("spec is nil")
	}
	spec := jb.OCR2OracleSpec

	var pluginConfig ccipconfig.CommitPluginJobSpecConfig
	err := json.Unmarshal(spec.PluginConfig.Bytes(), &pluginConfig)
	if err != nil {
		return nil, err
	}
	// ensure addresses are formatted properly - (lowercase to eip55 for evm)
	pluginConfig.OffRamp = ccipcalc.HexToAddress(string(pluginConfig.OffRamp))

	destChain, _, err := ccipconfig.GetChainFromSpec(spec, chainSet)
	if err != nil {
		return nil, err
	}

	commitStoreAddress := common.HexToAddress(spec.ContractID)
	staticConfig, err := ccipdata.FetchCommitStoreStaticConfig(commitStoreAddress, destChain.Client())
	if err != nil {
		return nil, fmt.Errorf("get commit store static config: %w", err)
	}

	sourceChain, _, err := ccipconfig.GetChainByChainSelector(chainSet, staticConfig.SourceChainSelector)
	if err != nil {
		return nil, err
	}

	return &jobSpecParams{
		pluginConfig:         pluginConfig,
		commitStoreAddress:   ccipcalc.EvmAddrToGeneric(commitStoreAddress),
		commitStoreStaticCfg: staticConfig,
		sourceChain:          sourceChain,
		destChain:            destChain,
	}, nil
}<|MERGE_RESOLUTION|>--- conflicted
+++ resolved
@@ -7,6 +7,9 @@
 	"math/big"
 	"strings"
 
+	"github.com/smartcontractkit/chainlink/v2/core/services/ocr2/plugins/ccip/internal/pricegetter"
+	"github.com/smartcontractkit/chainlink/v2/core/services/ocr2/plugins/ccip/internal/rpclib"
+
 	"github.com/Masterminds/semver/v3"
 	"github.com/ethereum/go-ethereum/common"
 	"github.com/pkg/errors"
@@ -17,24 +20,13 @@
 
 	commonlogger "github.com/smartcontractkit/chainlink-common/pkg/logger"
 	commontypes "github.com/smartcontractkit/chainlink-common/pkg/types"
-	"github.com/smartcontractkit/chainlink/v2/core/services/ocr2/plugins/ccip/internal/rpclib"
 
 	cciptypes "github.com/smartcontractkit/chainlink-common/pkg/types/ccip"
 
-<<<<<<< HEAD
+	cciporm "github.com/smartcontractkit/chainlink/v2/core/services/ccip"
 	"github.com/smartcontractkit/chainlink/v2/core/services/ocr2/plugins/ccip/internal/cache"
 	"github.com/smartcontractkit/chainlink/v2/core/services/ocr2/plugins/ccip/internal/ccipcalc"
-=======
-	"github.com/smartcontractkit/chainlink/v2/core/gethwrappers/ccip/generated/commit_store"
-	cciporm "github.com/smartcontractkit/chainlink/v2/core/services/ccip"
-	"github.com/smartcontractkit/chainlink/v2/core/services/ocr2/plugins/ccip"
-	"github.com/smartcontractkit/chainlink/v2/core/services/ocr2/plugins/ccip/internal/cache"
-	"github.com/smartcontractkit/chainlink/v2/core/services/ocr2/plugins/ccip/internal/ccipcalc"
-	"github.com/smartcontractkit/chainlink/v2/core/services/ocr2/plugins/ccip/internal/ccipcommon"
-	"github.com/smartcontractkit/chainlink/v2/core/services/ocr2/plugins/ccip/internal/ccipdata/ccipdataprovider"
 	db "github.com/smartcontractkit/chainlink/v2/core/services/ocr2/plugins/ccip/internal/ccipdb"
-	"github.com/smartcontractkit/chainlink/v2/core/services/ocr2/plugins/ccip/internal/rpclib"
->>>>>>> 62b7b607
 
 	"github.com/smartcontractkit/chainlink/v2/core/chains/evm/txmgr"
 	"github.com/smartcontractkit/chainlink/v2/core/chains/legacyevm"
@@ -47,13 +39,11 @@
 	"github.com/smartcontractkit/chainlink/v2/core/services/ocr2/plugins/ccip/internal/ccipdata/factory"
 	"github.com/smartcontractkit/chainlink/v2/core/services/ocr2/plugins/ccip/internal/observability"
 	"github.com/smartcontractkit/chainlink/v2/core/services/ocr2/plugins/ccip/internal/oraclelib"
-	"github.com/smartcontractkit/chainlink/v2/core/services/ocr2/plugins/ccip/internal/pricegetter"
 	"github.com/smartcontractkit/chainlink/v2/core/services/ocr2/plugins/promwrapper"
 	"github.com/smartcontractkit/chainlink/v2/core/services/pipeline"
 )
 
-<<<<<<< HEAD
-func NewCommitServices(ctx context.Context, srcProvider commontypes.CCIPCommitProvider, dstProvider commontypes.CCIPCommitProvider, srcChain legacyevm.Chain, dstChain legacyevm.Chain, chainSet legacyevm.LegacyChainContainer, jb job.Job, lggr logger.Logger, pr pipeline.Runner, argsNoPlugin libocr2.OCR2OracleArgs, new bool, sourceChainID int64, destChainID int64, logError func(string)) ([]job.ServiceCtx, error) {
+func NewCommitServices(ctx context.Context, ds sqlutil.DataSource, srcProvider commontypes.CCIPCommitProvider, dstProvider commontypes.CCIPCommitProvider, srcChain legacyevm.Chain, dstChain legacyevm.Chain, chainSet legacyevm.LegacyChainContainer, jb job.Job, lggr logger.Logger, pr pipeline.Runner, argsNoPlugin libocr2.OCR2OracleArgs, new bool, sourceChainID int64, destChainID int64, logError func(string)) ([]job.ServiceCtx, error) {
 	spec := jb.OCR2OracleSpec
 
 	var pluginConfig ccipconfig.CommitPluginJobSpecConfig
@@ -61,58 +51,9 @@
 	if err != nil {
 		return nil, err
 	}
-=======
-func NewCommitServices(ctx context.Context, ds sqlutil.DataSource, lggr logger.Logger, jb job.Job, chainSet legacyevm.LegacyChainContainer, new bool, pr pipeline.Runner, argsNoPlugin libocr2.OCR2OracleArgs, logError func(string)) ([]job.ServiceCtx, error) {
-	orm, err := cciporm.NewORM(ds)
-	if err != nil {
-		return nil, err
-	}
-
-	pluginConfig, backfillArgs, chainHealthcheck, priceService, err := jobSpecToCommitPluginConfig(ctx, orm, lggr, jb, pr, chainSet)
-	if err != nil {
-		return nil, err
-	}
-	wrappedPluginFactory := NewCommitReportingPluginFactory(*pluginConfig)
-	destChainID, err := chainselectors.ChainIdFromSelector(pluginConfig.destChainSelector)
-	if err != nil {
-		return nil, err
-	}
-	argsNoPlugin.ReportingPluginFactory = promwrapper.NewPromFactory(wrappedPluginFactory, "CCIPCommit", jb.OCR2OracleSpec.Relay, big.NewInt(0).SetUint64(destChainID))
-	argsNoPlugin.Logger = commonlogger.NewOCRWrapper(pluginConfig.lggr, true, logError)
-	oracle, err := libocr2.NewOracle(argsNoPlugin)
-	if err != nil {
-		return nil, err
-	}
-	// If this is a brand-new job, then we make use of the start blocks. If not then we're rebooting and log poller will pick up where we left off.
-	if new {
-		return []job.ServiceCtx{
-			oraclelib.NewBackfilledOracle(
-				pluginConfig.lggr,
-				backfillArgs.SourceLP,
-				backfillArgs.DestLP,
-				backfillArgs.SourceStartBlock,
-				backfillArgs.DestStartBlock,
-				job.NewServiceAdapter(oracle),
-			),
-			chainHealthcheck,
-			priceService,
-		}, nil
-	}
-	return []job.ServiceCtx{
-		job.NewServiceAdapter(oracle),
-		chainHealthcheck,
-		priceService,
-	}, nil
-}
-
-func CommitReportToEthTxMeta(typ ccipconfig.ContractType, ver semver.Version) (func(report []byte) (*txmgr.TxMeta, error), error) {
-	return factory.CommitReportToEthTxMeta(typ, ver)
-}
->>>>>>> 62b7b607
 
 	// TODO CCIP-2493 EVM family specific behavior leaked for CommitStore, which requires access to two relayers
 	versionFinder := factory.NewEvmVersionFinder()
-<<<<<<< HEAD
 	commitStoreAddress := common.HexToAddress(spec.ContractID)
 	sourceMaxGasPrice := srcChain.Config().EVM().GasEstimator().PriceMax().ToInt()
 	commitStoreReader, err := ccip.NewCommitStoreReader(lggr, versionFinder, ccipcalc.EvmAddrToGeneric(commitStoreAddress), dstChain.Client(), dstChain.LogPoller(), srcChain.GasEstimator(), sourceMaxGasPrice)
@@ -121,74 +62,18 @@
 	}
 
 	commitLggr := lggr.Named("CCIPCommit").With("sourceChain", sourceChainID, "destChain", destChainID)
-=======
-	unregisterFuncs := []func() error{
-		func() error {
-			return factory.CloseCommitStoreReader(lggr, versionFinder, params.commitStoreAddress, params.destChain.Client(), params.destChain.LogPoller(), params.sourceChain.GasEstimator(), params.sourceChain.Config().EVM().GasEstimator().PriceMax().ToInt())
-		},
-		func() error {
-			return factory.CloseOnRampReader(lggr, versionFinder, params.commitStoreStaticCfg.SourceChainSelector, params.commitStoreStaticCfg.ChainSelector, cciptypes.Address(params.commitStoreStaticCfg.OnRamp.String()), params.sourceChain.LogPoller(), params.sourceChain.Client())
-		},
-		func() error {
-			return factory.CloseOffRampReader(lggr, versionFinder, params.pluginConfig.OffRamp, params.destChain.Client(), params.destChain.LogPoller(), params.destChain.GasEstimator(), params.destChain.Config().EVM().GasEstimator().PriceMax().ToInt())
-		},
-	}
-
-	var multiErr error
-	for _, fn := range unregisterFuncs {
-		if err := fn(); err != nil {
-			multiErr = multierr.Append(multiErr, err)
-		}
-	}
-	return multiErr
-}
-
-func jobSpecToCommitPluginConfig(ctx context.Context, orm cciporm.ORM, lggr logger.Logger, jb job.Job, pr pipeline.Runner, chainSet legacyevm.LegacyChainContainer) (*CommitPluginStaticConfig, *ccipcommon.BackfillArgs, *cache.ObservedChainHealthcheck, db.PriceService, error) {
-	params, err := extractJobSpecParams(jb, chainSet)
-	if err != nil {
-		return nil, nil, nil, nil, err
-	}
-
-	lggr.Infow("Initializing commit plugin",
-		"CommitStore", params.commitStoreAddress,
-		"OffRamp", params.pluginConfig.OffRamp,
-		"OnRamp", params.commitStoreStaticCfg.OnRamp,
-		"ArmProxy", params.commitStoreStaticCfg.RmnProxy,
-		"SourceChainSelector", params.commitStoreStaticCfg.SourceChainSelector,
-		"DestChainSelector", params.commitStoreStaticCfg.ChainSelector)
-
-	versionFinder := factory.NewEvmVersionFinder()
-	commitStoreReader, err := factory.NewCommitStoreReader(lggr, versionFinder, params.commitStoreAddress, params.destChain.Client(), params.destChain.LogPoller(), params.sourceChain.GasEstimator(), params.sourceChain.Config().EVM().GasEstimator().PriceMax().ToInt())
-	if err != nil {
-		return nil, nil, nil, nil, errors.Wrap(err, "could not create commitStore reader")
-	}
-	sourceChainName, destChainName, err := ccipconfig.ResolveChainNames(params.sourceChain.ID().Int64(), params.destChain.ID().Int64())
-	if err != nil {
-		return nil, nil, nil, nil, err
-	}
-	commitLggr := lggr.Named("CCIPCommit").With("sourceChain", sourceChainName, "destChain", destChainName)
->>>>>>> 62b7b607
 
 	var priceGetter pricegetter.PriceGetter
 	withPipeline := strings.Trim(pluginConfig.TokenPricesUSDPipeline, "\n\t ") != ""
 	if withPipeline {
 		priceGetter, err = pricegetter.NewPipelineGetter(pluginConfig.TokenPricesUSDPipeline, pr, jb.ID, jb.ExternalJobID, jb.Name.ValueOrZero(), lggr)
 		if err != nil {
-<<<<<<< HEAD
 			return nil, fmt.Errorf("creating pipeline price getter: %w", err)
 		}
 	} else {
 		// Use dynamic price getter.
 		if pluginConfig.PriceGetterConfig == nil {
 			return nil, fmt.Errorf("priceGetterConfig is nil")
-=======
-			return nil, nil, nil, nil, fmt.Errorf("creating pipeline price getter: %w", err)
-		}
-	} else {
-		// Use dynamic price getter.
-		if params.pluginConfig.PriceGetterConfig == nil {
-			return nil, nil, nil, nil, fmt.Errorf("priceGetterConfig is nil")
->>>>>>> 62b7b607
 		}
 
 		// Build price getter clients for all chains specified in the aggregator configurations.
@@ -199,11 +84,7 @@
 			// Retrieve the chain.
 			chain, _, err2 := ccipconfig.GetChainByChainID(chainSet, chainID)
 			if err2 != nil {
-<<<<<<< HEAD
 				return nil, fmt.Errorf("retrieving chain for chainID %d: %w", chainID, err2)
-=======
-				return nil, nil, nil, nil, fmt.Errorf("retrieving chain for chainID %d: %w", chainID, err2)
->>>>>>> 62b7b607
 			}
 			caller := rpclib.NewDynamicLimitedBatchCaller(
 				lggr,
@@ -217,61 +98,33 @@
 
 		priceGetter, err = pricegetter.NewDynamicPriceGetter(*pluginConfig.PriceGetterConfig, priceGetterClients)
 		if err != nil {
-<<<<<<< HEAD
 			return nil, fmt.Errorf("creating dynamic price getter: %w", err)
-=======
-			return nil, nil, nil, nil, fmt.Errorf("creating dynamic price getter: %w", err)
->>>>>>> 62b7b607
 		}
 	}
 
 	offRampReader, err := dstProvider.NewOffRampReader(ctx, pluginConfig.OffRamp)
 	if err != nil {
-<<<<<<< HEAD
-		return nil, err
-=======
-		return nil, nil, nil, nil, errors.Wrap(err, "failed onramp reader")
-	}
-	offRampReader, err := factory.NewOffRampReader(commitLggr, versionFinder, params.pluginConfig.OffRamp, params.destChain.Client(), params.destChain.LogPoller(), params.destChain.GasEstimator(), params.destChain.Config().EVM().GasEstimator().PriceMax().ToInt(), true)
-	if err != nil {
-		return nil, nil, nil, nil, errors.Wrap(err, "failed offramp reader")
->>>>>>> 62b7b607
+		return nil, err
 	}
 
 	staticConfig, err := commitStoreReader.GetCommitStoreStaticConfig(ctx)
 	if err != nil {
-<<<<<<< HEAD
-		return nil, err
-=======
-		return nil, nil, nil, nil, err
->>>>>>> 62b7b607
+		return nil, err
 	}
 	onRampAddress := staticConfig.OnRamp
 
 	onRampReader, err := srcProvider.NewOnRampReader(ctx, onRampAddress, staticConfig.SourceChainSelector, staticConfig.ChainSelector)
 	if err != nil {
-<<<<<<< HEAD
-		return nil, err
-=======
-		return nil, nil, nil, nil, err
->>>>>>> 62b7b607
+		return nil, err
 	}
 
 	onRampRouterAddr, err := onRampReader.RouterAddress(ctx)
 	if err != nil {
-<<<<<<< HEAD
-		return nil, err
-=======
-		return nil, nil, nil, nil, err
->>>>>>> 62b7b607
+		return nil, err
 	}
 	sourceNative, err := srcProvider.SourceNativeToken(ctx, onRampRouterAddr)
 	if err != nil {
-<<<<<<< HEAD
-		return nil, err
-=======
-		return nil, nil, nil, nil, err
->>>>>>> 62b7b607
+		return nil, err
 	}
 	// Prom wrappers
 	onRampReader = observability.NewObservedOnRampReader(onRampReader, sourceChainID, ccip.CommitPluginLabel)
@@ -295,6 +148,23 @@
 		destChainID,
 		onRampAddress,
 	)
+
+	orm, err := cciporm.NewORM(ds)
+	if err != nil {
+		return nil, err
+	}
+
+	priceService := db.NewPriceService(
+		lggr,
+		orm,
+		jb.ID,
+		staticConfig.ChainSelector,
+		staticConfig.SourceChainSelector,
+		sourceNative,
+		priceGetter,
+		offRampReader,
+	)
+
 	wrappedPluginFactory := NewCommitReportingPluginFactory(CommitPluginStaticConfig{
 		lggr:                  lggr,
 		onRampReader:          onRampReader,
@@ -304,7 +174,6 @@
 		commitStore:           commitStoreReader,
 		destChainSelector:     staticConfig.ChainSelector,
 		priceRegistryProvider: ccip.NewChainAgnosticPriceRegistry(dstProvider),
-		priceGetter:           priceGetter,
 		metricsCollector:      metricsCollector,
 		chainHealthcheck:      chainHealthCheck,
 	})
@@ -324,16 +193,17 @@
 				job.NewServiceAdapter(oracle),
 			),
 			chainHealthCheck,
+			priceService,
 		}, nil
 	}
 	return []job.ServiceCtx{
 		job.NewServiceAdapter(oracle),
 		chainHealthCheck,
+		priceService,
 	}, nil
 
 }
 
-<<<<<<< HEAD
 func CommitReportToEthTxMeta(typ ccipconfig.ContractType, ver semver.Version) (func(report []byte) (*txmgr.TxMeta, error), error) {
 	return factory.CommitReportToEthTxMeta(typ, ver)
 }
@@ -369,47 +239,6 @@
 		}
 	}
 	return multiErr
-=======
-	priceService := db.NewPriceService(
-		lggr,
-		orm,
-		jb.ID,
-		params.commitStoreStaticCfg.ChainSelector,
-		params.commitStoreStaticCfg.SourceChainSelector,
-		ccipcalc.EvmAddrToGeneric(sourceNative),
-		priceGetter,
-		offRampReader,
-	)
-
-	commitLggr.Infow("NewCommitServices",
-		"pluginConfig", params.pluginConfig,
-		"staticConfig", params.commitStoreStaticCfg,
-		// TODO bring back
-		//"dynamicOnRampConfig", dynamicOnRampConfig,
-		"sourceNative", sourceNative,
-		"sourceRouter", sourceRouter.Address())
-	return &CommitPluginStaticConfig{
-			lggr:                  commitLggr,
-			onRampReader:          onRampReader,
-			offRamp:               offRampReader,
-			sourceNative:          ccipcalc.EvmAddrToGeneric(sourceNative),
-			sourceChainSelector:   params.commitStoreStaticCfg.SourceChainSelector,
-			destChainSelector:     params.commitStoreStaticCfg.ChainSelector,
-			commitStore:           commitStoreReader,
-			priceRegistryProvider: ccipdataprovider.NewEvmPriceRegistry(params.destChain.LogPoller(), params.destChain.Client(), commitLggr, ccip.CommitPluginLabel),
-			metricsCollector:      metricsCollector,
-			chainHealthcheck:      chainHealthcheck,
-			priceService:          priceService,
-		}, &ccipcommon.BackfillArgs{
-			SourceLP:         params.sourceChain.LogPoller(),
-			DestLP:           params.destChain.LogPoller(),
-			SourceStartBlock: params.pluginConfig.SourceStartBlock,
-			DestStartBlock:   params.pluginConfig.DestStartBlock,
-		},
-		chainHealthcheck,
-		priceService,
-		nil
->>>>>>> 62b7b607
 }
 
 type jobSpecParams struct {
