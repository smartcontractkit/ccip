package ccipcommit

import (
	"context"
	"encoding/json"
	"fmt"
	"math/big"
	"strings"

	"github.com/smartcontractkit/chainlink/v2/core/services/ocr2/plugins/ccip/internal/pricegetter"
	"github.com/smartcontractkit/chainlink/v2/core/services/ocr2/plugins/ccip/internal/rpclib"

	"github.com/Masterminds/semver/v3"
	"github.com/ethereum/go-ethereum/common"
	"github.com/pkg/errors"
	libocr2 "github.com/smartcontractkit/libocr/offchainreporting2plus"
	"go.uber.org/multierr"

	"github.com/smartcontractkit/chainlink-common/pkg/sqlutil"

	commonlogger "github.com/smartcontractkit/chainlink-common/pkg/logger"
	commontypes "github.com/smartcontractkit/chainlink-common/pkg/types"

	cciptypes "github.com/smartcontractkit/chainlink-common/pkg/types/ccip"

	cciporm "github.com/smartcontractkit/chainlink/v2/core/services/ccip"
	"github.com/smartcontractkit/chainlink/v2/core/services/ocr2/plugins/ccip/internal/cache"
	"github.com/smartcontractkit/chainlink/v2/core/services/ocr2/plugins/ccip/internal/ccipcalc"
	db "github.com/smartcontractkit/chainlink/v2/core/services/ocr2/plugins/ccip/internal/ccipdb"

	"github.com/smartcontractkit/chainlink/v2/core/chains/evm/txmgr"
	"github.com/smartcontractkit/chainlink/v2/core/chains/legacyevm"
	"github.com/smartcontractkit/chainlink/v2/core/gethwrappers/ccip/generated/commit_store"
	"github.com/smartcontractkit/chainlink/v2/core/logger"
	"github.com/smartcontractkit/chainlink/v2/core/services/job"
	"github.com/smartcontractkit/chainlink/v2/core/services/ocr2/plugins/ccip"
	ccipconfig "github.com/smartcontractkit/chainlink/v2/core/services/ocr2/plugins/ccip/config"
	"github.com/smartcontractkit/chainlink/v2/core/services/ocr2/plugins/ccip/internal/ccipdata"
	"github.com/smartcontractkit/chainlink/v2/core/services/ocr2/plugins/ccip/internal/ccipdata/factory"
	"github.com/smartcontractkit/chainlink/v2/core/services/ocr2/plugins/ccip/internal/observability"
	"github.com/smartcontractkit/chainlink/v2/core/services/ocr2/plugins/ccip/internal/oraclelib"
	"github.com/smartcontractkit/chainlink/v2/core/services/ocr2/plugins/promwrapper"
	"github.com/smartcontractkit/chainlink/v2/core/services/pipeline"
)

func NewCommitServices(ctx context.Context, ds sqlutil.DataSource, srcProvider commontypes.CCIPCommitProvider, dstProvider commontypes.CCIPCommitProvider, chainSet legacyevm.LegacyChainContainer, jb job.Job, lggr logger.Logger, pr pipeline.Runner, argsNoPlugin libocr2.OCR2OracleArgs, new bool, sourceChainID int64, destChainID int64, logError func(string)) ([]job.ServiceCtx, error) {
	spec := jb.OCR2OracleSpec

	var pluginConfig ccipconfig.CommitPluginJobSpecConfig
	err := json.Unmarshal(spec.PluginConfig.Bytes(), &pluginConfig)
	if err != nil {
		return nil, err
	}

	commitStoreAddress := common.HexToAddress(spec.ContractID)
<<<<<<< HEAD

	// commit store contract doesn't exist on the source chain, but we have an implementation of it
	// to get access to a gas estimator on the source chain
=======
>>>>>>> 5db8286a
	srcCommitStore, err := srcProvider.NewCommitStoreReader(ctx, ccipcalc.EvmAddrToGeneric(commitStoreAddress))
	if err != nil {
		return nil, err
	}

	dstCommitStore, err := dstProvider.NewCommitStoreReader(ctx, ccipcalc.EvmAddrToGeneric(commitStoreAddress))
	if err != nil {
		return nil, err
	}

	var commitStoreReader ccipdata.CommitStoreReader
	commitStoreReader = ccip.NewProviderProxyCommitStoreReader(srcCommitStore, dstCommitStore)
	commitLggr := lggr.Named("CCIPCommit").With("sourceChain", sourceChainID, "destChain", destChainID)

	var priceGetter pricegetter.PriceGetter
	withPipeline := strings.Trim(pluginConfig.TokenPricesUSDPipeline, "\n\t ") != ""
	if withPipeline {
		priceGetter, err = pricegetter.NewPipelineGetter(pluginConfig.TokenPricesUSDPipeline, pr, jb.ID, jb.ExternalJobID, jb.Name.ValueOrZero(), lggr)
		if err != nil {
			return nil, fmt.Errorf("creating pipeline price getter: %w", err)
		}
	} else {
		// Use dynamic price getter.
		if pluginConfig.PriceGetterConfig == nil {
			return nil, fmt.Errorf("priceGetterConfig is nil")
		}

		// Build price getter clients for all chains specified in the aggregator configurations.
		// Some lanes (e.g. Wemix/Kroma) requires other clients than source and destination, since they use feeds from other chains.
		priceGetterClients := map[uint64]pricegetter.DynamicPriceGetterClient{}
		for _, aggCfg := range pluginConfig.PriceGetterConfig.AggregatorPrices {
			chainID := aggCfg.ChainID
			// Retrieve the chain.
			chain, _, err2 := ccipconfig.GetChainByChainID(chainSet, chainID)
			if err2 != nil {
				return nil, fmt.Errorf("retrieving chain for chainID %d: %w", chainID, err2)
			}
			caller := rpclib.NewDynamicLimitedBatchCaller(
				lggr,
				chain.Client(),
				rpclib.DefaultRpcBatchSizeLimit,
				rpclib.DefaultRpcBatchBackOffMultiplier,
				rpclib.DefaultMaxParallelRpcCalls,
			)
			priceGetterClients[chainID] = pricegetter.NewDynamicPriceGetterClient(caller)
		}

		priceGetter, err = pricegetter.NewDynamicPriceGetter(*pluginConfig.PriceGetterConfig, priceGetterClients)
		if err != nil {
			return nil, fmt.Errorf("creating dynamic price getter: %w", err)
		}
	}

	offRampReader, err := dstProvider.NewOffRampReader(ctx, pluginConfig.OffRamp)
	if err != nil {
		return nil, err
	}

	staticConfig, err := commitStoreReader.GetCommitStoreStaticConfig(ctx)
	if err != nil {
		return nil, err
	}
	onRampAddress := staticConfig.OnRamp

	onRampReader, err := srcProvider.NewOnRampReader(ctx, onRampAddress, staticConfig.SourceChainSelector, staticConfig.ChainSelector)
	if err != nil {
		return nil, err
	}

	onRampRouterAddr, err := onRampReader.RouterAddress(ctx)
	if err != nil {
		return nil, err
	}
	sourceNative, err := srcProvider.SourceNativeToken(ctx, onRampRouterAddr)
	if err != nil {
		return nil, err
	}
	// Prom wrappers
	onRampReader = observability.NewObservedOnRampReader(onRampReader, sourceChainID, ccip.CommitPluginLabel)
	commitStoreReader = observability.NewObservedCommitStoreReader(commitStoreReader, destChainID, ccip.CommitPluginLabel)
	offRampReader = observability.NewObservedOffRampReader(offRampReader, destChainID, ccip.CommitPluginLabel)
	metricsCollector := ccip.NewPluginMetricsCollector(ccip.CommitPluginLabel, sourceChainID, destChainID)

	chainHealthCheck := cache.NewObservedChainHealthCheck(
		cache.NewChainHealthcheck(
			// Adding more details to Logger to make healthcheck logs more informative
			// It's safe because healthcheck logs only in case of unhealthy state
			lggr.With(
				"onramp", onRampAddress,
				"commitStore", commitStoreAddress,
				"offramp", pluginConfig.OffRamp,
			),
			onRampReader,
			commitStoreReader,
		),
		ccip.CommitPluginLabel,
		sourceChainID, // assuming this is the chain id?
		destChainID,
		onRampAddress,
	)

	orm, err := cciporm.NewORM(ds)
	if err != nil {
		return nil, err
	}

	priceService := db.NewPriceService(
		lggr,
		orm,
		jb.ID,
		staticConfig.ChainSelector,
		staticConfig.SourceChainSelector,
		sourceNative,
		priceGetter,
		offRampReader,
	)

	wrappedPluginFactory := NewCommitReportingPluginFactory(CommitPluginStaticConfig{
		lggr:                  lggr,
		onRampReader:          onRampReader,
		sourceChainSelector:   staticConfig.SourceChainSelector,
		sourceNative:          sourceNative,
		offRamp:               offRampReader,
		commitStore:           commitStoreReader,
		destChainSelector:     staticConfig.ChainSelector,
		priceRegistryProvider: ccip.NewChainAgnosticPriceRegistry(dstProvider),
		metricsCollector:      metricsCollector,
		chainHealthcheck:      chainHealthCheck,
		priceService:          priceService,
	})
	argsNoPlugin.ReportingPluginFactory = promwrapper.NewPromFactory(wrappedPluginFactory, "CCIPCommit", jb.OCR2OracleSpec.Relay, big.NewInt(0).SetInt64(destChainID))
	argsNoPlugin.Logger = commonlogger.NewOCRWrapper(commitLggr, true, logError)
	oracle, err := libocr2.NewOracle(argsNoPlugin)
	if err != nil {
		return nil, err
	}
	// If this is a brand-new job, then we make use of the start blocks. If not then we're rebooting and log poller will pick up where we left off.
	if new {
		return []job.ServiceCtx{
			oraclelib.NewChainAgnosticBackFilledOracle(
				lggr,
				srcProvider,
				dstProvider,
				job.NewServiceAdapter(oracle),
			),
			chainHealthCheck,
			priceService,
		}, nil
	}
	return []job.ServiceCtx{
		job.NewServiceAdapter(oracle),
		chainHealthCheck,
		priceService,
	}, nil
}

func CommitReportToEthTxMeta(typ ccipconfig.ContractType, ver semver.Version) (func(report []byte) (*txmgr.TxMeta, error), error) {
	return factory.CommitReportToEthTxMeta(typ, ver)
}

// UnregisterCommitPluginLpFilters unregisters all the registered filters for both source and dest chains.
// NOTE: The transaction MUST be used here for CLO's monster tx to function as expected
// https://github.com/smartcontractkit/ccip/blob/68e2197472fb017dd4e5630d21e7878d58bc2a44/core/services/feeds/service.go#L716
// TODO once that transaction is broken up, we should be able to simply rely on oracle.Close() to cleanup the filters.
// Until then we have to deterministically reload the readers from the spec (and thus their filters) and close them.
func UnregisterCommitPluginLpFilters(_ context.Context, lggr logger.Logger, jb job.Job, chainSet legacyevm.LegacyChainContainer) error {
	params, err := extractJobSpecParams(jb, chainSet)
	if err != nil {
		return err
	}
	versionFinder := factory.NewEvmVersionFinder()
	// TODO CCIP-2498 Use provider to close
	unregisterFuncs := []func() error{
		func() error {
			return factory.CloseCommitStoreReader(lggr, versionFinder, params.commitStoreAddress, params.destChain.Client(), params.destChain.LogPoller())
		},
		func() error {
			return factory.CloseOnRampReader(lggr, versionFinder, params.commitStoreStaticCfg.SourceChainSelector, params.commitStoreStaticCfg.ChainSelector, cciptypes.Address(params.commitStoreStaticCfg.OnRamp.String()), params.sourceChain.LogPoller(), params.sourceChain.Client())
		},
		func() error {
			return factory.CloseOffRampReader(lggr, versionFinder, params.pluginConfig.OffRamp, params.destChain.Client(), params.destChain.LogPoller(), params.destChain.GasEstimator(), params.destChain.Config().EVM().GasEstimator().PriceMax().ToInt())
		},
	}

	var multiErr error
	for _, fn := range unregisterFuncs {
		if err := fn(); err != nil {
			multiErr = multierr.Append(multiErr, err)
		}
	}
	return multiErr
}

type jobSpecParams struct {
	pluginConfig         ccipconfig.CommitPluginJobSpecConfig
	commitStoreAddress   cciptypes.Address
	commitStoreStaticCfg commit_store.CommitStoreStaticConfig
	sourceChain          legacyevm.Chain
	destChain            legacyevm.Chain
}

func extractJobSpecParams(jb job.Job, chainSet legacyevm.LegacyChainContainer) (*jobSpecParams, error) {
	if jb.OCR2OracleSpec == nil {
		return nil, errors.New("spec is nil")
	}
	spec := jb.OCR2OracleSpec

	var pluginConfig ccipconfig.CommitPluginJobSpecConfig
	err := json.Unmarshal(spec.PluginConfig.Bytes(), &pluginConfig)
	if err != nil {
		return nil, err
	}
	// ensure addresses are formatted properly - (lowercase to eip55 for evm)
	pluginConfig.OffRamp = ccipcalc.HexToAddress(string(pluginConfig.OffRamp))

	destChain, _, err := ccipconfig.GetChainFromSpec(spec, chainSet)
	if err != nil {
		return nil, err
	}

	commitStoreAddress := common.HexToAddress(spec.ContractID)
	staticConfig, err := ccipdata.FetchCommitStoreStaticConfig(commitStoreAddress, destChain.Client())
	if err != nil {
		return nil, fmt.Errorf("get commit store static config: %w", err)
	}

	sourceChain, _, err := ccipconfig.GetChainByChainSelector(chainSet, staticConfig.SourceChainSelector)
	if err != nil {
		return nil, err
	}

	return &jobSpecParams{
		pluginConfig:         pluginConfig,
		commitStoreAddress:   ccipcalc.EvmAddrToGeneric(commitStoreAddress),
		commitStoreStaticCfg: staticConfig,
		sourceChain:          sourceChain,
		destChain:            destChain,
	}, nil
}<|MERGE_RESOLUTION|>--- conflicted
+++ resolved
@@ -53,12 +53,9 @@
 	}
 
 	commitStoreAddress := common.HexToAddress(spec.ContractID)
-<<<<<<< HEAD
 
 	// commit store contract doesn't exist on the source chain, but we have an implementation of it
 	// to get access to a gas estimator on the source chain
-=======
->>>>>>> 5db8286a
 	srcCommitStore, err := srcProvider.NewCommitStoreReader(ctx, ccipcalc.EvmAddrToGeneric(commitStoreAddress))
 	if err != nil {
 		return nil, err
