package ccip

import (
	"bytes"
	"context"
	"encoding/json"
	"fmt"
	"math"
	"math/big"
	"reflect"
	"sort"
	"sync"
	"testing"
	"time"

	"github.com/cometbft/cometbft/libs/rand"
	"github.com/ethereum/go-ethereum/accounts/abi/bind"
	"github.com/ethereum/go-ethereum/common"
	"github.com/pkg/errors"
	"github.com/smartcontractkit/libocr/commontypes"
	"github.com/smartcontractkit/libocr/offchainreporting2/types"
	ocrtypes "github.com/smartcontractkit/libocr/offchainreporting2plus/types"
	"github.com/stretchr/testify/assert"
	"github.com/stretchr/testify/mock"
	"github.com/stretchr/testify/require"

	"github.com/smartcontractkit/chainlink/v2/core/assets"
	"github.com/smartcontractkit/chainlink/v2/core/chains/evm/gas"
	"github.com/smartcontractkit/chainlink/v2/core/chains/evm/gas/mocks"
	"github.com/smartcontractkit/chainlink/v2/core/chains/evm/logpoller"
	lpMocks "github.com/smartcontractkit/chainlink/v2/core/chains/evm/logpoller/mocks"
	"github.com/smartcontractkit/chainlink/v2/core/gethwrappers/ccip/generated/custom_token_pool"
	"github.com/smartcontractkit/chainlink/v2/core/gethwrappers/ccip/generated/evm_2_evm_onramp"
	"github.com/smartcontractkit/chainlink/v2/core/gethwrappers/ccip/generated/price_registry"
	mock_contracts "github.com/smartcontractkit/chainlink/v2/core/gethwrappers/ccip/mocks"
	"github.com/smartcontractkit/chainlink/v2/core/logger"
	"github.com/smartcontractkit/chainlink/v2/core/services/ocr2/plugins/ccip/abihelpers"
	ccipconfig "github.com/smartcontractkit/chainlink/v2/core/services/ocr2/plugins/ccip/config"
	"github.com/smartcontractkit/chainlink/v2/core/services/ocr2/plugins/ccip/internal"
	"github.com/smartcontractkit/chainlink/v2/core/services/ocr2/plugins/ccip/internal/cache"
	"github.com/smartcontractkit/chainlink/v2/core/services/ocr2/plugins/ccip/internal/ccipdata"
	"github.com/smartcontractkit/chainlink/v2/core/services/ocr2/plugins/ccip/testhelpers"
	"github.com/smartcontractkit/chainlink/v2/core/services/ocr2/plugins/ccip/tokendata"
	"github.com/smartcontractkit/chainlink/v2/core/utils"

	"github.com/smartcontractkit/chainlink/v2/core/gethwrappers/ccip/generated/commit_store"
	"github.com/smartcontractkit/chainlink/v2/core/gethwrappers/ccip/generated/evm_2_evm_offramp"
	"github.com/smartcontractkit/chainlink/v2/core/internal/testutils"
	"github.com/smartcontractkit/chainlink/v2/core/store/models"
)

func TestExecutionReportingPlugin_Observation(t *testing.T) {
	testCases := []struct {
		name              string
		commitStorePaused bool
		inflightReports   []InflightInternalExecutionReport
		unexpiredReports  []ccipdata.Event[commit_store.CommitStoreReportAccepted]
		sendRequests      []ccipdata.Event[ccipdata.EVM2EVMMessage]
		executedSeqNums   []uint64
		blessedRoots      map[[32]byte]bool
		tokenPoolsMapping map[common.Address]common.Address
		senderNonce       uint64
		rateLimiterState  evm_2_evm_offramp.RateLimiterTokenBucket
		expErr            bool
	}{
		{
			name:              "commit store is down",
			commitStorePaused: true,
			expErr:            true,
		},
		{
			name:              "happy flow",
			commitStorePaused: false,
			inflightReports:   []InflightInternalExecutionReport{},
			unexpiredReports: []ccipdata.Event[commit_store.CommitStoreReportAccepted]{
				{
					Data: commit_store.CommitStoreReportAccepted{
						Report: commit_store.CommitStoreCommitReport{
							PriceUpdates: commit_store.InternalPriceUpdates{},
							Interval:     commit_store.CommitStoreInterval{Min: 10, Max: 12},
							MerkleRoot:   [32]byte{123},
						},
					},
				},
			},
			blessedRoots: map[[32]byte]bool{
				[32]byte{123}: true,
			},
			rateLimiterState: evm_2_evm_offramp.RateLimiterTokenBucket{
				IsEnabled: false,
			},
<<<<<<< HEAD
			tokenPoolsMapping: map[common.Address]common.Address{},
			senderNonce:       9,
			sendRequests: []ccipdata.Event[evm_2_evm_onramp.EVM2EVMOnRampCCIPSendRequested]{
=======
			senderNonce: 9,
			sendRequests: []ccipdata.Event[ccipdata.EVM2EVMMessage]{
>>>>>>> 77ce9d0f
				{
					Data: ccipdata.EVM2EVMMessage{SequenceNumber: 10},
				},
				{
					Data: ccipdata.EVM2EVMMessage{SequenceNumber: 11},
				},
				{
					Data: ccipdata.EVM2EVMMessage{SequenceNumber: 12},
				},
			},
		},
	}

	ctx := testutils.Context(t)
	for _, tc := range testCases {
		t.Run(tc.name, func(t *testing.T) {
			p := &ExecutionReportingPlugin{}
			p.inflightReports = newInflightExecReportsContainer(time.Minute)
			p.inflightReports.reports = tc.inflightReports
			p.lggr = logger.TestLogger(t)

			commitStore, commitStoreAddr := testhelpers.NewFakeCommitStore(t, 1)
			commitStore.SetPaused(tc.commitStorePaused)
			commitStore.SetBlessedRoots(tc.blessedRoots)
			p.config.commitStore = commitStore

			offRamp, offRampAddr := testhelpers.NewFakeOffRamp(t)
			offRamp.SetRateLimiterState(tc.rateLimiterState)
			p.config.offRamp = offRamp

			destReader := ccipdata.NewMockReader(t)
			destReader.On("GetAcceptedCommitReportsGteTimestamp", ctx, commitStoreAddr, mock.Anything, 0).
				Return(tc.unexpiredReports, nil).Maybe()
			destReader.On("LatestBlock", ctx).Return(int64(1234), nil).Maybe()

			var executionEvents []ccipdata.Event[evm_2_evm_offramp.EVM2EVMOffRampExecutionStateChanged]
			for _, seqNum := range tc.executedSeqNums {
				executionEvents = append(executionEvents, ccipdata.Event[evm_2_evm_offramp.EVM2EVMOffRampExecutionStateChanged]{
					Data: evm_2_evm_offramp.EVM2EVMOffRampExecutionStateChanged{SequenceNumber: seqNum},
				})
			}
			destReader.On("GetExecutionStateChangesBetweenSeqNums", ctx, offRampAddr, mock.Anything, mock.Anything, 0).
				Return(executionEvents, nil).Maybe()
			p.config.destReader = destReader

			onRamp, _ := testhelpers.NewFakeOnRamp(t)
			p.config.onRamp = onRamp

			sourceReader := ccipdata.NewMockOnRampReader(t)
			sourceReader.On("GetSendRequestsBetweenSeqNums", ctx, mock.Anything, mock.Anything, 0).
				Return(tc.sendRequests, nil).Maybe()
			if !tc.expErr {
				sourceReader.On("ToOffRampMessage", mock.Anything).Return(&evm_2_evm_offramp.InternalEVM2EVMMessage{SequenceNumber: 10}, nil)
				sourceReader.On("ToOffRampMessage", mock.Anything).Return(&evm_2_evm_offramp.InternalEVM2EVMMessage{SequenceNumber: 11}, nil)
				sourceReader.On("ToOffRampMessage", mock.Anything).Return(&evm_2_evm_offramp.InternalEVM2EVMMessage{SequenceNumber: 12}, nil)
			}
			p.config.onRampReader = sourceReader

			cachedDestTokens := cache.NewMockAutoSync[cache.CachedTokens](t)
			cachedDestTokens.On("Get", ctx).Return(cache.CachedTokens{
				SupportedTokens: map[common.Address]common.Address{},
				FeeTokens:       []common.Address{},
			}, nil).Maybe()
			p.cachedDestTokens = cachedDestTokens

			priceRegistry, _ := testhelpers.NewFakePriceRegistry(t)
			priceRegistry.SetTokenPrices([]price_registry.InternalTimestampedPackedUint224{
				{Value: big.NewInt(123), Timestamp: uint32(time.Now().Unix())},
			})
			p.destPriceRegistry = priceRegistry
			p.config.sourcePriceRegistry = priceRegistry

			cachedTokenPools := cache.NewMockAutoSync[map[common.Address]common.Address](t)
			cachedTokenPools.On("Get", ctx).Return(tc.tokenPoolsMapping, nil).Maybe()
			p.cachedTokenPools = cachedTokenPools

			sourceFeeTokens := cache.NewMockAutoSync[[]common.Address](t)
			sourceFeeTokens.On("Get", ctx).Return([]common.Address{}, nil).Maybe()
			p.cachedSourceFeeTokens = sourceFeeTokens

			p.snoozedRoots = cache.NewSnoozedRoots(time.Minute, time.Minute)

			_, err := p.Observation(ctx, types.ReportTimestamp{}, types.Query{})
			if tc.expErr {
				assert.Error(t, err)
				return
			}
			assert.NoError(t, err)
		})
	}
}

func TestExecutionReportingPlugin_Report(t *testing.T) {
	testCases := []struct {
		name            string
		f               int
		committedSeqNum uint64
		observations    []ExecutionObservation

		expectingSomeReport bool
		expectedReport      evm_2_evm_offramp.InternalExecutionReport
		expectingSomeErr    bool
	}{
		{
			name:            "not enough observations to form consensus",
			f:               5,
			committedSeqNum: 5,
			observations: []ExecutionObservation{
				{Messages: map[uint64]MsgData{3: {}, 4: {}}},
				{Messages: map[uint64]MsgData{3: {}, 4: {}}},
			},
			expectingSomeErr:    false,
			expectingSomeReport: false,
		},
		{
			name:                "zero observations",
			f:                   0,
			committedSeqNum:     5,
			observations:        []ExecutionObservation{},
			expectingSomeErr:    false,
			expectingSomeReport: false,
		},
	}

	ctx := testutils.Context(t)
	for _, tc := range testCases {
		t.Run(tc.name, func(t *testing.T) {
			p := ExecutionReportingPlugin{}
			p.lggr = logger.TestLogger(t)
			p.F = tc.f

			commitStore, _ := testhelpers.NewFakeCommitStore(t, tc.committedSeqNum)

			p.config.commitStore = commitStore

			observations := make([]types.AttributedObservation, len(tc.observations))
			for i := range observations {
				b, err := json.Marshal(tc.observations[i])
				assert.NoError(t, err)
				observations[i] = types.AttributedObservation{Observation: b, Observer: commontypes.OracleID(i + 1)}
			}

			_, _, err := p.Report(ctx, types.ReportTimestamp{}, types.Query{}, observations)
			if tc.expectingSomeErr {
				assert.Error(t, err)
				return
			}
			assert.NoError(t, err)
		})
	}

}

func TestExecutionReportingPlugin_ShouldAcceptFinalizedReport(t *testing.T) {
	msg := evm_2_evm_offramp.InternalEVM2EVMMessage{
		SequenceNumber: 12,
		FeeTokenAmount: big.NewInt(1e9),
		Sender:         common.Address{},
		Nonce:          1,
		GasLimit:       big.NewInt(1),
		Strict:         false,
		Receiver:       common.Address{},
		Data:           nil,
		TokenAmounts:   nil,
		FeeToken:       common.Address{},
		MessageId:      [32]byte{},
	}
	report := evm_2_evm_offramp.InternalExecutionReport{
		Messages:          []evm_2_evm_offramp.InternalEVM2EVMMessage{msg},
		OffchainTokenData: [][][]byte{{}},
		Proofs:            [][32]byte{{}},
		ProofFlagBits:     big.NewInt(1),
	}
	encodedReport, err := abihelpers.EncodeExecutionReport(report)
	require.NoError(t, err)

	mockOffRamp, _ := testhelpers.NewFakeOffRamp(t)
	plugin := ExecutionReportingPlugin{
		config: ExecutionPluginConfig{
			offRamp: mockOffRamp,
		},
		lggr:            logger.TestLogger(t),
		inflightReports: newInflightExecReportsContainer(models.MustMakeDuration(1 * time.Hour).Duration()),
	}

	mockedExecState := mockOffRamp.On("GetExecutionState", mock.Anything, uint64(12)).Return(uint8(abihelpers.ExecutionStateUntouched), nil).Once()

	should, err := plugin.ShouldAcceptFinalizedReport(testutils.Context(t), ocrtypes.ReportTimestamp{}, encodedReport)
	require.NoError(t, err)
	assert.Equal(t, true, should)

	mockedExecState.Return(uint8(abihelpers.ExecutionStateSuccess), nil).Once()

	should, err = plugin.ShouldAcceptFinalizedReport(testutils.Context(t), ocrtypes.ReportTimestamp{}, encodedReport)
	require.NoError(t, err)
	assert.Equal(t, false, should)
}

func TestExecutionReportingPlugin_ShouldTransmitAcceptedReport(t *testing.T) {
	msg := evm_2_evm_offramp.InternalEVM2EVMMessage{
		SequenceNumber: 12,
		FeeTokenAmount: big.NewInt(1e9),
		Sender:         common.Address{},
		Nonce:          1,
		GasLimit:       big.NewInt(1),
		Strict:         false,
		Receiver:       common.Address{},
		Data:           nil,
		TokenAmounts:   nil,
		FeeToken:       common.Address{},
		MessageId:      [32]byte{},
	}
	report := evm_2_evm_offramp.InternalExecutionReport{
		Messages:          []evm_2_evm_offramp.InternalEVM2EVMMessage{msg},
		OffchainTokenData: [][][]byte{{}},
		Proofs:            [][32]byte{{}},
		ProofFlagBits:     big.NewInt(1),
	}
	encodedReport, err := abihelpers.EncodeExecutionReport(report)
	require.NoError(t, err)

	mockOffRamp := &mock_contracts.EVM2EVMOffRampInterface{}
	mockCommitStore := &mock_contracts.CommitStoreInterface{}

	plugin := ExecutionReportingPlugin{
		config: ExecutionPluginConfig{
			offRamp:     mockOffRamp,
			commitStore: mockCommitStore,
		},
		lggr:            logger.TestLogger(t),
		inflightReports: newInflightExecReportsContainer(models.MustMakeDuration(1 * time.Hour).Duration()),
	}

	mockedExecState := mockOffRamp.On("GetExecutionState", mock.Anything, uint64(12)).Return(uint8(abihelpers.ExecutionStateUntouched), nil).Once()

	should, err := plugin.ShouldTransmitAcceptedReport(testutils.Context(t), ocrtypes.ReportTimestamp{}, encodedReport)
	require.NoError(t, err)
	assert.Equal(t, true, should)

	mockedExecState.Return(uint8(abihelpers.ExecutionStateFailure), nil).Once()
	should, err = plugin.ShouldTransmitAcceptedReport(testutils.Context(t), ocrtypes.ReportTimestamp{}, encodedReport)
	require.NoError(t, err)
	assert.Equal(t, false, should)
}

func TestExecutionReportingPlugin_buildReport(t *testing.T) {
	ctx := testutils.Context(t)

	const numMessages = 100
	const tokensPerMessage = 20
	const bytesPerMessage = 1000

	executionReport := generateExecutionReport(t, numMessages, tokensPerMessage, bytesPerMessage)
	encodedReport, err := abihelpers.EncodeExecutionReport(executionReport)
	assert.NoError(t, err)
	// ensure "naive" full report would be bigger than limit
	assert.Greater(t, len(encodedReport), MaxExecutionReportLength, "full execution report length")

	observations := make([]ObservedMessage, len(executionReport.Messages))
	for i, msg := range executionReport.Messages {
		observations[i] = NewObservedMessage(msg.SequenceNumber, executionReport.OffchainTokenData[i])
	}

	// ensure that buildReport should cap the built report to fit in MaxExecutionReportLength
	p := &ExecutionReportingPlugin{}
	p.lggr = logger.TestLogger(t)

	commitStore, commitStoreAddress := testhelpers.NewFakeCommitStore(t, executionReport.Messages[len(executionReport.Messages)-1].SequenceNumber+1)
	commitStore.On("Verify", mock.Anything, mock.Anything, mock.Anything, mock.Anything).Return(big.NewInt(math.MaxInt64), nil)
	p.config.commitStore = commitStore

	destReader := ccipdata.NewMockReader(t)
	destReader.On("GetAcceptedCommitReportsGteSeqNum", ctx, commitStoreAddress, observations[0].SeqNr, 0).
		Return([]ccipdata.Event[commit_store.CommitStoreReportAccepted]{
			{
				Data: commit_store.CommitStoreReportAccepted{
					Report: commit_store.CommitStoreCommitReport{
						Interval: commit_store.CommitStoreInterval{
							Min: observations[0].SeqNr,
							Max: observations[len(observations)-1].SeqNr,
						},
					},
				},
			},
		}, nil)
	p.config.destReader = destReader

	onRamp, _ := testhelpers.NewFakeOnRamp(t)
	p.config.onRamp = onRamp

	sendReqs := make([]ccipdata.Event[ccipdata.EVM2EVMMessage], len(observations))
	sourceReader := ccipdata.NewMockOnRampReader(t)
	for i := range observations {
		msg := evm_2_evm_offramp.InternalEVM2EVMMessage{
			SourceChainSelector: math.MaxUint64,
			SequenceNumber:      uint64(i + 1),
			FeeTokenAmount:      big.NewInt(math.MaxInt64),
			Sender:              utils.RandomAddress(),
			Nonce:               math.MaxUint64,
			GasLimit:            big.NewInt(math.MaxInt64),
			Strict:              false,
			Receiver:            utils.RandomAddress(),
			Data:                bytes.Repeat([]byte{0}, bytesPerMessage),
			TokenAmounts:        nil,
			FeeToken:            utils.RandomAddress(),
			MessageId:           [32]byte{12},
		}
		sendReqs[i] = ccipdata.Event[ccipdata.EVM2EVMMessage]{
			Data: ccipdata.EVM2EVMMessage{
				SequenceNumber: msg.SequenceNumber,
			},
		}
		sourceReader.On("ToOffRampMessage", mock.Anything).Return(&msg, nil)
	}
	sourceReader.On("GetSendRequestsBetweenSeqNums",
		ctx, observations[0].SeqNr, observations[len(observations)-1].SeqNr, 0).Return(sendReqs, nil)
	p.config.onRampReader = sourceReader

	execReport, err := p.buildReport(ctx, p.lggr, observations)
	assert.NoError(t, err)
	assert.LessOrEqual(t, len(execReport), MaxExecutionReportLength, "built execution report length")
}

func TestExecutionReportingPlugin_buildBatch(t *testing.T) {
	c, _ := testhelpers.SetupChain(t)
	offRamp, _ := testhelpers.NewFakeOffRamp(t)
	// We do this just to have the parsing available.
	onRamp, err := evm_2_evm_onramp.NewEVM2EVMOnRamp(common.HexToAddress("0x1"), c)
	require.NoError(t, err)
	lggr := logger.TestLogger(t)

	sender1 := common.HexToAddress("0xa")
	destNative := common.HexToAddress("0xb")
	srcNative := common.HexToAddress("0xc")
	plugin := ExecutionReportingPlugin{
		config: ExecutionPluginConfig{
			offRamp: offRamp,
			onRamp:  onRamp,
		},
		destWrappedNative: destNative,
		offchainConfig: ccipconfig.ExecOffchainConfig{
			SourceFinalityDepth:         5,
			DestOptimisticConfirmations: 1,
			DestFinalityDepth:           5,
			BatchGasLimit:               300_000,
			RelativeBoostPerWaitHour:    1,
			MaxGasPrice:                 1,
		},
		lggr: logger.TestLogger(t),
	}

	msg1 := internal.EVM2EVMOnRampCCIPSendRequestedWithMeta{
		InternalEVM2EVMMessage: evm_2_evm_offramp.InternalEVM2EVMMessage{
			SequenceNumber: 1,
			FeeTokenAmount: big.NewInt(1e9),
			Sender:         sender1,
			Nonce:          1,
			GasLimit:       big.NewInt(1),
			Strict:         false,
			Receiver:       common.Address{},
			Data:           nil,
			TokenAmounts:   nil,
			FeeToken:       srcNative,
			MessageId:      [32]byte{},
		},
		BlockTimestamp: time.Date(2010, 1, 1, 12, 12, 12, 0, time.UTC),
	}

	msg2 := msg1
	msg2.Executed = true

	msg3 := msg1
	msg3.Executed = true
	msg3.Finalized = true

	msg4 := msg1
	msg4.TokenAmounts = []evm_2_evm_offramp.ClientEVMTokenAmount{
		{Token: srcNative, Amount: big.NewInt(100)},
	}

	msg5 := msg4
	msg5.SequenceNumber = msg5.SequenceNumber + 1
	msg5.Nonce = msg5.Nonce + 1

	var tt = []struct {
		name                     string
		reqs                     []internal.EVM2EVMOnRampCCIPSendRequestedWithMeta
		inflight                 []InflightInternalExecutionReport
		tokenLimit, destGasPrice *big.Int
		srcPrices, dstPrices     map[common.Address]*big.Int
		offRampNoncesBySender    map[common.Address]uint64
		destRateLimits           map[common.Address]*big.Int
		srcToDestTokens          map[common.Address]common.Address
		expectedSeqNrs           []ObservedMessage
	}{
		{
			name:                  "single message no tokens",
			reqs:                  []internal.EVM2EVMOnRampCCIPSendRequestedWithMeta{msg1},
			inflight:              []InflightInternalExecutionReport{},
			tokenLimit:            big.NewInt(0),
			destGasPrice:          big.NewInt(10),
			srcPrices:             map[common.Address]*big.Int{srcNative: big.NewInt(1)},
			dstPrices:             map[common.Address]*big.Int{destNative: big.NewInt(1)},
			offRampNoncesBySender: map[common.Address]uint64{sender1: 0},
			expectedSeqNrs:        []ObservedMessage{{SeqNr: uint64(1)}},
		},
		{
			name:                  "executed non finalized messages should be skipped",
			reqs:                  []internal.EVM2EVMOnRampCCIPSendRequestedWithMeta{msg2},
			inflight:              []InflightInternalExecutionReport{},
			tokenLimit:            big.NewInt(0),
			destGasPrice:          big.NewInt(10),
			srcPrices:             map[common.Address]*big.Int{srcNative: big.NewInt(1)},
			dstPrices:             map[common.Address]*big.Int{destNative: big.NewInt(1)},
			offRampNoncesBySender: map[common.Address]uint64{sender1: 0},
			expectedSeqNrs:        nil,
		},
		{
			name:                  "finalized executed log",
			reqs:                  []internal.EVM2EVMOnRampCCIPSendRequestedWithMeta{msg3},
			inflight:              []InflightInternalExecutionReport{},
			tokenLimit:            big.NewInt(0),
			destGasPrice:          big.NewInt(10),
			srcPrices:             map[common.Address]*big.Int{srcNative: big.NewInt(1)},
			dstPrices:             map[common.Address]*big.Int{destNative: big.NewInt(1)},
			offRampNoncesBySender: map[common.Address]uint64{sender1: 0},
			expectedSeqNrs:        nil,
		},
		{
			name:                  "dst token price does not exist",
			reqs:                  []internal.EVM2EVMOnRampCCIPSendRequestedWithMeta{msg2},
			inflight:              []InflightInternalExecutionReport{},
			tokenLimit:            big.NewInt(0),
			destGasPrice:          big.NewInt(10),
			srcPrices:             map[common.Address]*big.Int{srcNative: big.NewInt(1)},
			dstPrices:             map[common.Address]*big.Int{},
			offRampNoncesBySender: map[common.Address]uint64{sender1: 0},
			expectedSeqNrs:        nil,
		},
		{
			name:                  "src token price does not exist",
			reqs:                  []internal.EVM2EVMOnRampCCIPSendRequestedWithMeta{msg2},
			inflight:              []InflightInternalExecutionReport{},
			tokenLimit:            big.NewInt(0),
			destGasPrice:          big.NewInt(10),
			srcPrices:             map[common.Address]*big.Int{},
			dstPrices:             map[common.Address]*big.Int{destNative: big.NewInt(1)},
			offRampNoncesBySender: map[common.Address]uint64{sender1: 0},
			expectedSeqNrs:        nil,
		},
		{
			name:                  "rate limit hit",
			reqs:                  []internal.EVM2EVMOnRampCCIPSendRequestedWithMeta{msg4},
			tokenLimit:            big.NewInt(0),
			destGasPrice:          big.NewInt(10),
			srcPrices:             map[common.Address]*big.Int{srcNative: big.NewInt(1)},
			dstPrices:             map[common.Address]*big.Int{destNative: big.NewInt(1)},
			offRampNoncesBySender: map[common.Address]uint64{sender1: 0},
			destRateLimits: map[common.Address]*big.Int{
				destNative: big.NewInt(99),
			},
			srcToDestTokens: map[common.Address]common.Address{
				srcNative: destNative,
			},
			expectedSeqNrs: nil,
		},
		{
			name:         "message with tokens is not executed if limit is reached",
			reqs:         []internal.EVM2EVMOnRampCCIPSendRequestedWithMeta{msg4},
			inflight:     []InflightInternalExecutionReport{},
			tokenLimit:   big.NewInt(2),
			destGasPrice: big.NewInt(10),
			srcPrices:    map[common.Address]*big.Int{srcNative: big.NewInt(1e18)},
			dstPrices:    map[common.Address]*big.Int{destNative: big.NewInt(1e18)},
			srcToDestTokens: map[common.Address]common.Address{
				srcNative: destNative,
			},
			offRampNoncesBySender: map[common.Address]uint64{sender1: 0},
			expectedSeqNrs:        nil,
		},
		{
			name: "message with tokens is not executed if limit is reached when inflight is full",
			reqs: []internal.EVM2EVMOnRampCCIPSendRequestedWithMeta{msg5},
			inflight: []InflightInternalExecutionReport{
				{
					createdAt: time.Now(),
					messages:  []evm_2_evm_offramp.InternalEVM2EVMMessage{msg4.InternalEVM2EVMMessage},
				},
			},
			tokenLimit:   big.NewInt(19),
			destGasPrice: big.NewInt(10),
			srcPrices:    map[common.Address]*big.Int{srcNative: big.NewInt(1e18)},
			dstPrices:    map[common.Address]*big.Int{destNative: big.NewInt(1e18)},
			srcToDestTokens: map[common.Address]common.Address{
				srcNative: destNative,
			},
			offRampNoncesBySender: map[common.Address]uint64{sender1: 0},
			expectedSeqNrs:        nil,
		},
		{
			name: "some messages skipped after hitting max batch data len",
			reqs: []internal.EVM2EVMOnRampCCIPSendRequestedWithMeta{
				{
					InternalEVM2EVMMessage: evm_2_evm_offramp.InternalEVM2EVMMessage{
						SequenceNumber: 10,
						FeeTokenAmount: big.NewInt(1e9),
						Sender:         sender1,
						Nonce:          1,
						GasLimit:       big.NewInt(1),
						Data:           bytes.Repeat([]byte{'a'}, 1000),
						FeeToken:       srcNative,
						MessageId:      [32]byte{},
					},
					BlockTimestamp: time.Date(2010, 1, 1, 12, 12, 12, 0, time.UTC),
				},
				{
					InternalEVM2EVMMessage: evm_2_evm_offramp.InternalEVM2EVMMessage{
						SequenceNumber: 11,
						FeeTokenAmount: big.NewInt(1e9),
						Sender:         sender1,
						Nonce:          2,
						GasLimit:       big.NewInt(1),
						Data:           bytes.Repeat([]byte{'a'}, MaxDataLenPerBatch-500), // skipped from batch
						FeeToken:       srcNative,
						MessageId:      [32]byte{},
					},
					BlockTimestamp: time.Date(2010, 1, 1, 12, 12, 12, 0, time.UTC),
				},
				{
					InternalEVM2EVMMessage: evm_2_evm_offramp.InternalEVM2EVMMessage{
						SequenceNumber: 12,
						FeeTokenAmount: big.NewInt(1e9),
						Sender:         sender1,
						Nonce:          2,
						GasLimit:       big.NewInt(1),
						Data:           bytes.Repeat([]byte{'a'}, 1000),
						FeeToken:       srcNative,
						MessageId:      [32]byte{},
					},
					BlockTimestamp: time.Date(2010, 1, 1, 12, 12, 12, 0, time.UTC),
				},
			},
			inflight:              []InflightInternalExecutionReport{},
			tokenLimit:            big.NewInt(0),
			destGasPrice:          big.NewInt(10),
			srcPrices:             map[common.Address]*big.Int{srcNative: big.NewInt(1)},
			dstPrices:             map[common.Address]*big.Int{destNative: big.NewInt(1)},
			offRampNoncesBySender: map[common.Address]uint64{sender1: 0},
			expectedSeqNrs:        []ObservedMessage{{SeqNr: uint64(10)}, {SeqNr: uint64(12)}},
		},
	}

	for _, tc := range tt {
		tc := tc
		t.Run(tc.name, func(t *testing.T) {
			offRamp.SetSenderNonces(tc.offRampNoncesBySender)
			seqNrs := plugin.buildBatch(
				context.Background(),
				lggr,
				commitReportWithSendRequests{sendRequestsWithMeta: tc.reqs},
				tc.inflight,
				tc.tokenLimit,
				tc.srcPrices,
				tc.dstPrices,
				func() (*big.Int, error) { return tc.destGasPrice, nil },
				tc.srcToDestTokens,
				tc.destRateLimits,
			)
			assert.Equal(t, tc.expectedSeqNrs, seqNrs)
		})
	}
}

func TestExecutionReportingPlugin_isRateLimitEnoughForTokenPool(t *testing.T) {
	testCases := []struct {
		name                    string
		destTokenPoolRateLimits map[common.Address]*big.Int
		tokenAmounts            []evm_2_evm_offramp.ClientEVMTokenAmount
		inflightTokenAmounts    map[common.Address]*big.Int
		srcToDestToken          map[common.Address]common.Address
		exp                     bool
	}{
		{
			name: "base",
			destTokenPoolRateLimits: map[common.Address]*big.Int{
				common.HexToAddress("10"): big.NewInt(100),
				common.HexToAddress("20"): big.NewInt(50),
			},
			tokenAmounts: []evm_2_evm_offramp.ClientEVMTokenAmount{
				{Token: common.HexToAddress("1"), Amount: big.NewInt(50)},
				{Token: common.HexToAddress("2"), Amount: big.NewInt(20)},
			},
			srcToDestToken: map[common.Address]common.Address{
				common.HexToAddress("1"): common.HexToAddress("10"),
				common.HexToAddress("2"): common.HexToAddress("20"),
			},
			inflightTokenAmounts: map[common.Address]*big.Int{
				common.HexToAddress("1"): big.NewInt(20),
				common.HexToAddress("2"): big.NewInt(30),
			},
			exp: true,
		},
		{
			name: "rate limit hit",
			destTokenPoolRateLimits: map[common.Address]*big.Int{
				common.HexToAddress("10"): big.NewInt(100),
				common.HexToAddress("20"): big.NewInt(50),
			},
			srcToDestToken: map[common.Address]common.Address{
				common.HexToAddress("1"): common.HexToAddress("10"),
				common.HexToAddress("2"): common.HexToAddress("20"),
			},
			tokenAmounts: []evm_2_evm_offramp.ClientEVMTokenAmount{
				{Token: common.HexToAddress("1"), Amount: big.NewInt(50)},
				{Token: common.HexToAddress("2"), Amount: big.NewInt(51)},
			},
			exp: true,
		},
		{
			name: "rate limit hit, inflight included",
			destTokenPoolRateLimits: map[common.Address]*big.Int{
				common.HexToAddress("10"): big.NewInt(100),
				common.HexToAddress("20"): big.NewInt(50),
			},
			srcToDestToken: map[common.Address]common.Address{
				common.HexToAddress("1"): common.HexToAddress("10"),
				common.HexToAddress("2"): common.HexToAddress("20"),
			},
			tokenAmounts: []evm_2_evm_offramp.ClientEVMTokenAmount{
				{Token: common.HexToAddress("1"), Amount: big.NewInt(50)},
				{Token: common.HexToAddress("2"), Amount: big.NewInt(20)},
			},
			inflightTokenAmounts: map[common.Address]*big.Int{
				common.HexToAddress("1"): big.NewInt(51),
				common.HexToAddress("2"): big.NewInt(30),
			},
			exp: true,
		},
		{
			destTokenPoolRateLimits: map[common.Address]*big.Int{},
			tokenAmounts: []evm_2_evm_offramp.ClientEVMTokenAmount{
				{Token: common.HexToAddress("1"), Amount: big.NewInt(50)},
				{Token: common.HexToAddress("2"), Amount: big.NewInt(20)},
			},
			srcToDestToken: map[common.Address]common.Address{
				common.HexToAddress("1"): common.HexToAddress("10"),
				common.HexToAddress("2"): common.HexToAddress("20"),
			},
			inflightTokenAmounts: map[common.Address]*big.Int{
				common.HexToAddress("1"): big.NewInt(20),
				common.HexToAddress("2"): big.NewInt(30),
			},
			name: "rate limit not applied to token",
			exp:  false,
		},
	}

	for _, tc := range testCases {
		t.Run(tc.name, func(t *testing.T) {
			p := &ExecutionReportingPlugin{lggr: logger.TestLogger(t)}
			p.isRateLimitEnoughForTokenPool(tc.destTokenPoolRateLimits, tc.tokenAmounts, tc.inflightTokenAmounts, tc.srcToDestToken)
		})
	}
}

func TestExecutionReportingPlugin_destPoolRateLimits(t *testing.T) {
	tk1 := utils.RandomAddress()
	tk1dest := utils.RandomAddress()
	tk1pool := utils.RandomAddress()

	tk2 := utils.RandomAddress()
	tk2dest := utils.RandomAddress()
	tk2pool := utils.RandomAddress()

	testCases := []struct {
		name              string
		tokenAmounts      []evm_2_evm_offramp.ClientEVMTokenAmount
		sourceToDestToken map[common.Address]common.Address
		destPools         map[common.Address]common.Address
		destPoolsCacheErr error
		poolRateLimits    map[common.Address]custom_token_pool.RateLimiterTokenBucket

		expRateLimits map[common.Address]*big.Int
		expErr        bool
	}{
		{
			name: "happy flow",
			tokenAmounts: []evm_2_evm_offramp.ClientEVMTokenAmount{
				{Token: tk1},
				{Token: tk2},
				{Token: tk1},
				{Token: tk1},
			},
			sourceToDestToken: map[common.Address]common.Address{
				tk1: tk1dest,
				tk2: tk2dest,
			},
			destPools: map[common.Address]common.Address{
				tk1dest: tk1pool,
				tk2dest: tk2pool,
			},
			poolRateLimits: map[common.Address]custom_token_pool.RateLimiterTokenBucket{
				tk1pool: {Tokens: big.NewInt(1000), IsEnabled: true},
				tk2pool: {Tokens: big.NewInt(2000), IsEnabled: true},
			},
			expRateLimits: map[common.Address]*big.Int{
				tk1dest: big.NewInt(1000),
				tk2dest: big.NewInt(2000),
			},
			expErr: false,
		},
		{
			name: "token missing from source to dest mapping",
			tokenAmounts: []evm_2_evm_offramp.ClientEVMTokenAmount{
				{Token: tk1},
				{Token: tk2}, // <-- missing form sourceToDestToken
			},
			sourceToDestToken: map[common.Address]common.Address{
				tk1: tk1dest,
			},
			destPools: map[common.Address]common.Address{
				tk1dest: tk1pool,
			},
			poolRateLimits: map[common.Address]custom_token_pool.RateLimiterTokenBucket{
				tk1pool: {Tokens: big.NewInt(1000), IsEnabled: true},
			},
			expRateLimits: map[common.Address]*big.Int{
				tk1dest: big.NewInt(1000),
			},
			expErr: false,
		},
		{
			name: "pool is disabled",
			tokenAmounts: []evm_2_evm_offramp.ClientEVMTokenAmount{
				{Token: tk1},
				{Token: tk2},
			},
			sourceToDestToken: map[common.Address]common.Address{
				tk1: tk1dest,
				tk2: tk2dest,
			},
			destPools: map[common.Address]common.Address{
				tk1dest: tk1pool,
				tk2dest: tk2pool,
			},
			poolRateLimits: map[common.Address]custom_token_pool.RateLimiterTokenBucket{
				tk1pool: {Tokens: big.NewInt(1000), IsEnabled: true},
				tk2pool: {Tokens: big.NewInt(2000), IsEnabled: false}, // <--- pool disabled
			},
			expRateLimits: map[common.Address]*big.Int{
				tk1dest: big.NewInt(1000),
			},
			expErr: false,
		},
		{
			name:              "dest pool cache error",
			tokenAmounts:      []evm_2_evm_offramp.ClientEVMTokenAmount{{Token: tk1}},
			sourceToDestToken: map[common.Address]common.Address{tk1: tk1dest},
			destPoolsCacheErr: errors.New("some random error"),
			expErr:            true,
		},
		{
			name:              "pool for token not found",
			tokenAmounts:      []evm_2_evm_offramp.ClientEVMTokenAmount{{Token: tk1}},
			sourceToDestToken: map[common.Address]common.Address{tk1: tk1dest},
			destPools:         map[common.Address]common.Address{},
			expErr:            true,
		},
	}

	ctx := testutils.Context(t)
	lggr := logger.TestLogger(t)
	for _, tc := range testCases {
		t.Run(tc.name, func(t *testing.T) {
			p := &ExecutionReportingPlugin{}
			p.lggr = lggr

			tokenPoolsCache := cache.NewMockAutoSync[map[common.Address]common.Address](t)
			tokenPoolsCache.On("Get", ctx).Return(tc.destPools, tc.destPoolsCacheErr).Maybe()
			p.cachedTokenPools = tokenPoolsCache

			offRamp, offRampAddr := testhelpers.NewFakeOffRamp(t)
			p.config.offRamp = offRamp

			p.customTokenPoolFactory = func(ctx context.Context, poolAddress common.Address, _ bind.ContractBackend) (custom_token_pool.CustomTokenPoolInterface, error) {
				mp := &mockPool{}
				mp.On("CurrentOffRampRateLimiterState", mock.Anything, offRampAddr).Return(tc.poolRateLimits[poolAddress], nil)
				return mp, nil
			}

			rateLimits, err := p.destPoolRateLimits(ctx, []commitReportWithSendRequests{
				{
					sendRequestsWithMeta: []internal.EVM2EVMOnRampCCIPSendRequestedWithMeta{
						{
							InternalEVM2EVMMessage: evm_2_evm_offramp.InternalEVM2EVMMessage{
								TokenAmounts: tc.tokenAmounts,
							},
						},
					},
				},
			}, tc.sourceToDestToken)
			if tc.expErr {
				assert.Error(t, err)
				return
			}
			assert.NoError(t, err)
			assert.Equal(t, tc.expRateLimits, rateLimits)
		})
	}
}

func TestExecutionReportingPlugin_estimateDestinationGasPrice(t *testing.T) {
	testCases := []struct {
		name      string
		evmFee    gas.EvmFee
		evmFeeErr error

		expRes *big.Int
		expErr bool
	}{
		{
			name: "dynamic fee cap has precedence over legacy",
			evmFee: gas.EvmFee{
				Legacy:        assets.NewWei(big.NewInt(1000)),
				DynamicFeeCap: assets.NewWei(big.NewInt(2000)),
			},
			expRes: big.NewInt(2000),
		},
		{
			name: "legacy is used if dynamic fee cap is not provided",
			evmFee: gas.EvmFee{
				Legacy: assets.NewWei(big.NewInt(1000)),
			},
			expRes: big.NewInt(1000),
		},
		{
			name:      "stop on error",
			evmFeeErr: errors.New("some error"),
			expErr:    true,
		},
	}

	for _, tc := range testCases {
		t.Run(tc.name, func(t *testing.T) {
			p := &ExecutionReportingPlugin{}
			mockEstimator := mocks.NewEvmFeeEstimator(t)
			mockEstimator.On("GetFee", mock.Anything, mock.Anything, mock.Anything, mock.Anything).Return(tc.evmFee, uint32(0), tc.evmFeeErr)
			p.config.destGasEstimator = mockEstimator

			res, err := p.estimateDestinationGasPrice(testutils.Context(t))
			if tc.expErr {
				assert.Error(t, err)
				return
			}
			assert.NoError(t, err)
			assert.Equal(t, tc.expRes, res)
		})
	}
}

func TestExecutionReportingPlugin_getReportsWithSendRequests(t *testing.T) {
	testCases := []struct {
		name                string
		reports             []commit_store.CommitStoreCommitReport
		expQueryMin         uint64 // expected min/max used in the query to get ccipevents
		expQueryMax         uint64
		onchainEvents       []ccipdata.Event[ccipdata.EVM2EVMMessage]
		destLatestBlock     int64
		destExecutedSeqNums []uint64

		expReports []commitReportWithSendRequests
		expErr     bool
	}{
		{
			name:       "no reports",
			reports:    nil,
			expReports: nil,
			expErr:     false,
		},
		{
			name: "two reports happy flow",
			reports: []commit_store.CommitStoreCommitReport{
				{
					Interval:   commit_store.CommitStoreInterval{Min: 1, Max: 2},
					MerkleRoot: [32]byte{100},
				},
				{
					Interval:   commit_store.CommitStoreInterval{Min: 3, Max: 3},
					MerkleRoot: [32]byte{200},
				},
			},
			expQueryMin: 1,
			expQueryMax: 3,
			onchainEvents: []ccipdata.Event[ccipdata.EVM2EVMMessage]{
				{Data: ccipdata.EVM2EVMMessage{SequenceNumber: 1}},
				{Data: ccipdata.EVM2EVMMessage{SequenceNumber: 2}},
				{Data: ccipdata.EVM2EVMMessage{SequenceNumber: 3}},
			},
			destLatestBlock:     10_000,
			destExecutedSeqNums: []uint64{1},
			expReports: []commitReportWithSendRequests{
				{
					commitReport: commit_store.CommitStoreCommitReport{
						Interval:   commit_store.CommitStoreInterval{Min: 1, Max: 2},
						MerkleRoot: [32]byte{100},
					},
					sendRequestsWithMeta: []internal.EVM2EVMOnRampCCIPSendRequestedWithMeta{
						{
							InternalEVM2EVMMessage: evm_2_evm_offramp.InternalEVM2EVMMessage{SequenceNumber: 1},
							Executed:               true,
							Finalized:              true,
						},
						{
							InternalEVM2EVMMessage: evm_2_evm_offramp.InternalEVM2EVMMessage{SequenceNumber: 2},
							Executed:               false,
							Finalized:              false,
						},
					},
				},
				{
					commitReport: commit_store.CommitStoreCommitReport{
						Interval:   commit_store.CommitStoreInterval{Min: 3, Max: 3},
						MerkleRoot: [32]byte{200},
					},
					sendRequestsWithMeta: []internal.EVM2EVMOnRampCCIPSendRequestedWithMeta{
						{
							InternalEVM2EVMMessage: evm_2_evm_offramp.InternalEVM2EVMMessage{SequenceNumber: 3},
							Executed:               false,
							Finalized:              false,
						},
					},
				},
			},
			expErr: false,
		},
	}

	ctx := testutils.Context(t)
	lggr := logger.TestLogger(t)
	for _, tc := range testCases {
		t.Run(tc.name, func(t *testing.T) {
			p := &ExecutionReportingPlugin{}
			p.lggr = lggr

			onRamp, _ := testhelpers.NewFakeOnRamp(t)
			p.config.onRamp = onRamp

			offRamp, offRampAddr := testhelpers.NewFakeOffRamp(t)
			p.config.offRamp = offRamp

			sourceReader := ccipdata.NewMockOnRampReader(t)
			sourceReader.On("GetSendRequestsBetweenSeqNums", ctx, tc.expQueryMin, tc.expQueryMax, 0).
				Return(tc.onchainEvents, nil).Maybe()
			if len(tc.expReports) > 1 {
				sourceReader.On("ToOffRampMessage", mock.Anything).Return(&evm_2_evm_offramp.InternalEVM2EVMMessage{SequenceNumber: 1}, nil).Once()
				sourceReader.On("ToOffRampMessage", mock.Anything).Return(&evm_2_evm_offramp.InternalEVM2EVMMessage{SequenceNumber: 2}, nil).Once()
				sourceReader.On("ToOffRampMessage", mock.Anything).Return(&evm_2_evm_offramp.InternalEVM2EVMMessage{SequenceNumber: 3}, nil).Once()
			}
			p.config.onRampReader = sourceReader

			destReader := ccipdata.NewMockReader(t)
			destReader.On("LatestBlock", ctx).Return(tc.destLatestBlock, nil).Maybe()
			var executedEvents []ccipdata.Event[evm_2_evm_offramp.EVM2EVMOffRampExecutionStateChanged]
			for _, executedSeqNum := range tc.destExecutedSeqNums {
				executedEvents = append(executedEvents, ccipdata.Event[evm_2_evm_offramp.EVM2EVMOffRampExecutionStateChanged]{
					Data: evm_2_evm_offramp.EVM2EVMOffRampExecutionStateChanged{SequenceNumber: executedSeqNum},
					Meta: ccipdata.Meta{BlockNumber: tc.destLatestBlock - 10},
				})
			}
			destReader.On("GetExecutionStateChangesBetweenSeqNums", ctx, offRampAddr, tc.expQueryMin, tc.expQueryMax, 0).Return(executedEvents, nil).Maybe()
			p.config.destReader = destReader

			populatedReports, err := p.getReportsWithSendRequests(ctx, tc.reports)
			if tc.expErr {
				assert.Error(t, err)
				return
			}
			assert.NoError(t, err)
			assert.Equal(t, len(tc.expReports), len(populatedReports))
			for i, expReport := range tc.expReports {
				assert.Equal(t, len(expReport.sendRequestsWithMeta), len(populatedReports[i].sendRequestsWithMeta))
				for j, expReq := range expReport.sendRequestsWithMeta {
					assert.Equal(t, expReq.Executed, populatedReports[i].sendRequestsWithMeta[j].Executed)
					assert.Equal(t, expReq.Finalized, populatedReports[i].sendRequestsWithMeta[j].Finalized)
					assert.Equal(t, expReq.SequenceNumber, populatedReports[i].sendRequestsWithMeta[j].SequenceNumber)
				}
			}
		})
	}
}

func TestExecutionReportingPluginFactory_UpdateLogPollerFilters(t *testing.T) {
	const numFilters = 10
	filters := make([]logpoller.Filter, numFilters)
	for i := range filters {
		filters[i] = logpoller.Filter{
			Name:      fmt.Sprintf("filter-%d", i),
			EventSigs: []common.Hash{common.HexToHash(fmt.Sprintf("%d", i))},
			Addresses: []common.Address{common.HexToAddress(fmt.Sprintf("%d", i))},
			Retention: time.Duration(i) * time.Second,
		}
	}

	destLP := lpMocks.NewLogPoller(t)
	sourceLP := lpMocks.NewLogPoller(t)

	onRamp, _ := testhelpers.NewFakeOnRamp(t)
	sourcePriceRegistry, _ := testhelpers.NewFakePriceRegistry(t)
	commitStore, _ := testhelpers.NewFakeCommitStore(t, 1)
	offRamp, _ := testhelpers.NewFakeOffRamp(t)

	destPriceRegistryAddr := utils.RandomAddress()

	tokenDataProviders := make(map[common.Address]tokendata.Reader)

	rf := &ExecutionReportingPluginFactory{
		filtersMu:          &sync.Mutex{},
		sourceChainFilters: filters[:5],
		destChainFilters:   filters[5:10],
		config: ExecutionPluginConfig{
			destLP:              destLP,
			sourceLP:            sourceLP,
			onRamp:              onRamp,
			commitStore:         commitStore,
			offRamp:             offRamp,
			sourcePriceRegistry: sourcePriceRegistry,
			tokenDataProviders:  tokenDataProviders,
		},
	}

	for _, f := range getExecutionPluginSourceLpChainFilters(sourcePriceRegistry.Address()) {
		sourceLP.On("RegisterFilter", f).Return(nil)
	}
	for _, f := range getExecutionPluginDestLpChainFilters(commitStore.Address(), offRamp.Address(), destPriceRegistryAddr) {
		destLP.On("RegisterFilter", f).Return(nil)
	}
	for _, f := range rf.sourceChainFilters[1:] { // zero address is skipped
		sourceLP.On("UnregisterFilter", f.Name, mock.Anything).Return(nil)
	}
	for _, f := range rf.destChainFilters {
		destLP.On("UnregisterFilter", f.Name, mock.Anything).Return(nil)
	}

	err := rf.UpdateLogPollerFilters(destPriceRegistryAddr)
	assert.NoError(t, err)
}

func TestExecutionReportToEthTxMeta(t *testing.T) {
	t.Run("happy flow", func(t *testing.T) {
		executionReport := generateExecutionReport(t, 10, 3, 1000)
		encExecReport, err := abihelpers.EncodeExecutionReport(executionReport)
		assert.NoError(t, err)
		txMeta, err := ExecutionReportToEthTxMeta(encExecReport)
		assert.NoError(t, err)
		assert.Len(t, txMeta.MessageIDs, len(executionReport.Messages))
	})

	t.Run("invalid report", func(t *testing.T) {
		_, err := ExecutionReportToEthTxMeta([]byte("whatever"))
		assert.Error(t, err)
	})
}

func TestUpdateSourceToDestTokenMapping(t *testing.T) {
	expectedNewBlockNumber := int64(10000)
	logs := []logpoller.Log{{BlockNumber: expectedNewBlockNumber}}
	mockDestLP := &lpMocks.LogPoller{}

	mockDestLP.On("LatestLogEventSigsAddrsWithConfs", mock.Anything, mock.Anything, mock.Anything, mock.Anything, mock.Anything).Return(logs, nil)
	mockDestLP.On("LatestBlock", mock.Anything).Return(expectedNewBlockNumber, nil)

	sourceToken, destToken := common.HexToAddress("111111"), common.HexToAddress("222222")

	mockOffRamp := &mock_contracts.EVM2EVMOffRampInterface{}
	mockOffRamp.On("Address").Return(common.HexToAddress("0x01"))
	mockOffRamp.On("GetSupportedTokens", mock.Anything).Return([]common.Address{sourceToken}, nil)
	mockOffRamp.On("GetDestinationToken", mock.Anything, sourceToken).Return(destToken, nil)

	mockPriceRegistry := &mock_contracts.PriceRegistryInterface{}
	mockPriceRegistry.On("Address").Return(common.HexToAddress("0x02"))
	mockPriceRegistry.On("GetFeeTokens", mock.Anything).Return([]common.Address{}, nil)

	plugin := ExecutionReportingPlugin{
		config: ExecutionPluginConfig{
			destLP:  mockDestLP,
			offRamp: mockOffRamp,
		},
		cachedDestTokens: cache.NewCachedSupportedTokens(mockDestLP, mockOffRamp, mockPriceRegistry, 0),
	}

	value, err := plugin.cachedDestTokens.Get(context.Background())
	require.NoError(t, err)
	require.Equal(t, destToken, value.SupportedTokens[sourceToken])
}

func Test_calculateObservedMessagesConsensus(t *testing.T) {
	type args struct {
		observations []ExecutionObservation
		f            int
	}
	tests := []struct {
		name string
		args args
		want []ObservedMessage
	}{
		{
			name: "no observations",
			args: args{
				observations: nil,
				f:            0,
			},
			want: []ObservedMessage{},
		},
		{
			name: "common path",
			args: args{
				observations: []ExecutionObservation{
					{
						Messages: map[uint64]MsgData{
							1: {TokenData: [][]byte{{0x1}, {0x1}, {0x1}}},
							2: {TokenData: [][]byte{{0x2}, {0x2}, {0x2}}},
						},
					},
					{
						Messages: map[uint64]MsgData{
							1: {TokenData: [][]byte{{0x1}, {0x1}, {0xff}}}, // different token data - should not be picked
							2: {TokenData: [][]byte{{0x2}, {0x2}, {0x2}}},
							3: {TokenData: [][]byte{{0x3}, {0x3}, {0x3}}},
						},
					},
					{
						Messages: map[uint64]MsgData{
							1: {TokenData: [][]byte{{0x1}, {0x1}, {0x1}}},
							2: {TokenData: [][]byte{{0x2}, {0x2}, {0x2}}},
						},
					},
				},
				f: 1,
			},
			want: []ObservedMessage{
				{SeqNr: 1, MsgData: MsgData{TokenData: [][]byte{{0x1}, {0x1}, {0x1}}}},
				{SeqNr: 2, MsgData: MsgData{TokenData: [][]byte{{0x2}, {0x2}, {0x2}}}},
			},
		},
		{
			name: "similar token data",
			args: args{
				observations: []ExecutionObservation{
					{
						Messages: map[uint64]MsgData{
							1: {TokenData: [][]byte{{0x1}, {0x1}, {0x1}}},
						},
					},
					{
						Messages: map[uint64]MsgData{
							1: {TokenData: [][]byte{{0x1}, {0x1, 0x1}}},
						},
					},
					{
						Messages: map[uint64]MsgData{
							1: {TokenData: [][]byte{{0x1}, {0x1, 0x1}}},
						},
					},
				},
				f: 1,
			},
			want: []ObservedMessage{
				{SeqNr: 1, MsgData: MsgData{TokenData: [][]byte{{0x1}, {0x1, 0x1}}}},
			},
		},
		{
			name: "results should be deterministic",
			args: args{
				observations: []ExecutionObservation{
					{Messages: map[uint64]MsgData{1: {TokenData: [][]byte{{0x2}}}}},
					{Messages: map[uint64]MsgData{1: {TokenData: [][]byte{{0x2}}}}},
					{Messages: map[uint64]MsgData{1: {TokenData: [][]byte{{0x1}}}}},
					{Messages: map[uint64]MsgData{1: {TokenData: [][]byte{{0x3}}}}},
					{Messages: map[uint64]MsgData{1: {TokenData: [][]byte{{0x3}}}}},
					{Messages: map[uint64]MsgData{1: {TokenData: [][]byte{{0x1}}}}},
				},
				f: 1,
			},
			want: []ObservedMessage{
				{SeqNr: 1, MsgData: MsgData{TokenData: [][]byte{{0x1}}}},
			},
		},
	}

	for _, tt := range tests {
		t.Run(tt.name, func(t *testing.T) {
			res, err := calculateObservedMessagesConsensus(
				tt.args.observations,
				tt.args.f,
			)
			assert.NoError(t, err)
			sort.Slice(res, func(i, j int) bool {
				return res[i].SeqNr < res[j].SeqNr
			})
			assert.Equalf(t, tt.want, res, "calculateObservedMessagesConsensus(%v, %v)", tt.args.observations, tt.args.f)
		})
	}
}

func Test_getTokensPrices(t *testing.T) {
	tk1 := common.HexToAddress("1")
	tk2 := common.HexToAddress("2")
	tk3 := common.HexToAddress("3")

	testCases := []struct {
		name      string
		feeTokens []common.Address
		tokens    []common.Address
		retPrices []price_registry.InternalTimestampedPackedUint224
		expPrices map[common.Address]*big.Int
		expErr    bool
	}{
		{
			name:      "base",
			feeTokens: []common.Address{tk1, tk2},
			tokens:    []common.Address{tk3},
			retPrices: []price_registry.InternalTimestampedPackedUint224{
				{Value: big.NewInt(10)},
				{Value: big.NewInt(20)},
				{Value: big.NewInt(30)},
			},
			expPrices: map[common.Address]*big.Int{
				tk1: big.NewInt(10),
				tk2: big.NewInt(20),
				tk3: big.NewInt(30),
			},
			expErr: false,
		},
		{
			name:      "token is both fee token and normal token",
			feeTokens: []common.Address{tk1, tk2},
			tokens:    []common.Address{tk3, tk1},
			retPrices: []price_registry.InternalTimestampedPackedUint224{
				{Value: big.NewInt(10)},
				{Value: big.NewInt(20)},
				{Value: big.NewInt(30)},
				{Value: big.NewInt(10)},
			},
			expPrices: map[common.Address]*big.Int{
				tk1: big.NewInt(10),
				tk2: big.NewInt(20),
				tk3: big.NewInt(30),
			},
			expErr: false,
		},
		{
			name:      "token is both fee token and normal token and price registry gave different price",
			feeTokens: []common.Address{tk1, tk2},
			tokens:    []common.Address{tk3, tk1},
			retPrices: []price_registry.InternalTimestampedPackedUint224{
				{Value: big.NewInt(10)},
				{Value: big.NewInt(20)},
				{Value: big.NewInt(30)},
				{Value: big.NewInt(1000)}, // different price for same token
			},
			expErr: true,
		},
		{
			name:      "zero price should lead to an error",
			feeTokens: []common.Address{tk1, tk2},
			tokens:    []common.Address{tk3},
			retPrices: []price_registry.InternalTimestampedPackedUint224{
				{Value: big.NewInt(10)},
				{Value: big.NewInt(0)},
				{Value: big.NewInt(30)},
			},
			expErr: true,
		},
		{
			name:      "contract returns less prices than requested",
			feeTokens: []common.Address{tk1, tk2},
			tokens:    []common.Address{tk3},
			retPrices: []price_registry.InternalTimestampedPackedUint224{
				{Value: big.NewInt(10)},
				{Value: big.NewInt(20)},
			},
			expErr: true,
		},
	}

	for _, tc := range testCases {
		t.Run(tc.name, func(t *testing.T) {
			priceReg, _ := testhelpers.NewFakePriceRegistry(t)
			priceReg.SetTokenPrices(tc.retPrices)

			prices, err := getTokensPrices(context.Background(), tc.feeTokens, priceReg, tc.tokens)
			if tc.expErr {
				assert.Error(t, err)
				return
			}

			assert.NoError(t, err)
			for tk, price := range tc.expPrices {
				assert.Equal(t, price, prices[tk])
			}
		})
	}
}

func Test_calculateMessageMaxGas(t *testing.T) {
	type args struct {
		gasLimit    *big.Int
		numRequests int
		dataLen     int
		numTokens   int
	}
	tests := []struct {
		name    string
		args    args
		want    uint64
		wantErr bool
	}{
		{
			name:    "base",
			args:    args{gasLimit: big.NewInt(1000), numRequests: 5, dataLen: 5, numTokens: 2},
			want:    203836,
			wantErr: false,
		},
		{
			name:    "large",
			args:    args{gasLimit: big.NewInt(1000), numRequests: 1000, dataLen: 1000, numTokens: 1000},
			want:    36482676,
			wantErr: false,
		},
		{
			name:    "gas limit overflow",
			args:    args{gasLimit: big.NewInt(0).Mul(big.NewInt(math.MaxInt64), big.NewInt(math.MaxInt64))},
			want:    36391540,
			wantErr: true,
		},
	}

	for _, tt := range tests {
		t.Run(tt.name, func(t *testing.T) {
			got, err := calculateMessageMaxGas(tt.args.gasLimit, tt.args.numRequests, tt.args.dataLen, tt.args.numTokens)
			if tt.wantErr {
				assert.Error(t, err)
				return
			}
			assert.NoError(t, err)
			assert.Equalf(t, tt.want, got, "calculateMessageMaxGas(%v, %v, %v, %v)", tt.args.gasLimit, tt.args.numRequests, tt.args.dataLen, tt.args.numTokens)
		})
	}
}

func Test_inflightAggregates(t *testing.T) {
	const n = 10
	addrs := make([]common.Address, n)
	tokenAddrs := make([]common.Address, n)
	for i := range addrs {
		addrs[i] = utils.RandomAddress()
		tokenAddrs[i] = utils.RandomAddress()
	}

	testCases := []struct {
		name            string
		inflight        []InflightInternalExecutionReport
		destTokenPrices map[common.Address]*big.Int
		sourceToDest    map[common.Address]common.Address

		expInflightSeqNrs          map[uint64]struct{}
		expInflightAggrVal         *big.Int
		expMaxInflightSenderNonces map[common.Address]uint64
		expInflightTokenAmounts    map[common.Address]*big.Int
		expErr                     bool
	}{
		{
			name: "base",
			inflight: []InflightInternalExecutionReport{
				{
					messages: []evm_2_evm_offramp.InternalEVM2EVMMessage{
						{
							Sender:         addrs[0],
							SequenceNumber: 100,
							Nonce:          2,
							TokenAmounts: []evm_2_evm_offramp.ClientEVMTokenAmount{
								{Token: tokenAddrs[0], Amount: big.NewInt(1e18)},
								{Token: tokenAddrs[0], Amount: big.NewInt(2e18)},
							},
						},
						{
							Sender:         addrs[0],
							SequenceNumber: 106,
							Nonce:          4,
							TokenAmounts: []evm_2_evm_offramp.ClientEVMTokenAmount{
								{Token: tokenAddrs[0], Amount: big.NewInt(1e18)},
								{Token: tokenAddrs[0], Amount: big.NewInt(5e18)},
								{Token: tokenAddrs[2], Amount: big.NewInt(5e18)},
							},
						},
					},
				},
			},
			destTokenPrices: map[common.Address]*big.Int{
				tokenAddrs[1]: big.NewInt(1000),
				tokenAddrs[3]: big.NewInt(500),
			},
			sourceToDest: map[common.Address]common.Address{
				tokenAddrs[0]: tokenAddrs[1],
				tokenAddrs[2]: tokenAddrs[3],
			},
			expInflightSeqNrs: map[uint64]struct{}{
				100: {},
				106: {},
			},
			expInflightAggrVal: big.NewInt(9*1000 + 5*500),
			expMaxInflightSenderNonces: map[common.Address]uint64{
				addrs[0]: 4,
			},
			expInflightTokenAmounts: map[common.Address]*big.Int{
				tokenAddrs[0]: big.NewInt(9e18),
				tokenAddrs[2]: big.NewInt(5e18),
			},
			expErr: false,
		},
		{
			name: "missing price",
			inflight: []InflightInternalExecutionReport{
				{
					messages: []evm_2_evm_offramp.InternalEVM2EVMMessage{
						{
							Sender:         addrs[0],
							SequenceNumber: 100,
							Nonce:          2,
							TokenAmounts: []evm_2_evm_offramp.ClientEVMTokenAmount{
								{Token: tokenAddrs[0], Amount: big.NewInt(1e18)},
							},
						},
					},
				},
			},
			destTokenPrices: map[common.Address]*big.Int{
				tokenAddrs[3]: big.NewInt(500),
			},
			sourceToDest: map[common.Address]common.Address{
				tokenAddrs[2]: tokenAddrs[3],
			},
			expErr: true,
		},
		{
			name:                       "nothing inflight",
			inflight:                   []InflightInternalExecutionReport{},
			expInflightSeqNrs:          map[uint64]struct{}{},
			expInflightAggrVal:         big.NewInt(0),
			expMaxInflightSenderNonces: map[common.Address]uint64{},
			expInflightTokenAmounts:    map[common.Address]*big.Int{},
			expErr:                     false,
		},
	}

	for _, tc := range testCases {
		t.Run(tc.name, func(t *testing.T) {
			inflightSeqNrs, inflightAggrVal, maxInflightSenderNonces, inflightTokenAmounts, err := inflightAggregates(
				tc.inflight, tc.destTokenPrices, tc.sourceToDest)

			if tc.expErr {
				assert.Error(t, err)
				return
			}
			assert.NoError(t, err)
			assert.True(t, reflect.DeepEqual(tc.expInflightSeqNrs, inflightSeqNrs))
			assert.True(t, reflect.DeepEqual(tc.expInflightAggrVal, inflightAggrVal))
			assert.True(t, reflect.DeepEqual(tc.expMaxInflightSenderNonces, maxInflightSenderNonces))
			assert.True(t, reflect.DeepEqual(tc.expInflightTokenAmounts, inflightTokenAmounts))
		})
	}
}

func Test_commitReportWithSendRequests_validate(t *testing.T) {
	testCases := []struct {
		name           string
		reportInterval commit_store.CommitStoreInterval
		numReqs        int
		expValid       bool
	}{
		{
			name:           "valid report",
			reportInterval: commit_store.CommitStoreInterval{Min: 10, Max: 20},
			numReqs:        11,
			expValid:       true,
		},
		{
			name:           "report with one request",
			reportInterval: commit_store.CommitStoreInterval{Min: 1234, Max: 1234},
			numReqs:        1,
			expValid:       true,
		},
		{
			name:           "request is missing",
			reportInterval: commit_store.CommitStoreInterval{Min: 1234, Max: 1234},
			numReqs:        0,
			expValid:       false,
		},
		{
			name:           "requests are missing",
			reportInterval: commit_store.CommitStoreInterval{Min: 1, Max: 10},
			numReqs:        5,
			expValid:       false,
		},
	}

	for _, tc := range testCases {
		t.Run(tc.name, func(t *testing.T) {
			rep := commitReportWithSendRequests{
				commitReport: commit_store.CommitStoreCommitReport{
					Interval: tc.reportInterval,
				},
				sendRequestsWithMeta: make([]internal.EVM2EVMOnRampCCIPSendRequestedWithMeta, tc.numReqs),
			}
			err := rep.validate()
			isValid := err == nil
			assert.Equal(t, tc.expValid, isValid)
		})
	}
}

func Test_commitReportWithSendRequests_allRequestsAreExecutedAndFinalized(t *testing.T) {
	testCases := []struct {
		name   string
		reqs   []internal.EVM2EVMOnRampCCIPSendRequestedWithMeta
		expRes bool
	}{
		{
			name: "all requests executed and finalized",
			reqs: []internal.EVM2EVMOnRampCCIPSendRequestedWithMeta{
				{Executed: true, Finalized: true},
				{Executed: true, Finalized: true},
				{Executed: true, Finalized: true},
			},
			expRes: true,
		},
		{
			name:   "true when there are zero requests",
			reqs:   []internal.EVM2EVMOnRampCCIPSendRequestedWithMeta{},
			expRes: true,
		},
		{
			name: "some request not executed",
			reqs: []internal.EVM2EVMOnRampCCIPSendRequestedWithMeta{
				{Executed: true, Finalized: true},
				{Executed: true, Finalized: true},
				{Executed: false, Finalized: true},
			},
			expRes: false,
		},
		{
			name: "some request not finalized",
			reqs: []internal.EVM2EVMOnRampCCIPSendRequestedWithMeta{
				{Executed: true, Finalized: true},
				{Executed: true, Finalized: true},
				{Executed: true, Finalized: false},
			},
			expRes: false,
		},
	}

	for _, tc := range testCases {
		t.Run(tc.name, func(t *testing.T) {
			rep := commitReportWithSendRequests{sendRequestsWithMeta: tc.reqs}
			res := rep.allRequestsAreExecutedAndFinalized()
			assert.Equal(t, tc.expRes, res)
		})
	}
}

func Test_commitReportWithSendRequests_sendReqFits(t *testing.T) {
	testCases := []struct {
		name   string
		req    internal.EVM2EVMOnRampCCIPSendRequestedWithMeta
		report commit_store.CommitStoreCommitReport
		expRes bool
	}{
		{
			name: "all requests executed and finalized",
			req: internal.EVM2EVMOnRampCCIPSendRequestedWithMeta{
				InternalEVM2EVMMessage: evm_2_evm_offramp.InternalEVM2EVMMessage{SequenceNumber: 1},
			},
			report: commit_store.CommitStoreCommitReport{
				Interval: commit_store.CommitStoreInterval{Min: 1, Max: 10},
			},
			expRes: true,
		},
		{
			name: "all requests executed and finalized",
			req: internal.EVM2EVMOnRampCCIPSendRequestedWithMeta{
				InternalEVM2EVMMessage: evm_2_evm_offramp.InternalEVM2EVMMessage{SequenceNumber: 10},
			},
			report: commit_store.CommitStoreCommitReport{
				Interval: commit_store.CommitStoreInterval{Min: 1, Max: 10},
			},
			expRes: true,
		},
		{
			name: "all requests executed and finalized",
			req: internal.EVM2EVMOnRampCCIPSendRequestedWithMeta{
				InternalEVM2EVMMessage: evm_2_evm_offramp.InternalEVM2EVMMessage{SequenceNumber: 11},
			},
			report: commit_store.CommitStoreCommitReport{
				Interval: commit_store.CommitStoreInterval{Min: 1, Max: 10},
			},
			expRes: false,
		},
		{
			name: "all requests executed and finalized",
			req: internal.EVM2EVMOnRampCCIPSendRequestedWithMeta{
				InternalEVM2EVMMessage: evm_2_evm_offramp.InternalEVM2EVMMessage{SequenceNumber: 10},
			},
			report: commit_store.CommitStoreCommitReport{
				Interval: commit_store.CommitStoreInterval{Min: 10, Max: 10},
			},
			expRes: true,
		},
	}

	for _, tc := range testCases {
		t.Run(tc.name, func(t *testing.T) {
			r := &commitReportWithSendRequests{commitReport: tc.report}
			assert.Equal(t, tc.expRes, r.sendReqFits(tc.req))
		})
	}
}

// generateExecutionReport generates an execution report that can be used in tests
func generateExecutionReport(t *testing.T, numMsgs, tokensPerMsg, bytesPerMsg int) evm_2_evm_offramp.InternalExecutionReport {
	messages := make([]evm_2_evm_offramp.InternalEVM2EVMMessage, numMsgs)

	offChainTokenData := make([][][]byte, numMsgs)
	for i := range messages {
		tokenAmounts := make([]evm_2_evm_offramp.ClientEVMTokenAmount, tokensPerMsg)
		for j := range tokenAmounts {
			tokenAmounts[j] = evm_2_evm_offramp.ClientEVMTokenAmount{
				Token:  utils.RandomAddress(),
				Amount: big.NewInt(math.MaxInt64),
			}
		}

		messages[i] = evm_2_evm_offramp.InternalEVM2EVMMessage{
			SourceChainSelector: rand.Uint64(),
			SequenceNumber:      uint64(i + 1),
			FeeTokenAmount:      big.NewInt(rand.Int64()),
			Sender:              utils.RandomAddress(),
			Nonce:               rand.Uint64(),
			GasLimit:            big.NewInt(rand.Int64()),
			Strict:              false,
			Receiver:            utils.RandomAddress(),
			Data:                bytes.Repeat([]byte{1}, bytesPerMsg),
			TokenAmounts:        tokenAmounts,
			FeeToken:            utils.RandomAddress(),
			MessageId:           utils.RandomBytes32(),
		}

		data := []byte(`{"foo": "bar"}`)
		offChainTokenData[i] = [][]byte{data, data, data}
	}

	return evm_2_evm_offramp.InternalExecutionReport{
		Messages:          messages,
		OffchainTokenData: offChainTokenData,
		Proofs:            make([][32]byte, numMsgs),
		ProofFlagBits:     big.NewInt(rand.Int64()),
	}
}

type mockPool struct {
	custom_token_pool.CustomTokenPoolInterface
	mock.Mock
}

func (mp *mockPool) CurrentOffRampRateLimiterState(opts *bind.CallOpts, offRamp common.Address) (custom_token_pool.RateLimiterTokenBucket, error) {
	args := mp.Called(opts, offRamp)
	return args.Get(0).(custom_token_pool.RateLimiterTokenBucket), args.Error(1)
}<|MERGE_RESOLUTION|>--- conflicted
+++ resolved
@@ -57,8 +57,8 @@
 		unexpiredReports  []ccipdata.Event[commit_store.CommitStoreReportAccepted]
 		sendRequests      []ccipdata.Event[ccipdata.EVM2EVMMessage]
 		executedSeqNums   []uint64
+		tokenPoolsMapping map[common.Address]common.Address
 		blessedRoots      map[[32]byte]bool
-		tokenPoolsMapping map[common.Address]common.Address
 		senderNonce       uint64
 		rateLimiterState  evm_2_evm_offramp.RateLimiterTokenBucket
 		expErr            bool
@@ -89,14 +89,9 @@
 			rateLimiterState: evm_2_evm_offramp.RateLimiterTokenBucket{
 				IsEnabled: false,
 			},
-<<<<<<< HEAD
 			tokenPoolsMapping: map[common.Address]common.Address{},
 			senderNonce:       9,
-			sendRequests: []ccipdata.Event[evm_2_evm_onramp.EVM2EVMOnRampCCIPSendRequested]{
-=======
-			senderNonce: 9,
 			sendRequests: []ccipdata.Event[ccipdata.EVM2EVMMessage]{
->>>>>>> 77ce9d0f
 				{
 					Data: ccipdata.EVM2EVMMessage{SequenceNumber: 10},
 				},
@@ -131,7 +126,6 @@
 			destReader.On("GetAcceptedCommitReportsGteTimestamp", ctx, commitStoreAddr, mock.Anything, 0).
 				Return(tc.unexpiredReports, nil).Maybe()
 			destReader.On("LatestBlock", ctx).Return(int64(1234), nil).Maybe()
-
 			var executionEvents []ccipdata.Event[evm_2_evm_offramp.EVM2EVMOffRampExecutionStateChanged]
 			for _, seqNum := range tc.executedSeqNums {
 				executionEvents = append(executionEvents, ccipdata.Event[evm_2_evm_offramp.EVM2EVMOffRampExecutionStateChanged]{
@@ -776,8 +770,8 @@
 		tokenAmounts      []evm_2_evm_offramp.ClientEVMTokenAmount
 		sourceToDestToken map[common.Address]common.Address
 		destPools         map[common.Address]common.Address
+		poolRateLimits    map[common.Address]custom_token_pool.RateLimiterTokenBucket
 		destPoolsCacheErr error
-		poolRateLimits    map[common.Address]custom_token_pool.RateLimiterTokenBucket
 
 		expRateLimits map[common.Address]*big.Int
 		expErr        bool
@@ -879,6 +873,7 @@
 			p.cachedTokenPools = tokenPoolsCache
 
 			offRamp, offRampAddr := testhelpers.NewFakeOffRamp(t)
+			offRamp.SetTokenPools(tc.destPools)
 			p.config.offRamp = offRamp
 
 			p.customTokenPoolFactory = func(ctx context.Context, poolAddress common.Address, _ bind.ContractBackend) (custom_token_pool.CustomTokenPoolInterface, error) {
