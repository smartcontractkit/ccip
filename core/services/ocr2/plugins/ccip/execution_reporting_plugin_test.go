package ccip

import (
	"bytes"
	"context"
	"encoding/json"
	"math"
	"math/big"
	"reflect"
	"sort"
	"testing"
	"time"

	"github.com/cometbft/cometbft/libs/rand"
	"github.com/ethereum/go-ethereum/common"
	"github.com/pkg/errors"
	"github.com/smartcontractkit/libocr/commontypes"
	"github.com/smartcontractkit/libocr/offchainreporting2/types"
	ocrtypes "github.com/smartcontractkit/libocr/offchainreporting2plus/types"
	"github.com/stretchr/testify/assert"
	"github.com/stretchr/testify/mock"
	"github.com/stretchr/testify/require"

	lpMocks "github.com/smartcontractkit/chainlink/v2/core/chains/evm/logpoller/mocks"
	"github.com/smartcontractkit/chainlink/v2/core/logger"
	"github.com/smartcontractkit/chainlink/v2/core/services/ocr2/plugins/ccip/internal"
	"github.com/smartcontractkit/chainlink/v2/core/services/ocr2/plugins/ccip/internal/cache"
	"github.com/smartcontractkit/chainlink/v2/core/services/ocr2/plugins/ccip/internal/ccipdata"
	ccipdatamocks "github.com/smartcontractkit/chainlink/v2/core/services/ocr2/plugins/ccip/internal/ccipdata/mocks"
	"github.com/smartcontractkit/chainlink/v2/core/services/ocr2/plugins/ccip/prices"
	"github.com/smartcontractkit/chainlink/v2/core/services/ocr2/plugins/ccip/testhelpers"
	"github.com/smartcontractkit/chainlink/v2/core/utils"

	"github.com/smartcontractkit/chainlink/v2/core/gethwrappers/ccip/generated/evm_2_evm_offramp"
	"github.com/smartcontractkit/chainlink/v2/core/internal/testutils"
	"github.com/smartcontractkit/chainlink/v2/core/store/models"
)

func TestExecutionReportingPlugin_Observation(t *testing.T) {
	testCases := []struct {
		name              string
		commitStorePaused bool
		inflightReports   []InflightInternalExecutionReport
		unexpiredReports  []ccipdata.Event[ccipdata.CommitStoreReport]
		sendRequests      []ccipdata.Event[internal.EVM2EVMMessage]
		executedSeqNums   []uint64
		tokenPoolsMapping map[common.Address]common.Address
		blessedRoots      map[[32]byte]bool
		senderNonce       uint64
		rateLimiterState  evm_2_evm_offramp.RateLimiterTokenBucket
		expErr            bool
	}{
		{
			name:              "commit store is down",
			commitStorePaused: true,
			expErr:            true,
		},
		{
			name:              "happy flow",
			commitStorePaused: false,
			inflightReports:   []InflightInternalExecutionReport{},
			unexpiredReports: []ccipdata.Event[ccipdata.CommitStoreReport]{
				{
					Data: ccipdata.CommitStoreReport{
						Interval:   ccipdata.CommitStoreInterval{Min: 10, Max: 12},
						MerkleRoot: [32]byte{123},
					},
				},
			},
			blessedRoots: map[[32]byte]bool{
				[32]byte{123}: true,
			},
			rateLimiterState: evm_2_evm_offramp.RateLimiterTokenBucket{
				IsEnabled: false,
			},
			tokenPoolsMapping: map[common.Address]common.Address{},
			senderNonce:       9,
			sendRequests: []ccipdata.Event[internal.EVM2EVMMessage]{
				{
					Data: internal.EVM2EVMMessage{SequenceNumber: 10},
				},
				{
					Data: internal.EVM2EVMMessage{SequenceNumber: 11},
				},
				{
					Data: internal.EVM2EVMMessage{SequenceNumber: 12},
				},
			},
		},
	}

	ctx := testutils.Context(t)
	for _, tc := range testCases {
		t.Run(tc.name, func(t *testing.T) {
			p := &ExecutionReportingPlugin{}
			p.inflightReports = newInflightExecReportsContainer(time.Minute)
			p.inflightReports.reports = tc.inflightReports
			p.lggr = logger.TestLogger(t)

			commitStoreReader := ccipdatamocks.NewCommitStoreReader(t)
			commitStoreReader.On("IsDown", mock.Anything).Return(tc.commitStorePaused, nil)
			// Blessed roots return true
			for root, blessed := range tc.blessedRoots {
				commitStoreReader.On("IsBlessed", mock.Anything, root).Return(blessed, nil).Maybe()
			}
			commitStoreReader.On("GetAcceptedCommitReportsGteTimestamp", ctx, mock.Anything, 0).
				Return(tc.unexpiredReports, nil).Maybe()
			p.config.commitStoreReader = commitStoreReader

			destReader := ccipdatamocks.NewReader(t)
			destReader.On("LatestBlock", ctx).Return(int64(1234), nil).Maybe()
			p.config.destReader = destReader

			var executionEvents []ccipdata.Event[ccipdata.ExecutionStateChanged]
			for _, seqNum := range tc.executedSeqNums {
				executionEvents = append(executionEvents, ccipdata.Event[ccipdata.ExecutionStateChanged]{
					Data: ccipdata.ExecutionStateChanged{SequenceNumber: seqNum},
				})
			}

			offRamp, _ := testhelpers.NewFakeOffRamp(t)
			offRamp.SetRateLimiterState(tc.rateLimiterState)

			mockOffRampReader := ccipdatamocks.NewOffRampReader(t)
			mockOffRampReader.On("GetExecutionStateChangesBetweenSeqNums", ctx, mock.Anything, mock.Anything, 0).
				Return(executionEvents, nil).Maybe()
			mockOffRampReader.On("CurrentRateLimiterState", mock.Anything).Return(tc.rateLimiterState, nil).Maybe()
			mockOffRampReader.On("Address").Return(offRamp.Address()).Maybe()
			mockOffRampReader.On("GetSenderNonce", mock.Anything, mock.Anything).Return(offRamp.GetSenderNonce(nil, utils.RandomAddress())).Maybe()
			mockOffRampReader.On("GetTokenPoolsRateLimits", ctx, []common.Address{}).
				Return([]ccipdata.TokenBucketRateLimit{}, nil).Maybe()
			p.config.offRampReader = mockOffRampReader

			mockOnRampReader := ccipdatamocks.NewOnRampReader(t)
			mockOnRampReader.On("GetSendRequestsBetweenSeqNums", ctx, mock.Anything, mock.Anything, 0).
				Return(tc.sendRequests, nil).Maybe()
			p.config.onRampReader = mockOnRampReader

			cachedDestTokens := cache.NewMockAutoSync[cache.CachedTokens](t)
			cachedDestTokens.On("Get", ctx).Return(cache.CachedTokens{
				SupportedTokens: map[common.Address]common.Address{},
				FeeTokens:       []common.Address{},
			}, nil).Maybe()
			p.cachedDestTokens = cachedDestTokens

			destPriceRegReader := ccipdatamocks.NewPriceRegistryReader(t)
			destPriceRegReader.On("GetTokenPrices", ctx, mock.Anything).Return(
				[]ccipdata.TokenPriceUpdate{{TokenPrice: ccipdata.TokenPrice{Token: common.HexToAddress("0x1"), Value: big.NewInt(123)}, TimestampUnixSec: big.NewInt(time.Now().Unix())}}, nil).Maybe()
			destPriceRegReader.On("Address").Return(utils.RandomAddress()).Maybe()
			sourcePriceRegReader := ccipdatamocks.NewPriceRegistryReader(t)
			sourcePriceRegReader.On("Address").Return(utils.RandomAddress()).Maybe()
			sourcePriceRegReader.On("GetTokenPrices", ctx, mock.Anything).Return(
				[]ccipdata.TokenPriceUpdate{{TokenPrice: ccipdata.TokenPrice{Token: common.HexToAddress("0x1"), Value: big.NewInt(123)}, TimestampUnixSec: big.NewInt(time.Now().Unix())}}, nil).Maybe()
			p.destPriceRegistry = destPriceRegReader
			p.config.sourcePriceRegistry = sourcePriceRegReader

			cachedTokenPools := cache.NewMockAutoSync[map[common.Address]common.Address](t)
			cachedTokenPools.On("Get", ctx).Return(tc.tokenPoolsMapping, nil).Maybe()
			p.cachedTokenPools = cachedTokenPools

			sourceFeeTokens := cache.NewMockAutoSync[[]common.Address](t)
			sourceFeeTokens.On("Get", ctx).Return([]common.Address{}, nil).Maybe()
			p.cachedSourceFeeTokens = sourceFeeTokens

			p.snoozedRoots = cache.NewSnoozedRoots(time.Minute, time.Minute)

			_, err := p.Observation(ctx, types.ReportTimestamp{}, types.Query{})
			if tc.expErr {
				assert.Error(t, err)
				return
			}
			assert.NoError(t, err)
		})
	}
}

func TestExecutionReportingPlugin_Report(t *testing.T) {
	testCases := []struct {
		name            string
		f               int
		committedSeqNum uint64
		observations    []ExecutionObservation

		expectingSomeReport bool
		expectedReport      ccipdata.ExecReport
		expectingSomeErr    bool
	}{
		{
			name:            "not enough observations to form consensus",
			f:               5,
			committedSeqNum: 5,
			observations: []ExecutionObservation{
				{Messages: map[uint64]MsgData{3: {}, 4: {}}},
				{Messages: map[uint64]MsgData{3: {}, 4: {}}},
			},
			expectingSomeErr:    false,
			expectingSomeReport: false,
		},
		{
			name:                "zero observations",
			f:                   0,
			committedSeqNum:     5,
			observations:        []ExecutionObservation{},
			expectingSomeErr:    false,
			expectingSomeReport: false,
		},
	}

	ctx := testutils.Context(t)
	for _, tc := range testCases {
		t.Run(tc.name, func(t *testing.T) {
			p := ExecutionReportingPlugin{}
			p.lggr = logger.TestLogger(t)
			p.F = tc.f

			//commitStore, _ := testhelpers.NewFakeCommitStore(t, tc.committedSeqNum)

			p.config.commitStoreReader = ccipdatamocks.NewCommitStoreReader(t)

			observations := make([]types.AttributedObservation, len(tc.observations))
			for i := range observations {
				b, err := json.Marshal(tc.observations[i])
				assert.NoError(t, err)
				observations[i] = types.AttributedObservation{Observation: b, Observer: commontypes.OracleID(i + 1)}
			}

			_, _, err := p.Report(ctx, types.ReportTimestamp{}, types.Query{}, observations)
			if tc.expectingSomeErr {
				assert.Error(t, err)
				return
			}
			assert.NoError(t, err)
		})
	}

}

func TestExecutionReportingPlugin_ShouldAcceptFinalizedReport(t *testing.T) {
	msg := internal.EVM2EVMMessage{
		SequenceNumber: 12,
		FeeTokenAmount: big.NewInt(1e9),
		Sender:         common.Address{},
		Nonce:          1,
		GasLimit:       big.NewInt(1),
		Strict:         false,
		Receiver:       common.Address{},
		Data:           nil,
		TokenAmounts:   nil,
		FeeToken:       common.Address{},
		MessageId:      [32]byte{},
	}
	report := ccipdata.ExecReport{
		Messages:          []internal.EVM2EVMMessage{msg},
		OffchainTokenData: [][][]byte{{}},
		Proofs:            [][32]byte{{}},
		ProofFlagBits:     big.NewInt(1),
	}
	encodedReport, err := ccipdata.EncodeExecutionReport(report)
	require.NoError(t, err)

	mockOffRampReader := ccipdatamocks.NewOffRampReader(t)
	mockOffRampReader.On("DecodeExecutionReport", encodedReport).Return(report, nil)

	plugin := ExecutionReportingPlugin{
		config: ExecutionPluginStaticConfig{
			offRampReader: mockOffRampReader,
		},
		lggr:            logger.TestLogger(t),
		inflightReports: newInflightExecReportsContainer(models.MustMakeDuration(1 * time.Hour).Duration()),
	}

	mockedExecState := mockOffRampReader.On("GetExecutionState", mock.Anything, uint64(12)).Return(uint8(ccipdata.ExecutionStateUntouched), nil).Once()

	should, err := plugin.ShouldAcceptFinalizedReport(testutils.Context(t), ocrtypes.ReportTimestamp{}, encodedReport)
	require.NoError(t, err)
	assert.Equal(t, true, should)

	mockedExecState.Return(uint8(ccipdata.ExecutionStateSuccess), nil).Once()

	should, err = plugin.ShouldAcceptFinalizedReport(testutils.Context(t), ocrtypes.ReportTimestamp{}, encodedReport)
	require.NoError(t, err)
	assert.Equal(t, false, should)
}

func TestExecutionReportingPlugin_ShouldTransmitAcceptedReport(t *testing.T) {
	msg := internal.EVM2EVMMessage{
		SequenceNumber: 12,
		FeeTokenAmount: big.NewInt(1e9),
		Sender:         common.Address{},
		Nonce:          1,
		GasLimit:       big.NewInt(1),
		Strict:         false,
		Receiver:       common.Address{},
		Data:           nil,
		TokenAmounts:   nil,
		FeeToken:       common.Address{},
		MessageId:      [32]byte{},
	}
	report := ccipdata.ExecReport{
		Messages:          []internal.EVM2EVMMessage{msg},
		OffchainTokenData: [][][]byte{{}},
		Proofs:            [][32]byte{{}},
		ProofFlagBits:     big.NewInt(1),
	}
	encodedReport, err := ccipdata.EncodeExecutionReport(report)
	require.NoError(t, err)

	mockCommitStoreReader := ccipdatamocks.NewCommitStoreReader(t)

	mockOffRampReader := ccipdatamocks.NewOffRampReader(t)
	mockOffRampReader.On("DecodeExecutionReport", encodedReport).Return(report, nil)
	mockedExecState := mockOffRampReader.On("GetExecutionState", mock.Anything, uint64(12)).Return(uint8(ccipdata.ExecutionStateUntouched), nil).Once()

	plugin := ExecutionReportingPlugin{
		config: ExecutionPluginStaticConfig{
			commitStoreReader: mockCommitStoreReader,
			offRampReader:     mockOffRampReader,
		},
		lggr:            logger.TestLogger(t),
		inflightReports: newInflightExecReportsContainer(models.MustMakeDuration(1 * time.Hour).Duration()),
	}

	should, err := plugin.ShouldTransmitAcceptedReport(testutils.Context(t), ocrtypes.ReportTimestamp{}, encodedReport)
	require.NoError(t, err)
	assert.Equal(t, true, should)

	mockedExecState.Return(uint8(ccipdata.ExecutionStateFailure), nil).Once()
	should, err = plugin.ShouldTransmitAcceptedReport(testutils.Context(t), ocrtypes.ReportTimestamp{}, encodedReport)
	require.NoError(t, err)
	assert.Equal(t, false, should)
}

func TestExecutionReportingPlugin_buildReport(t *testing.T) {
	ctx := testutils.Context(t)

	const numMessages = 100
	const tokensPerMessage = 20
	const bytesPerMessage = 1000

	executionReport := generateExecutionReport(t, numMessages, tokensPerMessage, bytesPerMessage)
	encodedReport, err := ccipdata.EncodeExecutionReport(executionReport)
	assert.NoError(t, err)
	// ensure "naive" full report would be bigger than limit
	assert.Greater(t, len(encodedReport), MaxExecutionReportLength, "full execution report length")

	observations := make([]ObservedMessage, len(executionReport.Messages))
	for i, msg := range executionReport.Messages {
		observations[i] = NewObservedMessage(msg.SequenceNumber, executionReport.OffchainTokenData[i])
	}

	// ensure that buildReport should cap the built report to fit in MaxExecutionReportLength
	p := &ExecutionReportingPlugin{}
	p.lggr = logger.TestLogger(t)

	commitStore := ccipdatamocks.NewCommitStoreReader(t)
	commitStore.On("VerifyExecutionReport", mock.Anything, mock.Anything, mock.Anything).Return(true, nil)
	commitStore.On("GetExpectedNextSequenceNumber", mock.Anything).
		Return(executionReport.Messages[len(executionReport.Messages)-1].SequenceNumber+1, nil)
	commitStore.On("GetAcceptedCommitReportsGteSeqNum", ctx, observations[0].SeqNr, 0).
		Return([]ccipdata.Event[ccipdata.CommitStoreReport]{
			{
				Data: ccipdata.CommitStoreReport{
					Interval: ccipdata.CommitStoreInterval{
						Min: observations[0].SeqNr,
						Max: observations[len(observations)-1].SeqNr,
					},
				},
			},
		}, nil)
	p.config.commitStoreReader = commitStore

	lp := lpMocks.NewLogPoller(t)
	lp.On("RegisterFilter", mock.Anything).Return(nil)
	offRampReader, err := ccipdata.NewOffRampV1_0_0(logger.TestLogger(t), utils.RandomAddress(), nil, lp, nil)
	assert.NoError(t, err)
	p.config.offRampReader = offRampReader

	sendReqs := make([]ccipdata.Event[internal.EVM2EVMMessage], len(observations))
	sourceReader := ccipdatamocks.NewOnRampReader(t)
	for i := range observations {
		msg := internal.EVM2EVMMessage{
			SourceChainSelector: math.MaxUint64,
			SequenceNumber:      uint64(i + 1),
			FeeTokenAmount:      big.NewInt(math.MaxInt64),
			Sender:              utils.RandomAddress(),
			Nonce:               math.MaxUint64,
			GasLimit:            big.NewInt(math.MaxInt64),
			Strict:              false,
			Receiver:            utils.RandomAddress(),
			Data:                bytes.Repeat([]byte{0}, bytesPerMessage),
			TokenAmounts:        nil,
			FeeToken:            utils.RandomAddress(),
			MessageId:           [32]byte{12},
		}
		sendReqs[i] = ccipdata.Event[internal.EVM2EVMMessage]{Data: msg}
	}
	sourceReader.On("GetSendRequestsBetweenSeqNums",
		ctx, observations[0].SeqNr, observations[len(observations)-1].SeqNr, 0).Return(sendReqs, nil)
	p.config.onRampReader = sourceReader

	execReport, err := p.buildReport(ctx, p.lggr, observations)
	assert.NoError(t, err)
	assert.LessOrEqual(t, len(execReport), MaxExecutionReportLength, "built execution report length")
}

func TestExecutionReportingPlugin_buildBatch(t *testing.T) {
	//_, _ := testhelpers.SetupChain(t)
	offRamp, _ := testhelpers.NewFakeOffRamp(t)
	// We do this just to have the parsing available.
	//onRamp, err := evm_2_evm_onramp.NewEVM2EVMOnRamp(common.HexToAddress("0x1"), c)
	//require.NoError(t, err)
	lggr := logger.TestLogger(t)

	sender1 := common.HexToAddress("0xa")
	destNative := common.HexToAddress("0xb")
	srcNative := common.HexToAddress("0xc")

	msg1 := internal.EVM2EVMOnRampCCIPSendRequestedWithMeta{
		EVM2EVMMessage: internal.EVM2EVMMessage{
			SequenceNumber: 1,
			FeeTokenAmount: big.NewInt(1e9),
			Sender:         sender1,
			Nonce:          1,
			GasLimit:       big.NewInt(1),
			Strict:         false,
			Receiver:       common.Address{},
			Data:           nil,
			TokenAmounts:   nil,
			FeeToken:       srcNative,
			MessageId:      [32]byte{},
		},
		BlockTimestamp: time.Date(2010, 1, 1, 12, 12, 12, 0, time.UTC),
	}

	msg2 := msg1
	msg2.Executed = true

	msg3 := msg1
	msg3.Executed = true
	msg3.Finalized = true

	msg4 := msg1
	msg4.TokenAmounts = []internal.TokenAmount{
		{Token: srcNative, Amount: big.NewInt(100)},
	}

	msg5 := msg4
	msg5.SequenceNumber = msg5.SequenceNumber + 1
	msg5.Nonce = msg5.Nonce + 1

	var tt = []struct {
		name                     string
		reqs                     []internal.EVM2EVMOnRampCCIPSendRequestedWithMeta
		inflight                 []InflightInternalExecutionReport
		tokenLimit, destGasPrice *big.Int
		srcPrices, dstPrices     map[common.Address]*big.Int
		offRampNoncesBySender    map[common.Address]uint64
		destRateLimits           map[common.Address]*big.Int
		srcToDestTokens          map[common.Address]common.Address
		expectedSeqNrs           []ObservedMessage
	}{
		{
			name:                  "single message no tokens",
			reqs:                  []internal.EVM2EVMOnRampCCIPSendRequestedWithMeta{msg1},
			inflight:              []InflightInternalExecutionReport{},
			tokenLimit:            big.NewInt(0),
			destGasPrice:          big.NewInt(10),
			srcPrices:             map[common.Address]*big.Int{srcNative: big.NewInt(1)},
			dstPrices:             map[common.Address]*big.Int{destNative: big.NewInt(1)},
			offRampNoncesBySender: map[common.Address]uint64{sender1: 0},
			expectedSeqNrs:        []ObservedMessage{{SeqNr: uint64(1)}},
		},
		{
			name:                  "executed non finalized messages should be skipped",
			reqs:                  []internal.EVM2EVMOnRampCCIPSendRequestedWithMeta{msg2},
			inflight:              []InflightInternalExecutionReport{},
			tokenLimit:            big.NewInt(0),
			destGasPrice:          big.NewInt(10),
			srcPrices:             map[common.Address]*big.Int{srcNative: big.NewInt(1)},
			dstPrices:             map[common.Address]*big.Int{destNative: big.NewInt(1)},
			offRampNoncesBySender: map[common.Address]uint64{sender1: 0},
			expectedSeqNrs:        nil,
		},
		{
			name:                  "finalized executed log",
			reqs:                  []internal.EVM2EVMOnRampCCIPSendRequestedWithMeta{msg3},
			inflight:              []InflightInternalExecutionReport{},
			tokenLimit:            big.NewInt(0),
			destGasPrice:          big.NewInt(10),
			srcPrices:             map[common.Address]*big.Int{srcNative: big.NewInt(1)},
			dstPrices:             map[common.Address]*big.Int{destNative: big.NewInt(1)},
			offRampNoncesBySender: map[common.Address]uint64{sender1: 0},
			expectedSeqNrs:        nil,
		},
		{
			name:                  "dst token price does not exist",
			reqs:                  []internal.EVM2EVMOnRampCCIPSendRequestedWithMeta{msg2},
			inflight:              []InflightInternalExecutionReport{},
			tokenLimit:            big.NewInt(0),
			destGasPrice:          big.NewInt(10),
			srcPrices:             map[common.Address]*big.Int{srcNative: big.NewInt(1)},
			dstPrices:             map[common.Address]*big.Int{},
			offRampNoncesBySender: map[common.Address]uint64{sender1: 0},
			expectedSeqNrs:        nil,
		},
		{
			name:                  "src token price does not exist",
			reqs:                  []internal.EVM2EVMOnRampCCIPSendRequestedWithMeta{msg2},
			inflight:              []InflightInternalExecutionReport{},
			tokenLimit:            big.NewInt(0),
			destGasPrice:          big.NewInt(10),
			srcPrices:             map[common.Address]*big.Int{},
			dstPrices:             map[common.Address]*big.Int{destNative: big.NewInt(1)},
			offRampNoncesBySender: map[common.Address]uint64{sender1: 0},
			expectedSeqNrs:        nil,
		},
		{
			name:                  "rate limit hit",
			reqs:                  []internal.EVM2EVMOnRampCCIPSendRequestedWithMeta{msg4},
			tokenLimit:            big.NewInt(0),
			destGasPrice:          big.NewInt(10),
			srcPrices:             map[common.Address]*big.Int{srcNative: big.NewInt(1)},
			dstPrices:             map[common.Address]*big.Int{destNative: big.NewInt(1)},
			offRampNoncesBySender: map[common.Address]uint64{sender1: 0},
			destRateLimits: map[common.Address]*big.Int{
				destNative: big.NewInt(99),
			},
			srcToDestTokens: map[common.Address]common.Address{
				srcNative: destNative,
			},
			expectedSeqNrs: nil,
		},
		{
			name:         "message with tokens is not executed if limit is reached",
			reqs:         []internal.EVM2EVMOnRampCCIPSendRequestedWithMeta{msg4},
			inflight:     []InflightInternalExecutionReport{},
			tokenLimit:   big.NewInt(2),
			destGasPrice: big.NewInt(10),
			srcPrices:    map[common.Address]*big.Int{srcNative: big.NewInt(1e18)},
			dstPrices:    map[common.Address]*big.Int{destNative: big.NewInt(1e18)},
			srcToDestTokens: map[common.Address]common.Address{
				srcNative: destNative,
			},
			offRampNoncesBySender: map[common.Address]uint64{sender1: 0},
			expectedSeqNrs:        nil,
		},
		{
			name: "message with tokens is not executed if limit is reached when inflight is full",
			reqs: []internal.EVM2EVMOnRampCCIPSendRequestedWithMeta{msg5},
			inflight: []InflightInternalExecutionReport{
				{
					createdAt: time.Now(),
					messages:  []internal.EVM2EVMMessage{msg4.EVM2EVMMessage},
				},
			},
			tokenLimit:   big.NewInt(19),
			destGasPrice: big.NewInt(10),
			srcPrices:    map[common.Address]*big.Int{srcNative: big.NewInt(1e18)},
			dstPrices:    map[common.Address]*big.Int{destNative: big.NewInt(1e18)},
			srcToDestTokens: map[common.Address]common.Address{
				srcNative: destNative,
			},
			offRampNoncesBySender: map[common.Address]uint64{sender1: 0},
			expectedSeqNrs:        nil,
		},
		{
			name: "some messages skipped after hitting max batch data len",
			reqs: []internal.EVM2EVMOnRampCCIPSendRequestedWithMeta{
				{
					EVM2EVMMessage: internal.EVM2EVMMessage{
						SequenceNumber: 10,
						FeeTokenAmount: big.NewInt(1e9),
						Sender:         sender1,
						Nonce:          1,
						GasLimit:       big.NewInt(1),
						Data:           bytes.Repeat([]byte{'a'}, 1000),
						FeeToken:       srcNative,
						MessageId:      [32]byte{},
					},
					BlockTimestamp: time.Date(2010, 1, 1, 12, 12, 12, 0, time.UTC),
				},
				{
					EVM2EVMMessage: internal.EVM2EVMMessage{
						SequenceNumber: 11,
						FeeTokenAmount: big.NewInt(1e9),
						Sender:         sender1,
						Nonce:          2,
						GasLimit:       big.NewInt(1),
						Data:           bytes.Repeat([]byte{'a'}, MaxDataLenPerBatch-500), // skipped from batch
						FeeToken:       srcNative,
						MessageId:      [32]byte{},
					},
					BlockTimestamp: time.Date(2010, 1, 1, 12, 12, 12, 0, time.UTC),
				},
				{
					EVM2EVMMessage: internal.EVM2EVMMessage{
						SequenceNumber: 12,
						FeeTokenAmount: big.NewInt(1e9),
						Sender:         sender1,
						Nonce:          2,
						GasLimit:       big.NewInt(1),
						Data:           bytes.Repeat([]byte{'a'}, 1000),
						FeeToken:       srcNative,
						MessageId:      [32]byte{},
					},
					BlockTimestamp: time.Date(2010, 1, 1, 12, 12, 12, 0, time.UTC),
				},
			},
			inflight:              []InflightInternalExecutionReport{},
			tokenLimit:            big.NewInt(0),
			destGasPrice:          big.NewInt(10),
			srcPrices:             map[common.Address]*big.Int{srcNative: big.NewInt(1)},
			dstPrices:             map[common.Address]*big.Int{destNative: big.NewInt(1)},
			offRampNoncesBySender: map[common.Address]uint64{sender1: 0},
			expectedSeqNrs:        []ObservedMessage{{SeqNr: uint64(10)}, {SeqNr: uint64(12)}},
		},
	}

	for _, tc := range tt {
		tc := tc
		t.Run(tc.name, func(t *testing.T) {
			offRamp.SetSenderNonces(tc.offRampNoncesBySender)

			gasPriceEstimator := prices.NewMockGasPriceEstimatorExec(t)
			if tc.expectedSeqNrs != nil {
				gasPriceEstimator.On("EstimateMsgCostUSD", mock.Anything, mock.Anything, mock.Anything, mock.Anything).Return(big.NewInt(0), nil)
			}

			// Mock calls to reader.
			mockOffRampReader := ccipdatamocks.NewOffRampReader(t)
			mockOffRampReader.On("GetSenderNonce", mock.Anything, sender1).Return(uint64(0), nil).Maybe()

			plugin := ExecutionReportingPlugin{
				config: ExecutionPluginStaticConfig{
					offRampReader: mockOffRampReader,
				},
				destWrappedNative: destNative,
				offchainConfig: ccipdata.ExecOffchainConfig{
					SourceFinalityDepth:         5,
					DestOptimisticConfirmations: 1,
					DestFinalityDepth:           5,
					BatchGasLimit:               300_000,
					RelativeBoostPerWaitHour:    1,
					MaxGasPrice:                 1,
				},
				lggr:              logger.TestLogger(t),
				gasPriceEstimator: gasPriceEstimator,
			}

			seqNrs := plugin.buildBatch(
				context.Background(),
				lggr,
				commitReportWithSendRequests{sendRequestsWithMeta: tc.reqs},
				tc.inflight,
				tc.tokenLimit,
				tc.srcPrices,
				tc.dstPrices,
				func() (prices.GasPrice, error) { return tc.destGasPrice, nil },
				tc.srcToDestTokens,
				tc.destRateLimits,
			)
			assert.Equal(t, tc.expectedSeqNrs, seqNrs)
		})
	}
}

func TestExecutionReportingPlugin_isRateLimitEnoughForTokenPool(t *testing.T) {
	testCases := []struct {
		name                    string
		destTokenPoolRateLimits map[common.Address]*big.Int
		tokenAmounts            []internal.TokenAmount
		inflightTokenAmounts    map[common.Address]*big.Int
		srcToDestToken          map[common.Address]common.Address
		exp                     bool
	}{
		{
			name: "base",
			destTokenPoolRateLimits: map[common.Address]*big.Int{
				common.HexToAddress("10"): big.NewInt(100),
				common.HexToAddress("20"): big.NewInt(50),
			},
			tokenAmounts: []internal.TokenAmount{
				{Token: common.HexToAddress("1"), Amount: big.NewInt(50)},
				{Token: common.HexToAddress("2"), Amount: big.NewInt(20)},
			},
			srcToDestToken: map[common.Address]common.Address{
				common.HexToAddress("1"): common.HexToAddress("10"),
				common.HexToAddress("2"): common.HexToAddress("20"),
			},
			inflightTokenAmounts: map[common.Address]*big.Int{
				common.HexToAddress("1"): big.NewInt(20),
				common.HexToAddress("2"): big.NewInt(30),
			},
			exp: true,
		},
		{
			name: "rate limit hit",
			destTokenPoolRateLimits: map[common.Address]*big.Int{
				common.HexToAddress("10"): big.NewInt(100),
				common.HexToAddress("20"): big.NewInt(50),
			},
			srcToDestToken: map[common.Address]common.Address{
				common.HexToAddress("1"): common.HexToAddress("10"),
				common.HexToAddress("2"): common.HexToAddress("20"),
			},
			tokenAmounts: []internal.TokenAmount{
				{Token: common.HexToAddress("1"), Amount: big.NewInt(50)},
				{Token: common.HexToAddress("2"), Amount: big.NewInt(51)},
			},
			exp: true,
		},
		{
			name: "rate limit hit, inflight included",
			destTokenPoolRateLimits: map[common.Address]*big.Int{
				common.HexToAddress("10"): big.NewInt(100),
				common.HexToAddress("20"): big.NewInt(50),
			},
			srcToDestToken: map[common.Address]common.Address{
				common.HexToAddress("1"): common.HexToAddress("10"),
				common.HexToAddress("2"): common.HexToAddress("20"),
			},
			tokenAmounts: []internal.TokenAmount{
				{Token: common.HexToAddress("1"), Amount: big.NewInt(50)},
				{Token: common.HexToAddress("2"), Amount: big.NewInt(20)},
			},
			inflightTokenAmounts: map[common.Address]*big.Int{
				common.HexToAddress("1"): big.NewInt(51),
				common.HexToAddress("2"): big.NewInt(30),
			},
			exp: true,
		},
		{
			destTokenPoolRateLimits: map[common.Address]*big.Int{},
			tokenAmounts: []internal.TokenAmount{
				{Token: common.HexToAddress("1"), Amount: big.NewInt(50)},
				{Token: common.HexToAddress("2"), Amount: big.NewInt(20)},
			},
			srcToDestToken: map[common.Address]common.Address{
				common.HexToAddress("1"): common.HexToAddress("10"),
				common.HexToAddress("2"): common.HexToAddress("20"),
			},
			inflightTokenAmounts: map[common.Address]*big.Int{
				common.HexToAddress("1"): big.NewInt(20),
				common.HexToAddress("2"): big.NewInt(30),
			},
			name: "rate limit not applied to token",
			exp:  false,
		},
	}

	for _, tc := range testCases {
		t.Run(tc.name, func(t *testing.T) {
			p := &ExecutionReportingPlugin{lggr: logger.TestLogger(t)}
			p.isRateLimitEnoughForTokenPool(tc.destTokenPoolRateLimits, tc.tokenAmounts, tc.inflightTokenAmounts, tc.srcToDestToken)
		})
	}
}

func TestExecutionReportingPlugin_destPoolRateLimits(t *testing.T) {
	tk1 := utils.RandomAddress()
	tk1dest := utils.RandomAddress()
	tk1pool := utils.RandomAddress()

	tk2 := utils.RandomAddress()
	tk2dest := utils.RandomAddress()
	tk2pool := utils.RandomAddress()

	testCases := []struct {
		name         string
		tokenAmounts []internal.TokenAmount
		// the order of the following fields: sourceTokens, destTokens and poolRateLimits
		// should follow the order of the tokenAmounts
		sourceTokens      []common.Address
		destTokens        []common.Address
		destPools         []common.Address
		poolRateLimits    []ccipdata.TokenBucketRateLimit
		destPoolsCacheErr error

		expRateLimits map[common.Address]*big.Int
		expErr        bool
	}{
		{
			name: "happy flow",
			tokenAmounts: []internal.TokenAmount{
				{Token: tk1},
				{Token: tk2},
				{Token: tk1},
				{Token: tk1},
			},
			sourceTokens: []common.Address{tk1, tk2},
			destTokens:   []common.Address{tk1dest, tk2dest},
			destPools:    []common.Address{tk1pool, tk2pool},
			poolRateLimits: []ccipdata.TokenBucketRateLimit{
				{Tokens: big.NewInt(1000), IsEnabled: true},
				{Tokens: big.NewInt(2000), IsEnabled: true},
			},
			expRateLimits: map[common.Address]*big.Int{
				tk1dest: big.NewInt(1000),
				tk2dest: big.NewInt(2000),
			},
			expErr: false,
		},
		{
			name: "missing from source to dest mapping should not return error",
			tokenAmounts: []internal.TokenAmount{
				{Token: tk1},
				{Token: tk2}, // <- missing
			},
			sourceTokens: []common.Address{tk1},
			destTokens:   []common.Address{tk1dest},
			destPools:    []common.Address{tk1pool},
			poolRateLimits: []ccipdata.TokenBucketRateLimit{
				{Tokens: big.NewInt(1000), IsEnabled: true},
			},
			expRateLimits: map[common.Address]*big.Int{
				tk1dest: big.NewInt(1000),
			},
			expErr: false,
		},
		{
			name: "pool is disabled",
			tokenAmounts: []internal.TokenAmount{
				{Token: tk1},
				{Token: tk2},
			},
			sourceTokens: []common.Address{tk1, tk2},
			destTokens:   []common.Address{tk1dest, tk2dest},
			destPools:    []common.Address{tk1pool, tk2pool},
			poolRateLimits: []ccipdata.TokenBucketRateLimit{
				{Tokens: big.NewInt(1000), IsEnabled: true},
				{Tokens: big.NewInt(2000), IsEnabled: false},
			},
			expRateLimits: map[common.Address]*big.Int{
				tk1dest: big.NewInt(1000),
			},
			expErr: false,
		},
		{
			name: "dest pool cache error",
			tokenAmounts: []internal.TokenAmount{
				{Token: tk1},
			},
			sourceTokens: []common.Address{tk1},
			destTokens:   []common.Address{tk1dest},
			destPools:    []common.Address{tk1pool},
			poolRateLimits: []ccipdata.TokenBucketRateLimit{
				{Tokens: big.NewInt(1000), IsEnabled: true},
			},
			expRateLimits: map[common.Address]*big.Int{
				tk1dest: big.NewInt(1000),
			},
			destPoolsCacheErr: errors.New("some err"),
			expErr:            true,
		},
		{
			name: "pool for token not found",
			tokenAmounts: []internal.TokenAmount{
				{Token: tk1}, {Token: tk2}, {Token: tk1}, {Token: tk2},
			},
			sourceTokens: []common.Address{tk1, tk2},
			destTokens:   []common.Address{tk1dest, tk2dest},
			destPools:    []common.Address{tk1pool}, // <-- pool2 not found
			poolRateLimits: []ccipdata.TokenBucketRateLimit{
				{Tokens: big.NewInt(1000), IsEnabled: true},
			},
			expRateLimits: map[common.Address]*big.Int{
				tk1dest: big.NewInt(1000),
			},
			expErr: true,
		},
	}

	ctx := testutils.Context(t)
	lggr := logger.TestLogger(t)
	for _, tc := range testCases {
		t.Run(tc.name, func(t *testing.T) {
			sourceToDestMapping := make(map[common.Address]common.Address)
			for i, srcTk := range tc.sourceTokens {
				sourceToDestMapping[srcTk] = tc.destTokens[i]
			}

			poolsMapping := make(map[common.Address]common.Address)
			for i, poolAddr := range tc.destPools {
				poolsMapping[tc.destTokens[i]] = poolAddr
			}

			p := &ExecutionReportingPlugin{}
			p.lggr = lggr

			tokenPoolsCache := cache.NewMockAutoSync[map[common.Address]common.Address](t)
			tokenPoolsCache.On("Get", ctx).Return(poolsMapping, tc.destPoolsCacheErr).Maybe()
			p.cachedTokenPools = tokenPoolsCache

<<<<<<< HEAD
			offRamp, offRampAddr := testhelpers.NewFakeOffRamp(t)
			offRamp.SetTokenPools(tc.destPools)

			mockOffRampReader := ccipdatamocks.NewOffRampReader(t)
=======
			offRampAddr := utils.RandomAddress()
			mockOffRampReader := ccipdata.NewMockOffRampReader(t)
>>>>>>> 0756cbdb
			mockOffRampReader.On("Address").Return(offRampAddr, nil).Maybe()
			mockOffRampReader.On("GetTokenPoolsRateLimits", ctx, tc.destPools).
				Return(tc.poolRateLimits, nil).
				Maybe()
			p.config.offRampReader = mockOffRampReader

			rateLimits, err := p.destPoolRateLimits(ctx, []commitReportWithSendRequests{
				{
					sendRequestsWithMeta: []internal.EVM2EVMOnRampCCIPSendRequestedWithMeta{
						{
							EVM2EVMMessage: internal.EVM2EVMMessage{
								TokenAmounts: tc.tokenAmounts,
							},
						},
					},
				},
			}, sourceToDestMapping)

			if tc.expErr {
				assert.Error(t, err)
				return
			}
			assert.NoError(t, err)
			assert.Equal(t, tc.expRateLimits, rateLimits)
		})
	}
}

func TestExecutionReportingPlugin_getReportsWithSendRequests(t *testing.T) {
	testCases := []struct {
		name                string
		reports             []ccipdata.CommitStoreReport
		expQueryMin         uint64 // expected min/max used in the query to get ccipevents
		expQueryMax         uint64
		onchainEvents       []ccipdata.Event[internal.EVM2EVMMessage]
		destLatestBlock     int64
		destExecutedSeqNums []uint64

		expReports []commitReportWithSendRequests
		expErr     bool
	}{
		{
			name:       "no reports",
			reports:    nil,
			expReports: nil,
			expErr:     false,
		},
		{
			name: "two reports happy flow",
			reports: []ccipdata.CommitStoreReport{
				{
					Interval:   ccipdata.CommitStoreInterval{Min: 1, Max: 2},
					MerkleRoot: [32]byte{100},
				},
				{
					Interval:   ccipdata.CommitStoreInterval{Min: 3, Max: 3},
					MerkleRoot: [32]byte{200},
				},
			},
			expQueryMin: 1,
			expQueryMax: 3,
			onchainEvents: []ccipdata.Event[internal.EVM2EVMMessage]{
				{Data: internal.EVM2EVMMessage{SequenceNumber: 1}},
				{Data: internal.EVM2EVMMessage{SequenceNumber: 2}},
				{Data: internal.EVM2EVMMessage{SequenceNumber: 3}},
			},
			destLatestBlock:     10_000,
			destExecutedSeqNums: []uint64{1},
			expReports: []commitReportWithSendRequests{
				{
					commitReport: ccipdata.CommitStoreReport{
						Interval:   ccipdata.CommitStoreInterval{Min: 1, Max: 2},
						MerkleRoot: [32]byte{100},
					},
					sendRequestsWithMeta: []internal.EVM2EVMOnRampCCIPSendRequestedWithMeta{
						{
							EVM2EVMMessage: internal.EVM2EVMMessage{SequenceNumber: 1},
							Executed:       true,
							Finalized:      true,
						},
						{
							EVM2EVMMessage: internal.EVM2EVMMessage{SequenceNumber: 2},
							Executed:       false,
							Finalized:      false,
						},
					},
				},
				{
					commitReport: ccipdata.CommitStoreReport{
						Interval:   ccipdata.CommitStoreInterval{Min: 3, Max: 3},
						MerkleRoot: [32]byte{200},
					},
					sendRequestsWithMeta: []internal.EVM2EVMOnRampCCIPSendRequestedWithMeta{
						{
							EVM2EVMMessage: internal.EVM2EVMMessage{SequenceNumber: 3},
							Executed:       false,
							Finalized:      false,
						},
					},
				},
			},
			expErr: false,
		},
	}

	ctx := testutils.Context(t)
	lggr := logger.TestLogger(t)
	for _, tc := range testCases {
		t.Run(tc.name, func(t *testing.T) {
			p := &ExecutionReportingPlugin{}
			p.lggr = lggr

			offRampReader := ccipdatamocks.NewOffRampReader(t)
			p.config.offRampReader = offRampReader

			sourceReader := ccipdatamocks.NewOnRampReader(t)
			sourceReader.On("GetSendRequestsBetweenSeqNums", ctx, tc.expQueryMin, tc.expQueryMax, 0).
				Return(tc.onchainEvents, nil).Maybe()
			p.config.onRampReader = sourceReader

			destReader := ccipdatamocks.NewReader(t)
			destReader.On("LatestBlock", ctx).Return(tc.destLatestBlock, nil).Maybe()
			var executedEvents []ccipdata.Event[ccipdata.ExecutionStateChanged]
			for _, executedSeqNum := range tc.destExecutedSeqNums {
				executedEvents = append(executedEvents, ccipdata.Event[ccipdata.ExecutionStateChanged]{
					Data: ccipdata.ExecutionStateChanged{SequenceNumber: executedSeqNum},
					Meta: ccipdata.Meta{BlockNumber: tc.destLatestBlock - 10},
				})
			}
			offRampReader.On("GetExecutionStateChangesBetweenSeqNums", ctx, tc.expQueryMin, tc.expQueryMax, 0).Return(executedEvents, nil).Maybe()
			p.config.destReader = destReader

			populatedReports, err := p.getReportsWithSendRequests(ctx, tc.reports)
			if tc.expErr {
				assert.Error(t, err)
				return
			}
			assert.NoError(t, err)
			assert.Equal(t, len(tc.expReports), len(populatedReports))
			for i, expReport := range tc.expReports {
				assert.Equal(t, len(expReport.sendRequestsWithMeta), len(populatedReports[i].sendRequestsWithMeta))
				for j, expReq := range expReport.sendRequestsWithMeta {
					assert.Equal(t, expReq.Executed, populatedReports[i].sendRequestsWithMeta[j].Executed)
					assert.Equal(t, expReq.Finalized, populatedReports[i].sendRequestsWithMeta[j].Finalized)
					assert.Equal(t, expReq.SequenceNumber, populatedReports[i].sendRequestsWithMeta[j].SequenceNumber)
				}
			}
		})
	}
}

/*
func TestExecutionReportingPluginFactory_UpdateLogPollerFilters(t *testing.T) {
	const numFilters = 10
	filters := make([]logpoller.Filter, numFilters)
	for i := range filters {
		filters[i] = logpoller.Filter{
			Name:      fmt.Sprintf("filter-%d", i),
			EventSigs: []common.Hash{common.HexToHash(fmt.Sprintf("%d", i))},
			Addresses: []common.Address{common.HexToAddress(fmt.Sprintf("%d", i))},
			Retention: time.Duration(i) * time.Second,
		}
	}

	destLP := lpMocks.NewLogPoller(t)
	sourceLP := lpMocks.NewLogPoller(t)

	onRamp, _ := testhelpers.NewFakeOnRamp(t)
	sourcePriceRegistry, _ := testhelpers.NewFakePriceRegistry(t)
	commitStoreReader, _ := testhelpers.NewFakeCommitStore(t, 1)
	offRamp, _ := testhelpers.NewFakeOffRamp(t)

	destPriceRegistryAddr := utils.RandomAddress()

	tokenDataProviders := make(map[common.Address]tokendata.Reader)

	rf := &ExecutionReportingPluginFactory{
		filtersMu:          &sync.Mutex{},
		sourceChainFilters: filters[:5],
		destChainFilters:   filters[5:10],
		config: ExecutionPluginStaticConfig{
			destLP:              destLP,
			sourceLP:            sourceLP,
			onRamp:              onRamp,
			commitStoreReader:         commitStoreReader,
			offRamp:             offRamp,
			sourcePriceRegistry: sourcePriceRegistry,
			tokenDataProviders:  tokenDataProviders,
		},
	}

	for _, f := range getExecutionPluginSourceLpChainFilters(sourcePriceRegistry.Address()) {
		sourceLP.On("RegisterFilter", f).Return(nil)
	}
	for _, f := range getExecutionPluginDestLpChainFilters(commitStoreReader.Address(), offRamp.Address(), destPriceRegistryAddr) {
		destLP.On("RegisterFilter", f).Return(nil)
	}
	for _, f := range rf.sourceChainFilters[1:] { // zero address is skipped
		sourceLP.On("UnregisterFilter", f.Name, mock.Anything).Return(nil)
	}
	for _, f := range rf.destChainFilters {
		destLP.On("UnregisterFilter", f.Name, mock.Anything).Return(nil)
	}

	err := rf.UpdateLogPollerFilters(destPriceRegistryAddr)
	assert.NoError(t, err)
}
*/

/*
func TestExecutionReportToEthTxMeta(t *testing.T) {
	t.Run("happy flow", func(t *testing.T) {
		executionReport := generateExecutionReport(t, 10, 3, 1000)
		encExecReport, err := ccipdata.EncodeExecutionReport(executionReport)
		assert.NoError(t, err)
		txMeta, err := ExecutionReportToEthTxMeta(encExecReport)
		assert.NoError(t, err)
		assert.Len(t, txMeta.MessageIDs, len(executionReport.Messages))
	})

	t.Run("invalid report", func(t *testing.T) {
		_, err := ExecutionReportToEthTxMeta([]byte("whatever"))
		assert.Error(t, err)
	})
}
*/

/* this is a test related to the cache, should not be here
func TestUpdateSourceToDestTokenMapping(t *testing.T) {
	expectedNewBlockNumber := int64(10000)
	logs := []logpoller.Log{{BlockNumber: expectedNewBlockNumber}}
	mockDestLP := &lpMocks.LogPoller{}

	mockDestLP.On("LatestLogEventSigsAddrsWithConfs", mock.Anything, mock.Anything, mock.Anything, mock.Anything, mock.Anything).Return(logs, nil)
	mockDestLP.On("LatestBlock", mock.Anything).Return(expectedNewBlockNumber, nil)

	sourceToken, destToken := common.HexToAddress("111111"), common.HexToAddress("222222")

	mockOffRamp := ccipdata.NewMockOffRampReader(t)
	mockOffRamp.On("Address").Return(common.HexToAddress("0x01"))
	mockOffRamp.On("GetSupportedTokens", mock.Anything).Return([]common.Address{sourceToken}, nil)
	mockOffRamp.On("GetDestinationToken", mock.Anything, sourceToken).Return(destToken, nil)

	mockPriceRegistry := ccipdata.NewMockPriceRegistryReader(t)
	mockPriceRegistry.On("Address").Return(common.HexToAddress("0x02"))
	mockPriceRegistry.On("GetFeeTokens", mock.Anything).Return([]common.Address{}, nil)

	plugin := ExecutionReportingPlugin{
		config: ExecutionPluginStaticConfig{
			destLP:        mockDestLP,
			offRampReader: mockOffRamp,
		},
		cachedDestTokens: cache.NewCachedSupportedTokens(mockDestLP, mockOffRamp, mockPriceRegistry, 0),
	}

	value, err := plugin.cachedDestTokens.Get(context.Background())
	require.NoError(t, err)
	require.Equal(t, destToken, value.SupportedTokens[sourceToken])
}
*/

func Test_calculateObservedMessagesConsensus(t *testing.T) {
	type args struct {
		observations []ExecutionObservation
		f            int
	}
	tests := []struct {
		name string
		args args
		want []ObservedMessage
	}{
		{
			name: "no observations",
			args: args{
				observations: nil,
				f:            0,
			},
			want: []ObservedMessage{},
		},
		{
			name: "common path",
			args: args{
				observations: []ExecutionObservation{
					{
						Messages: map[uint64]MsgData{
							1: {TokenData: [][]byte{{0x1}, {0x1}, {0x1}}},
							2: {TokenData: [][]byte{{0x2}, {0x2}, {0x2}}},
						},
					},
					{
						Messages: map[uint64]MsgData{
							1: {TokenData: [][]byte{{0x1}, {0x1}, {0xff}}}, // different token data - should not be picked
							2: {TokenData: [][]byte{{0x2}, {0x2}, {0x2}}},
							3: {TokenData: [][]byte{{0x3}, {0x3}, {0x3}}},
						},
					},
					{
						Messages: map[uint64]MsgData{
							1: {TokenData: [][]byte{{0x1}, {0x1}, {0x1}}},
							2: {TokenData: [][]byte{{0x2}, {0x2}, {0x2}}},
						},
					},
				},
				f: 1,
			},
			want: []ObservedMessage{
				{SeqNr: 1, MsgData: MsgData{TokenData: [][]byte{{0x1}, {0x1}, {0x1}}}},
				{SeqNr: 2, MsgData: MsgData{TokenData: [][]byte{{0x2}, {0x2}, {0x2}}}},
			},
		},
		{
			name: "similar token data",
			args: args{
				observations: []ExecutionObservation{
					{
						Messages: map[uint64]MsgData{
							1: {TokenData: [][]byte{{0x1}, {0x1}, {0x1}}},
						},
					},
					{
						Messages: map[uint64]MsgData{
							1: {TokenData: [][]byte{{0x1}, {0x1, 0x1}}},
						},
					},
					{
						Messages: map[uint64]MsgData{
							1: {TokenData: [][]byte{{0x1}, {0x1, 0x1}}},
						},
					},
				},
				f: 1,
			},
			want: []ObservedMessage{
				{SeqNr: 1, MsgData: MsgData{TokenData: [][]byte{{0x1}, {0x1, 0x1}}}},
			},
		},
		{
			name: "results should be deterministic",
			args: args{
				observations: []ExecutionObservation{
					{Messages: map[uint64]MsgData{1: {TokenData: [][]byte{{0x2}}}}},
					{Messages: map[uint64]MsgData{1: {TokenData: [][]byte{{0x2}}}}},
					{Messages: map[uint64]MsgData{1: {TokenData: [][]byte{{0x1}}}}},
					{Messages: map[uint64]MsgData{1: {TokenData: [][]byte{{0x3}}}}},
					{Messages: map[uint64]MsgData{1: {TokenData: [][]byte{{0x3}}}}},
					{Messages: map[uint64]MsgData{1: {TokenData: [][]byte{{0x1}}}}},
				},
				f: 1,
			},
			want: []ObservedMessage{
				{SeqNr: 1, MsgData: MsgData{TokenData: [][]byte{{0x3}}}},
			},
		},
	}

	for _, tt := range tests {
		t.Run(tt.name, func(t *testing.T) {
			res, err := calculateObservedMessagesConsensus(
				tt.args.observations,
				tt.args.f,
			)
			assert.NoError(t, err)
			sort.Slice(res, func(i, j int) bool {
				return res[i].SeqNr < res[j].SeqNr
			})
			assert.Equalf(t, tt.want, res, "calculateObservedMessagesConsensus(%v, %v)", tt.args.observations, tt.args.f)
		})
	}
}

func Test_getTokensPrices(t *testing.T) {
	tk1 := common.HexToAddress("1")
	tk2 := common.HexToAddress("2")
	tk3 := common.HexToAddress("3")

	testCases := []struct {
		name      string
		feeTokens []common.Address
		tokens    []common.Address
		retPrices []ccipdata.TokenPriceUpdate
		expPrices map[common.Address]*big.Int
		expErr    bool
	}{
		{
			name:      "base",
			feeTokens: []common.Address{tk1, tk2},
			tokens:    []common.Address{tk3},
			retPrices: []ccipdata.TokenPriceUpdate{
				{TokenPrice: ccipdata.TokenPrice{Value: big.NewInt(10)}},
				{TokenPrice: ccipdata.TokenPrice{Value: big.NewInt(20)}},
				{TokenPrice: ccipdata.TokenPrice{Value: big.NewInt(30)}},
			},
			expPrices: map[common.Address]*big.Int{
				tk1: big.NewInt(10),
				tk2: big.NewInt(20),
				tk3: big.NewInt(30),
			},
			expErr: false,
		},
		{
			name:      "token is both fee token and normal token",
			feeTokens: []common.Address{tk1, tk2},
			tokens:    []common.Address{tk3, tk1},
			retPrices: []ccipdata.TokenPriceUpdate{
				{TokenPrice: ccipdata.TokenPrice{Value: big.NewInt(10)}},
				{TokenPrice: ccipdata.TokenPrice{Value: big.NewInt(20)}},
				{TokenPrice: ccipdata.TokenPrice{Value: big.NewInt(30)}},
				{TokenPrice: ccipdata.TokenPrice{Value: big.NewInt(10)}},
			},
			expPrices: map[common.Address]*big.Int{
				tk1: big.NewInt(10),
				tk2: big.NewInt(20),
				tk3: big.NewInt(30),
			},
			expErr: false,
		},
		{
			name:      "token is both fee token and normal token and price registry gave different price",
			feeTokens: []common.Address{tk1, tk2},
			tokens:    []common.Address{tk3, tk1},
			retPrices: []ccipdata.TokenPriceUpdate{
				{TokenPrice: ccipdata.TokenPrice{Value: big.NewInt(10)}},
				{TokenPrice: ccipdata.TokenPrice{Value: big.NewInt(20)}},
				{TokenPrice: ccipdata.TokenPrice{Value: big.NewInt(30)}},
				{TokenPrice: ccipdata.TokenPrice{Value: big.NewInt(1000)}},
			},
			expErr: true,
		},
		{
			name:      "zero price should lead to an error",
			feeTokens: []common.Address{tk1, tk2},
			tokens:    []common.Address{tk3},
			retPrices: []ccipdata.TokenPriceUpdate{
				{TokenPrice: ccipdata.TokenPrice{Value: big.NewInt(10)}},
				{TokenPrice: ccipdata.TokenPrice{Value: big.NewInt(0)}},
				{TokenPrice: ccipdata.TokenPrice{Value: big.NewInt(30)}},
			},
			expErr: true,
		},
		{
			name:      "contract returns less prices than requested",
			feeTokens: []common.Address{tk1, tk2},
			tokens:    []common.Address{tk3},
			retPrices: []ccipdata.TokenPriceUpdate{
				{TokenPrice: ccipdata.TokenPrice{Value: big.NewInt(10)}},
				{TokenPrice: ccipdata.TokenPrice{Value: big.NewInt(20)}},
			},
			expErr: true,
		},
	}

	for _, tc := range testCases {
		t.Run(tc.name, func(t *testing.T) {
			priceReg := ccipdatamocks.NewPriceRegistryReader(t)
			priceReg.On("GetTokenPrices", mock.Anything, mock.Anything).Return(tc.retPrices, nil)
			priceReg.On("Address").Return(utils.RandomAddress(), nil)

			prices, err := getTokensPrices(context.Background(), tc.feeTokens, priceReg, tc.tokens)
			if tc.expErr {
				assert.Error(t, err)
				return
			}

			assert.NoError(t, err)
			for tk, price := range tc.expPrices {
				assert.Equal(t, price, prices[tk])
			}
		})
	}
}

func Test_calculateMessageMaxGas(t *testing.T) {
	type args struct {
		gasLimit    *big.Int
		numRequests int
		dataLen     int
		numTokens   int
	}
	tests := []struct {
		name    string
		args    args
		want    uint64
		wantErr bool
	}{
		{
			name:    "base",
			args:    args{gasLimit: big.NewInt(1000), numRequests: 5, dataLen: 5, numTokens: 2},
			want:    203836,
			wantErr: false,
		},
		{
			name:    "large",
			args:    args{gasLimit: big.NewInt(1000), numRequests: 1000, dataLen: 1000, numTokens: 1000},
			want:    36482676,
			wantErr: false,
		},
		{
			name:    "gas limit overflow",
			args:    args{gasLimit: big.NewInt(0).Mul(big.NewInt(math.MaxInt64), big.NewInt(math.MaxInt64))},
			want:    36391540,
			wantErr: true,
		},
	}

	for _, tt := range tests {
		t.Run(tt.name, func(t *testing.T) {
			got, err := calculateMessageMaxGas(tt.args.gasLimit, tt.args.numRequests, tt.args.dataLen, tt.args.numTokens)
			if tt.wantErr {
				assert.Error(t, err)
				return
			}
			assert.NoError(t, err)
			assert.Equalf(t, tt.want, got, "calculateMessageMaxGas(%v, %v, %v, %v)", tt.args.gasLimit, tt.args.numRequests, tt.args.dataLen, tt.args.numTokens)
		})
	}
}

func Test_inflightAggregates(t *testing.T) {
	const n = 10
	addrs := make([]common.Address, n)
	tokenAddrs := make([]common.Address, n)
	for i := range addrs {
		addrs[i] = utils.RandomAddress()
		tokenAddrs[i] = utils.RandomAddress()
	}

	testCases := []struct {
		name            string
		inflight        []InflightInternalExecutionReport
		destTokenPrices map[common.Address]*big.Int
		sourceToDest    map[common.Address]common.Address

		expInflightSeqNrs          map[uint64]struct{}
		expInflightAggrVal         *big.Int
		expMaxInflightSenderNonces map[common.Address]uint64
		expInflightTokenAmounts    map[common.Address]*big.Int
		expErr                     bool
	}{
		{
			name: "base",
			inflight: []InflightInternalExecutionReport{
				{
					messages: []internal.EVM2EVMMessage{
						{
							Sender:         addrs[0],
							SequenceNumber: 100,
							Nonce:          2,
							TokenAmounts: []internal.TokenAmount{
								{Token: tokenAddrs[0], Amount: big.NewInt(1e18)},
								{Token: tokenAddrs[0], Amount: big.NewInt(2e18)},
							},
						},
						{
							Sender:         addrs[0],
							SequenceNumber: 106,
							Nonce:          4,
							TokenAmounts: []internal.TokenAmount{
								{Token: tokenAddrs[0], Amount: big.NewInt(1e18)},
								{Token: tokenAddrs[0], Amount: big.NewInt(5e18)},
								{Token: tokenAddrs[2], Amount: big.NewInt(5e18)},
							},
						},
					},
				},
			},
			destTokenPrices: map[common.Address]*big.Int{
				tokenAddrs[1]: big.NewInt(1000),
				tokenAddrs[3]: big.NewInt(500),
			},
			sourceToDest: map[common.Address]common.Address{
				tokenAddrs[0]: tokenAddrs[1],
				tokenAddrs[2]: tokenAddrs[3],
			},
			expInflightSeqNrs: map[uint64]struct{}{
				100: {},
				106: {},
			},
			expInflightAggrVal: big.NewInt(9*1000 + 5*500),
			expMaxInflightSenderNonces: map[common.Address]uint64{
				addrs[0]: 4,
			},
			expInflightTokenAmounts: map[common.Address]*big.Int{
				tokenAddrs[0]: big.NewInt(9e18),
				tokenAddrs[2]: big.NewInt(5e18),
			},
			expErr: false,
		},
		{
			name: "missing price",
			inflight: []InflightInternalExecutionReport{
				{
					messages: []internal.EVM2EVMMessage{
						{
							Sender:         addrs[0],
							SequenceNumber: 100,
							Nonce:          2,
							TokenAmounts: []internal.TokenAmount{
								{Token: tokenAddrs[0], Amount: big.NewInt(1e18)},
							},
						},
					},
				},
			},
			destTokenPrices: map[common.Address]*big.Int{
				tokenAddrs[3]: big.NewInt(500),
			},
			sourceToDest: map[common.Address]common.Address{
				tokenAddrs[2]: tokenAddrs[3],
			},
			expErr: true,
		},
		{
			name:                       "nothing inflight",
			inflight:                   []InflightInternalExecutionReport{},
			expInflightSeqNrs:          map[uint64]struct{}{},
			expInflightAggrVal:         big.NewInt(0),
			expMaxInflightSenderNonces: map[common.Address]uint64{},
			expInflightTokenAmounts:    map[common.Address]*big.Int{},
			expErr:                     false,
		},
	}

	for _, tc := range testCases {
		t.Run(tc.name, func(t *testing.T) {
			inflightSeqNrs, inflightAggrVal, maxInflightSenderNonces, inflightTokenAmounts, err := inflightAggregates(
				tc.inflight, tc.destTokenPrices, tc.sourceToDest)

			if tc.expErr {
				assert.Error(t, err)
				return
			}
			assert.NoError(t, err)
			assert.True(t, reflect.DeepEqual(tc.expInflightSeqNrs, inflightSeqNrs))
			assert.True(t, reflect.DeepEqual(tc.expInflightAggrVal, inflightAggrVal))
			assert.True(t, reflect.DeepEqual(tc.expMaxInflightSenderNonces, maxInflightSenderNonces))
			assert.True(t, reflect.DeepEqual(tc.expInflightTokenAmounts, inflightTokenAmounts))
		})
	}
}

func Test_commitReportWithSendRequests_validate(t *testing.T) {
	testCases := []struct {
		name           string
		reportInterval ccipdata.CommitStoreInterval
		numReqs        int
		expValid       bool
	}{
		{
			name:           "valid report",
			reportInterval: ccipdata.CommitStoreInterval{Min: 10, Max: 20},
			numReqs:        11,
			expValid:       true,
		},
		{
			name:           "report with one request",
			reportInterval: ccipdata.CommitStoreInterval{Min: 1234, Max: 1234},
			numReqs:        1,
			expValid:       true,
		},
		{
			name:           "request is missing",
			reportInterval: ccipdata.CommitStoreInterval{Min: 1234, Max: 1234},
			numReqs:        0,
			expValid:       false,
		},
		{
			name:           "requests are missing",
			reportInterval: ccipdata.CommitStoreInterval{Min: 1, Max: 10},
			numReqs:        5,
			expValid:       false,
		},
	}

	for _, tc := range testCases {
		t.Run(tc.name, func(t *testing.T) {
			rep := commitReportWithSendRequests{
				commitReport: ccipdata.CommitStoreReport{
					Interval: tc.reportInterval,
				},
				sendRequestsWithMeta: make([]internal.EVM2EVMOnRampCCIPSendRequestedWithMeta, tc.numReqs),
			}
			err := rep.validate()
			isValid := err == nil
			assert.Equal(t, tc.expValid, isValid)
		})
	}
}

func Test_commitReportWithSendRequests_allRequestsAreExecutedAndFinalized(t *testing.T) {
	testCases := []struct {
		name   string
		reqs   []internal.EVM2EVMOnRampCCIPSendRequestedWithMeta
		expRes bool
	}{
		{
			name: "all requests executed and finalized",
			reqs: []internal.EVM2EVMOnRampCCIPSendRequestedWithMeta{
				{Executed: true, Finalized: true},
				{Executed: true, Finalized: true},
				{Executed: true, Finalized: true},
			},
			expRes: true,
		},
		{
			name:   "true when there are zero requests",
			reqs:   []internal.EVM2EVMOnRampCCIPSendRequestedWithMeta{},
			expRes: true,
		},
		{
			name: "some request not executed",
			reqs: []internal.EVM2EVMOnRampCCIPSendRequestedWithMeta{
				{Executed: true, Finalized: true},
				{Executed: true, Finalized: true},
				{Executed: false, Finalized: true},
			},
			expRes: false,
		},
		{
			name: "some request not finalized",
			reqs: []internal.EVM2EVMOnRampCCIPSendRequestedWithMeta{
				{Executed: true, Finalized: true},
				{Executed: true, Finalized: true},
				{Executed: true, Finalized: false},
			},
			expRes: false,
		},
	}

	for _, tc := range testCases {
		t.Run(tc.name, func(t *testing.T) {
			rep := commitReportWithSendRequests{sendRequestsWithMeta: tc.reqs}
			res := rep.allRequestsAreExecutedAndFinalized()
			assert.Equal(t, tc.expRes, res)
		})
	}
}

func Test_commitReportWithSendRequests_sendReqFits(t *testing.T) {
	testCases := []struct {
		name   string
		req    internal.EVM2EVMOnRampCCIPSendRequestedWithMeta
		report ccipdata.CommitStoreReport
		expRes bool
	}{
		{
			name: "all requests executed and finalized",
			req: internal.EVM2EVMOnRampCCIPSendRequestedWithMeta{
				EVM2EVMMessage: internal.EVM2EVMMessage{SequenceNumber: 1},
			},
			report: ccipdata.CommitStoreReport{
				Interval: ccipdata.CommitStoreInterval{Min: 1, Max: 10},
			},
			expRes: true,
		},
		{
			name: "all requests executed and finalized",
			req: internal.EVM2EVMOnRampCCIPSendRequestedWithMeta{
				EVM2EVMMessage: internal.EVM2EVMMessage{SequenceNumber: 10},
			},
			report: ccipdata.CommitStoreReport{
				Interval: ccipdata.CommitStoreInterval{Min: 1, Max: 10},
			},
			expRes: true,
		},
		{
			name: "all requests executed and finalized",
			req: internal.EVM2EVMOnRampCCIPSendRequestedWithMeta{
				EVM2EVMMessage: internal.EVM2EVMMessage{SequenceNumber: 11},
			},
			report: ccipdata.CommitStoreReport{
				Interval: ccipdata.CommitStoreInterval{Min: 1, Max: 10},
			},
			expRes: false,
		},
		{
			name: "all requests executed and finalized",
			req: internal.EVM2EVMOnRampCCIPSendRequestedWithMeta{
				EVM2EVMMessage: internal.EVM2EVMMessage{SequenceNumber: 10},
			},
			report: ccipdata.CommitStoreReport{
				Interval: ccipdata.CommitStoreInterval{Min: 10, Max: 10},
			},
			expRes: true,
		},
	}

	for _, tc := range testCases {
		t.Run(tc.name, func(t *testing.T) {
			r := &commitReportWithSendRequests{commitReport: tc.report}
			assert.Equal(t, tc.expRes, r.sendReqFits(tc.req))
		})
	}
}

// generateExecutionReport generates an execution report that can be used in tests
func generateExecutionReport(t *testing.T, numMsgs, tokensPerMsg, bytesPerMsg int) ccipdata.ExecReport {
	messages := make([]internal.EVM2EVMMessage, numMsgs)

	offChainTokenData := make([][][]byte, numMsgs)
	for i := range messages {
		tokenAmounts := make([]internal.TokenAmount, tokensPerMsg)
		for j := range tokenAmounts {
			tokenAmounts[j] = internal.TokenAmount{
				Token:  utils.RandomAddress(),
				Amount: big.NewInt(math.MaxInt64),
			}
		}

		messages[i] = internal.EVM2EVMMessage{
			SourceChainSelector: rand.Uint64(),
			SequenceNumber:      uint64(i + 1),
			FeeTokenAmount:      big.NewInt(rand.Int64()),
			Sender:              utils.RandomAddress(),
			Nonce:               rand.Uint64(),
			GasLimit:            big.NewInt(rand.Int64()),
			Strict:              false,
			Receiver:            utils.RandomAddress(),
			Data:                bytes.Repeat([]byte{1}, bytesPerMsg),
			TokenAmounts:        tokenAmounts,
			FeeToken:            utils.RandomAddress(),
			MessageId:           utils.RandomBytes32(),
		}

		data := []byte(`{"foo": "bar"}`)
		offChainTokenData[i] = [][]byte{data, data, data}
	}

	return ccipdata.ExecReport{
		Messages:          messages,
		OffchainTokenData: offChainTokenData,
		Proofs:            make([][32]byte, numMsgs),
		ProofFlagBits:     big.NewInt(rand.Int64()),
	}
}<|MERGE_RESOLUTION|>--- conflicted
+++ resolved
@@ -891,15 +891,8 @@
 			tokenPoolsCache.On("Get", ctx).Return(poolsMapping, tc.destPoolsCacheErr).Maybe()
 			p.cachedTokenPools = tokenPoolsCache
 
-<<<<<<< HEAD
-			offRamp, offRampAddr := testhelpers.NewFakeOffRamp(t)
-			offRamp.SetTokenPools(tc.destPools)
-
+			offRampAddr := utils.RandomAddress()
 			mockOffRampReader := ccipdatamocks.NewOffRampReader(t)
-=======
-			offRampAddr := utils.RandomAddress()
-			mockOffRampReader := ccipdata.NewMockOffRampReader(t)
->>>>>>> 0756cbdb
 			mockOffRampReader.On("Address").Return(offRampAddr, nil).Maybe()
 			mockOffRampReader.On("GetTokenPoolsRateLimits", ctx, tc.destPools).
 				Return(tc.poolRateLimits, nil).
