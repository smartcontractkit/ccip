--- conflicted
+++ resolved
@@ -47,221 +47,6 @@
 	"github.com/smartcontractkit/chainlink/v2/core/store/models"
 )
 
-<<<<<<< HEAD
-var (
-	MaxTokensPerMessage = 5
-	MaxPayloadLength    = 100_000
-)
-
-type execTestHarness = struct {
-	plugintesthelpers.CCIPPluginTestHarness
-	plugin *ExecutionReportingPlugin
-}
-
-func setupExecTestHarness(t *testing.T) execTestHarness {
-	th := plugintesthelpers.SetupCCIPTestHarness(t)
-
-	lggr := logger.TestLogger(t)
-	destFeeEstimator := mocks.NewEvmFeeEstimator(t)
-
-	destFeeEstimator.On(
-		"GetFee",
-		mock.Anything,
-		mock.Anything,
-		mock.Anything,
-		mock.Anything,
-	).Maybe().Return(gas.EvmFee{Legacy: assets.NewWei(defaultGasPrice)}, uint32(200e3), nil)
-
-	offchainConfig := ccipconfig.ExecOffchainConfig{
-		SourceFinalityDepth:         0,
-		DestOptimisticConfirmations: 0,
-		MaxGasPrice:                 200e9,
-		BatchGasLimit:               5e6,
-		RootSnoozeTime:              models.MustMakeDuration(10 * time.Minute),
-		InflightCacheExpiry:         models.MustMakeDuration(3 * time.Minute),
-		RelativeBoostPerWaitHour:    0.07,
-	}
-	plugin := ExecutionReportingPlugin{
-		config: ExecutionPluginConfig{
-			lggr:                     th.Lggr,
-			sourceLP:                 th.SourceLP,
-			destLP:                   th.DestLP,
-			sourceEvents:             ccipevents.NewLogPollerClient(th.SourceLP, lggr, th.SourceClient),
-			destEvents:               ccipevents.NewLogPollerClient(th.DestLP, lggr, th.DestClient),
-			sourcePriceRegistry:      th.Source.PriceRegistry,
-			onRamp:                   th.Source.OnRamp,
-			commitStore:              th.Dest.CommitStore,
-			offRamp:                  th.Dest.OffRamp,
-			destClient:               th.DestClient,
-			sourceClient:             th.SourceClient,
-			sourceWrappedNativeToken: th.Source.WrappedNative.Address(),
-			leafHasher:               hashlib.NewLeafHasher(th.Source.ChainSelector, th.Dest.ChainSelector, th.Source.OnRamp.Address(), hashlib.NewKeccakCtx()),
-			destGasEstimator:         destFeeEstimator,
-		},
-		onchainConfig:         th.ExecOnchainConfig,
-		offchainConfig:        offchainConfig,
-		lggr:                  th.Lggr.Named("ExecutionReportingPlugin"),
-		snoozedRoots:          cache.NewSnoozedRoots(th.ExecOnchainConfig.PermissionLessExecutionThresholdDuration(), offchainConfig.RootSnoozeTime.Duration()),
-		inflightReports:       newInflightExecReportsContainer(offchainConfig.InflightCacheExpiry.Duration()),
-		destPriceRegistry:     th.Dest.PriceRegistry,
-		destWrappedNative:     th.Dest.WrappedNative.Address(),
-		cachedSourceFeeTokens: cache.NewCachedFeeTokens(th.SourceLP, th.Source.PriceRegistry, int64(offchainConfig.SourceFinalityDepth)),
-		cachedDestTokens:      cache.NewCachedSupportedTokens(th.DestLP, th.Dest.OffRamp, th.Dest.PriceRegistry, int64(offchainConfig.DestOptimisticConfirmations)),
-	}
-	return execTestHarness{
-		CCIPPluginTestHarness: th,
-		plugin:                &plugin,
-	}
-}
-
-func TestMaxExecutionReportSize(t *testing.T) {
-	// Ensure that given max payload size and max num tokens,
-	// Our report size is under the tx size limit.
-	th := setupExecTestHarness(t)
-	th.plugin.F = 1
-	mb := th.GenerateAndSendMessageBatch(t, 50, MaxPayloadLength, MaxTokensPerMessage)
-
-	// commit root
-	encoded, err := abihelpers.EncodeCommitReport(commit_store.CommitStoreCommitReport{
-		Interval:   mb.Interval,
-		MerkleRoot: mb.Root,
-		PriceUpdates: commit_store.InternalPriceUpdates{
-			TokenPriceUpdates: []commit_store.InternalTokenPriceUpdate{},
-			DestChainSelector: 0,
-			UsdPerUnitGas:     big.NewInt(0),
-		},
-	})
-	require.NoError(t, err)
-	latestEpocAndRound, err := th.Dest.CommitStoreHelper.GetLatestPriceEpochAndRound(nil)
-	require.NoError(t, err)
-	_, err = th.Dest.CommitStoreHelper.Report(th.Dest.User, encoded, big.NewInt(int64(latestEpocAndRound+1)))
-	require.NoError(t, err)
-	// double commit to ensure enough confirmations
-	th.CommitAndPollLogs(t)
-	th.CommitAndPollLogs(t)
-
-	fullReport, err := abihelpers.EncodeExecutionReport(evm_2_evm_offramp.InternalExecutionReport{
-		Messages:          mb.Messages,
-		OffchainTokenData: mb.TokenData,
-		Proofs:            mb.Proof.Hashes,
-		ProofFlagBits:     mb.ProofBits,
-	})
-	require.NoError(t, err)
-	// ensure "naive" full report would be bigger than limit
-	require.Greater(t, len(fullReport), MaxExecutionReportLength, "full execution report length")
-
-	observations := make([]ObservedMessage, len(mb.Messages))
-	for i, msg := range mb.Messages {
-		observations[i] = NewObservedMessage(msg.SequenceNumber, mb.TokenData[i])
-	}
-
-	// buildReport should cap the built report to fit in MaxExecutionReportLength
-	execReport, err := th.plugin.buildReport(testutils.Context(t), th.Lggr, observations)
-	require.NoError(t, err)
-	require.LessOrEqual(t, len(execReport), MaxExecutionReportLength, "built execution report length")
-}
-
-func TestExecutionReportToEthTxMetadata(t *testing.T) {
-	c := plugintesthelpers.SetupCCIPTestHarness(t)
-	tests := []struct {
-		name     string
-		msgBatch plugintesthelpers.MessageBatch
-		err      error
-	}{
-		{
-			"happy flow",
-			c.GenerateAndSendMessageBatch(t, 5, MaxPayloadLength, MaxTokensPerMessage),
-			nil,
-		},
-	}
-	for _, tc := range tests {
-		t.Run(tc.name, func(t *testing.T) {
-			encExecReport, err := abihelpers.EncodeExecutionReport(evm_2_evm_offramp.InternalExecutionReport{
-				Messages:          tc.msgBatch.Messages,
-				OffchainTokenData: tc.msgBatch.TokenData,
-				Proofs:            tc.msgBatch.Proof.Hashes,
-				ProofFlagBits:     tc.msgBatch.ProofBits,
-			})
-			require.NoError(t, err)
-			txMeta, err := ExecutionReportToEthTxMeta(encExecReport)
-			if tc.err != nil {
-				require.Equal(t, tc.err.Error(), err.Error())
-				return
-			}
-			require.NoError(t, err)
-			require.NotNil(t, txMeta)
-			require.Len(t, txMeta.MessageIDs, len(tc.msgBatch.Messages))
-		})
-	}
-}
-
-func TestUpdateSourceToDestTokenMapping(t *testing.T) {
-	expectedNewBlockNumber := int64(10000)
-	logs := []logpoller.Log{{BlockNumber: expectedNewBlockNumber}}
-	mockDestLP := &lpMocks.LogPoller{}
-
-	mockDestLP.On("LatestLogEventSigsAddrsWithConfs", mock.Anything, mock.Anything, mock.Anything, mock.Anything, mock.Anything).Return(logs, nil)
-	mockDestLP.On("LatestBlock", mock.Anything).Return(expectedNewBlockNumber, nil)
-
-	sourceToken, destToken := common.HexToAddress("111111"), common.HexToAddress("222222")
-
-	mockOffRamp := &mock_contracts.EVM2EVMOffRampInterface{}
-	mockOffRamp.On("Address").Return(common.HexToAddress("0x01"))
-	mockOffRamp.On("GetSupportedTokens", mock.Anything).Return([]common.Address{sourceToken}, nil)
-	mockOffRamp.On("GetDestinationToken", mock.Anything, sourceToken).Return(destToken, nil)
-
-	mockPriceRegistry := &mock_contracts.PriceRegistryInterface{}
-	mockPriceRegistry.On("Address").Return(common.HexToAddress("0x02"))
-	mockPriceRegistry.On("GetFeeTokens", mock.Anything).Return([]common.Address{}, nil)
-
-	plugin := ExecutionReportingPlugin{
-		config: ExecutionPluginConfig{
-			destLP:  mockDestLP,
-			offRamp: mockOffRamp,
-		},
-		cachedDestTokens: cache.NewCachedSupportedTokens(mockDestLP, mockOffRamp, mockPriceRegistry, 0),
-	}
-
-	value, err := plugin.cachedDestTokens.Get(context.Background())
-	require.NoError(t, err)
-	require.Equal(t, destToken, value.SupportedTokens[sourceToken])
-}
-
-func TestExecObservation(t *testing.T) {
-	th := setupExecTestHarness(t)
-	th.plugin.F = 1
-	th.plugin.cachedTokenPools = cache.NewTokenPools(logger.NullLogger, th.DestLP, th.Dest.OffRamp, th.Dest.PriceRegistry, 10)
-	mb := th.GenerateAndSendMessageBatch(t, 2, 10, 1)
-
-	// commit root
-	encoded, err := abihelpers.EncodeCommitReport(commit_store.CommitStoreCommitReport{
-		Interval:   mb.Interval,
-		MerkleRoot: mb.Root,
-		PriceUpdates: commit_store.InternalPriceUpdates{
-			TokenPriceUpdates: []commit_store.InternalTokenPriceUpdate{},
-			DestChainSelector: 0,
-			UsdPerUnitGas:     big.NewInt(0),
-		},
-	})
-	require.NoError(t, err)
-	latestEpocAndRound, err := th.Dest.CommitStoreHelper.GetLatestPriceEpochAndRound(nil)
-	require.NoError(t, err)
-	_, err = th.Dest.CommitStoreHelper.Report(th.Dest.User, encoded, big.NewInt(int64(latestEpocAndRound+1)))
-	require.NoError(t, err)
-	// double commit to ensure enough confirmations
-	th.CommitAndPollLogs(t)
-	th.CommitAndPollLogs(t)
-
-	expectedObservations := NewExecutionObservation([]ObservedMessage{
-		{SeqNr: 1, MsgData: MsgData{TokenData: [][]byte{{}}}},
-		{SeqNr: 2, MsgData: MsgData{TokenData: [][]byte{{}}}},
-	})
-	tests := []struct {
-		name            string
-		commitStoreDown bool
-		expected        *ExecutionObservation
-		expectedError   bool
-=======
 func TestExecutionReportingPlugin_Observation(t *testing.T) {
 	testCases := []struct {
 		name              string
@@ -271,10 +56,10 @@
 		sendRequests      []ccipdata.Event[evm_2_evm_onramp.EVM2EVMOnRampCCIPSendRequested]
 		executedSeqNums   []uint64
 		blessedRoots      map[[32]byte]bool
+		tokenPoolsMapping map[common.Address]common.Address
 		senderNonce       uint64
 		rateLimiterState  evm_2_evm_offramp.RateLimiterTokenBucket
 		expErr            bool
->>>>>>> b69f4049
 	}{
 		{
 			name:              "commit store is down",
@@ -302,7 +87,8 @@
 			rateLimiterState: evm_2_evm_offramp.RateLimiterTokenBucket{
 				IsEnabled: false,
 			},
-			senderNonce: 9,
+			tokenPoolsMapping: map[common.Address]common.Address{},
+			senderNonce:       9,
 			sendRequests: []ccipdata.Event[evm_2_evm_onramp.EVM2EVMOnRampCCIPSendRequested]{
 				{
 					Data: evm_2_evm_onramp.EVM2EVMOnRampCCIPSendRequested{
@@ -344,6 +130,7 @@
 			destReader.On("GetAcceptedCommitReportsGteTimestamp", ctx, commitStoreAddr, mock.Anything, 0).
 				Return(tc.unexpiredReports, nil).Maybe()
 			destReader.On("LatestBlock", ctx).Return(int64(1234), nil).Maybe()
+
 			var executionEvents []ccipdata.Event[evm_2_evm_offramp.EVM2EVMOffRampExecutionStateChanged]
 			for _, seqNum := range tc.executedSeqNums {
 				executionEvents = append(executionEvents, ccipdata.Event[evm_2_evm_offramp.EVM2EVMOffRampExecutionStateChanged]{
@@ -375,6 +162,10 @@
 			})
 			p.destPriceRegistry = priceRegistry
 			p.config.sourcePriceRegistry = priceRegistry
+
+			cachedTokenPools := cache.NewMockAutoSync[map[common.Address]common.Address](t)
+			cachedTokenPools.On("Get", ctx).Return(tc.tokenPoolsMapping, nil).Maybe()
+			p.cachedTokenPools = cachedTokenPools
 
 			sourceFeeTokens := cache.NewMockAutoSync[[]common.Address](t)
 			sourceFeeTokens.On("Get", ctx).Return([]common.Address{}, nil).Maybe()
@@ -1058,6 +849,10 @@
 		t.Run(tc.name, func(t *testing.T) {
 			p := &ExecutionReportingPlugin{}
 			p.lggr = lggr
+
+			tokenPoolsCache := cache.NewMockAutoSync[map[common.Address]common.Address](t)
+			tokenPoolsCache.On("Get", ctx).Return(tc.destPools, nil).Maybe()
+			p.cachedTokenPools = tokenPoolsCache
 
 			offRamp, offRampAddr := testhelpers.NewFakeOffRamp(t)
 			offRamp.SetTokenPools(tc.destPools)
