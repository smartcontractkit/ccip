--- conflicted
+++ resolved
@@ -423,25 +423,6 @@
 	sender1 := common.HexToAddress("0xa")
 	destNative := common.HexToAddress("0xb")
 	srcNative := common.HexToAddress("0xc")
-<<<<<<< HEAD
-	plugin := ExecutionReportingPlugin{
-		config: ExecutionPluginStaticConfig{
-			offRamp: offRamp,
-			onRamp:  onRamp,
-		},
-		destWrappedNative: destNative,
-		offchainConfig: ccipconfig.ExecOffchainConfig{
-			SourceFinalityDepth:         5,
-			DestOptimisticConfirmations: 1,
-			DestFinalityDepth:           5,
-			BatchGasLimit:               300_000,
-			RelativeBoostPerWaitHour:    1,
-			MaxGasPrice:                 1,
-		},
-		lggr: logger.TestLogger(t),
-	}
-=======
->>>>>>> 37b87f01
 
 	msg1 := internal.EVM2EVMOnRampCCIPSendRequestedWithMeta{
 		InternalEVM2EVMMessage: evm_2_evm_offramp.InternalEVM2EVMMessage{
