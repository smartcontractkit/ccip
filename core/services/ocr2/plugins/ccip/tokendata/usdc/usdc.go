--- conflicted
+++ resolved
@@ -63,17 +63,11 @@
 }
 
 type TokenDataReader struct {
-<<<<<<< HEAD
-	lggr           logger.Logger
-	usdcReader     ccipdata.USDCReader
-	httpClient     IHttpClient
-	attestationApi *url.URL
-=======
 	lggr                  logger.Logger
 	usdcReader            ccipdata.USDCReader
+	httpClient            IHttpClient
 	attestationApi        *url.URL
 	attestationApiTimeout time.Duration
->>>>>>> 38eac74a
 }
 
 type attestationResponse struct {
@@ -90,26 +84,21 @@
 	}
 
 	return &TokenDataReader{
-<<<<<<< HEAD
-		lggr:           lggr,
-		usdcReader:     usdcReader,
-		httpClient:     &HttpClient{},
-		attestationApi: usdcAttestationApi,
-=======
 		lggr:                  lggr,
 		usdcReader:            usdcReader,
+		httpClient:            &HttpClient{},
 		attestationApi:        usdcAttestationApi,
 		attestationApiTimeout: timeout,
->>>>>>> 38eac74a
 	}
 }
 
 func NewUSDCTokenDataReaderWithHttpClient(origin TokenDataReader, httpClient IHttpClient) *TokenDataReader {
 	return &TokenDataReader{
-		lggr:           origin.lggr,
-		usdcReader:     origin.usdcReader,
-		httpClient:     httpClient,
-		attestationApi: origin.attestationApi,
+		lggr:                  origin.lggr,
+		usdcReader:            origin.usdcReader,
+		httpClient:            httpClient,
+		attestationApi:        origin.attestationApi,
+		attestationApiTimeout: origin.attestationApiTimeout,
 	}
 }
 
@@ -165,42 +154,37 @@
 
 func (s *TokenDataReader) callAttestationApi(ctx context.Context, usdcMessageHash [32]byte) (attestationResponse, error) {
 	fullAttestationUrl := fmt.Sprintf("%s/%s/%s/0x%x", s.attestationApi, apiVersion, attestationPath, usdcMessageHash)
-<<<<<<< HEAD
-	body, err := s.httpClient.Get(ctx, fullAttestationUrl)
+
+	//// Use a timeout to guard against attestation API hanging, causing observation timeout and failing to make any progress.
+	//timeoutCtx, cancel := context.WithTimeout(ctx, s.attestationApiTimeout)
+	//defer cancel()
+	//req, err := http.NewRequestWithContext(timeoutCtx, "GET", fullAttestationUrl, nil)
+	//
+	//if err != nil {
+	//	return attestationResponse{}, err
+	//}
+	//req.Header.Add("accept", "application/json")
+	//res, err := http.DefaultClient.Do(req)
+	//if err != nil {
+	//	if errors.Is(err, context.DeadlineExceeded) {
+	//		return attestationResponse{}, tokendata.ErrTimeout
+	//	}
+	//	return attestationResponse{}, err
+	//}
+	//defer res.Body.Close()
+	//
+	//// Explicitly signal if the API is being rate limited
+	//if res.StatusCode == http.StatusTooManyRequests {
+	//	return attestationResponse{}, tokendata.ErrRateLimit
+	//}
+	//
+	//body, err := io.ReadAll(res.Body)
+
+	body, err := s.httpClient.GetWithTimeout(ctx, fullAttestationUrl, s.attestationApiTimeout)
+
 	if err != nil {
 		return attestationResponse{}, err
 	}
-=======
-
-	// Use a timeout to guard against attestation API hanging, causing observation timeout and failing to make any progress.
-	timeoutCtx, cancel := context.WithTimeout(ctx, s.attestationApiTimeout)
-	defer cancel()
-	req, err := http.NewRequestWithContext(timeoutCtx, "GET", fullAttestationUrl, nil)
-
-	if err != nil {
-		return attestationResponse{}, err
-	}
-	req.Header.Add("accept", "application/json")
-	res, err := http.DefaultClient.Do(req)
-	if err != nil {
-		if errors.Is(err, context.DeadlineExceeded) {
-			return attestationResponse{}, tokendata.ErrTimeout
-		}
-		return attestationResponse{}, err
-	}
-	defer res.Body.Close()
-
-	// Explicitly signal if the API is being rate limited
-	if res.StatusCode == http.StatusTooManyRequests {
-		return attestationResponse{}, tokendata.ErrRateLimit
-	}
-
-	body, err := io.ReadAll(res.Body)
-	if err != nil {
-		return attestationResponse{}, err
-	}
-
->>>>>>> 38eac74a
 	var response attestationResponse
 	err = json.Unmarshal(body, &response)
 	if err != nil {
