--- conflicted
+++ resolved
@@ -54,59 +54,6 @@
 	}
 }
 
-<<<<<<< HEAD
-func TestCommitReportEncoding(t *testing.T) {
-	report := commit_store.CommitStoreCommitReport{
-		PriceUpdates: commit_store.InternalPriceUpdates{
-			TokenPriceUpdates: []commit_store.InternalTokenPriceUpdate{
-				{
-					SourceToken: utils.RandomAddress(),
-					UsdPerToken: big.NewInt(9e18),
-				},
-			},
-			GasPriceUpdates: []commit_store.InternalGasPriceUpdate{
-				{
-					DestChainSelector: rand.Uint64(),
-					UsdPerUnitGas:     big.NewInt(2000e9),
-				},
-			},
-		},
-		MerkleRoot: [32]byte{123},
-		Interval:   commit_store.CommitStoreInterval{Min: 1, Max: 10},
-	}
-
-	encodedReport, err := EncodeCommitReport(report)
-	require.NoError(t, err)
-
-	decodedReport, err := DecodeCommitReport(encodedReport)
-	require.NoError(t, err)
-	require.Equal(t, report, decodedReport)
-}
-
-func TestExecutionReportEncoding(t *testing.T) {
-	// Note could consider some fancier testing here (fuzz/property)
-	// but I think that would essentially be testing geth's abi library
-	// as our encode/decode is a thin wrapper around that.
-	report := evm_2_evm_offramp.InternalExecutionReport{
-		Messages:          []evm_2_evm_offramp.InternalEVM2EVMMessage{},
-		OffchainTokenData: [][][]byte{{}},
-		Proofs:            [][32]byte{testutils.Random32Byte()},
-		ProofFlagBits:     big.NewInt(133),
-	}
-	encodeExecutionReport, err := EncodeExecutionReport(evm_2_evm_offramp.InternalExecutionReport{
-		Messages:          report.Messages,
-		OffchainTokenData: report.OffchainTokenData,
-		Proofs:            report.Proofs,
-		ProofFlagBits:     report.ProofFlagBits,
-	})
-	require.NoError(t, err)
-	decodeCommitReport, err := DecodeExecutionReport(encodeExecutionReport)
-	require.NoError(t, err)
-	require.Equal(t, report, decodeCommitReport)
-}
-
-=======
->>>>>>> e5a56f43
 func TestEvmWord(t *testing.T) {
 	testCases := []struct {
 		inp uint64
