package ccip

import (
	"context"
	"encoding/hex"
	"fmt"
	"math/big"
	"sort"
	"sync"
	"time"

	"github.com/ethereum/go-ethereum/accounts/abi/bind"
	"github.com/ethereum/go-ethereum/common"
	"github.com/ethereum/go-ethereum/common/hexutil"
	"golang.org/x/sync/errgroup"

	"github.com/pkg/errors"

	"github.com/smartcontractkit/libocr/offchainreporting2plus/types"

	"github.com/smartcontractkit/chainlink/v2/core/assets"
	evmclient "github.com/smartcontractkit/chainlink/v2/core/chains/evm/client"
	"github.com/smartcontractkit/chainlink/v2/core/chains/evm/gas"
	"github.com/smartcontractkit/chainlink/v2/core/chains/evm/logpoller"
	"github.com/smartcontractkit/chainlink/v2/core/gethwrappers/ccip/generated/commit_store"
	"github.com/smartcontractkit/chainlink/v2/core/gethwrappers/ccip/generated/custom_token_pool"
	"github.com/smartcontractkit/chainlink/v2/core/gethwrappers/ccip/generated/evm_2_evm_offramp"
	"github.com/smartcontractkit/chainlink/v2/core/gethwrappers/ccip/generated/evm_2_evm_onramp"
	"github.com/smartcontractkit/chainlink/v2/core/gethwrappers/ccip/generated/price_registry"
	"github.com/smartcontractkit/chainlink/v2/core/gethwrappers/ccip/generated/router"
	"github.com/smartcontractkit/chainlink/v2/core/logger"
	"github.com/smartcontractkit/chainlink/v2/core/services/ocr2/plugins/ccip/abihelpers"
	ccipconfig "github.com/smartcontractkit/chainlink/v2/core/services/ocr2/plugins/ccip/config"
	"github.com/smartcontractkit/chainlink/v2/core/services/ocr2/plugins/ccip/internal/cache"
	"github.com/smartcontractkit/chainlink/v2/core/services/ocr2/plugins/ccip/internal/ccipdata"
	"github.com/smartcontractkit/chainlink/v2/core/services/ocr2/plugins/ccip/internal/hashlib"
	"github.com/smartcontractkit/chainlink/v2/core/services/ocr2/plugins/ccip/observability"
	"github.com/smartcontractkit/chainlink/v2/core/services/pg"
)

const (
	// exec Report should make sure to cap returned payload to this limit
	MaxExecutionReportLength = 250_000

	// MaxDataLenPerBatch limits the total length of msg data that can be in a batch.
	MaxDataLenPerBatch = 60_000
)

var (
	_ types.ReportingPluginFactory = &ExecutionReportingPluginFactory{}
	_ types.ReportingPlugin        = &ExecutionReportingPlugin{}
)

type ExecutionPluginConfig struct {
	lggr                     logger.Logger
	sourceLP, destLP         logpoller.LogPoller
	sourceReader             ccipdata.Reader
	destReader               ccipdata.Reader
	onRamp                   evm_2_evm_onramp.EVM2EVMOnRampInterface
	offRamp                  evm_2_evm_offramp.EVM2EVMOffRampInterface
	commitStore              commit_store.CommitStoreInterface
	sourcePriceRegistry      price_registry.PriceRegistryInterface
	sourceWrappedNativeToken common.Address
	destClient               evmclient.Client
	sourceClient             evmclient.Client
	destGasEstimator         gas.EvmFeeEstimator
	leafHasher               hashlib.LeafHasherInterface[[32]byte]
}

type ExecutionReportingPlugin struct {
<<<<<<< HEAD
	config                ExecutionPluginConfig
	F                     int
	lggr                  logger.Logger
	inflightReports       *inflightExecReportsContainer
	snoozedRoots          cache.SnoozedRoots
	destPriceRegistry     price_registry.PriceRegistryInterface
	destWrappedNative     common.Address
	onchainConfig         ccipconfig.ExecOnchainConfig
	offchainConfig        ccipconfig.ExecOffchainConfig
	cachedSourceFeeTokens cache.AutoSync[[]common.Address]
	cachedDestTokens      cache.AutoSync[cache.CachedTokens]
	cachedTokenPools      cache.AutoSync[map[common.Address]common.Address]
=======
	config                 ExecutionPluginConfig
	F                      int
	lggr                   logger.Logger
	inflightReports        *inflightExecReportsContainer
	snoozedRoots           cache.SnoozedRoots
	destPriceRegistry      price_registry.PriceRegistryInterface
	destWrappedNative      common.Address
	onchainConfig          ccipconfig.ExecOnchainConfig
	offchainConfig         ccipconfig.ExecOffchainConfig
	cachedSourceFeeTokens  cache.AutoSync[[]common.Address]
	cachedDestTokens       cache.AutoSync[cache.CachedTokens]
	customTokenPoolFactory func(ctx context.Context, poolAddress common.Address, bind bind.ContractBackend) (custom_token_pool.CustomTokenPoolInterface, error)
>>>>>>> b69f4049
}

type ExecutionReportingPluginFactory struct {
	config ExecutionPluginConfig

	// We keep track of the registered filters
	sourceChainFilters []logpoller.Filter
	destChainFilters   []logpoller.Filter
	filtersMu          *sync.Mutex
}

func NewExecutionReportingPluginFactory(config ExecutionPluginConfig) *ExecutionReportingPluginFactory {
	return &ExecutionReportingPluginFactory{
		config:    config,
		filtersMu: &sync.Mutex{},
	}
}

func (rf *ExecutionReportingPluginFactory) NewReportingPlugin(config types.ReportingPluginConfig) (types.ReportingPlugin, types.ReportingPluginInfo, error) {
	onchainConfig, err := abihelpers.DecodeAbiStruct[ccipconfig.ExecOnchainConfig](config.OnchainConfig)
	if err != nil {
		return nil, types.ReportingPluginInfo{}, err
	}
	offchainConfig, err := ccipconfig.DecodeOffchainConfig[ccipconfig.ExecOffchainConfig](config.OffchainConfig)
	if err != nil {
		return nil, types.ReportingPluginInfo{}, err
	}
	priceRegistry, err := observability.NewObservedPriceRegistry(onchainConfig.PriceRegistry, ExecPluginLabel, rf.config.destClient)
	if err != nil {
		return nil, types.ReportingPluginInfo{}, err
	}
	destRouter, err := router.NewRouter(onchainConfig.Router, rf.config.destClient)
	if err != nil {
		return nil, types.ReportingPluginInfo{}, err
	}
	destWrappedNative, err := destRouter.GetWrappedNative(nil)
	if err != nil {
		return nil, types.ReportingPluginInfo{}, err
	}

	if err = rf.UpdateLogPollerFilters(onchainConfig.PriceRegistry); err != nil {
		return nil, types.ReportingPluginInfo{}, err
	}

	cachedSourceFeeTokens := cache.NewCachedFeeTokens(rf.config.sourceLP, rf.config.sourcePriceRegistry, int64(offchainConfig.SourceFinalityDepth))
	cachedDestTokens := cache.NewCachedSupportedTokens(rf.config.destLP, rf.config.offRamp, priceRegistry, int64(offchainConfig.DestOptimisticConfirmations))
	cachedTokenPools := cache.NewTokenPools(rf.config.lggr, rf.config.destLP, rf.config.offRamp, priceRegistry, int64(offchainConfig.DestOptimisticConfirmations))
	rf.config.lggr.Infow("Starting exec plugin",
		"offchainConfig", offchainConfig,
		"onchainConfig", onchainConfig)

	return &ExecutionReportingPlugin{
			config:                rf.config,
			F:                     config.F,
			lggr:                  rf.config.lggr.Named("ExecutionReportingPlugin"),
			snoozedRoots:          cache.NewSnoozedRoots(onchainConfig.PermissionLessExecutionThresholdDuration(), offchainConfig.RootSnoozeTime.Duration()),
			inflightReports:       newInflightExecReportsContainer(offchainConfig.InflightCacheExpiry.Duration()),
			destPriceRegistry:     priceRegistry,
			destWrappedNative:     destWrappedNative,
			onchainConfig:         onchainConfig,
			offchainConfig:        offchainConfig,
			cachedDestTokens:      cachedDestTokens,
			cachedSourceFeeTokens: cachedSourceFeeTokens,
<<<<<<< HEAD
			cachedTokenPools:      cachedTokenPools,
=======
			customTokenPoolFactory: func(ctx context.Context, poolAddress common.Address, contractBackend bind.ContractBackend) (custom_token_pool.CustomTokenPoolInterface, error) {
				return custom_token_pool.NewCustomTokenPool(poolAddress, contractBackend)
			},
>>>>>>> b69f4049
		}, types.ReportingPluginInfo{
			Name: "CCIPExecution",
			// Setting this to false saves on calldata since OffRamp doesn't require agreement between NOPs
			// (OffRamp is only able to execute committed messages).
			UniqueReports: false,
			Limits: types.ReportingPluginLimits{
				MaxObservationLength: MaxObservationLength,
				MaxReportLength:      MaxExecutionReportLength,
			},
		}, nil
}

func (r *ExecutionReportingPlugin) Query(context.Context, types.ReportTimestamp) (types.Query, error) {
	return types.Query{}, nil
}

func (r *ExecutionReportingPlugin) Observation(ctx context.Context, timestamp types.ReportTimestamp, query types.Query) (types.Observation, error) {
	lggr := r.lggr.Named("ExecutionObservation")
	if isCommitStoreDownNow(ctx, lggr, r.config.commitStore) {
		return nil, ErrCommitStoreIsDown
	}
	// Expire any inflight reports.
	r.inflightReports.expire(lggr)
	inFlight := r.inflightReports.getAll()

	observationBuildStart := time.Now()

	executableObservations, err := r.getExecutableObservations(ctx, lggr, timestamp, inFlight)
	measureObservationBuildDuration(timestamp, time.Since(observationBuildStart))
	if err != nil {
		return nil, err
	}
	// cap observations which fits MaxObservationLength (after serialized)
	capped := sort.Search(len(executableObservations), func(i int) bool {
		var encoded []byte
		encoded, err = NewExecutionObservation(executableObservations[:i+1]).Marshal()
		if err != nil {
			// false makes Search keep looking to the right, always including any "erroring" ObservedMessage and allowing us to detect in the bottom
			return false
		}
		return len(encoded) > MaxObservationLength
	})
	if err != nil {
		return nil, err
	}
	executableObservations = executableObservations[:capped]
	lggr.Infow("Observation", "executableMessages", executableObservations)
	// Note can be empty
	return NewExecutionObservation(executableObservations).Marshal()
}

// UpdateLogPollerFilters updates the log poller filters for the source and destination chains.
// pass zeroAddress if dstPriceRegistry is unknown, filters with zero address are omitted.
func (rf *ExecutionReportingPluginFactory) UpdateLogPollerFilters(destPriceRegistry common.Address, qopts ...pg.QOpt) error {
	rf.filtersMu.Lock()
	defer rf.filtersMu.Unlock()

	// source chain filters
	sourceFiltersBefore, sourceFiltersNow := rf.sourceChainFilters, getExecutionPluginSourceLpChainFilters(rf.config.onRamp.Address(), rf.config.sourcePriceRegistry.Address())
	created, deleted := filtersDiff(sourceFiltersBefore, sourceFiltersNow)
	if err := unregisterLpFilters(rf.config.sourceLP, deleted, qopts...); err != nil {
		return err
	}
	if err := registerLpFilters(rf.config.sourceLP, created, qopts...); err != nil {
		return err
	}
	rf.sourceChainFilters = sourceFiltersNow

	// destination chain filters
	destFiltersBefore, destFiltersNow := rf.destChainFilters, getExecutionPluginDestLpChainFilters(rf.config.commitStore.Address(), rf.config.offRamp.Address(), destPriceRegistry)
	created, deleted = filtersDiff(destFiltersBefore, destFiltersNow)
	if err := unregisterLpFilters(rf.config.destLP, deleted, qopts...); err != nil {
		return err
	}
	if err := registerLpFilters(rf.config.destLP, created, qopts...); err != nil {
		return err
	}
	rf.destChainFilters = destFiltersNow

	return nil
}

// helper struct to hold the send request and some metadata
type evm2EVMOnRampCCIPSendRequestedWithMeta struct {
	evm_2_evm_offramp.InternalEVM2EVMMessage
	blockTimestamp time.Time
	executed       bool
	finalized      bool
}

func (r *ExecutionReportingPlugin) getExecutableObservations(ctx context.Context, lggr logger.Logger, timestamp types.ReportTimestamp, inflight []InflightInternalExecutionReport) ([]ObservedMessage, error) {
	unexpiredReports, err := getUnexpiredCommitReports(
		ctx,
		r.config.destReader,
		r.config.commitStore,
		r.onchainConfig.PermissionLessExecutionThresholdDuration(),
	)
	if err != nil {
		return nil, err
	}
	lggr.Infow("Unexpired roots", "n", len(unexpiredReports))
	if len(unexpiredReports) == 0 {
		return []ObservedMessage{}, nil
	}

	// This could result in slightly different values on each call as
	// the function returns the allowed amount at the time of the last block.
	// Since this will only increase over time, the highest observed value will
	// always be the lower bound of what would be available on chain
	// since we already account for inflight txs.
	getAllowedTokenAmount := LazyFetch(func() (evm_2_evm_offramp.RateLimiterTokenBucket, error) {
		return r.config.offRamp.CurrentRateLimiterState(&bind.CallOpts{Context: ctx})
	})
	sourceToDestTokens, supportedDestTokens, err := r.sourceDestinationTokens(ctx)
	if err != nil {
		return nil, err
	}
	getSourceTokensPrices := LazyFetch(func() (map[common.Address]*big.Int, error) {
		sourceFeeTokens, err1 := r.cachedSourceFeeTokens.Get(ctx)
		if err1 != nil {
			return nil, err1
		}
		return getTokensPrices(ctx, sourceFeeTokens, r.config.sourcePriceRegistry, []common.Address{r.config.sourceWrappedNativeToken})
	})
	getDestTokensPrices := LazyFetch(func() (map[common.Address]*big.Int, error) {
		dstTokens, err1 := r.cachedDestTokens.Get(ctx)
		if err1 != nil {
			return nil, err1
		}
		return getTokensPrices(ctx, dstTokens.FeeTokens, r.destPriceRegistry, append(supportedDestTokens, r.destWrappedNative))
	})
	getDestGasPrice := LazyFetch(func() (*big.Int, error) {
		return r.estimateDestinationGasPrice(ctx)
	})

	lggr.Infow("Processing unexpired reports", "n", len(unexpiredReports))
	measureNumberOfReportsProcessed(timestamp, len(unexpiredReports))
	reportIterationStart := time.Now()
	defer func() {
		measureReportsIterationDuration(timestamp, time.Since(reportIterationStart))
	}()

	unexpiredReportsWithSendReqs, err := r.getReportsWithSendRequests(ctx, unexpiredReports)
	if err != nil {
		return nil, err
	}

	getDestPoolRateLimits := LazyFetch(func() (map[common.Address]*big.Int, error) {
		return r.destPoolRateLimits(ctx, unexpiredReportsWithSendReqs, sourceToDestTokens)
	})

	for _, rep := range unexpiredReportsWithSendReqs {
		if ctx.Err() != nil {
			lggr.Warn("Processing of roots killed by context")
			break
		}

		merkleRoot := rep.commitReport.MerkleRoot

		rootLggr := lggr.With("root", hexutil.Encode(merkleRoot[:]),
			"minSeqNr", rep.commitReport.Interval.Min,
			"maxSeqNr", rep.commitReport.Interval.Max,
		)

		if r.snoozedRoots.IsSnoozed(merkleRoot) {
			rootLggr.Debug("Skipping snoozed root")
			continue
		}

		if err := rep.validate(); err != nil {
			rootLggr.Errorw("Skipping invalid report", "err", err)
			continue
		}

		// If all messages are already executed and finalized, snooze the root for
		// config.PermissionLessExecutionThresholdSeconds so it will never be considered again.
		if allMsgsExecutedAndFinalized := rep.allRequestsAreExecutedAndFinalized(); allMsgsExecutedAndFinalized {
			rootLggr.Infof("Snoozing root %s forever since there are no executable txs anymore", hex.EncodeToString(merkleRoot[:]))
			r.snoozedRoots.MarkAsExecuted(merkleRoot)
			incSkippedRequests(reasonAllExecuted)
			continue
		}

		blessed, err := r.config.commitStore.IsBlessed(&bind.CallOpts{Context: ctx}, merkleRoot)
		if err != nil {
			return nil, err
		}
		if !blessed {
			rootLggr.Infow("Report is accepted but not blessed")
			incSkippedRequests(reasonNotBlessed)
			continue
		}

		allowedTokenAmountValue, err := getAllowedTokenAmount()
		if err != nil {
			return nil, err
		}
		sourceTokensPricesValue, err := getSourceTokensPrices()
		if err != nil {
			return nil, fmt.Errorf("get source token prices: %w", err)
		}

		destTokensPricesValue, err := getDestTokensPrices()
		if err != nil {
			return nil, fmt.Errorf("get dest token prices: %w", err)
		}

		destPoolRateLimits, err := getDestPoolRateLimits()
		if err != nil {
			return nil, fmt.Errorf("get dest pool rate limits: %w", err)
		}

		buildBatchDuration := time.Now()
		batch := r.buildBatch(rootLggr, rep, inflight, allowedTokenAmountValue.Tokens,
			sourceTokensPricesValue, destTokensPricesValue, getDestGasPrice, sourceToDestTokens, destPoolRateLimits)
		measureBatchBuildDuration(timestamp, time.Since(buildBatchDuration))
		if len(batch) != 0 {
			return batch, nil
		}
		r.snoozedRoots.Snooze(merkleRoot)
	}
	return []ObservedMessage{}, nil
}

// destPoolRateLimits returns a map that consists of the rate limits of each destination tokens of the provided reports.
// If a token is missing from the returned map it either means that token was not found or token pool is disabled for this token.
func (r *ExecutionReportingPlugin) destPoolRateLimits(ctx context.Context, commitReports []commitReportWithSendRequests, sourceToDestToken map[common.Address]common.Address) (map[common.Address]*big.Int, error) {
	dstTokens := make(map[common.Address]struct{}) // todo: replace with a set or uniqueSlice data structure
	for _, msg := range commitReports {
		for _, req := range msg.sendRequestsWithMeta {
			for _, tk := range req.TokenAmounts {
				if dstToken, exists := sourceToDestToken[tk.Token]; exists {
					dstTokens[dstToken] = struct{}{}
					continue
				}
				r.lggr.Warnw("token not found on destination chain", "sourceToken", tk)
			}
		}
	}

	tokenPools, err := r.cachedTokenPools.Get(ctx)
	if err != nil {
		return nil, fmt.Errorf("get cached token pools: %w", err)
	}

	res := make(map[common.Address]*big.Int, len(dstTokens))

	for dstToken := range dstTokens {
		poolAddress, exists := tokenPools[dstToken]
		if !exists {
			return nil, fmt.Errorf("pool for token '%s' does not exist", dstToken)
		}

		tokenPool, err := r.customTokenPoolFactory(ctx, poolAddress, r.config.destClient)
		if err != nil {
			return nil, fmt.Errorf("new custom dest token pool %s: %w", poolAddress, err)
		}

		rateLimiterState, err := tokenPool.CurrentOffRampRateLimiterState(&bind.CallOpts{Context: ctx}, r.config.offRamp.Address())
		if err != nil {
			return nil, fmt.Errorf("get rate off ramp rate limiter state: %w", err)
		}

		if rateLimiterState.IsEnabled {
			res[dstToken] = rateLimiterState.Tokens
		}
	}

	return res, nil
}

func (r *ExecutionReportingPlugin) estimateDestinationGasPrice(ctx context.Context) (*big.Int, error) {
	destGasPriceWei, _, err := r.config.destGasEstimator.GetFee(ctx, nil, 0, assets.NewWei(big.NewInt(int64(r.offchainConfig.MaxGasPrice))))
	if err != nil {
		return nil, errors.Wrap(err, "could not estimate destination gas price")
	}
	destGasPrice := destGasPriceWei.Legacy.ToInt()
	if destGasPriceWei.DynamicFeeCap != nil {
		destGasPrice = destGasPriceWei.DynamicFeeCap.ToInt()
	}
	return destGasPrice, nil
}

func (r *ExecutionReportingPlugin) sourceDestinationTokens(ctx context.Context) (map[common.Address]common.Address, []common.Address, error) {
	destTokens, err := r.cachedDestTokens.Get(ctx)
	if err != nil {
		return nil, nil, err
	}

	sourceToDestTokens := destTokens.SupportedTokens
	supportedDestTokens := make([]common.Address, 0, len(sourceToDestTokens))
	for _, destToken := range sourceToDestTokens {
		supportedDestTokens = append(supportedDestTokens, destToken)
	}
	return sourceToDestTokens, supportedDestTokens, nil
}

// Calculates a map that indicated whether a sequence number has already been executed
// before. It doesn't matter if the executed succeeded, since we don't retry previous
// attempts even if they failed. Value in the map indicates whether the log is finalized or not.
func (r *ExecutionReportingPlugin) getExecutedSeqNrsInRange(ctx context.Context, min, max uint64, latestBlock int64) (map[uint64]bool, error) {
	stateChanges, err := r.config.destReader.GetExecutionStateChangesBetweenSeqNums(
		ctx,
		r.config.offRamp.Address(),
		min,
		max,
		int(r.offchainConfig.DestOptimisticConfirmations),
	)
	if err != nil {
		return nil, err
	}
	executedMp := make(map[uint64]bool, len(stateChanges))
	for _, stateChange := range stateChanges {
		finalized := (latestBlock - stateChange.BlockNumber) >= int64(r.offchainConfig.DestFinalityDepth)
		executedMp[stateChange.Data.SequenceNumber] = finalized
	}
	return executedMp, nil
}

// Builds a batch of transactions that can be executed, takes into account
// the available gas, rate limiting, execution state, nonce state, and
// profitability of execution.
func (r *ExecutionReportingPlugin) buildBatch(
	lggr logger.Logger,
	report commitReportWithSendRequests,
	inflight []InflightInternalExecutionReport,
	aggregateTokenLimit *big.Int,
	sourceTokenPricesUSD map[common.Address]*big.Int,
	destTokenPricesUSD map[common.Address]*big.Int,
	execGasPriceEstimate LazyFunction[*big.Int],
	sourceToDestToken map[common.Address]common.Address,
	destTokenPoolRateLimits map[common.Address]*big.Int,
) (executableMessages []ObservedMessage) {
	inflightSeqNrs, inflightAggregateValue, maxInflightSenderNonces, inflightTokenAmounts, err := inflightAggregates(inflight, destTokenPricesUSD, sourceToDestToken)
	if err != nil {
		lggr.Errorw("Unexpected error computing inflight values", "err", err)
		return []ObservedMessage{}
	}
	availableGas := uint64(r.offchainConfig.BatchGasLimit)
	expectedNonces := make(map[common.Address]uint64)
	availableDataLen := MaxDataLenPerBatch

	for _, msg := range report.sendRequestsWithMeta {
		msgLggr := lggr.With("messageID", hexutil.Encode(msg.MessageId[:]))
		if msg.executed {
			msgLggr.Infow("Skipping message already executed", "seqNr", msg.SequenceNumber)
			continue
		}
		if _, isInflight := inflightSeqNrs[msg.SequenceNumber]; isInflight {
			msgLggr.Infow("Skipping message already inflight", "seqNr", msg.SequenceNumber)
			continue
		}
		if _, ok := expectedNonces[msg.Sender]; !ok {
			// First message in batch, need to populate expected nonce
			if maxInflight, ok := maxInflightSenderNonces[msg.Sender]; ok {
				// Sender already has inflight nonce, populate from there
				expectedNonces[msg.Sender] = maxInflight + 1
			} else {
				// Nothing inflight take from chain.
				// Chain holds existing nonce.
				nonce, err := r.config.offRamp.GetSenderNonce(nil, msg.Sender)
				if err != nil {
					lggr.Errorw("unable to get sender nonce", "err", err)
					continue
				}
				expectedNonces[msg.Sender] = nonce + 1
			}
		}
		// Check expected nonce is valid
		if msg.Nonce != expectedNonces[msg.Sender] {
			msgLggr.Warnw("Skipping message invalid nonce", "have", msg.Nonce, "want", expectedNonces[msg.Sender])
			continue
		}

		if !r.isRateLimitEnoughForTokenPool(destTokenPoolRateLimits, msg.TokenAmounts, inflightTokenAmounts, sourceToDestToken) {
			msgLggr.Warnw("Skipping message token pool rate limit hit")
			continue
		}

		msgValue, err := aggregateTokenValue(destTokenPricesUSD, sourceToDestToken, msg.TokenAmounts)
		if err != nil {
			msgLggr.Errorw("Skipping message unable to compute aggregate value", "err", err)
			continue
		}
		// if token limit is smaller than message value skip message
		if tokensLeft, hasCapacity := hasEnoughTokens(aggregateTokenLimit, msgValue, inflightAggregateValue); !hasCapacity {
			msgLggr.Warnw("token limit is smaller than message value", "aggregateTokenLimit", tokensLeft.String(), "msgValue", msgValue.String())
			continue
		}
		// Fee boosting
		execGasPriceEstimateValue, err := execGasPriceEstimate()
		if err != nil {
			msgLggr.Errorw("Unexpected error fetching gas price estimate", "err", err)
			return []ObservedMessage{}
		}

		dstWrappedNativePrice, exists := destTokenPricesUSD[r.destWrappedNative]
		if !exists {
			msgLggr.Errorw("token not in dst token prices", "token", r.destWrappedNative)
			continue
		}

		execCostUsd := computeExecCost(msg.GasLimit, execGasPriceEstimateValue, dstWrappedNativePrice)
		// calculating the source chain fee, dividing by 1e18 for denomination.
		// For example:
		// FeeToken=link; FeeTokenAmount=1e17 i.e. 0.1 link, price is 6e18 USD/link (1 USD = 1e18),
		// availableFee is 1e17*6e18/1e18 = 6e17 = 0.6 USD

		sourceFeeTokenPrice, exists := sourceTokenPricesUSD[msg.FeeToken]
		if !exists {
			msgLggr.Errorw("token not in source token prices", "token", msg.FeeToken)
			continue
		}

		if len(msg.Data) > availableDataLen {
			msgLggr.Infow("Skipping message, insufficient remaining batch data len",
				"msgDataLen", len(msg.Data), "availableBatchDataLen", availableDataLen)
			continue
		}

		availableFee := big.NewInt(0).Mul(msg.FeeTokenAmount, sourceFeeTokenPrice)
		availableFee = availableFee.Div(availableFee, big.NewInt(1e18))
		availableFeeUsd := waitBoostedFee(time.Since(msg.blockTimestamp), availableFee, r.offchainConfig.RelativeBoostPerWaitHour)
		if availableFeeUsd.Cmp(execCostUsd) < 0 {
			msgLggr.Infow("Insufficient remaining fee", "availableFeeUsd", availableFeeUsd, "execCostUsd", execCostUsd,
				"sourceBlockTimestamp", msg.blockTimestamp, "waitTime", time.Since(msg.blockTimestamp), "boost", r.offchainConfig.RelativeBoostPerWaitHour)
			continue
		}

		messageMaxGas, err := calculateMessageMaxGas(
			msg.GasLimit,
			len(report.sendRequestsWithMeta),
			len(msg.Data),
			len(msg.TokenAmounts),
		)
		if err != nil {
			msgLggr.Errorw("calculate message max gas", "err", err)
			continue
		}

		// Check sufficient gas in batch
		if availableGas < messageMaxGas {
			msgLggr.Infow("Insufficient remaining gas in batch limit", "availableGas", availableGas, "messageMaxGas", messageMaxGas)
			continue
		}
		availableGas -= messageMaxGas
		aggregateTokenLimit.Sub(aggregateTokenLimit, msgValue)
		for _, tk := range msg.TokenAmounts {
			dstToken, exists := sourceToDestToken[tk.Token]
			if !exists {
				msgLggr.Warnw("destination token does not exist", "token", tk.Token)
				continue
			}
			if rl, exists := destTokenPoolRateLimits[dstToken]; exists {
				destTokenPoolRateLimits[dstToken] = rl.Sub(rl, tk.Amount)
			}
		}

		var tokenData [][]byte

		// TODO add attestation data for USDC here
		for range msg.TokenAmounts {
			tokenData = append(tokenData, []byte{})
		}

		msgLggr.Infow("Adding msg to batch", "seqNum", msg.SequenceNumber, "nonce", msg.Nonce,
			"value", msgValue, "aggregateTokenLimit", aggregateTokenLimit)
		executableMessages = append(executableMessages, NewObservedMessage(msg.SequenceNumber, tokenData))

		// after message is added to the batch, decrease the available data length
		availableDataLen -= len(msg.Data)

		expectedNonces[msg.Sender] = msg.Nonce + 1
	}
	return executableMessages
}

func (r *ExecutionReportingPlugin) isRateLimitEnoughForTokenPool(
	destTokenPoolRateLimits map[common.Address]*big.Int,
	sourceTokenAmounts []evm_2_evm_offramp.ClientEVMTokenAmount,
	inflightTokenAmounts map[common.Address]*big.Int,
	sourceToDestToken map[common.Address]common.Address,
) bool {
	rateLimitsCopy := make(map[common.Address]*big.Int)
	for destToken, rl := range destTokenPoolRateLimits {
		rateLimitsCopy[destToken] = new(big.Int).Set(rl)
	}

	for sourceToken, amount := range inflightTokenAmounts {
		if destToken, exists := sourceToDestToken[sourceToken]; exists {
			if rl, exists := rateLimitsCopy[destToken]; exists {
				rateLimitsCopy[destToken] = rl.Sub(rl, amount)
			}
		}
	}

	for _, sourceToken := range sourceTokenAmounts {
		destToken, exists := sourceToDestToken[sourceToken.Token]
		if !exists {
			r.lggr.Warnw("dest token not found", "sourceToken", sourceToken.Token)
			continue
		}

		rl, exists := rateLimitsCopy[destToken]
		if !exists {
			r.lggr.Debugw("rate limit not applied to token", "token", destToken)
			continue
		}

		if rl.Cmp(sourceToken.Amount) < 0 {
			r.lggr.Warnw("token pool rate limit reached",
				"token", sourceToken.Token, "destToken", destToken, "amount", sourceToken.Amount, "rateLimit", rl)
			return false
		}
		rateLimitsCopy[destToken] = rl.Sub(rl, sourceToken.Amount)
	}

	return true
}

func hasEnoughTokens(tokenLimit *big.Int, msgValue *big.Int, inflightValue *big.Int) (*big.Int, bool) {
	tokensLeft := big.NewInt(0).Sub(tokenLimit, inflightValue)
	return tokensLeft, tokensLeft.Cmp(msgValue) >= 0
}

func calculateMessageMaxGas(gasLimit *big.Int, numRequests, dataLen, numTokens int) (uint64, error) {
	if !gasLimit.IsUint64() {
		return 0, fmt.Errorf("gas limit %s cannot be casted to uint64", gasLimit)
	}

	gasLimitU64 := gasLimit.Uint64()
	gasOverHeadGas := maxGasOverHeadGas(numRequests, dataLen, numTokens)
	messageMaxGas := gasLimitU64 + gasOverHeadGas

	if messageMaxGas < gasLimitU64 || messageMaxGas < gasOverHeadGas {
		return 0, fmt.Errorf("message max gas overflow, gasLimit=%d gasOverHeadGas=%d", gasLimitU64, gasOverHeadGas)
	}

	return messageMaxGas, nil
}

// helper struct to hold the commitReport and the related send requests
type commitReportWithSendRequests struct {
	commitReport         commit_store.CommitStoreCommitReport
	sendRequestsWithMeta []evm2EVMOnRampCCIPSendRequestedWithMeta
}

func (r *commitReportWithSendRequests) validate() error {
	// make sure that number of messages is the expected
	if exp := int(r.commitReport.Interval.Max - r.commitReport.Interval.Min + 1); len(r.sendRequestsWithMeta) != exp {
		return errors.Errorf(
			"unexpected missing sendRequestsWithMeta in committed root %x have %d want %d", r.commitReport.MerkleRoot, len(r.sendRequestsWithMeta), exp)
	}

	return nil
}

func (r *commitReportWithSendRequests) allRequestsAreExecutedAndFinalized() bool {
	for _, req := range r.sendRequestsWithMeta {
		if !req.executed || !req.finalized {
			return false
		}
	}
	return true
}

// checks if the send request fits the commit report interval
func (r *commitReportWithSendRequests) sendReqFits(sendReq evm2EVMOnRampCCIPSendRequestedWithMeta) bool {
	return sendReq.SequenceNumber >= r.commitReport.Interval.Min &&
		sendReq.SequenceNumber <= r.commitReport.Interval.Max
}

// getReportsWithSendRequests returns the target reports with populated send requests.
func (r *ExecutionReportingPlugin) getReportsWithSendRequests(
	ctx context.Context,
	reports []commit_store.CommitStoreCommitReport,
) ([]commitReportWithSendRequests, error) {
	if len(reports) == 0 {
		return nil, nil
	}

	// find interval from all the reports
	intervalMin := reports[0].Interval.Min
	intervalMax := reports[0].Interval.Max
	for _, report := range reports[1:] {
		if report.Interval.Max > intervalMax {
			intervalMax = report.Interval.Max
		}
		if report.Interval.Min < intervalMin {
			intervalMin = report.Interval.Min
		}
	}

	// use errgroup to fetch send request logs and executed sequence numbers in parallel
	eg := &errgroup.Group{}

	var sendRequests []ccipdata.Event[evm_2_evm_onramp.EVM2EVMOnRampCCIPSendRequested]
	eg.Go(func() error {
		sendReqs, err := r.config.sourceReader.GetSendRequestsBetweenSeqNums(
			ctx,
			r.config.onRamp.Address(),
			intervalMin,
			intervalMax,
			int(r.offchainConfig.SourceFinalityDepth),
		)
		if err != nil {
			return err
		}
		sendRequests = sendReqs
		return nil
	})

	var executedSeqNums map[uint64]bool
	eg.Go(func() error {
		latestBlock, err := r.config.destReader.LatestBlock(ctx)
		if err != nil {
			return err
		}

		// get executable sequence numbers
		executedMp, err := r.getExecutedSeqNrsInRange(ctx, intervalMin, intervalMax, latestBlock)
		if err != nil {
			return err
		}
		executedSeqNums = executedMp
		return nil
	})

	if err := eg.Wait(); err != nil {
		return nil, err
	}

	reportsWithSendReqs := make([]commitReportWithSendRequests, len(reports))
	for i, report := range reports {
		reportsWithSendReqs[i] = commitReportWithSendRequests{
			commitReport:         report,
			sendRequestsWithMeta: make([]evm2EVMOnRampCCIPSendRequestedWithMeta, 0, report.Interval.Max-report.Interval.Min+1),
		}
	}

	for _, sendReq := range sendRequests {
		msg := abihelpers.OnRampMessageToOffRampMessage(sendReq.Data.Message)

		// if value exists in the map then it's executed
		// if value exists, and it's true then it's considered finalized
		finalized, executed := executedSeqNums[msg.SequenceNumber]

		reqWithMeta := evm2EVMOnRampCCIPSendRequestedWithMeta{
			InternalEVM2EVMMessage: msg,
			blockTimestamp:         sendReq.BlockTimestamp,
			executed:               executed,
			finalized:              finalized,
		}

		// attach the msg to the appropriate reports
		for i := range reportsWithSendReqs {
			if reportsWithSendReqs[i].sendReqFits(reqWithMeta) {
				reportsWithSendReqs[i].sendRequestsWithMeta = append(reportsWithSendReqs[i].sendRequestsWithMeta, reqWithMeta)
			}
		}
	}

	return reportsWithSendReqs, nil
}

func aggregateTokenValue(destTokenPricesUSD map[common.Address]*big.Int, sourceToDest map[common.Address]common.Address, tokensAndAmount []evm_2_evm_offramp.ClientEVMTokenAmount) (*big.Int, error) {
	sum := big.NewInt(0)
	for i := 0; i < len(tokensAndAmount); i++ {
		price, ok := destTokenPricesUSD[sourceToDest[tokensAndAmount[i].Token]]
		if !ok {
			return nil, errors.Errorf("do not have price for source token %v", tokensAndAmount[i].Token)
		}
		sum.Add(sum, new(big.Int).Quo(new(big.Int).Mul(price, tokensAndAmount[i].Amount), big.NewInt(1e18)))
	}
	return sum, nil
}

// Assumes non-empty report. Messages to execute can span more than one report, but are assumed to be in order of increasing
// sequence number.
func (r *ExecutionReportingPlugin) buildReport(ctx context.Context, lggr logger.Logger, observedMessages []ObservedMessage) ([]byte, error) {
	if err := validateSeqNumbers(ctx, r.config.commitStore, observedMessages); err != nil {
		return nil, err
	}
	commitReport, err := getCommitReportForSeqNum(ctx, r.config.destReader, r.config.commitStore, observedMessages[0].SeqNr)
	if err != nil {
		return nil, err
	}
	lggr.Infow("Building execution report", "observations", observedMessages, "merkleRoot", hexutil.Encode(commitReport.MerkleRoot[:]), "report", commitReport)

	sendReqsInRoot, leaves, tree, err := getProofData(ctx, lggr, r.config.leafHasher, r.config.onRamp.Address(), r.config.sourceReader, commitReport.Interval)
	if err != nil {
		return nil, err
	}

	messages := make([]*evm_2_evm_offramp.InternalEVM2EVMMessage, len(sendReqsInRoot))
	for i, msg := range sendReqsInRoot {
		offRampMsg := abihelpers.OnRampMessageToOffRampMessage(msg.Data.Message)
		messages[i] = &offRampMsg
	}

	// cap messages which fits MaxExecutionReportLength (after serialized)
	capped := sort.Search(len(observedMessages), func(i int) bool {
		report, _, err2 := buildExecutionReportForMessages(messages, leaves, tree, commitReport.Interval, observedMessages[:i+1])
		if err2 != nil {
			r.lggr.Errorw("build execution report", "err", err2)
			return false
		}

		var encoded []byte
		encoded, err = abihelpers.EncodeExecutionReport(report)
		if err != nil {
			// false makes Search keep looking to the right, always including any "erroring" ObservedMessage and allowing us to detect in the bottom
			return false
		}
		return len(encoded) > MaxExecutionReportLength
	})
	if err != nil {
		return nil, err
	}

	execReport, hashes, err := buildExecutionReportForMessages(messages, leaves, tree, commitReport.Interval, observedMessages[:capped])
	if err != nil {
		return nil, err
	}

	encodedReport, err := abihelpers.EncodeExecutionReport(execReport)
	if err != nil {
		return nil, err
	}

	if capped < len(observedMessages) {
		lggr.Warnf(
			"Capping report to fit MaxExecutionReportLength: msgsCount %d -> %d, bytes %d, bytesLimit %d",
			len(observedMessages), capped, len(encodedReport), MaxExecutionReportLength,
		)
	}

	// Double check this verifies before sending.
	res, err := r.config.commitStore.Verify(&bind.CallOpts{Context: ctx}, hashes, execReport.Proofs, execReport.ProofFlagBits)
	if err != nil {
		lggr.Errorw("Unable to call verify", "observations", observedMessages[:capped], "root", commitReport.MerkleRoot[:], "seqRange", commitReport.Interval, "err", err)
		return nil, err
	}
	// No timestamp, means failed to verify root.
	if res.Cmp(big.NewInt(0)) == 0 {
		root := tree.Root()
		lggr.Errorf("Root does not verify for messages: %v, our inner root 0x%x", observedMessages[:capped], root)
		return nil, errors.New("root does not verify")
	}
	return encodedReport, nil
}

func (r *ExecutionReportingPlugin) Report(ctx context.Context, timestamp types.ReportTimestamp, query types.Query, observations []types.AttributedObservation) (bool, types.Report, error) {
	lggr := r.lggr.Named("ExecutionReport")
	parsableObservations := getParsableObservations[ExecutionObservation](lggr, observations)
	// Need at least F+1 observations
	if len(parsableObservations) <= r.F {
		lggr.Warn("Non-empty observations <= F, need at least F+1 to continue")
		return false, nil, nil
	}

	observedMessages, err := calculateObservedMessagesConsensus(parsableObservations, r.F)
	if err != nil {
		return false, nil, err
	}
	if len(observedMessages) == 0 {
		return false, nil, nil
	}

	report, err := r.buildReport(ctx, lggr, observedMessages)
	if err != nil {
		return false, nil, err
	}
	lggr.Infow("Report", "executableObservations", observedMessages)
	return true, report, nil
}

type tallyKey struct {
	seqNr         uint64
	tokenDataHash [32]byte
}

type tallyVal struct {
	tally     int
	tokenData [][]byte
}

func calculateObservedMessagesConsensus(observations []ExecutionObservation, f int) ([]ObservedMessage, error) {
	tally := make(map[tallyKey]tallyVal)
	for _, obs := range observations {
		for seqNr, msgData := range obs.Messages {
			tokenDataHash, err := bytesOfBytesKeccak(msgData.TokenData)
			if err != nil {
				return nil, fmt.Errorf("bytes of bytes keccak: %w", err)
			}

			key := tallyKey{seqNr: seqNr, tokenDataHash: tokenDataHash}
			if val, ok := tally[key]; ok {
				tally[key] = tallyVal{tally: val.tally + 1, tokenData: msgData.TokenData}
			} else {
				tally[key] = tallyVal{tally: 1, tokenData: msgData.TokenData}
			}
		}
	}

	// We might have different token data for the same sequence number.
	// For that purpose we want to keep the token data with the most occurrences.
	seqNumTally := make(map[uint64]tallyVal)

	// order tally keys to make looping over the entries deterministic
	tallyKeys := make([]tallyKey, 0, len(tally))
	for key := range tally {
		tallyKeys = append(tallyKeys, key)
	}
	sort.Slice(tallyKeys, func(i, j int) bool {
		return hex.EncodeToString(tallyKeys[i].tokenDataHash[:]) < hex.EncodeToString(tallyKeys[j].tokenDataHash[:])
	})

	for _, key := range tallyKeys {
		tallyInfo := tally[key]
		existingTally, exists := seqNumTally[key.seqNr]
		if tallyInfo.tally > f && (!exists || tallyInfo.tally > existingTally.tally) {
			seqNumTally[key.seqNr] = tallyInfo
		}
	}

	finalSequenceNumbers := make([]ObservedMessage, 0, len(seqNumTally))
	for seqNr, tallyInfo := range seqNumTally {
		finalSequenceNumbers = append(finalSequenceNumbers, NewObservedMessage(seqNr, tallyInfo.tokenData))
	}
	// buildReport expects sorted sequence numbers (tally map is non-deterministic).
	sort.Slice(finalSequenceNumbers, func(i, j int) bool {
		return finalSequenceNumbers[i].SeqNr < finalSequenceNumbers[j].SeqNr
	})
	return finalSequenceNumbers, nil
}

func (r *ExecutionReportingPlugin) ShouldAcceptFinalizedReport(ctx context.Context, timestamp types.ReportTimestamp, report types.Report) (bool, error) {
	lggr := r.lggr.Named("ShouldAcceptFinalizedReport")
	messages, err := abihelpers.MessagesFromExecutionReport(report)
	if err != nil {
		lggr.Errorw("Unable to decode report", "err", err)
		return false, err
	}
	lggr = lggr.With("messageIDs", getMessageIDsAsHexString(messages))

	// If the first message is executed already, this execution report is stale, and we do not accept it.
	stale, err := r.isStaleReport(messages)
	if err != nil {
		return false, err
	}
	if stale {
		lggr.Info("Execution report is stale")
		return false, nil
	}
	// Else just assume in flight
	if err = r.inflightReports.add(lggr, messages); err != nil {
		return false, err
	}
	lggr.Info("Accepting finalized report")
	return true, nil
}

func (r *ExecutionReportingPlugin) ShouldTransmitAcceptedReport(ctx context.Context, timestamp types.ReportTimestamp, report types.Report) (bool, error) {
	lggr := r.lggr.Named("ShouldTransmitAcceptedReport")
	messages, err := abihelpers.MessagesFromExecutionReport(report)
	if err != nil {
		lggr.Errorw("Unable to decode report", "err", err)
		return false, nil
	}
	lggr = lggr.With("messageIDs", getMessageIDsAsHexString(messages))

	// If report is not stale we transmit.
	// When the executeTransmitter enqueues the tx for tx manager,
	// we mark it as execution_sent, removing it from the set of inflight messages.
	stale, err := r.isStaleReport(messages)
	if err != nil {
		return false, err
	}
	if stale {
		lggr.Info("Execution report is stale")
		return false, nil
	}

	lggr.Info("Transmitting finalized report")
	return true, err
}

func (r *ExecutionReportingPlugin) isStaleReport(messages []evm_2_evm_offramp.InternalEVM2EVMMessage) (bool, error) {
	if len(messages) == 0 {
		return true, fmt.Errorf("messages are empty")
	}

	// If the first message is executed already, this execution report is stale.
	// Note the default execution state, including for arbitrary seq number not yet committed
	// is ExecutionStateUntouched.
	msgState, err := r.config.offRamp.GetExecutionState(nil, messages[0].SequenceNumber)
	if err != nil {
		return true, err
	}
	if state := abihelpers.MessageExecutionState(msgState); state == abihelpers.ExecutionStateFailure || state == abihelpers.ExecutionStateSuccess {
		return true, nil
	}

	return false, nil
}

func (r *ExecutionReportingPlugin) Close() error {
	return nil
}

func inflightAggregates(
	inflight []InflightInternalExecutionReport,
	destTokenPrices map[common.Address]*big.Int,
	sourceToDest map[common.Address]common.Address,
) (map[uint64]struct{}, *big.Int, map[common.Address]uint64, map[common.Address]*big.Int, error) {
	inflightSeqNrs := make(map[uint64]struct{})
	inflightAggregateValue := big.NewInt(0)
	maxInflightSenderNonces := make(map[common.Address]uint64)
	inflightTokenAmounts := make(map[common.Address]*big.Int)

	for _, rep := range inflight {
		for _, message := range rep.messages {
			inflightSeqNrs[message.SequenceNumber] = struct{}{}
			msgValue, err := aggregateTokenValue(destTokenPrices, sourceToDest, message.TokenAmounts)
			if err != nil {
				return nil, nil, nil, nil, err
			}
			inflightAggregateValue.Add(inflightAggregateValue, msgValue)
			maxInflightSenderNonce, ok := maxInflightSenderNonces[message.Sender]
			if !ok || message.Nonce > maxInflightSenderNonce {
				maxInflightSenderNonces[message.Sender] = message.Nonce
			}

			for _, tk := range message.TokenAmounts {
				if rl, exists := inflightTokenAmounts[tk.Token]; exists {
					inflightTokenAmounts[tk.Token] = rl.Add(rl, tk.Amount)
				} else {
					inflightTokenAmounts[tk.Token] = new(big.Int).Set(tk.Amount)
				}
			}
		}
	}
	return inflightSeqNrs, inflightAggregateValue, maxInflightSenderNonces, inflightTokenAmounts, nil
}

// getTokensPrices returns token prices of the given price registry,
// results include feeTokens and passed-in tokens
// price values are USD per 1e18 of smallest token denomination, in base units 1e18 (e.g. 5$ = 5e18 USD per 1e18 units).
// this function is used for price registry of both source and destination chains.
func getTokensPrices(ctx context.Context, feeTokens []common.Address, priceRegistry price_registry.PriceRegistryInterface, tokens []common.Address) (map[common.Address]*big.Int, error) {
	priceRegistryAddress := priceRegistry.Address()
	prices := make(map[common.Address]*big.Int)

	wantedTokens := append(feeTokens, tokens...)
	fetchedPrices, err := priceRegistry.GetTokenPrices(&bind.CallOpts{Context: ctx}, wantedTokens)
	if err != nil {
		return nil, errors.Wrapf(err, "could not get token prices of %v", wantedTokens)
	}

	// price registry should always return a price per token ordered by input tokens
	if len(fetchedPrices) != len(wantedTokens) {
		return nil, fmt.Errorf("token prices length exp=%d actual=%d", len(wantedTokens), len(fetchedPrices))
	}

	for i, token := range wantedTokens {
		// price of a token can never be zero
		if fetchedPrices[i].Value.BitLen() == 0 {
			return nil, fmt.Errorf("price of token %s is zero (price registry=%s)", token, priceRegistryAddress)
		}

		// price registry should not report different price for the same token
		price, exists := prices[token]
		if exists && fetchedPrices[i].Value.Cmp(price) != 0 {
			return nil, fmt.Errorf("price registry reported different prices (%s and %s) for the same token %s",
				fetchedPrices[i].Value, price, token)
		}

		prices[token] = fetchedPrices[i].Value
	}

	return prices, nil
}

func getUnexpiredCommitReports(
	ctx context.Context,
	destReader ccipdata.Reader,
	commitStore commit_store.CommitStoreInterface,
	permissionExecutionThreshold time.Duration,
) ([]commit_store.CommitStoreCommitReport, error) {
	acceptedReports, err := destReader.GetAcceptedCommitReportsGteTimestamp(
		ctx,
		commitStore.Address(),
		time.Now().Add(-permissionExecutionThreshold),
		0,
	)
	if err != nil {
		return nil, err
	}

	var reports []commit_store.CommitStoreCommitReport
	for _, acceptedReport := range acceptedReports {
		reports = append(reports, acceptedReport.Data.Report)
	}
	return reports, nil
}<|MERGE_RESOLUTION|>--- conflicted
+++ resolved
@@ -68,20 +68,6 @@
 }
 
 type ExecutionReportingPlugin struct {
-<<<<<<< HEAD
-	config                ExecutionPluginConfig
-	F                     int
-	lggr                  logger.Logger
-	inflightReports       *inflightExecReportsContainer
-	snoozedRoots          cache.SnoozedRoots
-	destPriceRegistry     price_registry.PriceRegistryInterface
-	destWrappedNative     common.Address
-	onchainConfig         ccipconfig.ExecOnchainConfig
-	offchainConfig        ccipconfig.ExecOffchainConfig
-	cachedSourceFeeTokens cache.AutoSync[[]common.Address]
-	cachedDestTokens      cache.AutoSync[cache.CachedTokens]
-	cachedTokenPools      cache.AutoSync[map[common.Address]common.Address]
-=======
 	config                 ExecutionPluginConfig
 	F                      int
 	lggr                   logger.Logger
@@ -93,8 +79,8 @@
 	offchainConfig         ccipconfig.ExecOffchainConfig
 	cachedSourceFeeTokens  cache.AutoSync[[]common.Address]
 	cachedDestTokens       cache.AutoSync[cache.CachedTokens]
+	cachedTokenPools       cache.AutoSync[map[common.Address]common.Address]
 	customTokenPoolFactory func(ctx context.Context, poolAddress common.Address, bind bind.ContractBackend) (custom_token_pool.CustomTokenPoolInterface, error)
->>>>>>> b69f4049
 }
 
 type ExecutionReportingPluginFactory struct {
@@ -158,13 +144,10 @@
 			offchainConfig:        offchainConfig,
 			cachedDestTokens:      cachedDestTokens,
 			cachedSourceFeeTokens: cachedSourceFeeTokens,
-<<<<<<< HEAD
 			cachedTokenPools:      cachedTokenPools,
-=======
 			customTokenPoolFactory: func(ctx context.Context, poolAddress common.Address, contractBackend bind.ContractBackend) (custom_token_pool.CustomTokenPoolInterface, error) {
 				return custom_token_pool.NewCustomTokenPool(poolAddress, contractBackend)
 			},
->>>>>>> b69f4049
 		}, types.ReportingPluginInfo{
 			Name: "CCIPExecution",
 			// Setting this to false saves on calldata since OffRamp doesn't require agreement between NOPs
