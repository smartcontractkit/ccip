--- conflicted
+++ resolved
@@ -75,11 +75,8 @@
 	sourceClient             evmclient.Client
 	destGasEstimator         gas.EvmFeeEstimator
 	leafHasher               hashlib.LeafHasherInterface[[32]byte]
-<<<<<<< HEAD
 	feeEstConfig             FeeEstimationConfig
-=======
 	tokenDataProviders       map[common.Address]tokendata.Reader
->>>>>>> 0462cae0
 }
 
 type ExecutionReportingPlugin struct {
@@ -287,11 +284,7 @@
 		}
 		return getTokensPrices(ctx, dstTokens.FeeTokens, r.destPriceRegistry, append(supportedDestTokens, r.destWrappedNative))
 	})
-<<<<<<< HEAD
-	getDestGasPrice := LazyFetch(func() (GasPrice, error) {
-=======
-	getDestGasPrice := cache.LazyFetch(func() (*big.Int, error) {
->>>>>>> 0462cae0
+	getDestGasPrice := cache.LazyFetch(func() (contractutil.GasPrice, error) {
 		return r.estimateDestinationGasPrice(ctx)
 	})
 
@@ -435,20 +428,20 @@
 	return res, nil
 }
 
-func (r *ExecutionReportingPlugin) estimateDestinationGasPrice(ctx context.Context) (GasPrice, error) {
+func (r *ExecutionReportingPlugin) estimateDestinationGasPrice(ctx context.Context) (contractutil.GasPrice, error) {
 	destGasPriceWei, _, err := r.config.destGasEstimator.GetFee(ctx, nil, 0, assets.NewWei(big.NewInt(int64(r.offchainConfig.MaxGasPrice))))
 	if err != nil {
-		return GasPrice{}, errors.Wrap(err, "could not estimate destination gas price")
+		return contractutil.GasPrice{}, errors.Wrap(err, "could not estimate destination gas price")
 	}
 	destNativeGasPrice := destGasPriceWei.Legacy.ToInt()
 	if destGasPriceWei.DynamicFeeCap != nil {
 		destNativeGasPrice = destGasPriceWei.DynamicFeeCap.ToInt()
 	}
 	if destNativeGasPrice == nil {
-		return GasPrice{}, fmt.Errorf("missing gas price %+v", destGasPriceWei)
-	}
-
-	gasPrice := GasPrice{
+		return contractutil.GasPrice{}, fmt.Errorf("missing gas price %+v", destGasPriceWei)
+	}
+
+	gasPrice := contractutil.GasPrice{
 		DAGasPrice:     big.NewInt(0),
 		NativeGasPrice: destNativeGasPrice,
 	}
@@ -457,7 +450,7 @@
 	if l1Oracle := r.config.destGasEstimator.L1Oracle(); l1Oracle != nil {
 		l1GasPriceWei, err := l1Oracle.GasPrice(ctx)
 		if err != nil {
-			return GasPrice{}, err
+			return contractutil.GasPrice{}, err
 		}
 
 		if l1GasPrice := l1GasPriceWei.ToInt(); l1GasPrice.Cmp(big.NewInt(0)) > 0 {
@@ -515,11 +508,7 @@
 	aggregateTokenLimit *big.Int,
 	sourceTokenPricesUSD map[common.Address]*big.Int,
 	destTokenPricesUSD map[common.Address]*big.Int,
-<<<<<<< HEAD
-	gasPriceEstimate LazyFunction[GasPrice],
-=======
-	execGasPriceEstimate cache.LazyFunction[*big.Int],
->>>>>>> 0462cae0
+	gasPriceEstimate cache.LazyFunction[contractutil.GasPrice],
 	sourceToDestToken map[common.Address]common.Address,
 	destTokenPoolRateLimits map[common.Address]*big.Int,
 ) (executableMessages []ObservedMessage) {
