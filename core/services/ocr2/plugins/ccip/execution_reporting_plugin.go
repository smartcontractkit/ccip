package ccip

import (
	"context"
	"encoding/hex"
	"fmt"
	"math/big"
	"sort"
	"sync"
	"time"

	"github.com/ethereum/go-ethereum/common"
	"github.com/ethereum/go-ethereum/common/hexutil"
	"golang.org/x/sync/errgroup"

	"github.com/pkg/errors"

	"github.com/smartcontractkit/libocr/offchainreporting2plus/types"

	evmclient "github.com/smartcontractkit/chainlink/v2/core/chains/evm/client"
	"github.com/smartcontractkit/chainlink/v2/core/chains/evm/gas"
	"github.com/smartcontractkit/chainlink/v2/core/chains/evm/logpoller"
	"github.com/smartcontractkit/chainlink/v2/core/gethwrappers/ccip/generated/evm_2_evm_offramp"
	"github.com/smartcontractkit/chainlink/v2/core/logger"
	"github.com/smartcontractkit/chainlink/v2/core/services/ocr2/plugins/ccip/internal"
	"github.com/smartcontractkit/chainlink/v2/core/services/ocr2/plugins/ccip/internal/cache"
	"github.com/smartcontractkit/chainlink/v2/core/services/ocr2/plugins/ccip/internal/ccipdata"
	"github.com/smartcontractkit/chainlink/v2/core/services/ocr2/plugins/ccip/internal/contractutil"
	"github.com/smartcontractkit/chainlink/v2/core/services/ocr2/plugins/ccip/internal/hashlib"
	"github.com/smartcontractkit/chainlink/v2/core/services/ocr2/plugins/ccip/internal/observability"
	"github.com/smartcontractkit/chainlink/v2/core/services/ocr2/plugins/ccip/prices"
	"github.com/smartcontractkit/chainlink/v2/core/services/ocr2/plugins/ccip/tokendata"
)

const (
	// exec Report should make sure to cap returned payload to this limit
	MaxExecutionReportLength = 250_000

	// MaxDataLenPerBatch limits the total length of msg data that can be in a batch.
	MaxDataLenPerBatch = 60_000
<<<<<<< HEAD

	// MaximumAllowedTokenDataWaitTimePerBatchSec defines the maximum time that is allowed
	// for the plugin to wait for token data to be fetched from external providers per batch.
	MaximumAllowedTokenDataWaitTimePerBatchSec = 5
=======
	// MessagesIterationStep limits number of messages fetched to memory at once when iterating through unexpired CommitRoots
	MessagesIterationStep = 800
>>>>>>> 145ade59
)

var (
	_ types.ReportingPluginFactory = &ExecutionReportingPluginFactory{}
	_ types.ReportingPlugin        = &ExecutionReportingPlugin{}
)

type ExecutionPluginStaticConfig struct {
	lggr                     logger.Logger
	sourceLP, destLP         logpoller.LogPoller
	onRampReader             ccipdata.OnRampReader
	destReader               ccipdata.Reader
	offRampReader            ccipdata.OffRampReader
	commitStoreReader        ccipdata.CommitStoreReader
	sourcePriceRegistry      ccipdata.PriceRegistryReader
	sourceWrappedNativeToken common.Address
	destClient               evmclient.Client
	sourceClient             evmclient.Client
	destChainEVMID           *big.Int
	destGasEstimator         gas.EvmFeeEstimator
	tokenDataWorker          tokendata.Worker
}

type ExecutionReportingPlugin struct {
	config ExecutionPluginStaticConfig

	F                     int
	lggr                  logger.Logger
	inflightReports       *inflightExecReportsContainer
	snoozedRoots          cache.SnoozedRoots
	destPriceRegistry     ccipdata.PriceRegistryReader
	destWrappedNative     common.Address
	onchainConfig         ccipdata.ExecOnchainConfig
	offchainConfig        ccipdata.ExecOffchainConfig
	cachedSourceFeeTokens cache.AutoSync[[]common.Address]
	cachedDestTokens      cache.AutoSync[cache.CachedTokens]
	cachedTokenPools      cache.AutoSync[map[common.Address]common.Address]
	gasPriceEstimator     prices.GasPriceEstimatorExec
}

type ExecutionReportingPluginFactory struct {
	// Config derived from job specs and does not change between instances.
	config ExecutionPluginStaticConfig

	destPriceRegReader ccipdata.PriceRegistryReader
	destPriceRegAddr   common.Address
	readersMu          *sync.Mutex
}

func NewExecutionReportingPluginFactory(config ExecutionPluginStaticConfig) *ExecutionReportingPluginFactory {
	return &ExecutionReportingPluginFactory{
		config:    config,
		readersMu: &sync.Mutex{},

		// the fields below are initially empty and populated on demand
		destPriceRegReader: nil,
		destPriceRegAddr:   common.Address{},
	}
}

func (rf *ExecutionReportingPluginFactory) UpdateDynamicReaders(newPriceRegAddr common.Address) error {
	rf.readersMu.Lock()
	defer rf.readersMu.Unlock()
	// TODO: Investigate use of Close() to cleanup.
	// TODO: a true price registry upgrade on an existing lane may want some kind of start block in its config? Right now we
	// essentially assume that plugins don't care about historical price reg logs.
	if rf.destPriceRegAddr == newPriceRegAddr {
		// No-op
		return nil
	}
	// Close old reader (if present) and open new reader if address changed.
	if rf.destPriceRegReader != nil {
		if err := rf.destPriceRegReader.Close(); err != nil {
			return err
		}
	}
	destPriceRegistryReader, err := ccipdata.NewPriceRegistryReader(rf.config.lggr, newPriceRegAddr, rf.config.destLP, rf.config.destClient)
	if err != nil {
		return err
	}
	destPriceRegistryReader = observability.NewPriceRegistryReader(destPriceRegistryReader, rf.config.destClient.ConfiguredChainID().Int64(), ExecPluginLabel)
	rf.destPriceRegReader = destPriceRegistryReader
	rf.destPriceRegAddr = newPriceRegAddr
	return nil
}

func (rf *ExecutionReportingPluginFactory) NewReportingPlugin(config types.ReportingPluginConfig) (types.ReportingPlugin, types.ReportingPluginInfo, error) {
	destPriceRegistry, destWrappedNative, err := rf.config.offRampReader.ChangeConfig(config.OnchainConfig, config.OffchainConfig)
	if err != nil {
		return nil, types.ReportingPluginInfo{}, err
	}
	// Open dynamic readers
	err = rf.UpdateDynamicReaders(destPriceRegistry)
	if err != nil {
		return nil, types.ReportingPluginInfo{}, err
	}

	offchainConfig := rf.config.offRampReader.OffchainConfig()
	cachedSourceFeeTokens := cache.NewCachedFeeTokens(rf.config.sourceLP, rf.config.sourcePriceRegistry)
	cachedDestTokens := cache.NewCachedSupportedTokens(rf.config.destLP, rf.config.offRampReader, rf.destPriceRegReader)

	cachedTokenPools := cache.NewTokenPools(rf.config.lggr, rf.config.destLP, rf.config.offRampReader, 5)

	return &ExecutionReportingPlugin{
			config:                rf.config,
			F:                     config.F,
			lggr:                  rf.config.lggr.Named("ExecutionReportingPlugin"),
			snoozedRoots:          cache.NewSnoozedRoots(rf.config.offRampReader.OnchainConfig().PermissionLessExecutionThresholdSeconds, offchainConfig.RootSnoozeTime.Duration()),
			inflightReports:       newInflightExecReportsContainer(offchainConfig.InflightCacheExpiry.Duration()),
			destPriceRegistry:     rf.destPriceRegReader,
			destWrappedNative:     destWrappedNative,
			onchainConfig:         rf.config.offRampReader.OnchainConfig(),
			offchainConfig:        offchainConfig,
			cachedDestTokens:      cachedDestTokens,
			cachedSourceFeeTokens: cachedSourceFeeTokens,
			cachedTokenPools:      cachedTokenPools,
			gasPriceEstimator:     rf.config.offRampReader.GasPriceEstimator(),
		}, types.ReportingPluginInfo{
			Name: "CCIPExecution",
			// Setting this to false saves on calldata since OffRamp doesn't require agreement between NOPs
			// (OffRamp is only able to execute committed messages).
			UniqueReports: false,
			Limits: types.ReportingPluginLimits{
				MaxObservationLength: MaxObservationLength,
				MaxReportLength:      MaxExecutionReportLength,
			},
		}, nil
}

func (r *ExecutionReportingPlugin) Query(context.Context, types.ReportTimestamp) (types.Query, error) {
	return types.Query{}, nil
}

func (r *ExecutionReportingPlugin) Observation(ctx context.Context, timestamp types.ReportTimestamp, query types.Query) (types.Observation, error) {
	lggr := r.lggr.Named("ExecutionObservation")
	down, err := r.config.commitStoreReader.IsDown(ctx)
	if err != nil {
		return nil, errors.Wrap(err, "isDown check errored")
	}
	if down {
		return nil, ErrCommitStoreIsDown
	}
	// Expire any inflight reports.
	r.inflightReports.expire(lggr)
	inFlight := r.inflightReports.getAll()

	observationBuildStart := time.Now()

	executableObservations, err := r.getExecutableObservations(ctx, lggr, timestamp, inFlight)
	measureObservationBuildDuration(timestamp, time.Since(observationBuildStart))
	if err != nil {
		return nil, err
	}
	// cap observations which fits MaxObservationLength (after serialized)
	capped := sort.Search(len(executableObservations), func(i int) bool {
		var encoded []byte
		encoded, err = NewExecutionObservation(executableObservations[:i+1]).Marshal()
		if err != nil {
			// false makes Search keep looking to the right, always including any "erroring" ObservedMessage and allowing us to detect in the bottom
			return false
		}
		return len(encoded) > MaxObservationLength
	})
	if err != nil {
		return nil, err
	}
	executableObservations = executableObservations[:capped]
	lggr.Infow("Observation", "executableMessages", executableObservations)
	// Note can be empty
	return NewExecutionObservation(executableObservations).Marshal()
}

func (r *ExecutionReportingPlugin) getExecutableObservations(ctx context.Context, lggr logger.Logger, timestamp types.ReportTimestamp, inflight []InflightInternalExecutionReport) ([]ObservedMessage, error) {
	unexpiredReports, err := r.getUnexpiredCommitReports(
		ctx,
		r.config.commitStoreReader,
		r.onchainConfig.PermissionLessExecutionThresholdSeconds,
		lggr,
	)
	if err != nil {
		return nil, err
	}

	if len(unexpiredReports) == 0 {
		return []ObservedMessage{}, nil
	}

	for j := 0; j < len(unexpiredReports); {
		unexpiredReportsPart, step := selectReportsToFillBatch(unexpiredReports[j:], MessagesIterationStep)
		j += step

		// This could result in slightly different values on each call as
		// the function returns the allowed amount at the time of the last block.
		// Since this will only increase over time, the highest observed value will
		// always be the lower bound of what would be available on chain
		// since we already account for inflight txs.
		getAllowedTokenAmount := cache.LazyFetch(func() (evm_2_evm_offramp.RateLimiterTokenBucket, error) {
			return r.config.offRampReader.CurrentRateLimiterState(ctx)
		})
		sourceToDestTokens, supportedDestTokens, err := r.sourceDestinationTokens(ctx)
		if err != nil {
			return nil, err
		}
		getSourceTokensPrices := cache.LazyFetch(func() (map[common.Address]*big.Int, error) {
			sourceFeeTokens, err1 := r.cachedSourceFeeTokens.Get(ctx)
			if err1 != nil {
				return nil, err1
			}
			return getTokensPrices(ctx, sourceFeeTokens, r.config.sourcePriceRegistry, []common.Address{r.config.sourceWrappedNativeToken})
		})
		getDestTokensPrices := cache.LazyFetch(func() (map[common.Address]*big.Int, error) {
			dstTokens, err1 := r.cachedDestTokens.Get(ctx)
			if err1 != nil {
				return nil, err1
			}
			return getTokensPrices(ctx, dstTokens.FeeTokens, r.destPriceRegistry, append(supportedDestTokens, r.destWrappedNative))
		})
		getDestGasPrice := cache.LazyFetch(func() (prices.GasPrice, error) {
			return r.gasPriceEstimator.GetGasPrice(ctx)
		})

<<<<<<< HEAD
	for _, unexpiredReport := range unexpiredReportsWithSendReqs {
		r.config.tokenDataWorker.AddJobsFromMsgs(ctx, unexpiredReport.sendRequestsWithMeta)
	}

	getDestPoolRateLimits := cache.LazyFetch(func() (map[common.Address]*big.Int, error) {
		return r.destPoolRateLimits(ctx, unexpiredReportsWithSendReqs, sourceToDestTokens)
	})
=======
		measureNumberOfReportsProcessed(timestamp, len(unexpiredReportsPart))
>>>>>>> 145ade59

		unexpiredReportsWithSendReqs, err := r.getReportsWithSendRequests(ctx, unexpiredReportsPart)
		if err != nil {
			return nil, err
		}

		getDestPoolRateLimits := cache.LazyFetch(func() (map[common.Address]*big.Int, error) {
			return r.destPoolRateLimits(ctx, unexpiredReportsWithSendReqs, sourceToDestTokens)
		})

		for _, rep := range unexpiredReportsWithSendReqs {
			if ctx.Err() != nil {
				lggr.Warn("Processing of roots killed by context")
				break
			}

			merkleRoot := rep.commitReport.MerkleRoot

			rootLggr := lggr.With("root", hexutil.Encode(merkleRoot[:]),
				"minSeqNr", rep.commitReport.Interval.Min,
				"maxSeqNr", rep.commitReport.Interval.Max,
			)

			if err := rep.validate(); err != nil {
				rootLggr.Errorw("Skipping invalid report", "err", err)
				continue
			}

			// If all messages are already executed and finalized, snooze the root for
			// config.PermissionLessExecutionThresholdSeconds so it will never be considered again.
			if allMsgsExecutedAndFinalized := rep.allRequestsAreExecutedAndFinalized(); allMsgsExecutedAndFinalized {
				rootLggr.Infof("Snoozing root %s forever since there are no executable txs anymore", hex.EncodeToString(merkleRoot[:]))
				r.snoozedRoots.MarkAsExecuted(merkleRoot)
				incSkippedRequests(reasonAllExecuted)
				continue
			}

			blessed, err := r.config.commitStoreReader.IsBlessed(ctx, merkleRoot)
			if err != nil {
				return nil, err
			}
			if !blessed {
				rootLggr.Infow("Report is accepted but not blessed")
				incSkippedRequests(reasonNotBlessed)
				continue
			}

			allowedTokenAmountValue, err := getAllowedTokenAmount()
			if err != nil {
				return nil, err
			}
			sourceTokensPricesValue, err := getSourceTokensPrices()
			if err != nil {
				return nil, fmt.Errorf("get source token prices: %w", err)
			}

			destTokensPricesValue, err := getDestTokensPrices()
			if err != nil {
				return nil, fmt.Errorf("get dest token prices: %w", err)
			}

			destPoolRateLimits, err := getDestPoolRateLimits()
			if err != nil {
				return nil, fmt.Errorf("get dest pool rate limits: %w", err)
			}

			buildBatchDuration := time.Now()
			batch := r.buildBatch(
				ctx,
				rootLggr,
				rep,
				inflight,
				allowedTokenAmountValue.Tokens,
				sourceTokensPricesValue,
				destTokensPricesValue,
				getDestGasPrice,
				sourceToDestTokens,
				destPoolRateLimits)
			measureBatchBuildDuration(timestamp, time.Since(buildBatchDuration))
			if len(batch) != 0 {
				return batch, nil
			}
			r.snoozedRoots.Snooze(merkleRoot)
		}
	}
	return []ObservedMessage{}, nil
}

// destPoolRateLimits returns a map that consists of the rate limits of each destination token of the provided reports.
// If a token is missing from the returned map it either means that token was not found or token pool is disabled for this token.
func (r *ExecutionReportingPlugin) destPoolRateLimits(ctx context.Context, commitReports []commitReportWithSendRequests, sourceToDestToken map[common.Address]common.Address) (map[common.Address]*big.Int, error) {
	tokenPools, err := r.cachedTokenPools.Get(ctx)
	if err != nil {
		return nil, fmt.Errorf("get cached token pools: %w", err)
	}

	dstTokenToPool := make(map[common.Address]common.Address)
	dstPoolToToken := make(map[common.Address]common.Address)
	dstPools := make([]common.Address, 0)

	for _, msg := range commitReports {
		for _, req := range msg.sendRequestsWithMeta {
			for _, tk := range req.TokenAmounts {
				dstToken, exists := sourceToDestToken[tk.Token]
				if !exists {
					r.lggr.Warnw("token not found on destination chain", "sourceToken", tk)
					continue
				}

				// another message with the same token exists in the report
				// we skip it since we don't want to query for the rate limit twice
				if _, seen := dstTokenToPool[dstToken]; seen {
					continue
				}

				poolAddress, exists := tokenPools[dstToken]
				if !exists {
					return nil, fmt.Errorf("pool for token '%s' does not exist", dstToken)
				}

				if tokenAddr, seen := dstPoolToToken[poolAddress]; seen {
					return nil, fmt.Errorf("pool is already seen for token %s", tokenAddr)
				}

				dstTokenToPool[dstToken] = poolAddress
				dstPoolToToken[poolAddress] = dstToken
				dstPools = append(dstPools, poolAddress)
			}
		}
	}

	rateLimits, err := r.config.offRampReader.GetTokenPoolsRateLimits(ctx, dstPools)
	if err != nil {
		return nil, fmt.Errorf("fetch pool rate limits: %w", err)
	}

	res := make(map[common.Address]*big.Int, len(dstTokenToPool))
	for i, rateLimit := range rateLimits {
		// if the rate limit is disabled for this token pool then we omit it from the result
		if !rateLimit.IsEnabled {
			continue
		}

		tokenAddr, exists := dstPoolToToken[dstPools[i]]
		if !exists {
			return nil, fmt.Errorf("pool to token mapping does not contain %s", dstPools[i])
		}
		res[tokenAddr] = rateLimit.Tokens
	}

	return res, nil
}

func (r *ExecutionReportingPlugin) sourceDestinationTokens(ctx context.Context) (map[common.Address]common.Address, []common.Address, error) {
	destTokens, err := r.cachedDestTokens.Get(ctx)
	if err != nil {
		return nil, nil, err
	}

	sourceToDestTokens := destTokens.SupportedTokens
	supportedDestTokens := make([]common.Address, 0, len(sourceToDestTokens))
	for _, destToken := range sourceToDestTokens {
		supportedDestTokens = append(supportedDestTokens, destToken)
	}
	return sourceToDestTokens, supportedDestTokens, nil
}

// Calculates a map that indicated whether a sequence number has already been executed
// before. It doesn't matter if the executed succeeded, since we don't retry previous
// attempts even if they failed. Value in the map indicates whether the log is finalized or not.
func (r *ExecutionReportingPlugin) getExecutedSeqNrsInRange(ctx context.Context, min, max uint64, latestBlock int64) (map[uint64]bool, error) {
	stateChanges, err := r.config.offRampReader.GetExecutionStateChangesBetweenSeqNums(
		ctx,
		min,
		max,
		int(r.offchainConfig.DestOptimisticConfirmations),
	)
	if err != nil {
		return nil, err
	}
	executedMp := make(map[uint64]bool, len(stateChanges))
	for _, stateChange := range stateChanges {
		finalized := (latestBlock - stateChange.BlockNumber) >= int64(r.offchainConfig.DestFinalityDepth)
		executedMp[stateChange.Data.SequenceNumber] = finalized
	}
	return executedMp, nil
}

// Builds a batch of transactions that can be executed, takes into account
// the available gas, rate limiting, execution state, nonce state, and
// profitability of execution.
func (r *ExecutionReportingPlugin) buildBatch(
	ctx context.Context,
	lggr logger.Logger,
	report commitReportWithSendRequests,
	inflight []InflightInternalExecutionReport,
	aggregateTokenLimit *big.Int,
	sourceTokenPricesUSD map[common.Address]*big.Int,
	destTokenPricesUSD map[common.Address]*big.Int,
	gasPriceEstimate cache.LazyFunction[prices.GasPrice],
	sourceToDestToken map[common.Address]common.Address,
	destTokenPoolRateLimits map[common.Address]*big.Int,
) (executableMessages []ObservedMessage) {
	inflightSeqNrs, inflightAggregateValue, maxInflightSenderNonces, inflightTokenAmounts, err := inflightAggregates(inflight, destTokenPricesUSD, sourceToDestToken)
	if err != nil {
		lggr.Errorw("Unexpected error computing inflight values", "err", err)
		return []ObservedMessage{}
	}
	availableGas := uint64(r.offchainConfig.BatchGasLimit)
	expectedNonces := make(map[common.Address]uint64)
	availableDataLen := MaxDataLenPerBatch

	tokenDataRemainingDuration := MaximumAllowedTokenDataWaitTimePerBatchSec * time.Second
	for _, msg := range report.sendRequestsWithMeta {
		msgLggr := lggr.With("messageID", hexutil.Encode(msg.MessageId[:]))
		if msg.Executed {
			msgLggr.Infow("Skipping message already executed", "seqNr", msg.SequenceNumber)
			continue
		}
		if _, isInflight := inflightSeqNrs[msg.SequenceNumber]; isInflight {
			msgLggr.Infow("Skipping message already inflight", "seqNr", msg.SequenceNumber)
			continue
		}
		if _, ok := expectedNonces[msg.Sender]; !ok {
			// First message in batch, need to populate expected nonce
			if maxInflight, ok := maxInflightSenderNonces[msg.Sender]; ok {
				// Sender already has inflight nonce, populate from there
				expectedNonces[msg.Sender] = maxInflight + 1
			} else {
				// Nothing inflight take from chain.
				// Chain holds existing nonce.
				nonce, err := r.config.offRampReader.GetSenderNonce(nil, msg.Sender)
				if err != nil {
					lggr.Errorw("unable to get sender nonce", "err", err, "seqNr", msg.SequenceNumber)
					continue
				}
				expectedNonces[msg.Sender] = nonce + 1
			}
		}
		// Check expected nonce is valid
		if msg.Nonce != expectedNonces[msg.Sender] {
			msgLggr.Warnw("Skipping message invalid nonce", "have", msg.Nonce, "want", expectedNonces[msg.Sender])
			continue
		}

		if !r.isRateLimitEnoughForTokenPool(destTokenPoolRateLimits, msg.TokenAmounts, inflightTokenAmounts, sourceToDestToken) {
			msgLggr.Warnw("Skipping message token pool rate limit hit")
			continue
		}

		msgValue, err := aggregateTokenValue(destTokenPricesUSD, sourceToDestToken, msg.TokenAmounts)
		if err != nil {
			msgLggr.Errorw("Skipping message unable to compute aggregate value", "err", err)
			continue
		}

		// if token limit is smaller than message value skip message
		if tokensLeft, hasCapacity := hasEnoughTokens(aggregateTokenLimit, msgValue, inflightAggregateValue); !hasCapacity {
			msgLggr.Warnw("token limit is smaller than message value", "aggregateTokenLimit", tokensLeft.String(), "msgValue", msgValue.String())
			continue
		}

		tokenData, dur, err := r.getTokenDataWithCappedLatency(ctx, msg, tokenDataRemainingDuration)
		tokenDataRemainingDuration -= dur
		if err != nil {
			msgLggr.Errorw("skipping message error while getting token data", "err", err)
			continue
		}

		// Fee boosting
		gasPriceValue, err := gasPriceEstimate()
		if err != nil {
			msgLggr.Errorw("Unexpected error fetching gas price estimate", "err", err)
			return []ObservedMessage{}
		}

		dstWrappedNativePrice, exists := destTokenPricesUSD[r.destWrappedNative]
		if !exists {
			msgLggr.Errorw("token not in dst token prices", "token", r.destWrappedNative)
			continue
		}

		execCostUsd, err := r.gasPriceEstimator.EstimateMsgCostUSD(gasPriceValue, dstWrappedNativePrice, msg)
		if err != nil {
			msgLggr.Errorw("failed to estimate message cost USD", "err", err)
			return []ObservedMessage{}
		}

		// calculating the source chain fee, dividing by 1e18 for denomination.
		// For example:
		// FeeToken=link; FeeTokenAmount=1e17 i.e. 0.1 link, price is 6e18 USD/link (1 USD = 1e18),
		// availableFee is 1e17*6e18/1e18 = 6e17 = 0.6 USD

		sourceFeeTokenPrice, exists := sourceTokenPricesUSD[msg.FeeToken]
		if !exists {
			msgLggr.Errorw("token not in source token prices", "token", msg.FeeToken)
			continue
		}

		if len(msg.Data) > availableDataLen {
			msgLggr.Infow("Skipping message, insufficient remaining batch data len",
				"msgDataLen", len(msg.Data), "availableBatchDataLen", availableDataLen)
			continue
		}

		availableFee := big.NewInt(0).Mul(msg.FeeTokenAmount, sourceFeeTokenPrice)
		availableFee = availableFee.Div(availableFee, big.NewInt(1e18))
		availableFeeUsd := waitBoostedFee(time.Since(msg.BlockTimestamp), availableFee, r.offchainConfig.RelativeBoostPerWaitHour)
		if availableFeeUsd.Cmp(execCostUsd) < 0 {
			msgLggr.Infow("Insufficient remaining fee", "availableFeeUsd", availableFeeUsd, "execCostUsd", execCostUsd,
				"sourceBlockTimestamp", msg.BlockTimestamp, "waitTime", time.Since(msg.BlockTimestamp), "boost", r.offchainConfig.RelativeBoostPerWaitHour)
			continue
		}

		messageMaxGas, err := calculateMessageMaxGas(
			msg.GasLimit,
			len(report.sendRequestsWithMeta),
			len(msg.Data),
			len(msg.TokenAmounts),
		)
		if err != nil {
			msgLggr.Errorw("calculate message max gas", "err", err)
			continue
		}

		// Check sufficient gas in batch
		if availableGas < messageMaxGas {
			msgLggr.Infow("Insufficient remaining gas in batch limit", "availableGas", availableGas, "messageMaxGas", messageMaxGas)
			continue
		}
		availableGas -= messageMaxGas
		aggregateTokenLimit.Sub(aggregateTokenLimit, msgValue)
		for _, tk := range msg.TokenAmounts {
			dstToken, exists := sourceToDestToken[tk.Token]
			if !exists {
				msgLggr.Warnw("destination token does not exist", "token", tk.Token)
				continue
			}
			if rl, exists := destTokenPoolRateLimits[dstToken]; exists {
				destTokenPoolRateLimits[dstToken] = rl.Sub(rl, tk.Amount)
			}
		}

		msgLggr.Infow("Adding msg to batch", "seqNum", msg.SequenceNumber, "nonce", msg.Nonce,
			"value", msgValue, "aggregateTokenLimit", aggregateTokenLimit)
		executableMessages = append(executableMessages, NewObservedMessage(msg.SequenceNumber, tokenData))

		// after message is added to the batch, decrease the available data length
		availableDataLen -= len(msg.Data)

		expectedNonces[msg.Sender] = msg.Nonce + 1
	}

	return executableMessages
}

// getTokenDataWithCappedLatency gets the token data for the provided message.
// Stops and returns an error if more than allowedWaitingTime is passed.
func (r *ExecutionReportingPlugin) getTokenDataWithCappedLatency(
	ctx context.Context,
	msg internal.EVM2EVMOnRampCCIPSendRequestedWithMeta,
	allowedWaitingTime time.Duration,
) ([][]byte, time.Duration, error) {
	if len(msg.TokenAmounts) == 0 {
		return nil, 0, nil
	}

	ctxTimeout, cf := context.WithTimeout(ctx, allowedWaitingTime)
	defer cf()
	tStart := time.Now()
	tokenData, err := r.config.tokenDataWorker.GetMsgTokenData(ctxTimeout, msg)
	tDur := time.Since(tStart)
	return tokenData, tDur, err
}

func (r *ExecutionReportingPlugin) isRateLimitEnoughForTokenPool(
	destTokenPoolRateLimits map[common.Address]*big.Int,
	sourceTokenAmounts []internal.TokenAmount,
	inflightTokenAmounts map[common.Address]*big.Int,
	sourceToDestToken map[common.Address]common.Address,
) bool {
	rateLimitsCopy := make(map[common.Address]*big.Int)
	for destToken, rl := range destTokenPoolRateLimits {
		rateLimitsCopy[destToken] = new(big.Int).Set(rl)
	}

	for sourceToken, amount := range inflightTokenAmounts {
		if destToken, exists := sourceToDestToken[sourceToken]; exists {
			if rl, exists := rateLimitsCopy[destToken]; exists {
				rateLimitsCopy[destToken] = rl.Sub(rl, amount)
			}
		}
	}

	for _, sourceToken := range sourceTokenAmounts {
		destToken, exists := sourceToDestToken[sourceToken.Token]
		if !exists {
			r.lggr.Warnw("dest token not found", "sourceToken", sourceToken.Token)
			continue
		}

		rl, exists := rateLimitsCopy[destToken]
		if !exists {
			r.lggr.Debugw("rate limit not applied to token", "token", destToken)
			continue
		}

		if rl.Cmp(sourceToken.Amount) < 0 {
			r.lggr.Warnw("token pool rate limit reached",
				"token", sourceToken.Token, "destToken", destToken, "amount", sourceToken.Amount, "rateLimit", rl)
			return false
		}
		rateLimitsCopy[destToken] = rl.Sub(rl, sourceToken.Amount)
	}

	return true
}

func hasEnoughTokens(tokenLimit *big.Int, msgValue *big.Int, inflightValue *big.Int) (*big.Int, bool) {
	tokensLeft := big.NewInt(0).Sub(tokenLimit, inflightValue)
	return tokensLeft, tokensLeft.Cmp(msgValue) >= 0
}

func calculateMessageMaxGas(gasLimit *big.Int, numRequests, dataLen, numTokens int) (uint64, error) {
	if !gasLimit.IsUint64() {
		return 0, fmt.Errorf("gas limit %s cannot be casted to uint64", gasLimit)
	}

	gasLimitU64 := gasLimit.Uint64()
	gasOverHeadGas := maxGasOverHeadGas(numRequests, dataLen, numTokens)
	messageMaxGas := gasLimitU64 + gasOverHeadGas

	if messageMaxGas < gasLimitU64 || messageMaxGas < gasOverHeadGas {
		return 0, fmt.Errorf("message max gas overflow, gasLimit=%d gasOverHeadGas=%d", gasLimitU64, gasOverHeadGas)
	}

	return messageMaxGas, nil
}

// helper struct to hold the commitReport and the related send requests
type commitReportWithSendRequests struct {
	commitReport         ccipdata.CommitStoreReport
	sendRequestsWithMeta []internal.EVM2EVMOnRampCCIPSendRequestedWithMeta
}

func (r *commitReportWithSendRequests) validate() error {
	// make sure that number of messages is the expected
	if exp := int(r.commitReport.Interval.Max - r.commitReport.Interval.Min + 1); len(r.sendRequestsWithMeta) != exp {
		return errors.Errorf(
			"unexpected missing sendRequestsWithMeta in committed root %x have %d want %d", r.commitReport.MerkleRoot, len(r.sendRequestsWithMeta), exp)
	}

	return nil
}

func (r *commitReportWithSendRequests) allRequestsAreExecutedAndFinalized() bool {
	for _, req := range r.sendRequestsWithMeta {
		if !req.Executed || !req.Finalized {
			return false
		}
	}
	return true
}

// checks if the send request fits the commit report interval
func (r *commitReportWithSendRequests) sendReqFits(sendReq internal.EVM2EVMOnRampCCIPSendRequestedWithMeta) bool {
	return sendReq.SequenceNumber >= r.commitReport.Interval.Min &&
		sendReq.SequenceNumber <= r.commitReport.Interval.Max
}

// getReportsWithSendRequests returns the target reports with populated send requests.
func (r *ExecutionReportingPlugin) getReportsWithSendRequests(
	ctx context.Context,
	reports []ccipdata.CommitStoreReport,
) ([]commitReportWithSendRequests, error) {
	if len(reports) == 0 {
		return nil, nil
	}

	// find interval from all the reports
	intervalMin := reports[0].Interval.Min
	intervalMax := reports[0].Interval.Max
	for _, report := range reports[1:] {
		if report.Interval.Max > intervalMax {
			intervalMax = report.Interval.Max
		}
		if report.Interval.Min < intervalMin {
			intervalMin = report.Interval.Min
		}
	}

	// use errgroup to fetch send request logs and executed sequence numbers in parallel
	eg := &errgroup.Group{}

	var sendRequests []ccipdata.Event[internal.EVM2EVMMessage]
	eg.Go(func() error {
		sendReqs, err := r.config.onRampReader.GetSendRequestsBetweenSeqNums(ctx, intervalMin, intervalMax)
		if err != nil {
			return err
		}
		sendRequests = sendReqs
		return nil
	})

	var executedSeqNums map[uint64]bool
	eg.Go(func() error {
		latestBlock, err := r.config.destReader.LatestBlock(ctx)
		if err != nil {
			return err
		}

		// get executable sequence numbers
		executedMp, err := r.getExecutedSeqNrsInRange(ctx, intervalMin, intervalMax, latestBlock.BlockNumber)
		if err != nil {
			return err
		}
		executedSeqNums = executedMp
		return nil
	})

	if err := eg.Wait(); err != nil {
		return nil, err
	}

	reportsWithSendReqs := make([]commitReportWithSendRequests, len(reports))
	for i, report := range reports {
		reportsWithSendReqs[i] = commitReportWithSendRequests{
			commitReport:         report,
			sendRequestsWithMeta: make([]internal.EVM2EVMOnRampCCIPSendRequestedWithMeta, 0, report.Interval.Max-report.Interval.Min+1),
		}
	}

	for _, sendReq := range sendRequests {
		// if value exists in the map then it's executed
		// if value exists, and it's true then it's considered finalized
		finalized, executed := executedSeqNums[sendReq.Data.SequenceNumber]

		reqWithMeta := internal.EVM2EVMOnRampCCIPSendRequestedWithMeta{
			EVM2EVMMessage: sendReq.Data,
			BlockTimestamp: sendReq.BlockTimestamp,
			Executed:       executed,
			Finalized:      finalized,
			LogIndex:       sendReq.LogIndex,
			TxHash:         sendReq.TxHash,
		}

		// attach the msg to the appropriate reports
		for i := range reportsWithSendReqs {
			if reportsWithSendReqs[i].sendReqFits(reqWithMeta) {
				reportsWithSendReqs[i].sendRequestsWithMeta = append(reportsWithSendReqs[i].sendRequestsWithMeta, reqWithMeta)
			}
		}
	}

	return reportsWithSendReqs, nil
}

func aggregateTokenValue(destTokenPricesUSD map[common.Address]*big.Int, sourceToDest map[common.Address]common.Address, tokensAndAmount []internal.TokenAmount) (*big.Int, error) {
	sum := big.NewInt(0)
	for i := 0; i < len(tokensAndAmount); i++ {
		price, ok := destTokenPricesUSD[sourceToDest[tokensAndAmount[i].Token]]
		if !ok {
			return nil, errors.Errorf("do not have price for source token %v", tokensAndAmount[i].Token)
		}
		sum.Add(sum, new(big.Int).Quo(new(big.Int).Mul(price, tokensAndAmount[i].Amount), big.NewInt(1e18)))
	}
	return sum, nil
}

// Assumes non-empty report. Messages to execute can span more than one report, but are assumed to be in order of increasing
// sequence number.
func (r *ExecutionReportingPlugin) buildReport(ctx context.Context, lggr logger.Logger, observedMessages []ObservedMessage) ([]byte, error) {
	if err := validateSeqNumbers(ctx, r.config.commitStoreReader, observedMessages); err != nil {
		return nil, err
	}
	commitReport, err := getCommitReportForSeqNum(ctx, r.config.commitStoreReader, observedMessages[0].SeqNr)
	if err != nil {
		return nil, err
	}
	lggr.Infow("Building execution report", "observations", observedMessages, "merkleRoot", hexutil.Encode(commitReport.MerkleRoot[:]), "report", commitReport)

	sendReqsInRoot, leaves, tree, err := getProofData(ctx, r.config.onRampReader, commitReport.Interval)
	if err != nil {
		return nil, err
	}

	// cap messages which fits MaxExecutionReportLength (after serialized)
	capped := sort.Search(len(observedMessages), func(i int) bool {
		report, err2 := buildExecutionReportForMessages(sendReqsInRoot, leaves, tree, commitReport.Interval, observedMessages[:i+1])
		if err2 != nil {
			r.lggr.Errorw("build execution report", "err", err2)
			return false
		}

		encoded, err2 := r.config.offRampReader.EncodeExecutionReport(report)
		if err2 != nil {
			// false makes Search keep looking to the right, always including any "erroring" ObservedMessage and allowing us to detect in the bottom
			return false
		}
		return len(encoded) > MaxExecutionReportLength
	})
	if err != nil {
		return nil, err
	}

	execReport, err := buildExecutionReportForMessages(sendReqsInRoot, leaves, tree, commitReport.Interval, observedMessages[:capped])
	if err != nil {
		return nil, err
	}

	encodedReport, err := r.config.offRampReader.EncodeExecutionReport(execReport)
	if err != nil {
		return nil, err
	}

	if capped < len(observedMessages) {
		lggr.Warnf(
			"Capping report to fit MaxExecutionReportLength: msgsCount %d -> %d, bytes %d, bytesLimit %d",
			len(observedMessages), capped, len(encodedReport), MaxExecutionReportLength,
		)
	}
	// Double check this verifies before sending.
	valid, err := r.config.commitStoreReader.VerifyExecutionReport(ctx, execReport)
	if err != nil {
		return nil, errors.Wrap(err, "unable to verify")
	}
	if !valid {
		return nil, errors.New("root does not verify")
	}
	return encodedReport, nil
}

func (r *ExecutionReportingPlugin) Report(ctx context.Context, timestamp types.ReportTimestamp, query types.Query, observations []types.AttributedObservation) (bool, types.Report, error) {
	lggr := r.lggr.Named("ExecutionReport")
	parsableObservations := getParsableObservations[ExecutionObservation](lggr, observations)
	// Need at least F+1 observations
	if len(parsableObservations) <= r.F {
		lggr.Warn("Non-empty observations <= F, need at least F+1 to continue")
		return false, nil, nil
	}

	observedMessages, err := calculateObservedMessagesConsensus(parsableObservations, r.F)
	if err != nil {
		return false, nil, err
	}
	if len(observedMessages) == 0 {
		return false, nil, nil
	}

	report, err := r.buildReport(ctx, lggr, observedMessages)
	if err != nil {
		return false, nil, err
	}
	lggr.Infow("Report", "executableObservations", observedMessages)
	return true, report, nil
}

type tallyKey struct {
	seqNr         uint64
	tokenDataHash [32]byte
}

type tallyVal struct {
	tally     int
	tokenData [][]byte
}

func calculateObservedMessagesConsensus(observations []ExecutionObservation, f int) ([]ObservedMessage, error) {
	tally := make(map[tallyKey]tallyVal)
	for _, obs := range observations {
		for seqNr, msgData := range obs.Messages {
			tokenDataHash, err := hashlib.BytesOfBytesKeccak(msgData.TokenData)
			if err != nil {
				return nil, fmt.Errorf("bytes of bytes keccak: %w", err)
			}

			key := tallyKey{seqNr: seqNr, tokenDataHash: tokenDataHash}
			if val, ok := tally[key]; ok {
				tally[key] = tallyVal{tally: val.tally + 1, tokenData: msgData.TokenData}
			} else {
				tally[key] = tallyVal{tally: 1, tokenData: msgData.TokenData}
			}
		}
	}

	// We might have different token data for the same sequence number.
	// For that purpose we want to keep the token data with the most occurrences.
	seqNumTally := make(map[uint64]tallyVal)

	// order tally keys to make looping over the entries deterministic
	tallyKeys := make([]tallyKey, 0, len(tally))
	for key := range tally {
		tallyKeys = append(tallyKeys, key)
	}
	sort.Slice(tallyKeys, func(i, j int) bool {
		return hex.EncodeToString(tallyKeys[i].tokenDataHash[:]) < hex.EncodeToString(tallyKeys[j].tokenDataHash[:])
	})

	for _, key := range tallyKeys {
		tallyInfo := tally[key]
		existingTally, exists := seqNumTally[key.seqNr]
		if tallyInfo.tally > f && (!exists || tallyInfo.tally > existingTally.tally) {
			seqNumTally[key.seqNr] = tallyInfo
		}
	}

	finalSequenceNumbers := make([]ObservedMessage, 0, len(seqNumTally))
	for seqNr, tallyInfo := range seqNumTally {
		finalSequenceNumbers = append(finalSequenceNumbers, NewObservedMessage(seqNr, tallyInfo.tokenData))
	}
	// buildReport expects sorted sequence numbers (tally map is non-deterministic).
	sort.Slice(finalSequenceNumbers, func(i, j int) bool {
		return finalSequenceNumbers[i].SeqNr < finalSequenceNumbers[j].SeqNr
	})
	return finalSequenceNumbers, nil
}

func (r *ExecutionReportingPlugin) ShouldAcceptFinalizedReport(ctx context.Context, timestamp types.ReportTimestamp, report types.Report) (bool, error) {
	lggr := r.lggr.Named("ShouldAcceptFinalizedReport")
	execReport, err := r.config.offRampReader.DecodeExecutionReport(report)
	if err != nil {
		lggr.Errorw("Unable to decode report", "err", err)
		return false, err
	}
	lggr = lggr.With("messageIDs", contractutil.GetMessageIDsAsHexString(execReport.Messages))

	// If the first message is executed already, this execution report is stale, and we do not accept it.
	stale, err := r.isStaleReport(execReport.Messages)
	if err != nil {
		return false, err
	}
	if stale {
		lggr.Info("Execution report is stale")
		return false, nil
	}
	// Else just assume in flight
	if err = r.inflightReports.add(lggr, execReport.Messages); err != nil {
		return false, err
	}
	lggr.Info("Accepting finalized report")
	return true, nil
}

func (r *ExecutionReportingPlugin) ShouldTransmitAcceptedReport(ctx context.Context, timestamp types.ReportTimestamp, report types.Report) (bool, error) {
	lggr := r.lggr.Named("ShouldTransmitAcceptedReport")
	execReport, err := r.config.offRampReader.DecodeExecutionReport(report)
	if err != nil {
		lggr.Errorw("Unable to decode report", "err", err)
		return false, nil
	}
	lggr = lggr.With("messageIDs", contractutil.GetMessageIDsAsHexString(execReport.Messages))

	// If report is not stale we transmit.
	// When the executeTransmitter enqueues the tx for tx manager,
	// we mark it as execution_sent, removing it from the set of inflight messages.
	stale, err := r.isStaleReport(execReport.Messages)
	if err != nil {
		return false, err
	}
	if stale {
		lggr.Info("Execution report is stale")
		return false, nil
	}

	lggr.Info("Transmitting finalized report")
	return true, err
}

func (r *ExecutionReportingPlugin) isStaleReport(messages []internal.EVM2EVMMessage) (bool, error) {
	if len(messages) == 0 {
		return true, fmt.Errorf("messages are empty")
	}

	// If the first message is executed already, this execution report is stale.
	// Note the default execution state, including for arbitrary seq number not yet committed
	// is ExecutionStateUntouched.
	msgState, err := r.config.offRampReader.GetExecutionState(nil, messages[0].SequenceNumber)
	if err != nil {
		return true, err
	}
	if state := ccipdata.MessageExecutionState(msgState); state == ccipdata.ExecutionStateFailure || state == ccipdata.ExecutionStateSuccess {
		return true, nil
	}

	return false, nil
}

func (r *ExecutionReportingPlugin) Close() error {
	return nil
}

func inflightAggregates(
	inflight []InflightInternalExecutionReport,
	destTokenPrices map[common.Address]*big.Int,
	sourceToDest map[common.Address]common.Address,
) (map[uint64]struct{}, *big.Int, map[common.Address]uint64, map[common.Address]*big.Int, error) {
	inflightSeqNrs := make(map[uint64]struct{})
	inflightAggregateValue := big.NewInt(0)
	maxInflightSenderNonces := make(map[common.Address]uint64)
	inflightTokenAmounts := make(map[common.Address]*big.Int)

	for _, rep := range inflight {
		for _, message := range rep.messages {
			inflightSeqNrs[message.SequenceNumber] = struct{}{}
			msgValue, err := aggregateTokenValue(destTokenPrices, sourceToDest, message.TokenAmounts)
			if err != nil {
				return nil, nil, nil, nil, err
			}
			inflightAggregateValue.Add(inflightAggregateValue, msgValue)
			maxInflightSenderNonce, ok := maxInflightSenderNonces[message.Sender]
			if !ok || message.Nonce > maxInflightSenderNonce {
				maxInflightSenderNonces[message.Sender] = message.Nonce
			}

			for _, tk := range message.TokenAmounts {
				if rl, exists := inflightTokenAmounts[tk.Token]; exists {
					inflightTokenAmounts[tk.Token] = rl.Add(rl, tk.Amount)
				} else {
					inflightTokenAmounts[tk.Token] = new(big.Int).Set(tk.Amount)
				}
			}
		}
	}
	return inflightSeqNrs, inflightAggregateValue, maxInflightSenderNonces, inflightTokenAmounts, nil
}

// getTokensPrices returns token prices of the given price registry,
// results include feeTokens and passed-in tokens
// price values are USD per 1e18 of smallest token denomination, in base units 1e18 (e.g. 5$ = 5e18 USD per 1e18 units).
// this function is used for price registry of both source and destination chains.
func getTokensPrices(ctx context.Context, feeTokens []common.Address, priceRegistry ccipdata.PriceRegistryReader, tokens []common.Address) (map[common.Address]*big.Int, error) {
	priceRegistryAddress := priceRegistry.Address()
	prices := make(map[common.Address]*big.Int)

	wantedTokens := append(feeTokens, tokens...)
	fetchedPrices, err := priceRegistry.GetTokenPrices(ctx, wantedTokens)
	if err != nil {
		return nil, errors.Wrapf(err, "could not get token prices of %v", wantedTokens)
	}

	// price registry should always return a price per token ordered by input tokens
	if len(fetchedPrices) != len(wantedTokens) {
		return nil, fmt.Errorf("token prices length exp=%d actual=%d", len(wantedTokens), len(fetchedPrices))
	}

	for i, token := range wantedTokens {
		// price of a token can never be zero
		if fetchedPrices[i].Value.BitLen() == 0 {
			return nil, fmt.Errorf("price of token %s is zero (price registry=%s)", token, priceRegistryAddress)
		}

		// price registry should not report different price for the same token
		price, exists := prices[token]
		if exists && fetchedPrices[i].Value.Cmp(price) != 0 {
			return nil, fmt.Errorf("price registry reported different prices (%s and %s) for the same token %s",
				fetchedPrices[i].Value, price, token)
		}

		prices[token] = fetchedPrices[i].Value
	}

	return prices, nil
}

func (r *ExecutionReportingPlugin) getUnexpiredCommitReports(
	ctx context.Context,
	commitStoreReader ccipdata.CommitStoreReader,
	permissionExecutionThreshold time.Duration,
	lggr logger.Logger,
) ([]ccipdata.CommitStoreReport, error) {
	acceptedReports, err := commitStoreReader.GetAcceptedCommitReportsGteTimestamp(
		ctx,
		time.Now().Add(-permissionExecutionThreshold),
		0,
	)
	if err != nil {
		return nil, err
	}

	var reports []ccipdata.CommitStoreReport
	for _, acceptedReport := range acceptedReports {
		reports = append(reports, acceptedReport.Data)
	}

	notSnoozedReports := make([]ccipdata.CommitStoreReport, 0)
	for _, report := range reports {
		if r.snoozedRoots.IsSnoozed(report.MerkleRoot) {
			lggr.Debug("Skipping snoozed root", "minSeqNr", report.Interval.Min, "maxSeqNr", report.Interval.Max)
			continue
		}
		notSnoozedReports = append(notSnoozedReports, report)
	}

	lggr.Infow("Unexpired roots", "all", len(reports), "notSnoozed", len(notSnoozedReports))
	return notSnoozedReports, nil
}

// selectReportsToFillBatch returns the reports to fill the message limit. Single Commit Root contains exactly (Interval.Max - Interval.Min + 1) messages.
// We keep adding reports until we reach the message limit. Please see the tests for more examples and edge cases.
// unexpiredReports have to be sorted by Interval.Min. Otherwise, the batching logic will not be efficient,
// because it picks messages and execution states based on the report[0].Interval.Min - report[len-1].Interval.Max range.
// Having unexpiredReports not sorted properly will lead to fetching more messages and execution states to the memory than the messagesLimit provided.
// However, logs from LogPoller are returned ordered by (block_number, log_index), so it should preserve the order of Interval.Min.
// Single CommitRoot can have up to 256 messages, with current MessagesIterationStep of 800, it means processing 4 CommitRoots at once.
func selectReportsToFillBatch(unexpiredReports []ccipdata.CommitStoreReport, messagesLimit uint64) ([]ccipdata.CommitStoreReport, int) {
	currentNumberOfMessages := uint64(0)
	var index int

	for index = range unexpiredReports {
		currentNumberOfMessages += unexpiredReports[index].Interval.Max - unexpiredReports[index].Interval.Min + 1
		if currentNumberOfMessages >= messagesLimit {
			break
		}
	}
	index = min(index+1, len(unexpiredReports))
	return unexpiredReports[:index], index
}<|MERGE_RESOLUTION|>--- conflicted
+++ resolved
@@ -38,15 +38,13 @@
 
 	// MaxDataLenPerBatch limits the total length of msg data that can be in a batch.
 	MaxDataLenPerBatch = 60_000
-<<<<<<< HEAD
 
 	// MaximumAllowedTokenDataWaitTimePerBatchSec defines the maximum time that is allowed
 	// for the plugin to wait for token data to be fetched from external providers per batch.
 	MaximumAllowedTokenDataWaitTimePerBatchSec = 5
-=======
+
 	// MessagesIterationStep limits number of messages fetched to memory at once when iterating through unexpired CommitRoots
 	MessagesIterationStep = 800
->>>>>>> 145ade59
 )
 
 var (
@@ -268,17 +266,7 @@
 			return r.gasPriceEstimator.GetGasPrice(ctx)
 		})
 
-<<<<<<< HEAD
-	for _, unexpiredReport := range unexpiredReportsWithSendReqs {
-		r.config.tokenDataWorker.AddJobsFromMsgs(ctx, unexpiredReport.sendRequestsWithMeta)
-	}
-
-	getDestPoolRateLimits := cache.LazyFetch(func() (map[common.Address]*big.Int, error) {
-		return r.destPoolRateLimits(ctx, unexpiredReportsWithSendReqs, sourceToDestTokens)
-	})
-=======
 		measureNumberOfReportsProcessed(timestamp, len(unexpiredReportsPart))
->>>>>>> 145ade59
 
 		unexpiredReportsWithSendReqs, err := r.getReportsWithSendRequests(ctx, unexpiredReportsPart)
 		if err != nil {
@@ -288,6 +276,10 @@
 		getDestPoolRateLimits := cache.LazyFetch(func() (map[common.Address]*big.Int, error) {
 			return r.destPoolRateLimits(ctx, unexpiredReportsWithSendReqs, sourceToDestTokens)
 		})
+
+		for _, unexpiredReport := range unexpiredReportsWithSendReqs {
+			r.config.tokenDataWorker.AddJobsFromMsgs(ctx, unexpiredReport.sendRequestsWithMeta)
+		}
 
 		for _, rep := range unexpiredReportsWithSendReqs {
 			if ctx.Err() != nil {
@@ -490,7 +482,6 @@
 	availableGas := uint64(r.offchainConfig.BatchGasLimit)
 	expectedNonces := make(map[common.Address]uint64)
 	availableDataLen := MaxDataLenPerBatch
-
 	tokenDataRemainingDuration := MaximumAllowedTokenDataWaitTimePerBatchSec * time.Second
 	for _, msg := range report.sendRequestsWithMeta {
 		msgLggr := lggr.With("messageID", hexutil.Encode(msg.MessageId[:]))
