package ccip

import (
	"context"
	"encoding/hex"
	"fmt"
	"math/big"
	"sort"
	"sync"
	"time"

	mapset "github.com/deckarep/golang-set/v2"
	"github.com/ethereum/go-ethereum/common"
	"github.com/ethereum/go-ethereum/common/hexutil"
	"golang.org/x/sync/errgroup"

	"github.com/pkg/errors"

	"github.com/smartcontractkit/libocr/offchainreporting2plus/types"

	"github.com/smartcontractkit/chainlink/v2/core/gethwrappers/ccip/generated/evm_2_evm_offramp"
	"github.com/smartcontractkit/chainlink/v2/core/logger"
	"github.com/smartcontractkit/chainlink/v2/core/services/ocr2/plugins/ccip/internal"
	"github.com/smartcontractkit/chainlink/v2/core/services/ocr2/plugins/ccip/internal/cache"
	"github.com/smartcontractkit/chainlink/v2/core/services/ocr2/plugins/ccip/internal/ccipcommon"
	"github.com/smartcontractkit/chainlink/v2/core/services/ocr2/plugins/ccip/internal/ccipdata"
	"github.com/smartcontractkit/chainlink/v2/core/services/ocr2/plugins/ccip/internal/ccipdata/ccipdataprovider"
	"github.com/smartcontractkit/chainlink/v2/core/services/ocr2/plugins/ccip/internal/hashlib"
	"github.com/smartcontractkit/chainlink/v2/core/services/ocr2/plugins/ccip/prices"
	"github.com/smartcontractkit/chainlink/v2/core/services/ocr2/plugins/ccip/tokendata"
)

const (
	// exec Report should make sure to cap returned payload to this limit
	MaxExecutionReportLength = 250_000

	// MaxDataLenPerBatch limits the total length of msg data that can be in a batch.
	MaxDataLenPerBatch = 60_000

	// MaximumAllowedTokenDataWaitTimePerBatchSec defines the maximum time that is allowed
	// for the plugin to wait for token data to be fetched from external providers per batch.
	MaximumAllowedTokenDataWaitTimePerBatchSec = 2

	// MessagesIterationStep limits number of messages fetched to memory at once when iterating through unexpired CommitRoots
	MessagesIterationStep = 800
)

var (
	_ types.ReportingPluginFactory = &ExecutionReportingPluginFactory{}
	_ types.ReportingPlugin        = &ExecutionReportingPlugin{}
)

type ExecutionPluginStaticConfig struct {
	lggr                     logger.Logger
	onRampReader             ccipdata.OnRampReader
	offRampReader            ccipdata.OffRampReader
	commitStoreReader        ccipdata.CommitStoreReader
	sourcePriceRegistry      ccipdata.PriceRegistryReader
	sourceWrappedNativeToken common.Address
<<<<<<< HEAD
	destClient               evmclient.Client
	destChainEVMID           *big.Int
	destGasEstimator         gas.EvmFeeEstimator
	tokenDataWorker          tokendata.Worker
=======
	destChainSelector        uint64
	tokenDataProviders       map[common.Address]tokendata.Reader
	priceRegistryProvider    ccipdataprovider.PriceRegistry
>>>>>>> ff6a38d5
}

type ExecutionReportingPlugin struct {
	// Misc
	F               int
	lggr            logger.Logger
	offchainConfig  ccipdata.ExecOffchainConfig
	tokenDataWorker tokendata.Worker
	// Source
	gasPriceEstimator        prices.GasPriceEstimatorExec
	sourcePriceRegistry      ccipdata.PriceRegistryReader
	sourceWrappedNativeToken common.Address
	onRampReader             ccipdata.OnRampReader
	// Dest
	commitStoreReader ccipdata.CommitStoreReader
	destPriceRegistry ccipdata.PriceRegistryReader
	destWrappedNative common.Address
	onchainConfig     ccipdata.ExecOnchainConfig
	offRampReader     ccipdata.OffRampReader
	// State
	inflightReports *inflightExecReportsContainer
	snoozedRoots    cache.SnoozedRoots
}

type ExecutionReportingPluginFactory struct {
	// Config derived from job specs and does not change between instances.
	config ExecutionPluginStaticConfig

	destPriceRegReader ccipdata.PriceRegistryReader
	destPriceRegAddr   common.Address
	readersMu          *sync.Mutex
}

func NewExecutionReportingPluginFactory(config ExecutionPluginStaticConfig) *ExecutionReportingPluginFactory {
	return &ExecutionReportingPluginFactory{
		config:    config,
		readersMu: &sync.Mutex{},

		// the fields below are initially empty and populated on demand
		destPriceRegReader: nil,
		destPriceRegAddr:   common.Address{},
	}
}

func (rf *ExecutionReportingPluginFactory) UpdateDynamicReaders(newPriceRegAddr common.Address) error {
	rf.readersMu.Lock()
	defer rf.readersMu.Unlock()
	// TODO: Investigate use of Close() to cleanup.
	// TODO: a true price registry upgrade on an existing lane may want some kind of start block in its config? Right now we
	// essentially assume that plugins don't care about historical price reg logs.
	if rf.destPriceRegAddr == newPriceRegAddr {
		// No-op
		return nil
	}
	// Close old reader (if present) and open new reader if address changed.
	if rf.destPriceRegReader != nil {
		if err := rf.destPriceRegReader.Close(); err != nil {
			return err
		}
	}

	destPriceRegistryReader, err := rf.config.priceRegistryProvider.NewPriceRegistryReader(context.Background(), newPriceRegAddr)
	if err != nil {
		return err
	}
	rf.destPriceRegReader = destPriceRegistryReader
	rf.destPriceRegAddr = newPriceRegAddr
	return nil
}

func (rf *ExecutionReportingPluginFactory) NewReportingPlugin(config types.ReportingPluginConfig) (types.ReportingPlugin, types.ReportingPluginInfo, error) {
	destPriceRegistry, destWrappedNative, err := rf.config.offRampReader.ChangeConfig(config.OnchainConfig, config.OffchainConfig)
	if err != nil {
		return nil, types.ReportingPluginInfo{}, err
	}
	// Open dynamic readers
	err = rf.UpdateDynamicReaders(destPriceRegistry)
	if err != nil {
		return nil, types.ReportingPluginInfo{}, err
	}

	offchainConfig := rf.config.offRampReader.OffchainConfig()

	return &ExecutionReportingPlugin{
			F:                        config.F,
			lggr:                     rf.config.lggr.Named("ExecutionReportingPlugin"),
			offchainConfig:           offchainConfig,
			tokenDataWorker:          rf.config.tokenDataWorker,
			gasPriceEstimator:        rf.config.offRampReader.GasPriceEstimator(),
			sourcePriceRegistry:      rf.config.sourcePriceRegistry,
			sourceWrappedNativeToken: rf.config.sourceWrappedNativeToken,
			onRampReader:             rf.config.onRampReader,
			commitStoreReader:        rf.config.commitStoreReader,
			destPriceRegistry:        rf.destPriceRegReader,
			destWrappedNative:        destWrappedNative,
			onchainConfig:            rf.config.offRampReader.OnchainConfig(),
			offRampReader:            rf.config.offRampReader,
			inflightReports:          newInflightExecReportsContainer(offchainConfig.InflightCacheExpiry.Duration()),
			snoozedRoots:             cache.NewSnoozedRoots(rf.config.offRampReader.OnchainConfig().PermissionLessExecutionThresholdSeconds, offchainConfig.RootSnoozeTime.Duration()),
		}, types.ReportingPluginInfo{
			Name: "CCIPExecution",
			// Setting this to false saves on calldata since OffRamp doesn't require agreement between NOPs
			// (OffRamp is only able to execute committed messages).
			UniqueReports: false,
			Limits: types.ReportingPluginLimits{
				MaxObservationLength: MaxObservationLength,
				MaxReportLength:      MaxExecutionReportLength,
			},
		}, nil
}

func (r *ExecutionReportingPlugin) Query(context.Context, types.ReportTimestamp) (types.Query, error) {
	return types.Query{}, nil
}

func (r *ExecutionReportingPlugin) Observation(ctx context.Context, timestamp types.ReportTimestamp, query types.Query) (types.Observation, error) {
	lggr := r.lggr.Named("ExecutionObservation")
	down, err := r.commitStoreReader.IsDown(ctx)
	if err != nil {
		return nil, errors.Wrap(err, "isDown check errored")
	}
	if down {
		return nil, ErrCommitStoreIsDown
	}
	// Expire any inflight reports.
	r.inflightReports.expire(lggr)
	inFlight := r.inflightReports.getAll()

	observationBuildStart := time.Now()

	executableObservations, err := r.getExecutableObservations(ctx, lggr, timestamp, inFlight)
	measureObservationBuildDuration(timestamp, time.Since(observationBuildStart))
	if err != nil {
		return nil, err
	}
	// cap observations which fits MaxObservationLength (after serialized)
	capped := sort.Search(len(executableObservations), func(i int) bool {
		var encoded []byte
		encoded, err = NewExecutionObservation(executableObservations[:i+1]).Marshal()
		if err != nil {
			// false makes Search keep looking to the right, always including any "erroring" ObservedMessage and allowing us to detect in the bottom
			return false
		}
		return len(encoded) > MaxObservationLength
	})
	if err != nil {
		return nil, err
	}
	executableObservations = executableObservations[:capped]
	lggr.Infow("Observation", "executableMessages", executableObservations)
	// Note can be empty
	return NewExecutionObservation(executableObservations).Marshal()
}

func (r *ExecutionReportingPlugin) getExecutableObservations(ctx context.Context, lggr logger.Logger, timestamp types.ReportTimestamp, inflight []InflightInternalExecutionReport) ([]ObservedMessage, error) {
	unexpiredReports, err := r.getUnexpiredCommitReports(
		ctx,
		r.commitStoreReader,
		r.onchainConfig.PermissionLessExecutionThresholdSeconds,
		lggr,
	)
	if err != nil {
		return nil, err
	}

	if len(unexpiredReports) == 0 {
		return []ObservedMessage{}, nil
	}

	for j := 0; j < len(unexpiredReports); {
		unexpiredReportsPart, step := selectReportsToFillBatch(unexpiredReports[j:], MessagesIterationStep)
		j += step

		// This could result in slightly different values on each call as
		// the function returns the allowed amount at the time of the last block.
		// Since this will only increase over time, the highest observed value will
		// always be the lower bound of what would be available on chain
		// since we already account for inflight txs.
		getAllowedTokenAmount := cache.LazyFetch(func() (evm_2_evm_offramp.RateLimiterTokenBucket, error) {
			return r.offRampReader.CurrentRateLimiterState(ctx)
		})

		getSourceTokensPrices := cache.LazyFetch(func() (map[common.Address]*big.Int, error) {
			sourceFeeTokens, err := r.sourcePriceRegistry.GetFeeTokens(ctx)
			if err != nil {
				return nil, fmt.Errorf("get source fee tokens: %w", err)
			}
			return getTokensPrices(
				ctx,
				r.sourcePriceRegistry,
				append([]common.Address{r.sourceWrappedNativeToken}, sourceFeeTokens...),
			)
		})

		getSourceToDestTokens := cache.LazyFetch(func() (map[common.Address]common.Address, error) {
			return r.offRampReader.GetSourceToDestTokensMapping(ctx)
		})

		getDestTokensPrices := cache.LazyFetch(func() (map[common.Address]*big.Int, error) {
			destFeeTokens, destBridgedTokens, err := ccipcommon.GetDestinationTokens(ctx, r.offRampReader, r.destPriceRegistry)
			if err != nil {
				return nil, fmt.Errorf("get destination tokens: %w", err)
			}

			destTokens := ccipcommon.FlattenUniqueSlice(
				destFeeTokens,
				destBridgedTokens,
				[]common.Address{r.destWrappedNative},
			)

			return getTokensPrices(ctx, r.destPriceRegistry, destTokens)
		})
		getDestGasPrice := cache.LazyFetch(func() (prices.GasPrice, error) {
			return r.gasPriceEstimator.GetGasPrice(ctx)
		})

		measureNumberOfReportsProcessed(timestamp, len(unexpiredReportsPart))

		unexpiredReportsWithSendReqs, err := r.getReportsWithSendRequests(ctx, unexpiredReportsPart)
		if err != nil {
			return nil, err
		}

		getDestPoolRateLimits := cache.LazyFetch(func() (map[common.Address]*big.Int, error) {
			sourceToDestTokens, err := getSourceToDestTokens()
			if err != nil {
				return nil, err
			}
			return r.destPoolRateLimits(ctx, unexpiredReportsWithSendReqs, sourceToDestTokens)
		})

		for _, unexpiredReport := range unexpiredReportsWithSendReqs {
			r.tokenDataWorker.AddJobsFromMsgs(ctx, unexpiredReport.sendRequestsWithMeta)
		}

		for _, rep := range unexpiredReportsWithSendReqs {
			if ctx.Err() != nil {
				lggr.Warn("Processing of roots killed by context")
				break
			}

			merkleRoot := rep.commitReport.MerkleRoot

			rootLggr := lggr.With("root", hexutil.Encode(merkleRoot[:]),
				"minSeqNr", rep.commitReport.Interval.Min,
				"maxSeqNr", rep.commitReport.Interval.Max,
			)

			if err := rep.validate(); err != nil {
				rootLggr.Errorw("Skipping invalid report", "err", err)
				continue
			}

			// If all messages are already executed and finalized, snooze the root for
			// config.PermissionLessExecutionThresholdSeconds so it will never be considered again.
			if allMsgsExecutedAndFinalized := rep.allRequestsAreExecutedAndFinalized(); allMsgsExecutedAndFinalized {
				rootLggr.Infof("Snoozing root %s forever since there are no executable txs anymore", hex.EncodeToString(merkleRoot[:]))
				r.snoozedRoots.MarkAsExecuted(merkleRoot)
				incSkippedRequests(reasonAllExecuted)
				continue
			}

			blessed, err := r.commitStoreReader.IsBlessed(ctx, merkleRoot)
			if err != nil {
				return nil, err
			}
			if !blessed {
				rootLggr.Infow("Report is accepted but not blessed")
				incSkippedRequests(reasonNotBlessed)
				continue
			}

			allowedTokenAmountValue, err := getAllowedTokenAmount()
			if err != nil {
				return nil, err
			}
			sourceTokensPricesValue, err := getSourceTokensPrices()
			if err != nil {
				return nil, fmt.Errorf("get source token prices: %w", err)
			}

			destTokensPricesValue, err := getDestTokensPrices()
			if err != nil {
				return nil, fmt.Errorf("get dest token prices: %w", err)
			}

			destPoolRateLimits, err := getDestPoolRateLimits()
			if err != nil {
				return nil, fmt.Errorf("get dest pool rate limits: %w", err)
			}

			sourceToDestTokens, err := getSourceToDestTokens()
			if err != nil {
				return nil, fmt.Errorf("get source to dest tokens: %w", err)
			}

			buildBatchDuration := time.Now()
			batch := r.buildBatch(
				ctx,
				rootLggr,
				rep,
				inflight,
				allowedTokenAmountValue.Tokens,
				sourceTokensPricesValue,
				destTokensPricesValue,
				getDestGasPrice,
				sourceToDestTokens,
				destPoolRateLimits)
			measureBatchBuildDuration(timestamp, time.Since(buildBatchDuration))
			if len(batch) != 0 {
				return batch, nil
			}
			r.snoozedRoots.Snooze(merkleRoot)
		}
	}
	return []ObservedMessage{}, nil
}

// destPoolRateLimits returns a map that consists of the rate limits of each destination token of the provided reports.
// If a token is missing from the returned map it either means that token was not found or token pool is disabled for this token.
func (r *ExecutionReportingPlugin) destPoolRateLimits(ctx context.Context, commitReports []commitReportWithSendRequests, sourceToDestToken map[common.Address]common.Address) (map[common.Address]*big.Int, error) {
	tokenPools, err := r.offRampReader.GetDestinationTokenPools(ctx)
	if err != nil {
		return nil, fmt.Errorf("get cached token pools: %w", err)
	}

	dstTokenToPool := make(map[common.Address]common.Address)
	dstPoolToToken := make(map[common.Address]common.Address)
	dstPools := make([]common.Address, 0)

	for _, msg := range commitReports {
		for _, req := range msg.sendRequestsWithMeta {
			for _, tk := range req.TokenAmounts {
				dstToken, exists := sourceToDestToken[tk.Token]
				if !exists {
					r.lggr.Warnw("token not found on destination chain", "sourceToken", tk)
					continue
				}

				// another message with the same token exists in the report
				// we skip it since we don't want to query for the rate limit twice
				if _, seen := dstTokenToPool[dstToken]; seen {
					continue
				}

				poolAddress, exists := tokenPools[dstToken]
				if !exists {
					return nil, fmt.Errorf("pool for token '%s' does not exist", dstToken)
				}

				if tokenAddr, seen := dstPoolToToken[poolAddress]; seen {
					return nil, fmt.Errorf("pool is already seen for token %s", tokenAddr)
				}

				dstTokenToPool[dstToken] = poolAddress
				dstPoolToToken[poolAddress] = dstToken
				dstPools = append(dstPools, poolAddress)
			}
		}
	}

	rateLimits, err := r.offRampReader.GetTokenPoolsRateLimits(ctx, dstPools)
	if err != nil {
		return nil, fmt.Errorf("fetch pool rate limits: %w", err)
	}

	res := make(map[common.Address]*big.Int, len(dstTokenToPool))
	for i, rateLimit := range rateLimits {
		// if the rate limit is disabled for this token pool then we omit it from the result
		if !rateLimit.IsEnabled {
			continue
		}

		tokenAddr, exists := dstPoolToToken[dstPools[i]]
		if !exists {
			return nil, fmt.Errorf("pool to token mapping does not contain %s", dstPools[i])
		}
		res[tokenAddr] = rateLimit.Tokens
	}

	return res, nil
}

// Calculates a map that indicates whether a sequence number has already been executed.
// It doesn't matter if the execution succeeded, since we don't retry previous
// attempts even if they failed. Value in the map indicates whether the log is finalized or not.
func (r *ExecutionReportingPlugin) getExecutedSeqNrsInRange(ctx context.Context, min, max uint64) (map[uint64]bool, error) {
	stateChanges, err := r.offRampReader.GetExecutionStateChangesBetweenSeqNums(
		ctx,
		min,
		max,
		int(r.offchainConfig.DestOptimisticConfirmations),
	)
	if err != nil {
		return nil, err
	}
	executedMp := make(map[uint64]bool, len(stateChanges))
	for _, stateChange := range stateChanges {
		executedMp[stateChange.Data.SequenceNumber] = stateChange.Data.Finalized
	}
	return executedMp, nil
}

// Builds a batch of transactions that can be executed, takes into account
// the available gas, rate limiting, execution state, nonce state, and
// profitability of execution.
func (r *ExecutionReportingPlugin) buildBatch(
	ctx context.Context,
	lggr logger.Logger,
	report commitReportWithSendRequests,
	inflight []InflightInternalExecutionReport,
	aggregateTokenLimit *big.Int,
	sourceTokenPricesUSD map[common.Address]*big.Int,
	destTokenPricesUSD map[common.Address]*big.Int,
	gasPriceEstimate cache.LazyFunction[prices.GasPrice],
	sourceToDestToken map[common.Address]common.Address,
	destTokenPoolRateLimits map[common.Address]*big.Int,
) (executableMessages []ObservedMessage) {
	inflightSeqNrs, inflightAggregateValue, maxInflightSenderNonces, inflightTokenAmounts, err := inflightAggregates(inflight, destTokenPricesUSD, sourceToDestToken)
	if err != nil {
		lggr.Errorw("Unexpected error computing inflight values", "err", err)
		return []ObservedMessage{}
	}
	availableGas := uint64(r.offchainConfig.BatchGasLimit)
	expectedNonces := make(map[common.Address]uint64)
	availableDataLen := MaxDataLenPerBatch
	tokenDataRemainingDuration := MaximumAllowedTokenDataWaitTimePerBatchSec * time.Second
	for _, msg := range report.sendRequestsWithMeta {
		msgLggr := lggr.With("messageID", hexutil.Encode(msg.MessageId[:]))
		if msg.Executed {
			msgLggr.Infow("Skipping message already executed", "seqNr", msg.SequenceNumber)
			continue
		}
		if inflightSeqNrs.Contains(msg.SequenceNumber) {
			msgLggr.Infow("Skipping message already inflight", "seqNr", msg.SequenceNumber)
			continue
		}
		if _, ok := expectedNonces[msg.Sender]; !ok {
			// First message in batch, need to populate expected nonce
			if maxInflight, ok := maxInflightSenderNonces[msg.Sender]; ok {
				// Sender already has inflight nonce, populate from there
				expectedNonces[msg.Sender] = maxInflight + 1
			} else {
				// Nothing inflight take from chain.
				// Chain holds existing nonce.
				nonce, err := r.offRampReader.GetSenderNonce(ctx, msg.Sender)
				if err != nil {
					lggr.Errorw("unable to get sender nonce", "err", err, "seqNr", msg.SequenceNumber)
					continue
				}
				expectedNonces[msg.Sender] = nonce + 1
			}
		}
		// Check expected nonce is valid
		if msg.Nonce != expectedNonces[msg.Sender] {
			msgLggr.Warnw("Skipping message invalid nonce", "have", msg.Nonce, "want", expectedNonces[msg.Sender])
			continue
		}

		if !r.isRateLimitEnoughForTokenPool(destTokenPoolRateLimits, msg.TokenAmounts, inflightTokenAmounts, sourceToDestToken) {
			msgLggr.Warnw("Skipping message token pool rate limit hit")
			continue
		}

		msgValue, err := aggregateTokenValue(destTokenPricesUSD, sourceToDestToken, msg.TokenAmounts)
		if err != nil {
			msgLggr.Errorw("Skipping message unable to compute aggregate value", "err", err)
			continue
		}

		// if token limit is smaller than message value skip message
		if tokensLeft, hasCapacity := hasEnoughTokens(aggregateTokenLimit, msgValue, inflightAggregateValue); !hasCapacity {
			msgLggr.Warnw("token limit is smaller than message value", "aggregateTokenLimit", tokensLeft.String(), "msgValue", msgValue.String())
			continue
		}

		tokenData, dur, err := r.getTokenDataWithCappedLatency(ctx, msg, tokenDataRemainingDuration)
		tokenDataRemainingDuration -= dur
		if err != nil {
			msgLggr.Errorw("skipping message error while getting token data", "err", err)
			continue
		}

		// Fee boosting
		gasPriceValue, err := gasPriceEstimate()
		if err != nil {
			msgLggr.Errorw("Unexpected error fetching gas price estimate", "err", err)
			return []ObservedMessage{}
		}

		dstWrappedNativePrice, exists := destTokenPricesUSD[r.destWrappedNative]
		if !exists {
			msgLggr.Errorw("token not in dst token prices", "token", r.destWrappedNative)
			continue
		}

		execCostUsd, err := r.gasPriceEstimator.EstimateMsgCostUSD(gasPriceValue, dstWrappedNativePrice, msg)
		if err != nil {
			msgLggr.Errorw("failed to estimate message cost USD", "err", err)
			return []ObservedMessage{}
		}

		// calculating the source chain fee, dividing by 1e18 for denomination.
		// For example:
		// FeeToken=link; FeeTokenAmount=1e17 i.e. 0.1 link, price is 6e18 USD/link (1 USD = 1e18),
		// availableFee is 1e17*6e18/1e18 = 6e17 = 0.6 USD

		sourceFeeTokenPrice, exists := sourceTokenPricesUSD[msg.FeeToken]
		if !exists {
			msgLggr.Errorw("token not in source token prices", "token", msg.FeeToken)
			continue
		}

		if len(msg.Data) > availableDataLen {
			msgLggr.Infow("Skipping message, insufficient remaining batch data len",
				"msgDataLen", len(msg.Data), "availableBatchDataLen", availableDataLen)
			continue
		}

		availableFee := big.NewInt(0).Mul(msg.FeeTokenAmount, sourceFeeTokenPrice)
		availableFee = availableFee.Div(availableFee, big.NewInt(1e18))
		availableFeeUsd := waitBoostedFee(time.Since(msg.BlockTimestamp), availableFee, r.offchainConfig.RelativeBoostPerWaitHour)
		if availableFeeUsd.Cmp(execCostUsd) < 0 {
			msgLggr.Infow("Insufficient remaining fee", "availableFeeUsd", availableFeeUsd, "execCostUsd", execCostUsd,
				"sourceBlockTimestamp", msg.BlockTimestamp, "waitTime", time.Since(msg.BlockTimestamp), "boost", r.offchainConfig.RelativeBoostPerWaitHour)
			continue
		}

		messageMaxGas, err := calculateMessageMaxGas(
			msg.GasLimit,
			len(report.sendRequestsWithMeta),
			len(msg.Data),
			len(msg.TokenAmounts),
		)
		if err != nil {
			msgLggr.Errorw("calculate message max gas", "err", err)
			continue
		}

		// Check sufficient gas in batch
		if availableGas < messageMaxGas {
			msgLggr.Infow("Insufficient remaining gas in batch limit", "availableGas", availableGas, "messageMaxGas", messageMaxGas)
			continue
		}
		availableGas -= messageMaxGas
		aggregateTokenLimit.Sub(aggregateTokenLimit, msgValue)
		for _, tk := range msg.TokenAmounts {
			dstToken, exists := sourceToDestToken[tk.Token]
			if !exists {
				msgLggr.Warnw("destination token does not exist", "token", tk.Token)
				continue
			}
			if rl, exists := destTokenPoolRateLimits[dstToken]; exists {
				destTokenPoolRateLimits[dstToken] = rl.Sub(rl, tk.Amount)
			}
		}

		msgLggr.Infow("Adding msg to batch", "seqNum", msg.SequenceNumber, "nonce", msg.Nonce,
			"value", msgValue, "aggregateTokenLimit", aggregateTokenLimit)
		executableMessages = append(executableMessages, NewObservedMessage(msg.SequenceNumber, tokenData))

		// after message is added to the batch, decrease the available data length
		availableDataLen -= len(msg.Data)

		expectedNonces[msg.Sender] = msg.Nonce + 1
	}

	return executableMessages
}

// getTokenDataWithCappedLatency gets the token data for the provided message.
// Stops and returns an error if more than allowedWaitingTime is passed.
func (r *ExecutionReportingPlugin) getTokenDataWithCappedLatency(
	ctx context.Context,
	msg internal.EVM2EVMOnRampCCIPSendRequestedWithMeta,
	allowedWaitingTime time.Duration,
) ([][]byte, time.Duration, error) {
	if len(msg.TokenAmounts) == 0 {
		return nil, 0, nil
	}

	ctxTimeout, cf := context.WithTimeout(ctx, allowedWaitingTime)
	defer cf()
	tStart := time.Now()
	tokenData, err := r.tokenDataWorker.GetMsgTokenData(ctxTimeout, msg)
	tDur := time.Since(tStart)
	return tokenData, tDur, err
}

func (r *ExecutionReportingPlugin) isRateLimitEnoughForTokenPool(
	destTokenPoolRateLimits map[common.Address]*big.Int,
	sourceTokenAmounts []internal.TokenAmount,
	inflightTokenAmounts map[common.Address]*big.Int,
	sourceToDestToken map[common.Address]common.Address,
) bool {
	rateLimitsCopy := make(map[common.Address]*big.Int)
	for destToken, rl := range destTokenPoolRateLimits {
		rateLimitsCopy[destToken] = new(big.Int).Set(rl)
	}

	for sourceToken, amount := range inflightTokenAmounts {
		if destToken, exists := sourceToDestToken[sourceToken]; exists {
			if rl, exists := rateLimitsCopy[destToken]; exists {
				rateLimitsCopy[destToken] = rl.Sub(rl, amount)
			}
		}
	}

	for _, sourceToken := range sourceTokenAmounts {
		destToken, exists := sourceToDestToken[sourceToken.Token]
		if !exists {
			r.lggr.Warnw("dest token not found", "sourceToken", sourceToken.Token)
			continue
		}

		rl, exists := rateLimitsCopy[destToken]
		if !exists {
			r.lggr.Debugw("rate limit not applied to token", "token", destToken)
			continue
		}

		if rl.Cmp(sourceToken.Amount) < 0 {
			r.lggr.Warnw("token pool rate limit reached",
				"token", sourceToken.Token, "destToken", destToken, "amount", sourceToken.Amount, "rateLimit", rl)
			return false
		}
		rateLimitsCopy[destToken] = rl.Sub(rl, sourceToken.Amount)
	}

	return true
}

func hasEnoughTokens(tokenLimit *big.Int, msgValue *big.Int, inflightValue *big.Int) (*big.Int, bool) {
	tokensLeft := big.NewInt(0).Sub(tokenLimit, inflightValue)
	return tokensLeft, tokensLeft.Cmp(msgValue) >= 0
}

func calculateMessageMaxGas(gasLimit *big.Int, numRequests, dataLen, numTokens int) (uint64, error) {
	if !gasLimit.IsUint64() {
		return 0, fmt.Errorf("gas limit %s cannot be casted to uint64", gasLimit)
	}

	gasLimitU64 := gasLimit.Uint64()
	gasOverHeadGas := maxGasOverHeadGas(numRequests, dataLen, numTokens)
	messageMaxGas := gasLimitU64 + gasOverHeadGas

	if messageMaxGas < gasLimitU64 || messageMaxGas < gasOverHeadGas {
		return 0, fmt.Errorf("message max gas overflow, gasLimit=%d gasOverHeadGas=%d", gasLimitU64, gasOverHeadGas)
	}

	return messageMaxGas, nil
}

// helper struct to hold the commitReport and the related send requests
type commitReportWithSendRequests struct {
	commitReport         ccipdata.CommitStoreReport
	sendRequestsWithMeta []internal.EVM2EVMOnRampCCIPSendRequestedWithMeta
}

func (r *commitReportWithSendRequests) validate() error {
	// make sure that number of messages is the expected
	if exp := int(r.commitReport.Interval.Max - r.commitReport.Interval.Min + 1); len(r.sendRequestsWithMeta) != exp {
		return errors.Errorf(
			"unexpected missing sendRequestsWithMeta in committed root %x have %d want %d", r.commitReport.MerkleRoot, len(r.sendRequestsWithMeta), exp)
	}

	return nil
}

func (r *commitReportWithSendRequests) allRequestsAreExecutedAndFinalized() bool {
	for _, req := range r.sendRequestsWithMeta {
		if !req.Executed || !req.Finalized {
			return false
		}
	}
	return true
}

// checks if the send request fits the commit report interval
func (r *commitReportWithSendRequests) sendReqFits(sendReq internal.EVM2EVMOnRampCCIPSendRequestedWithMeta) bool {
	return sendReq.SequenceNumber >= r.commitReport.Interval.Min &&
		sendReq.SequenceNumber <= r.commitReport.Interval.Max
}

// getReportsWithSendRequests returns the target reports with populated send requests.
func (r *ExecutionReportingPlugin) getReportsWithSendRequests(
	ctx context.Context,
	reports []ccipdata.CommitStoreReport,
) ([]commitReportWithSendRequests, error) {
	if len(reports) == 0 {
		return nil, nil
	}

	// find interval from all the reports
	intervalMin := reports[0].Interval.Min
	intervalMax := reports[0].Interval.Max
	for _, report := range reports[1:] {
		if report.Interval.Max > intervalMax {
			intervalMax = report.Interval.Max
		}
		if report.Interval.Min < intervalMin {
			intervalMin = report.Interval.Min
		}
	}

	// use errgroup to fetch send request logs and executed sequence numbers in parallel
	eg := &errgroup.Group{}

	var sendRequests []ccipdata.Event[internal.EVM2EVMMessage]
	eg.Go(func() error {
		// We don't need to double-check if logs are finalized because we already checked that in the Commit phase.
		sendReqs, err := r.onRampReader.GetSendRequestsBetweenSeqNums(ctx, intervalMin, intervalMax, false)
		if err != nil {
			return err
		}
		sendRequests = sendReqs
		return nil
	})

	var executedSeqNums map[uint64]bool
	eg.Go(func() error {
		// get executed sequence numbers
		executedMp, err := r.getExecutedSeqNrsInRange(ctx, intervalMin, intervalMax)
		if err != nil {
			return err
		}
		executedSeqNums = executedMp
		return nil
	})

	if err := eg.Wait(); err != nil {
		return nil, err
	}

	reportsWithSendReqs := make([]commitReportWithSendRequests, len(reports))
	for i, report := range reports {
		reportsWithSendReqs[i] = commitReportWithSendRequests{
			commitReport:         report,
			sendRequestsWithMeta: make([]internal.EVM2EVMOnRampCCIPSendRequestedWithMeta, 0, report.Interval.Max-report.Interval.Min+1),
		}
	}

	for _, sendReq := range sendRequests {
		// if value exists in the map then it's executed
		// if value exists, and it's true then it's considered finalized
		finalized, executed := executedSeqNums[sendReq.Data.SequenceNumber]

		reqWithMeta := internal.EVM2EVMOnRampCCIPSendRequestedWithMeta{
			EVM2EVMMessage: sendReq.Data,
			BlockTimestamp: sendReq.BlockTimestamp,
			Executed:       executed,
			Finalized:      finalized,
			LogIndex:       sendReq.LogIndex,
			TxHash:         sendReq.TxHash,
		}

		// attach the msg to the appropriate reports
		for i := range reportsWithSendReqs {
			if reportsWithSendReqs[i].sendReqFits(reqWithMeta) {
				reportsWithSendReqs[i].sendRequestsWithMeta = append(reportsWithSendReqs[i].sendRequestsWithMeta, reqWithMeta)
			}
		}
	}

	return reportsWithSendReqs, nil
}

func aggregateTokenValue(destTokenPricesUSD map[common.Address]*big.Int, sourceToDest map[common.Address]common.Address, tokensAndAmount []internal.TokenAmount) (*big.Int, error) {
	sum := big.NewInt(0)
	for i := 0; i < len(tokensAndAmount); i++ {
		price, ok := destTokenPricesUSD[sourceToDest[tokensAndAmount[i].Token]]
		if !ok {
			return nil, errors.Errorf("do not have price for source token %v", tokensAndAmount[i].Token)
		}
		sum.Add(sum, new(big.Int).Quo(new(big.Int).Mul(price, tokensAndAmount[i].Amount), big.NewInt(1e18)))
	}
	return sum, nil
}

// Assumes non-empty report. Messages to execute can span more than one report, but are assumed to be in order of increasing
// sequence number.
func (r *ExecutionReportingPlugin) buildReport(ctx context.Context, lggr logger.Logger, observedMessages []ObservedMessage) ([]byte, error) {
	if err := validateSeqNumbers(ctx, r.commitStoreReader, observedMessages); err != nil {
		return nil, err
	}
	commitReport, err := getCommitReportForSeqNum(ctx, r.commitStoreReader, observedMessages[0].SeqNr)
	if err != nil {
		return nil, err
	}
	lggr.Infow("Building execution report", "observations", observedMessages, "merkleRoot", hexutil.Encode(commitReport.MerkleRoot[:]), "report", commitReport)

	sendReqsInRoot, leaves, tree, err := getProofData(ctx, r.onRampReader, commitReport.Interval)
	if err != nil {
		return nil, err
	}

	// cap messages which fits MaxExecutionReportLength (after serialized)
	capped := sort.Search(len(observedMessages), func(i int) bool {
		report, err2 := buildExecutionReportForMessages(sendReqsInRoot, leaves, tree, commitReport.Interval, observedMessages[:i+1])
		if err2 != nil {
			r.lggr.Errorw("build execution report", "err", err2)
			return false
		}

		encoded, err2 := r.offRampReader.EncodeExecutionReport(report)
		if err2 != nil {
			// false makes Search keep looking to the right, always including any "erroring" ObservedMessage and allowing us to detect in the bottom
			return false
		}
		return len(encoded) > MaxExecutionReportLength
	})
	if err != nil {
		return nil, err
	}

	execReport, err := buildExecutionReportForMessages(sendReqsInRoot, leaves, tree, commitReport.Interval, observedMessages[:capped])
	if err != nil {
		return nil, err
	}

	encodedReport, err := r.offRampReader.EncodeExecutionReport(execReport)
	if err != nil {
		return nil, err
	}

	if capped < len(observedMessages) {
		lggr.Warnf(
			"Capping report to fit MaxExecutionReportLength: msgsCount %d -> %d, bytes %d, bytesLimit %d",
			len(observedMessages), capped, len(encodedReport), MaxExecutionReportLength,
		)
	}
	// Double check this verifies before sending.
	valid, err := r.commitStoreReader.VerifyExecutionReport(ctx, execReport)
	if err != nil {
		return nil, errors.Wrap(err, "unable to verify")
	}
	if !valid {
		return nil, errors.New("root does not verify")
	}
	return encodedReport, nil
}

func (r *ExecutionReportingPlugin) Report(ctx context.Context, timestamp types.ReportTimestamp, query types.Query, observations []types.AttributedObservation) (bool, types.Report, error) {
	lggr := r.lggr.Named("ExecutionReport")
	parsableObservations := getParsableObservations[ExecutionObservation](lggr, observations)
	// Need at least F+1 observations
	if len(parsableObservations) <= r.F {
		lggr.Warn("Non-empty observations <= F, need at least F+1 to continue")
		return false, nil, nil
	}

	observedMessages, err := calculateObservedMessagesConsensus(parsableObservations, r.F)
	if err != nil {
		return false, nil, err
	}
	if len(observedMessages) == 0 {
		return false, nil, nil
	}

	report, err := r.buildReport(ctx, lggr, observedMessages)
	if err != nil {
		return false, nil, err
	}
	lggr.Infow("Report", "executableObservations", observedMessages)
	return true, report, nil
}

type tallyKey struct {
	seqNr         uint64
	tokenDataHash [32]byte
}

type tallyVal struct {
	tally     int
	tokenData [][]byte
}

func calculateObservedMessagesConsensus(observations []ExecutionObservation, f int) ([]ObservedMessage, error) {
	tally := make(map[tallyKey]tallyVal)
	for _, obs := range observations {
		for seqNr, msgData := range obs.Messages {
			tokenDataHash, err := hashlib.BytesOfBytesKeccak(msgData.TokenData)
			if err != nil {
				return nil, fmt.Errorf("bytes of bytes keccak: %w", err)
			}

			key := tallyKey{seqNr: seqNr, tokenDataHash: tokenDataHash}
			if val, ok := tally[key]; ok {
				tally[key] = tallyVal{tally: val.tally + 1, tokenData: msgData.TokenData}
			} else {
				tally[key] = tallyVal{tally: 1, tokenData: msgData.TokenData}
			}
		}
	}

	// We might have different token data for the same sequence number.
	// For that purpose we want to keep the token data with the most occurrences.
	seqNumTally := make(map[uint64]tallyVal)

	// order tally keys to make looping over the entries deterministic
	tallyKeys := make([]tallyKey, 0, len(tally))
	for key := range tally {
		tallyKeys = append(tallyKeys, key)
	}
	sort.Slice(tallyKeys, func(i, j int) bool {
		return hex.EncodeToString(tallyKeys[i].tokenDataHash[:]) < hex.EncodeToString(tallyKeys[j].tokenDataHash[:])
	})

	for _, key := range tallyKeys {
		tallyInfo := tally[key]
		existingTally, exists := seqNumTally[key.seqNr]
		if tallyInfo.tally > f && (!exists || tallyInfo.tally > existingTally.tally) {
			seqNumTally[key.seqNr] = tallyInfo
		}
	}

	finalSequenceNumbers := make([]ObservedMessage, 0, len(seqNumTally))
	for seqNr, tallyInfo := range seqNumTally {
		finalSequenceNumbers = append(finalSequenceNumbers, NewObservedMessage(seqNr, tallyInfo.tokenData))
	}
	// buildReport expects sorted sequence numbers (tally map is non-deterministic).
	sort.Slice(finalSequenceNumbers, func(i, j int) bool {
		return finalSequenceNumbers[i].SeqNr < finalSequenceNumbers[j].SeqNr
	})
	return finalSequenceNumbers, nil
}

func (r *ExecutionReportingPlugin) ShouldAcceptFinalizedReport(ctx context.Context, timestamp types.ReportTimestamp, report types.Report) (bool, error) {
	lggr := r.lggr.Named("ShouldAcceptFinalizedReport")
	execReport, err := r.offRampReader.DecodeExecutionReport(report)
	if err != nil {
		lggr.Errorw("Unable to decode report", "err", err)
		return false, err
	}
	lggr = lggr.With("messageIDs", ccipcommon.GetMessageIDsAsHexString(execReport.Messages))

	// If the first message is executed already, this execution report is stale, and we do not accept it.
	stale, err := r.isStaleReport(ctx, execReport.Messages)
	if err != nil {
		return false, err
	}
	if stale {
		lggr.Info("Execution report is stale")
		return false, nil
	}
	// Else just assume in flight
	if err = r.inflightReports.add(lggr, execReport.Messages); err != nil {
		return false, err
	}
	lggr.Info("Accepting finalized report")
	return true, nil
}

func (r *ExecutionReportingPlugin) ShouldTransmitAcceptedReport(ctx context.Context, timestamp types.ReportTimestamp, report types.Report) (bool, error) {
	lggr := r.lggr.Named("ShouldTransmitAcceptedReport")
	execReport, err := r.offRampReader.DecodeExecutionReport(report)
	if err != nil {
		lggr.Errorw("Unable to decode report", "err", err)
		return false, nil
	}
	lggr = lggr.With("messageIDs", ccipcommon.GetMessageIDsAsHexString(execReport.Messages))

	// If report is not stale we transmit.
	// When the executeTransmitter enqueues the tx for tx manager,
	// we mark it as execution_sent, removing it from the set of inflight messages.
	stale, err := r.isStaleReport(ctx, execReport.Messages)
	if err != nil {
		return false, err
	}
	if stale {
		lggr.Info("Execution report is stale")
		return false, nil
	}

	lggr.Info("Transmitting finalized report")
	return true, err
}

func (r *ExecutionReportingPlugin) isStaleReport(ctx context.Context, messages []internal.EVM2EVMMessage) (bool, error) {
	if len(messages) == 0 {
		return true, fmt.Errorf("messages are empty")
	}

	// If the first message is executed already, this execution report is stale.
	// Note the default execution state, including for arbitrary seq number not yet committed
	// is ExecutionStateUntouched.
	msgState, err := r.offRampReader.GetExecutionState(ctx, messages[0].SequenceNumber)
	if err != nil {
		return true, err
	}
	if state := ccipdata.MessageExecutionState(msgState); state == ccipdata.ExecutionStateFailure || state == ccipdata.ExecutionStateSuccess {
		return true, nil
	}

	return false, nil
}

func (r *ExecutionReportingPlugin) Close() error {
	return nil
}

func inflightAggregates(
	inflight []InflightInternalExecutionReport,
	destTokenPrices map[common.Address]*big.Int,
	sourceToDest map[common.Address]common.Address,
) (mapset.Set[uint64], *big.Int, map[common.Address]uint64, map[common.Address]*big.Int, error) {
	inflightSeqNrs := mapset.NewSet[uint64]()
	inflightAggregateValue := big.NewInt(0)
	maxInflightSenderNonces := make(map[common.Address]uint64)
	inflightTokenAmounts := make(map[common.Address]*big.Int)

	for _, rep := range inflight {
		for _, message := range rep.messages {
			inflightSeqNrs.Add(message.SequenceNumber)
			msgValue, err := aggregateTokenValue(destTokenPrices, sourceToDest, message.TokenAmounts)
			if err != nil {
				return nil, nil, nil, nil, err
			}
			inflightAggregateValue.Add(inflightAggregateValue, msgValue)
			maxInflightSenderNonce, ok := maxInflightSenderNonces[message.Sender]
			if !ok || message.Nonce > maxInflightSenderNonce {
				maxInflightSenderNonces[message.Sender] = message.Nonce
			}

			for _, tk := range message.TokenAmounts {
				if rl, exists := inflightTokenAmounts[tk.Token]; exists {
					inflightTokenAmounts[tk.Token] = rl.Add(rl, tk.Amount)
				} else {
					inflightTokenAmounts[tk.Token] = new(big.Int).Set(tk.Amount)
				}
			}
		}
	}
	return inflightSeqNrs, inflightAggregateValue, maxInflightSenderNonces, inflightTokenAmounts, nil
}

// getTokensPrices returns token prices of the given price registry,
// price values are USD per 1e18 of smallest token denomination, in base units 1e18 (e.g. 5$ = 5e18 USD per 1e18 units).
// this function is used for price registry of both source and destination chains.
func getTokensPrices(ctx context.Context, priceRegistry ccipdata.PriceRegistryReader, tokens []common.Address) (map[common.Address]*big.Int, error) {
	priceRegistryAddress := priceRegistry.Address()
	prices := make(map[common.Address]*big.Int)

	fetchedPrices, err := priceRegistry.GetTokenPrices(ctx, tokens)
	if err != nil {
		return nil, errors.Wrapf(err, "could not get token prices of %v", tokens)
	}

	// price registry should always return a price per token ordered by input tokens
	if len(fetchedPrices) != len(tokens) {
		return nil, fmt.Errorf("token prices length exp=%d actual=%d", len(tokens), len(fetchedPrices))
	}

	for i, token := range tokens {
		// price of a token can never be zero
		if fetchedPrices[i].Value.BitLen() == 0 {
			return nil, fmt.Errorf("price of token %s is zero (price registry=%s)", token, priceRegistryAddress)
		}

		// price registry should not report different price for the same token
		price, exists := prices[token]
		if exists && fetchedPrices[i].Value.Cmp(price) != 0 {
			return nil, fmt.Errorf("price registry reported different prices (%s and %s) for the same token %s",
				fetchedPrices[i].Value, price, token)
		}

		prices[token] = fetchedPrices[i].Value
	}

	return prices, nil
}

func (r *ExecutionReportingPlugin) getUnexpiredCommitReports(
	ctx context.Context,
	commitStoreReader ccipdata.CommitStoreReader,
	permissionExecutionThreshold time.Duration,
	lggr logger.Logger,
) ([]ccipdata.CommitStoreReport, error) {
	acceptedReports, err := commitStoreReader.GetAcceptedCommitReportsGteTimestamp(
		ctx,
		time.Now().Add(-permissionExecutionThreshold),
		0,
	)
	if err != nil {
		return nil, err
	}

	var reports []ccipdata.CommitStoreReport
	for _, acceptedReport := range acceptedReports {
		reports = append(reports, acceptedReport.Data)
	}

	notSnoozedReports := make([]ccipdata.CommitStoreReport, 0)
	for _, report := range reports {
		if r.snoozedRoots.IsSnoozed(report.MerkleRoot) {
			lggr.Debug("Skipping snoozed root", "minSeqNr", report.Interval.Min, "maxSeqNr", report.Interval.Max)
			continue
		}
		notSnoozedReports = append(notSnoozedReports, report)
	}

	lggr.Infow("Unexpired roots", "all", len(reports), "notSnoozed", len(notSnoozedReports))
	return notSnoozedReports, nil
}

// selectReportsToFillBatch returns the reports to fill the message limit. Single Commit Root contains exactly (Interval.Max - Interval.Min + 1) messages.
// We keep adding reports until we reach the message limit. Please see the tests for more examples and edge cases.
// unexpiredReports have to be sorted by Interval.Min. Otherwise, the batching logic will not be efficient,
// because it picks messages and execution states based on the report[0].Interval.Min - report[len-1].Interval.Max range.
// Having unexpiredReports not sorted properly will lead to fetching more messages and execution states to the memory than the messagesLimit provided.
// However, logs from LogPoller are returned ordered by (block_number, log_index), so it should preserve the order of Interval.Min.
// Single CommitRoot can have up to 256 messages, with current MessagesIterationStep of 800, it means processing 4 CommitRoots at once.
func selectReportsToFillBatch(unexpiredReports []ccipdata.CommitStoreReport, messagesLimit uint64) ([]ccipdata.CommitStoreReport, int) {
	currentNumberOfMessages := uint64(0)
	var index int

	for index = range unexpiredReports {
		currentNumberOfMessages += unexpiredReports[index].Interval.Max - unexpiredReports[index].Interval.Min + 1
		if currentNumberOfMessages >= messagesLimit {
			break
		}
	}
	index = min(index+1, len(unexpiredReports))
	return unexpiredReports[:index], index
}<|MERGE_RESOLUTION|>--- conflicted
+++ resolved
@@ -18,6 +18,8 @@
 
 	"github.com/smartcontractkit/libocr/offchainreporting2plus/types"
 
+	evmclient "github.com/smartcontractkit/chainlink/v2/core/chains/evm/client"
+	"github.com/smartcontractkit/chainlink/v2/core/chains/evm/gas"
 	"github.com/smartcontractkit/chainlink/v2/core/gethwrappers/ccip/generated/evm_2_evm_offramp"
 	"github.com/smartcontractkit/chainlink/v2/core/logger"
 	"github.com/smartcontractkit/chainlink/v2/core/services/ocr2/plugins/ccip/internal"
@@ -57,16 +59,12 @@
 	commitStoreReader        ccipdata.CommitStoreReader
 	sourcePriceRegistry      ccipdata.PriceRegistryReader
 	sourceWrappedNativeToken common.Address
-<<<<<<< HEAD
 	destClient               evmclient.Client
 	destChainEVMID           *big.Int
 	destGasEstimator         gas.EvmFeeEstimator
 	tokenDataWorker          tokendata.Worker
-=======
 	destChainSelector        uint64
-	tokenDataProviders       map[common.Address]tokendata.Reader
 	priceRegistryProvider    ccipdataprovider.PriceRegistry
->>>>>>> ff6a38d5
 }
 
 type ExecutionReportingPlugin struct {
