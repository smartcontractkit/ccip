package ccip

import (
	"context"
	"encoding/hex"
	"fmt"
	"math/big"
	"sort"
	"sync"
	"time"

	"github.com/ethereum/go-ethereum/accounts/abi/bind"
	"github.com/ethereum/go-ethereum/common"
	"github.com/ethereum/go-ethereum/common/hexutil"
	"golang.org/x/sync/errgroup"

	"github.com/pkg/errors"

	"github.com/smartcontractkit/libocr/offchainreporting2plus/types"

	evmclient "github.com/smartcontractkit/chainlink/v2/core/chains/evm/client"
	"github.com/smartcontractkit/chainlink/v2/core/chains/evm/gas"
	"github.com/smartcontractkit/chainlink/v2/core/chains/evm/logpoller"
	"github.com/smartcontractkit/chainlink/v2/core/gethwrappers/ccip/generated/evm_2_evm_offramp"
	"github.com/smartcontractkit/chainlink/v2/core/logger"
	"github.com/smartcontractkit/chainlink/v2/core/services/ocr2/plugins/ccip/internal"
	"github.com/smartcontractkit/chainlink/v2/core/services/ocr2/plugins/ccip/internal/cache"
	"github.com/smartcontractkit/chainlink/v2/core/services/ocr2/plugins/ccip/internal/ccipdata"
	"github.com/smartcontractkit/chainlink/v2/core/services/ocr2/plugins/ccip/internal/contractutil"
	"github.com/smartcontractkit/chainlink/v2/core/services/ocr2/plugins/ccip/internal/hashlib"
	"github.com/smartcontractkit/chainlink/v2/core/services/ocr2/plugins/ccip/internal/observability"
	"github.com/smartcontractkit/chainlink/v2/core/services/ocr2/plugins/ccip/prices"
	"github.com/smartcontractkit/chainlink/v2/core/services/ocr2/plugins/ccip/tokendata"
)

const (
	// exec Report should make sure to cap returned payload to this limit
	MaxExecutionReportLength = 250_000

	// MaxDataLenPerBatch limits the total length of msg data that can be in a batch.
	MaxDataLenPerBatch = 60_000
)

var (
	_ types.ReportingPluginFactory = &ExecutionReportingPluginFactory{}
	_ types.ReportingPlugin        = &ExecutionReportingPlugin{}
)

type ExecutionPluginStaticConfig struct {
	lggr                     logger.Logger
	sourceLP, destLP         logpoller.LogPoller
	onRampReader             ccipdata.OnRampReader
	destReader               ccipdata.Reader
	offRampReader            ccipdata.OffRampReader
	commitStoreReader        ccipdata.CommitStoreReader
	sourcePriceRegistry      ccipdata.PriceRegistryReader
	sourceWrappedNativeToken common.Address
	destClient               evmclient.Client
	sourceClient             evmclient.Client
	destChainEVMID           *big.Int
	destGasEstimator         gas.EvmFeeEstimator
	tokenDataProviders       map[common.Address]tokendata.Reader
}

type ExecutionReportingPlugin struct {
	config ExecutionPluginStaticConfig

	F                     int
	lggr                  logger.Logger
	inflightReports       *inflightExecReportsContainer
	snoozedRoots          cache.SnoozedRoots
	destPriceRegistry     ccipdata.PriceRegistryReader
	destWrappedNative     common.Address
	onchainConfig         ccipdata.ExecOnchainConfig
	offchainConfig        ccipdata.ExecOffchainConfig
	cachedSourceFeeTokens cache.AutoSync[[]common.Address]
	cachedDestTokens      cache.AutoSync[cache.CachedTokens]
	cachedTokenPools      cache.AutoSync[map[common.Address]common.Address]
	gasPriceEstimator     prices.GasPriceEstimatorExec
}

type ExecutionReportingPluginFactory struct {
	// Config derived from job specs and does not change between instances.
	config ExecutionPluginStaticConfig

	destPriceRegReader ccipdata.PriceRegistryReader
	destPriceRegAddr   common.Address
	readersMu          *sync.Mutex
}

func NewExecutionReportingPluginFactory(config ExecutionPluginStaticConfig) *ExecutionReportingPluginFactory {
	return &ExecutionReportingPluginFactory{
		config:    config,
		readersMu: &sync.Mutex{},

		// the fields below are initially empty and populated on demand
		destPriceRegReader: nil,
		destPriceRegAddr:   common.Address{},
	}
}

func (rf *ExecutionReportingPluginFactory) UpdateDynamicReaders(newPriceRegAddr common.Address) error {
	rf.readersMu.Lock()
	defer rf.readersMu.Unlock()
	// TODO: Investigate use of Close() to cleanup.
	// TODO: a true price registry upgrade on an existing lane may want some kind of start block in its config? Right now we
	// essentially assume that plugins don't care about historical price reg logs.
	if rf.destPriceRegAddr == newPriceRegAddr {
		// No-op
		return nil
	}
	// Close old reader (if present) and open new reader if address changed.
	if rf.destPriceRegReader != nil {
		if err := rf.destPriceRegReader.Close(); err != nil {
			return err
		}
	}
	destPriceRegistryReader, err := ccipdata.NewPriceRegistryReader(rf.config.lggr, newPriceRegAddr, rf.config.destLP, rf.config.destClient)
	if err != nil {
		return err
	}
	destPriceRegistryReader = observability.NewPriceRegistryReader(destPriceRegistryReader, rf.config.destClient.ConfiguredChainID().Int64(), ExecPluginLabel)
	rf.destPriceRegReader = destPriceRegistryReader
	rf.destPriceRegAddr = newPriceRegAddr
	return nil
}

func (rf *ExecutionReportingPluginFactory) NewReportingPlugin(config types.ReportingPluginConfig) (types.ReportingPlugin, types.ReportingPluginInfo, error) {
	destPriceRegistry, destWrappedNative, err := rf.config.offRampReader.ChangeConfig(config.OnchainConfig, config.OffchainConfig)
	if err != nil {
		return nil, types.ReportingPluginInfo{}, err
	}
	// Open dynamic readers
	err = rf.UpdateDynamicReaders(destPriceRegistry)
	if err != nil {
		return nil, types.ReportingPluginInfo{}, err
	}

	offchainConfig := rf.config.offRampReader.OffchainConfig()
	cachedSourceFeeTokens := cache.NewCachedFeeTokens(rf.config.sourceLP, rf.config.sourcePriceRegistry, int64(offchainConfig.SourceFinalityDepth))
	cachedDestTokens := cache.NewCachedSupportedTokens(rf.config.destLP, rf.config.offRampReader, rf.destPriceRegReader, int64(offchainConfig.DestOptimisticConfirmations))

	cachedTokenPools := cache.NewTokenPools(rf.config.lggr, rf.config.destLP, rf.config.offRampReader, int64(offchainConfig.DestOptimisticConfirmations), 5)

	return &ExecutionReportingPlugin{
			config:                rf.config,
			F:                     config.F,
			lggr:                  rf.config.lggr.Named("ExecutionReportingPlugin"),
			snoozedRoots:          cache.NewSnoozedRoots(rf.config.offRampReader.OnchainConfig().PermissionLessExecutionThresholdSeconds, offchainConfig.RootSnoozeTime.Duration()),
			inflightReports:       newInflightExecReportsContainer(offchainConfig.InflightCacheExpiry.Duration()),
			destPriceRegistry:     rf.destPriceRegReader,
			destWrappedNative:     destWrappedNative,
			onchainConfig:         rf.config.offRampReader.OnchainConfig(),
			offchainConfig:        offchainConfig,
			cachedDestTokens:      cachedDestTokens,
			cachedSourceFeeTokens: cachedSourceFeeTokens,
			cachedTokenPools:      cachedTokenPools,
			gasPriceEstimator:     rf.config.offRampReader.GasPriceEstimator(),
		}, types.ReportingPluginInfo{
			Name: "CCIPExecution",
			// Setting this to false saves on calldata since OffRamp doesn't require agreement between NOPs
			// (OffRamp is only able to execute committed messages).
			UniqueReports: false,
			Limits: types.ReportingPluginLimits{
				MaxObservationLength: MaxObservationLength,
				MaxReportLength:      MaxExecutionReportLength,
			},
		}, nil
}

func (r *ExecutionReportingPlugin) Query(context.Context, types.ReportTimestamp) (types.Query, error) {
	return types.Query{}, nil
}

func (r *ExecutionReportingPlugin) Observation(ctx context.Context, timestamp types.ReportTimestamp, query types.Query) (types.Observation, error) {
	lggr := r.lggr.Named("ExecutionObservation")
	down, err := r.config.commitStoreReader.IsDown(ctx)
	if err != nil {
		return nil, errors.Wrap(err, "isDown check errored")
	}
	if down {
		return nil, ErrCommitStoreIsDown
	}
	// Expire any inflight reports.
	r.inflightReports.expire(lggr)
	inFlight := r.inflightReports.getAll()

	observationBuildStart := time.Now()

	executableObservations, err := r.getExecutableObservations(ctx, lggr, timestamp, inFlight)
	measureObservationBuildDuration(timestamp, time.Since(observationBuildStart))
	if err != nil {
		return nil, err
	}
	// cap observations which fits MaxObservationLength (after serialized)
	capped := sort.Search(len(executableObservations), func(i int) bool {
		var encoded []byte
		encoded, err = NewExecutionObservation(executableObservations[:i+1]).Marshal()
		if err != nil {
			// false makes Search keep looking to the right, always including any "erroring" ObservedMessage and allowing us to detect in the bottom
			return false
		}
		return len(encoded) > MaxObservationLength
	})
	if err != nil {
		return nil, err
	}
	executableObservations = executableObservations[:capped]
	lggr.Infow("Observation", "executableMessages", executableObservations)
	// Note can be empty
	return NewExecutionObservation(executableObservations).Marshal()
}

func (r *ExecutionReportingPlugin) getExecutableObservations(ctx context.Context, lggr logger.Logger, timestamp types.ReportTimestamp, inflight []InflightInternalExecutionReport) ([]ObservedMessage, error) {
	unexpiredReports, err := getUnexpiredCommitReports(
		ctx,
		r.config.commitStoreReader,
		r.onchainConfig.PermissionLessExecutionThresholdSeconds,
	)
	if err != nil {
		return nil, err
	}
	lggr.Infow("Unexpired roots", "n", len(unexpiredReports))
	if len(unexpiredReports) == 0 {
		return []ObservedMessage{}, nil
	}

	// This could result in slightly different values on each call as
	// the function returns the allowed amount at the time of the last block.
	// Since this will only increase over time, the highest observed value will
	// always be the lower bound of what would be available on chain
	// since we already account for inflight txs.
	getAllowedTokenAmount := cache.LazyFetch(func() (evm_2_evm_offramp.RateLimiterTokenBucket, error) {
		return r.config.offRampReader.CurrentRateLimiterState(ctx)
	})
	sourceToDestTokens, supportedDestTokens, err := r.sourceDestinationTokens(ctx)
	if err != nil {
		return nil, err
	}
	getSourceTokensPrices := cache.LazyFetch(func() (map[common.Address]*big.Int, error) {
		sourceFeeTokens, err1 := r.cachedSourceFeeTokens.Get(ctx)
		if err1 != nil {
			return nil, err1
		}
		return getTokensPrices(ctx, sourceFeeTokens, r.config.sourcePriceRegistry, []common.Address{r.config.sourceWrappedNativeToken})
	})
	getDestTokensPrices := cache.LazyFetch(func() (map[common.Address]*big.Int, error) {
		dstTokens, err1 := r.cachedDestTokens.Get(ctx)
		if err1 != nil {
			return nil, err1
		}
		return getTokensPrices(ctx, dstTokens.FeeTokens, r.destPriceRegistry, append(supportedDestTokens, r.destWrappedNative))
	})
	getDestGasPrice := cache.LazyFetch(func() (prices.GasPrice, error) {
		return r.gasPriceEstimator.GetGasPrice(ctx)
	})

	lggr.Infow("Processing unexpired reports", "n", len(unexpiredReports))
	measureNumberOfReportsProcessed(timestamp, len(unexpiredReports))
	reportIterationStart := time.Now()
	defer func() {
		measureReportsIterationDuration(timestamp, time.Since(reportIterationStart))
	}()

	unexpiredReportsWithSendReqs, err := r.getReportsWithSendRequests(ctx, unexpiredReports)
	if err != nil {
		return nil, err
	}

	getDestPoolRateLimits := cache.LazyFetch(func() (map[common.Address]*big.Int, error) {
		return r.destPoolRateLimits(ctx, unexpiredReportsWithSendReqs, sourceToDestTokens)
	})

	for _, rep := range unexpiredReportsWithSendReqs {
		if ctx.Err() != nil {
			lggr.Warn("Processing of roots killed by context")
			break
		}

		merkleRoot := rep.commitReport.MerkleRoot

		rootLggr := lggr.With("root", hexutil.Encode(merkleRoot[:]),
			"minSeqNr", rep.commitReport.Interval.Min,
			"maxSeqNr", rep.commitReport.Interval.Max,
		)

		if r.snoozedRoots.IsSnoozed(merkleRoot) {
			rootLggr.Debug("Skipping snoozed root")
			continue
		}

		if err := rep.validate(); err != nil {
			rootLggr.Errorw("Skipping invalid report", "err", err)
			continue
		}

		// If all messages are already executed and finalized, snooze the root for
		// config.PermissionLessExecutionThresholdSeconds so it will never be considered again.
		if allMsgsExecutedAndFinalized := rep.allRequestsAreExecutedAndFinalized(); allMsgsExecutedAndFinalized {
			rootLggr.Infof("Snoozing root %s forever since there are no executable txs anymore", hex.EncodeToString(merkleRoot[:]))
			r.snoozedRoots.MarkAsExecuted(merkleRoot)
			incSkippedRequests(reasonAllExecuted)
			continue
		}

		blessed, err := r.config.commitStoreReader.IsBlessed(ctx, merkleRoot)
		if err != nil {
			return nil, err
		}
		if !blessed {
			rootLggr.Infow("Report is accepted but not blessed")
			incSkippedRequests(reasonNotBlessed)
			continue
		}

		allowedTokenAmountValue, err := getAllowedTokenAmount()
		if err != nil {
			return nil, err
		}
		sourceTokensPricesValue, err := getSourceTokensPrices()
		if err != nil {
			return nil, fmt.Errorf("get source token prices: %w", err)
		}

		destTokensPricesValue, err := getDestTokensPrices()
		if err != nil {
			return nil, fmt.Errorf("get dest token prices: %w", err)
		}

		destPoolRateLimits, err := getDestPoolRateLimits()
		if err != nil {
			return nil, fmt.Errorf("get dest pool rate limits: %w", err)
		}

		buildBatchDuration := time.Now()
		batch := r.buildBatch(
			ctx,
			rootLggr,
			rep,
			inflight,
			allowedTokenAmountValue.Tokens,
			sourceTokensPricesValue,
			destTokensPricesValue,
			getDestGasPrice,
			sourceToDestTokens,
			destPoolRateLimits)
		measureBatchBuildDuration(timestamp, time.Since(buildBatchDuration))
		if len(batch) != 0 {
			return batch, nil
		}
		r.snoozedRoots.Snooze(merkleRoot)
	}
	return []ObservedMessage{}, nil
}

// destPoolRateLimits returns a map that consists of the rate limits of each destination token of the provided reports.
// If a token is missing from the returned map it either means that token was not found or token pool is disabled for this token.
func (r *ExecutionReportingPlugin) destPoolRateLimits(ctx context.Context, commitReports []commitReportWithSendRequests, sourceToDestToken map[common.Address]common.Address) (map[common.Address]*big.Int, error) {
	tokenPools, err := r.cachedTokenPools.Get(ctx)
	if err != nil {
		return nil, fmt.Errorf("get cached token pools: %w", err)
	}

	dstTokenToPool := make(map[common.Address]common.Address)
	dstPoolToToken := make(map[common.Address]common.Address)
	dstPools := make([]common.Address, 0)

	for _, msg := range commitReports {
		for _, req := range msg.sendRequestsWithMeta {
			for _, tk := range req.TokenAmounts {
				dstToken, exists := sourceToDestToken[tk.Token]
				if !exists {
					r.lggr.Warnw("token not found on destination chain", "sourceToken", tk)
					continue
				}

				// another message with the same token exists in the report
				// we skip it since we don't want to query for the rate limit twice
				if _, seen := dstTokenToPool[dstToken]; seen {
					continue
				}

				poolAddress, exists := tokenPools[dstToken]
				if !exists {
					return nil, fmt.Errorf("pool for token '%s' does not exist", dstToken)
				}

				if tokenAddr, seen := dstPoolToToken[poolAddress]; seen {
					return nil, fmt.Errorf("pool is already seen for token %s", tokenAddr)
				}

				dstTokenToPool[dstToken] = poolAddress
				dstPoolToToken[poolAddress] = dstToken
				dstPools = append(dstPools, poolAddress)
			}
		}
	}

	rateLimits, err := r.config.offRampReader.GetTokenPoolsRateLimits(ctx, dstPools)
	if err != nil {
		return nil, fmt.Errorf("fetch pool rate limits: %w", err)
	}

<<<<<<< HEAD
	res := make(map[common.Address]*big.Int, len(dstTokens))
	offRampAddr := r.config.offRampReader.Address()

	for dstToken := range dstTokens {
		poolAddress, exists := tokenPools[dstToken]
		if !exists {
			return nil, fmt.Errorf("pool for token '%s' does not exist", dstToken)
		}

		tokenPool, err := r.customTokenPoolFactory(ctx, poolAddress, r.config.destClient)
		if err != nil {
			return nil, fmt.Errorf("new custom dest token pool %s: %w", poolAddress, err)
		}

		rateLimiterState, err := tokenPool.CurrentOffRampRateLimiterState(&bind.CallOpts{Context: ctx}, offRampAddr)
		if err != nil {
			return nil, fmt.Errorf("get rate off ramp rate limiter state: %w", err)
=======
	res := make(map[common.Address]*big.Int, len(dstTokenToPool))
	for i, rateLimit := range rateLimits {
		// if the rate limit is disabled for this token pool then we omit it from the result
		if !rateLimit.IsEnabled {
			continue
>>>>>>> 0756cbdb
		}

		tokenAddr, exists := dstPoolToToken[dstPools[i]]
		if !exists {
			return nil, fmt.Errorf("pool to token mapping does not contain %s", dstPools[i])
		}
		res[tokenAddr] = rateLimit.Tokens
	}

	return res, nil
}

func (r *ExecutionReportingPlugin) sourceDestinationTokens(ctx context.Context) (map[common.Address]common.Address, []common.Address, error) {
	destTokens, err := r.cachedDestTokens.Get(ctx)
	if err != nil {
		return nil, nil, err
	}

	sourceToDestTokens := destTokens.SupportedTokens
	supportedDestTokens := make([]common.Address, 0, len(sourceToDestTokens))
	for _, destToken := range sourceToDestTokens {
		supportedDestTokens = append(supportedDestTokens, destToken)
	}
	return sourceToDestTokens, supportedDestTokens, nil
}

// Calculates a map that indicated whether a sequence number has already been executed
// before. It doesn't matter if the executed succeeded, since we don't retry previous
// attempts even if they failed. Value in the map indicates whether the log is finalized or not.
func (r *ExecutionReportingPlugin) getExecutedSeqNrsInRange(ctx context.Context, min, max uint64, latestBlock int64) (map[uint64]bool, error) {
	stateChanges, err := r.config.offRampReader.GetExecutionStateChangesBetweenSeqNums(
		ctx,
		min,
		max,
		int(r.offchainConfig.DestOptimisticConfirmations),
	)
	if err != nil {
		return nil, err
	}
	executedMp := make(map[uint64]bool, len(stateChanges))
	for _, stateChange := range stateChanges {
		finalized := (latestBlock - stateChange.BlockNumber) >= int64(r.offchainConfig.DestFinalityDepth)
		executedMp[stateChange.Data.SequenceNumber] = finalized
	}
	return executedMp, nil
}

// Builds a batch of transactions that can be executed, takes into account
// the available gas, rate limiting, execution state, nonce state, and
// profitability of execution.
func (r *ExecutionReportingPlugin) buildBatch(
	ctx context.Context,
	lggr logger.Logger,
	report commitReportWithSendRequests,
	inflight []InflightInternalExecutionReport,
	aggregateTokenLimit *big.Int,
	sourceTokenPricesUSD map[common.Address]*big.Int,
	destTokenPricesUSD map[common.Address]*big.Int,
	gasPriceEstimate cache.LazyFunction[prices.GasPrice],
	sourceToDestToken map[common.Address]common.Address,
	destTokenPoolRateLimits map[common.Address]*big.Int,
) (executableMessages []ObservedMessage) {
	inflightSeqNrs, inflightAggregateValue, maxInflightSenderNonces, inflightTokenAmounts, err := inflightAggregates(inflight, destTokenPricesUSD, sourceToDestToken)
	if err != nil {
		lggr.Errorw("Unexpected error computing inflight values", "err", err)
		return []ObservedMessage{}
	}
	availableGas := uint64(r.offchainConfig.BatchGasLimit)
	expectedNonces := make(map[common.Address]uint64)
	availableDataLen := MaxDataLenPerBatch

	for _, msg := range report.sendRequestsWithMeta {
		msgLggr := lggr.With("messageID", hexutil.Encode(msg.MessageId[:]))
		if msg.Executed {
			msgLggr.Infow("Skipping message already executed", "seqNr", msg.SequenceNumber)
			continue
		}
		if _, isInflight := inflightSeqNrs[msg.SequenceNumber]; isInflight {
			msgLggr.Infow("Skipping message already inflight", "seqNr", msg.SequenceNumber)
			continue
		}
		if _, ok := expectedNonces[msg.Sender]; !ok {
			// First message in batch, need to populate expected nonce
			if maxInflight, ok := maxInflightSenderNonces[msg.Sender]; ok {
				// Sender already has inflight nonce, populate from there
				expectedNonces[msg.Sender] = maxInflight + 1
			} else {
				// Nothing inflight take from chain.
				// Chain holds existing nonce.
				nonce, err := r.config.offRampReader.GetSenderNonce(nil, msg.Sender)
				if err != nil {
					lggr.Errorw("unable to get sender nonce", "err", err, "seqNr", msg.SequenceNumber)
					continue
				}
				expectedNonces[msg.Sender] = nonce + 1
			}
		}
		// Check expected nonce is valid
		if msg.Nonce != expectedNonces[msg.Sender] {
			msgLggr.Warnw("Skipping message invalid nonce", "have", msg.Nonce, "want", expectedNonces[msg.Sender])
			continue
		}

		if !r.isRateLimitEnoughForTokenPool(destTokenPoolRateLimits, msg.TokenAmounts, inflightTokenAmounts, sourceToDestToken) {
			msgLggr.Warnw("Skipping message token pool rate limit hit")
			continue
		}

		msgValue, err := aggregateTokenValue(destTokenPricesUSD, sourceToDestToken, msg.TokenAmounts)
		if err != nil {
			msgLggr.Errorw("Skipping message unable to compute aggregate value", "err", err)
			continue
		}

		// if token limit is smaller than message value skip message
		if tokensLeft, hasCapacity := hasEnoughTokens(aggregateTokenLimit, msgValue, inflightAggregateValue); !hasCapacity {
			msgLggr.Warnw("token limit is smaller than message value", "aggregateTokenLimit", tokensLeft.String(), "msgValue", msgValue.String())
			continue
		}

		tokenData, ready, err2 := getTokenData(ctx, msgLggr, msg, r.config.tokenDataProviders)
		if err2 != nil {
			msgLggr.Errorw("Skipping message unable to check token data", "err", err2)
			continue
		}
		if !ready {
			msgLggr.Warnw("Skipping message attestation not ready")
			continue
		}

		// Fee boosting
		gasPriceValue, err := gasPriceEstimate()
		if err != nil {
			msgLggr.Errorw("Unexpected error fetching gas price estimate", "err", err)
			return []ObservedMessage{}
		}

		dstWrappedNativePrice, exists := destTokenPricesUSD[r.destWrappedNative]
		if !exists {
			msgLggr.Errorw("token not in dst token prices", "token", r.destWrappedNative)
			continue
		}

		execCostUsd, err := r.gasPriceEstimator.EstimateMsgCostUSD(gasPriceValue, dstWrappedNativePrice, msg)
		if err != nil {
			msgLggr.Errorw("failed to estimate message cost USD", "err", err)
			return []ObservedMessage{}
		}

		// calculating the source chain fee, dividing by 1e18 for denomination.
		// For example:
		// FeeToken=link; FeeTokenAmount=1e17 i.e. 0.1 link, price is 6e18 USD/link (1 USD = 1e18),
		// availableFee is 1e17*6e18/1e18 = 6e17 = 0.6 USD

		sourceFeeTokenPrice, exists := sourceTokenPricesUSD[msg.FeeToken]
		if !exists {
			msgLggr.Errorw("token not in source token prices", "token", msg.FeeToken)
			continue
		}

		if len(msg.Data) > availableDataLen {
			msgLggr.Infow("Skipping message, insufficient remaining batch data len",
				"msgDataLen", len(msg.Data), "availableBatchDataLen", availableDataLen)
			continue
		}

		availableFee := big.NewInt(0).Mul(msg.FeeTokenAmount, sourceFeeTokenPrice)
		availableFee = availableFee.Div(availableFee, big.NewInt(1e18))
		availableFeeUsd := waitBoostedFee(time.Since(msg.BlockTimestamp), availableFee, r.offchainConfig.RelativeBoostPerWaitHour)
		if availableFeeUsd.Cmp(execCostUsd) < 0 {
			msgLggr.Infow("Insufficient remaining fee", "availableFeeUsd", availableFeeUsd, "execCostUsd", execCostUsd,
				"sourceBlockTimestamp", msg.BlockTimestamp, "waitTime", time.Since(msg.BlockTimestamp), "boost", r.offchainConfig.RelativeBoostPerWaitHour)
			continue
		}

		messageMaxGas, err := calculateMessageMaxGas(
			msg.GasLimit,
			len(report.sendRequestsWithMeta),
			len(msg.Data),
			len(msg.TokenAmounts),
		)
		if err != nil {
			msgLggr.Errorw("calculate message max gas", "err", err)
			continue
		}

		// Check sufficient gas in batch
		if availableGas < messageMaxGas {
			msgLggr.Infow("Insufficient remaining gas in batch limit", "availableGas", availableGas, "messageMaxGas", messageMaxGas)
			continue
		}
		availableGas -= messageMaxGas
		aggregateTokenLimit.Sub(aggregateTokenLimit, msgValue)
		for _, tk := range msg.TokenAmounts {
			dstToken, exists := sourceToDestToken[tk.Token]
			if !exists {
				msgLggr.Warnw("destination token does not exist", "token", tk.Token)
				continue
			}
			if rl, exists := destTokenPoolRateLimits[dstToken]; exists {
				destTokenPoolRateLimits[dstToken] = rl.Sub(rl, tk.Amount)
			}
		}

		msgLggr.Infow("Adding msg to batch", "seqNum", msg.SequenceNumber, "nonce", msg.Nonce,
			"value", msgValue, "aggregateTokenLimit", aggregateTokenLimit)
		executableMessages = append(executableMessages, NewObservedMessage(msg.SequenceNumber, tokenData))

		// after message is added to the batch, decrease the available data length
		availableDataLen -= len(msg.Data)

		expectedNonces[msg.Sender] = msg.Nonce + 1
	}
	return executableMessages
}

func getTokenData(ctx context.Context, lggr logger.Logger, msg internal.EVM2EVMOnRampCCIPSendRequestedWithMeta, tokenDataProviders map[common.Address]tokendata.Reader) (tokenData [][]byte, allReady bool, err error) {
	for _, token := range msg.TokenAmounts {
		offchainTokenDataProvider, ok := tokenDataProviders[token.Token]
		if !ok {
			// No token data required
			tokenData = append(tokenData, []byte{})
			continue
		}
		lggr.Infow("Fetching token data", "token", token.Token.Hex())
		tknData, err2 := offchainTokenDataProvider.ReadTokenData(ctx, msg)
		if err2 != nil {
			if errors.Is(err2, tokendata.ErrNotReady) {
				lggr.Infow("Token data not ready yet", "token", token.Token.Hex())
				return [][]byte{}, false, nil
			}
			return [][]byte{}, false, err2
		}

		lggr.Infow("Token data retrieved", "token", token.Token.Hex())
		tokenData = append(tokenData, tknData)
	}
	return tokenData, true, nil
}

func (r *ExecutionReportingPlugin) isRateLimitEnoughForTokenPool(
	destTokenPoolRateLimits map[common.Address]*big.Int,
	sourceTokenAmounts []internal.TokenAmount,
	inflightTokenAmounts map[common.Address]*big.Int,
	sourceToDestToken map[common.Address]common.Address,
) bool {
	rateLimitsCopy := make(map[common.Address]*big.Int)
	for destToken, rl := range destTokenPoolRateLimits {
		rateLimitsCopy[destToken] = new(big.Int).Set(rl)
	}

	for sourceToken, amount := range inflightTokenAmounts {
		if destToken, exists := sourceToDestToken[sourceToken]; exists {
			if rl, exists := rateLimitsCopy[destToken]; exists {
				rateLimitsCopy[destToken] = rl.Sub(rl, amount)
			}
		}
	}

	for _, sourceToken := range sourceTokenAmounts {
		destToken, exists := sourceToDestToken[sourceToken.Token]
		if !exists {
			r.lggr.Warnw("dest token not found", "sourceToken", sourceToken.Token)
			continue
		}

		rl, exists := rateLimitsCopy[destToken]
		if !exists {
			r.lggr.Debugw("rate limit not applied to token", "token", destToken)
			continue
		}

		if rl.Cmp(sourceToken.Amount) < 0 {
			r.lggr.Warnw("token pool rate limit reached",
				"token", sourceToken.Token, "destToken", destToken, "amount", sourceToken.Amount, "rateLimit", rl)
			return false
		}
		rateLimitsCopy[destToken] = rl.Sub(rl, sourceToken.Amount)
	}

	return true
}

func hasEnoughTokens(tokenLimit *big.Int, msgValue *big.Int, inflightValue *big.Int) (*big.Int, bool) {
	tokensLeft := big.NewInt(0).Sub(tokenLimit, inflightValue)
	return tokensLeft, tokensLeft.Cmp(msgValue) >= 0
}

func calculateMessageMaxGas(gasLimit *big.Int, numRequests, dataLen, numTokens int) (uint64, error) {
	if !gasLimit.IsUint64() {
		return 0, fmt.Errorf("gas limit %s cannot be casted to uint64", gasLimit)
	}

	gasLimitU64 := gasLimit.Uint64()
	gasOverHeadGas := maxGasOverHeadGas(numRequests, dataLen, numTokens)
	messageMaxGas := gasLimitU64 + gasOverHeadGas

	if messageMaxGas < gasLimitU64 || messageMaxGas < gasOverHeadGas {
		return 0, fmt.Errorf("message max gas overflow, gasLimit=%d gasOverHeadGas=%d", gasLimitU64, gasOverHeadGas)
	}

	return messageMaxGas, nil
}

// helper struct to hold the commitReport and the related send requests
type commitReportWithSendRequests struct {
	commitReport         ccipdata.CommitStoreReport
	sendRequestsWithMeta []internal.EVM2EVMOnRampCCIPSendRequestedWithMeta
}

func (r *commitReportWithSendRequests) validate() error {
	// make sure that number of messages is the expected
	if exp := int(r.commitReport.Interval.Max - r.commitReport.Interval.Min + 1); len(r.sendRequestsWithMeta) != exp {
		return errors.Errorf(
			"unexpected missing sendRequestsWithMeta in committed root %x have %d want %d", r.commitReport.MerkleRoot, len(r.sendRequestsWithMeta), exp)
	}

	return nil
}

func (r *commitReportWithSendRequests) allRequestsAreExecutedAndFinalized() bool {
	for _, req := range r.sendRequestsWithMeta {
		if !req.Executed || !req.Finalized {
			return false
		}
	}
	return true
}

// checks if the send request fits the commit report interval
func (r *commitReportWithSendRequests) sendReqFits(sendReq internal.EVM2EVMOnRampCCIPSendRequestedWithMeta) bool {
	return sendReq.SequenceNumber >= r.commitReport.Interval.Min &&
		sendReq.SequenceNumber <= r.commitReport.Interval.Max
}

// getReportsWithSendRequests returns the target reports with populated send requests.
func (r *ExecutionReportingPlugin) getReportsWithSendRequests(
	ctx context.Context,
	reports []ccipdata.CommitStoreReport,
) ([]commitReportWithSendRequests, error) {
	if len(reports) == 0 {
		return nil, nil
	}

	// find interval from all the reports
	intervalMin := reports[0].Interval.Min
	intervalMax := reports[0].Interval.Max
	for _, report := range reports[1:] {
		if report.Interval.Max > intervalMax {
			intervalMax = report.Interval.Max
		}
		if report.Interval.Min < intervalMin {
			intervalMin = report.Interval.Min
		}
	}

	// use errgroup to fetch send request logs and executed sequence numbers in parallel
	eg := &errgroup.Group{}

	var sendRequests []ccipdata.Event[internal.EVM2EVMMessage]
	eg.Go(func() error {
		sendReqs, err := r.config.onRampReader.GetSendRequestsBetweenSeqNums(
			ctx,
			intervalMin,
			intervalMax,
			int(r.offchainConfig.SourceFinalityDepth),
		)
		if err != nil {
			return err
		}
		sendRequests = sendReqs
		return nil
	})

	var executedSeqNums map[uint64]bool
	eg.Go(func() error {
		latestBlock, err := r.config.destReader.LatestBlock(ctx)
		if err != nil {
			return err
		}

		// get executable sequence numbers
		executedMp, err := r.getExecutedSeqNrsInRange(ctx, intervalMin, intervalMax, latestBlock)
		if err != nil {
			return err
		}
		executedSeqNums = executedMp
		return nil
	})

	if err := eg.Wait(); err != nil {
		return nil, err
	}

	reportsWithSendReqs := make([]commitReportWithSendRequests, len(reports))
	for i, report := range reports {
		reportsWithSendReqs[i] = commitReportWithSendRequests{
			commitReport:         report,
			sendRequestsWithMeta: make([]internal.EVM2EVMOnRampCCIPSendRequestedWithMeta, 0, report.Interval.Max-report.Interval.Min+1),
		}
	}

	for _, sendReq := range sendRequests {
		// if value exists in the map then it's executed
		// if value exists, and it's true then it's considered finalized
		finalized, executed := executedSeqNums[sendReq.Data.SequenceNumber]

		reqWithMeta := internal.EVM2EVMOnRampCCIPSendRequestedWithMeta{
			EVM2EVMMessage: sendReq.Data,
			BlockTimestamp: sendReq.BlockTimestamp,
			Executed:       executed,
			Finalized:      finalized,
			LogIndex:       sendReq.LogIndex,
			TxHash:         sendReq.TxHash,
		}

		// attach the msg to the appropriate reports
		for i := range reportsWithSendReqs {
			if reportsWithSendReqs[i].sendReqFits(reqWithMeta) {
				reportsWithSendReqs[i].sendRequestsWithMeta = append(reportsWithSendReqs[i].sendRequestsWithMeta, reqWithMeta)
			}
		}
	}

	return reportsWithSendReqs, nil
}

func aggregateTokenValue(destTokenPricesUSD map[common.Address]*big.Int, sourceToDest map[common.Address]common.Address, tokensAndAmount []internal.TokenAmount) (*big.Int, error) {
	sum := big.NewInt(0)
	for i := 0; i < len(tokensAndAmount); i++ {
		price, ok := destTokenPricesUSD[sourceToDest[tokensAndAmount[i].Token]]
		if !ok {
			return nil, errors.Errorf("do not have price for source token %v", tokensAndAmount[i].Token)
		}
		sum.Add(sum, new(big.Int).Quo(new(big.Int).Mul(price, tokensAndAmount[i].Amount), big.NewInt(1e18)))
	}
	return sum, nil
}

// Assumes non-empty report. Messages to execute can span more than one report, but are assumed to be in order of increasing
// sequence number.
func (r *ExecutionReportingPlugin) buildReport(ctx context.Context, lggr logger.Logger, observedMessages []ObservedMessage) ([]byte, error) {
	if err := validateSeqNumbers(ctx, r.config.commitStoreReader, observedMessages); err != nil {
		return nil, err
	}
	commitReport, err := getCommitReportForSeqNum(ctx, r.config.commitStoreReader, observedMessages[0].SeqNr)
	if err != nil {
		return nil, err
	}
	lggr.Infow("Building execution report", "observations", observedMessages, "merkleRoot", hexutil.Encode(commitReport.MerkleRoot[:]), "report", commitReport)

	sendReqsInRoot, leaves, tree, err := getProofData(ctx, r.config.onRampReader, commitReport.Interval)
	if err != nil {
		return nil, err
	}

	// cap messages which fits MaxExecutionReportLength (after serialized)
	capped := sort.Search(len(observedMessages), func(i int) bool {
		report, err2 := buildExecutionReportForMessages(sendReqsInRoot, leaves, tree, commitReport.Interval, observedMessages[:i+1])
		if err2 != nil {
			r.lggr.Errorw("build execution report", "err", err2)
			return false
		}

		encoded, err2 := r.config.offRampReader.EncodeExecutionReport(report)
		if err2 != nil {
			// false makes Search keep looking to the right, always including any "erroring" ObservedMessage and allowing us to detect in the bottom
			return false
		}
		return len(encoded) > MaxExecutionReportLength
	})
	if err != nil {
		return nil, err
	}

	execReport, err := buildExecutionReportForMessages(sendReqsInRoot, leaves, tree, commitReport.Interval, observedMessages[:capped])
	if err != nil {
		return nil, err
	}

	encodedReport, err := r.config.offRampReader.EncodeExecutionReport(execReport)
	if err != nil {
		return nil, err
	}

	if capped < len(observedMessages) {
		lggr.Warnf(
			"Capping report to fit MaxExecutionReportLength: msgsCount %d -> %d, bytes %d, bytesLimit %d",
			len(observedMessages), capped, len(encodedReport), MaxExecutionReportLength,
		)
	}
	// Double check this verifies before sending.
	valid, err := r.config.commitStoreReader.VerifyExecutionReport(ctx, execReport)
	if err != nil {
		return nil, errors.Wrap(err, "unable to verify")
	}
	if !valid {
		return nil, errors.New("root does not verify")
	}
	return encodedReport, nil
}

func (r *ExecutionReportingPlugin) Report(ctx context.Context, timestamp types.ReportTimestamp, query types.Query, observations []types.AttributedObservation) (bool, types.Report, error) {
	lggr := r.lggr.Named("ExecutionReport")
	parsableObservations := getParsableObservations[ExecutionObservation](lggr, observations)
	// Need at least F+1 observations
	if len(parsableObservations) <= r.F {
		lggr.Warn("Non-empty observations <= F, need at least F+1 to continue")
		return false, nil, nil
	}

	observedMessages, err := calculateObservedMessagesConsensus(parsableObservations, r.F)
	if err != nil {
		return false, nil, err
	}
	if len(observedMessages) == 0 {
		return false, nil, nil
	}

	report, err := r.buildReport(ctx, lggr, observedMessages)
	if err != nil {
		return false, nil, err
	}
	lggr.Infow("Report", "executableObservations", observedMessages)
	return true, report, nil
}

type tallyKey struct {
	seqNr         uint64
	tokenDataHash [32]byte
}

type tallyVal struct {
	tally     int
	tokenData [][]byte
}

func calculateObservedMessagesConsensus(observations []ExecutionObservation, f int) ([]ObservedMessage, error) {
	tally := make(map[tallyKey]tallyVal)
	for _, obs := range observations {
		for seqNr, msgData := range obs.Messages {
			tokenDataHash, err := hashlib.BytesOfBytesKeccak(msgData.TokenData)
			if err != nil {
				return nil, fmt.Errorf("bytes of bytes keccak: %w", err)
			}

			key := tallyKey{seqNr: seqNr, tokenDataHash: tokenDataHash}
			if val, ok := tally[key]; ok {
				tally[key] = tallyVal{tally: val.tally + 1, tokenData: msgData.TokenData}
			} else {
				tally[key] = tallyVal{tally: 1, tokenData: msgData.TokenData}
			}
		}
	}

	// We might have different token data for the same sequence number.
	// For that purpose we want to keep the token data with the most occurrences.
	seqNumTally := make(map[uint64]tallyVal)

	// order tally keys to make looping over the entries deterministic
	tallyKeys := make([]tallyKey, 0, len(tally))
	for key := range tally {
		tallyKeys = append(tallyKeys, key)
	}
	sort.Slice(tallyKeys, func(i, j int) bool {
		return hex.EncodeToString(tallyKeys[i].tokenDataHash[:]) < hex.EncodeToString(tallyKeys[j].tokenDataHash[:])
	})

	for _, key := range tallyKeys {
		tallyInfo := tally[key]
		existingTally, exists := seqNumTally[key.seqNr]
		if tallyInfo.tally > f && (!exists || tallyInfo.tally > existingTally.tally) {
			seqNumTally[key.seqNr] = tallyInfo
		}
	}

	finalSequenceNumbers := make([]ObservedMessage, 0, len(seqNumTally))
	for seqNr, tallyInfo := range seqNumTally {
		finalSequenceNumbers = append(finalSequenceNumbers, NewObservedMessage(seqNr, tallyInfo.tokenData))
	}
	// buildReport expects sorted sequence numbers (tally map is non-deterministic).
	sort.Slice(finalSequenceNumbers, func(i, j int) bool {
		return finalSequenceNumbers[i].SeqNr < finalSequenceNumbers[j].SeqNr
	})
	return finalSequenceNumbers, nil
}

func (r *ExecutionReportingPlugin) ShouldAcceptFinalizedReport(ctx context.Context, timestamp types.ReportTimestamp, report types.Report) (bool, error) {
	lggr := r.lggr.Named("ShouldAcceptFinalizedReport")
	execReport, err := r.config.offRampReader.DecodeExecutionReport(report)
	if err != nil {
		lggr.Errorw("Unable to decode report", "err", err)
		return false, err
	}
	lggr = lggr.With("messageIDs", contractutil.GetMessageIDsAsHexString(execReport.Messages))

	// If the first message is executed already, this execution report is stale, and we do not accept it.
	stale, err := r.isStaleReport(execReport.Messages)
	if err != nil {
		return false, err
	}
	if stale {
		lggr.Info("Execution report is stale")
		return false, nil
	}
	// Else just assume in flight
	if err = r.inflightReports.add(lggr, execReport.Messages); err != nil {
		return false, err
	}
	lggr.Info("Accepting finalized report")
	return true, nil
}

func (r *ExecutionReportingPlugin) ShouldTransmitAcceptedReport(ctx context.Context, timestamp types.ReportTimestamp, report types.Report) (bool, error) {
	lggr := r.lggr.Named("ShouldTransmitAcceptedReport")
	execReport, err := r.config.offRampReader.DecodeExecutionReport(report)
	if err != nil {
		lggr.Errorw("Unable to decode report", "err", err)
		return false, nil
	}
	lggr = lggr.With("messageIDs", contractutil.GetMessageIDsAsHexString(execReport.Messages))

	// If report is not stale we transmit.
	// When the executeTransmitter enqueues the tx for tx manager,
	// we mark it as execution_sent, removing it from the set of inflight messages.
	stale, err := r.isStaleReport(execReport.Messages)
	if err != nil {
		return false, err
	}
	if stale {
		lggr.Info("Execution report is stale")
		return false, nil
	}

	lggr.Info("Transmitting finalized report")
	return true, err
}

func (r *ExecutionReportingPlugin) isStaleReport(messages []internal.EVM2EVMMessage) (bool, error) {
	if len(messages) == 0 {
		return true, fmt.Errorf("messages are empty")
	}

	// If the first message is executed already, this execution report is stale.
	// Note the default execution state, including for arbitrary seq number not yet committed
	// is ExecutionStateUntouched.
	msgState, err := r.config.offRampReader.GetExecutionState(nil, messages[0].SequenceNumber)
	if err != nil {
		return true, err
	}
	if state := ccipdata.MessageExecutionState(msgState); state == ccipdata.ExecutionStateFailure || state == ccipdata.ExecutionStateSuccess {
		return true, nil
	}

	return false, nil
}

func (r *ExecutionReportingPlugin) Close() error {
	return nil
}

func inflightAggregates(
	inflight []InflightInternalExecutionReport,
	destTokenPrices map[common.Address]*big.Int,
	sourceToDest map[common.Address]common.Address,
) (map[uint64]struct{}, *big.Int, map[common.Address]uint64, map[common.Address]*big.Int, error) {
	inflightSeqNrs := make(map[uint64]struct{})
	inflightAggregateValue := big.NewInt(0)
	maxInflightSenderNonces := make(map[common.Address]uint64)
	inflightTokenAmounts := make(map[common.Address]*big.Int)

	for _, rep := range inflight {
		for _, message := range rep.messages {
			inflightSeqNrs[message.SequenceNumber] = struct{}{}
			msgValue, err := aggregateTokenValue(destTokenPrices, sourceToDest, message.TokenAmounts)
			if err != nil {
				return nil, nil, nil, nil, err
			}
			inflightAggregateValue.Add(inflightAggregateValue, msgValue)
			maxInflightSenderNonce, ok := maxInflightSenderNonces[message.Sender]
			if !ok || message.Nonce > maxInflightSenderNonce {
				maxInflightSenderNonces[message.Sender] = message.Nonce
			}

			for _, tk := range message.TokenAmounts {
				if rl, exists := inflightTokenAmounts[tk.Token]; exists {
					inflightTokenAmounts[tk.Token] = rl.Add(rl, tk.Amount)
				} else {
					inflightTokenAmounts[tk.Token] = new(big.Int).Set(tk.Amount)
				}
			}
		}
	}
	return inflightSeqNrs, inflightAggregateValue, maxInflightSenderNonces, inflightTokenAmounts, nil
}

// getTokensPrices returns token prices of the given price registry,
// results include feeTokens and passed-in tokens
// price values are USD per 1e18 of smallest token denomination, in base units 1e18 (e.g. 5$ = 5e18 USD per 1e18 units).
// this function is used for price registry of both source and destination chains.
func getTokensPrices(ctx context.Context, feeTokens []common.Address, priceRegistry ccipdata.PriceRegistryReader, tokens []common.Address) (map[common.Address]*big.Int, error) {
	priceRegistryAddress := priceRegistry.Address()
	prices := make(map[common.Address]*big.Int)

	wantedTokens := append(feeTokens, tokens...)
	fetchedPrices, err := priceRegistry.GetTokenPrices(ctx, wantedTokens)
	if err != nil {
		return nil, errors.Wrapf(err, "could not get token prices of %v", wantedTokens)
	}

	// price registry should always return a price per token ordered by input tokens
	if len(fetchedPrices) != len(wantedTokens) {
		return nil, fmt.Errorf("token prices length exp=%d actual=%d", len(wantedTokens), len(fetchedPrices))
	}

	for i, token := range wantedTokens {
		// price of a token can never be zero
		if fetchedPrices[i].Value.BitLen() == 0 {
			return nil, fmt.Errorf("price of token %s is zero (price registry=%s)", token, priceRegistryAddress)
		}

		// price registry should not report different price for the same token
		price, exists := prices[token]
		if exists && fetchedPrices[i].Value.Cmp(price) != 0 {
			return nil, fmt.Errorf("price registry reported different prices (%s and %s) for the same token %s",
				fetchedPrices[i].Value, price, token)
		}

		prices[token] = fetchedPrices[i].Value
	}

	return prices, nil
}

func getUnexpiredCommitReports(
	ctx context.Context,
	commitStoreReader ccipdata.CommitStoreReader,
	permissionExecutionThreshold time.Duration,
) ([]ccipdata.CommitStoreReport, error) {
	acceptedReports, err := commitStoreReader.GetAcceptedCommitReportsGteTimestamp(
		ctx,
		time.Now().Add(-permissionExecutionThreshold),
		0,
	)
	if err != nil {
		return nil, err
	}

	var reports []ccipdata.CommitStoreReport
	for _, acceptedReport := range acceptedReports {
		reports = append(reports, acceptedReport.Data)
	}
	return reports, nil
}<|MERGE_RESOLUTION|>--- conflicted
+++ resolved
@@ -9,7 +9,6 @@
 	"sync"
 	"time"
 
-	"github.com/ethereum/go-ethereum/accounts/abi/bind"
 	"github.com/ethereum/go-ethereum/common"
 	"github.com/ethereum/go-ethereum/common/hexutil"
 	"golang.org/x/sync/errgroup"
@@ -401,31 +400,11 @@
 		return nil, fmt.Errorf("fetch pool rate limits: %w", err)
 	}
 
-<<<<<<< HEAD
-	res := make(map[common.Address]*big.Int, len(dstTokens))
-	offRampAddr := r.config.offRampReader.Address()
-
-	for dstToken := range dstTokens {
-		poolAddress, exists := tokenPools[dstToken]
-		if !exists {
-			return nil, fmt.Errorf("pool for token '%s' does not exist", dstToken)
-		}
-
-		tokenPool, err := r.customTokenPoolFactory(ctx, poolAddress, r.config.destClient)
-		if err != nil {
-			return nil, fmt.Errorf("new custom dest token pool %s: %w", poolAddress, err)
-		}
-
-		rateLimiterState, err := tokenPool.CurrentOffRampRateLimiterState(&bind.CallOpts{Context: ctx}, offRampAddr)
-		if err != nil {
-			return nil, fmt.Errorf("get rate off ramp rate limiter state: %w", err)
-=======
 	res := make(map[common.Address]*big.Int, len(dstTokenToPool))
 	for i, rateLimit := range rateLimits {
 		// if the rate limit is disabled for this token pool then we omit it from the result
 		if !rateLimit.IsEnabled {
 			continue
->>>>>>> 0756cbdb
 		}
 
 		tokenAddr, exists := dstPoolToToken[dstPools[i]]
