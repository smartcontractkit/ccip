--- conflicted
+++ resolved
@@ -78,14 +78,9 @@
 	destWrappedNative     common.Address
 	onchainConfig         ccipconfig.ExecOnchainConfig
 	offchainConfig        ccipconfig.ExecOffchainConfig
-<<<<<<< HEAD
 	cachedSourceFeeTokens *cache.CachedChain[[]common.Address]
 	cachedDestTokens      *cache.CachedChain[cache.CachedTokens]
 	cachedTokenPools      *cache.CachedChain[map[common.Address]common.Address]
-=======
-	cachedSourceFeeTokens cache.AutoSync[[]common.Address]
-	cachedDestTokens      cache.AutoSync[cache.CachedTokens]
->>>>>>> 9b1058e7
 }
 
 type ExecutionReportingPluginFactory struct {
