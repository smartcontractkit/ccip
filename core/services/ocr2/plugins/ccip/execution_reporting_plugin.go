package ccip

import (
	"context"
	"encoding/hex"
	"fmt"
	"math/big"
	"sort"
	"sync"
	"time"

	"github.com/Masterminds/semver/v3"
	"github.com/ethereum/go-ethereum/accounts/abi/bind"
	"github.com/ethereum/go-ethereum/common"
	"github.com/ethereum/go-ethereum/common/hexutil"
	"golang.org/x/sync/errgroup"

	"github.com/pkg/errors"

	"github.com/smartcontractkit/libocr/offchainreporting2plus/types"

	evmclient "github.com/smartcontractkit/chainlink/v2/core/chains/evm/client"
	"github.com/smartcontractkit/chainlink/v2/core/chains/evm/gas"
	"github.com/smartcontractkit/chainlink/v2/core/chains/evm/logpoller"
	"github.com/smartcontractkit/chainlink/v2/core/gethwrappers/ccip/generated/custom_token_pool"
	"github.com/smartcontractkit/chainlink/v2/core/gethwrappers/ccip/generated/evm_2_evm_offramp"
	"github.com/smartcontractkit/chainlink/v2/core/gethwrappers/ccip/generated/evm_2_evm_onramp"
	"github.com/smartcontractkit/chainlink/v2/core/gethwrappers/ccip/generated/router"
	"github.com/smartcontractkit/chainlink/v2/core/logger"
	"github.com/smartcontractkit/chainlink/v2/core/services/ocr2/plugins/ccip/abihelpers"
	ccipconfig "github.com/smartcontractkit/chainlink/v2/core/services/ocr2/plugins/ccip/config"
	"github.com/smartcontractkit/chainlink/v2/core/services/ocr2/plugins/ccip/internal"
	"github.com/smartcontractkit/chainlink/v2/core/services/ocr2/plugins/ccip/internal/cache"
	"github.com/smartcontractkit/chainlink/v2/core/services/ocr2/plugins/ccip/internal/ccipdata"
	"github.com/smartcontractkit/chainlink/v2/core/services/ocr2/plugins/ccip/internal/contractutil"
	"github.com/smartcontractkit/chainlink/v2/core/services/ocr2/plugins/ccip/internal/hashlib"
	"github.com/smartcontractkit/chainlink/v2/core/services/ocr2/plugins/ccip/internal/logpollerutil"
<<<<<<< HEAD
=======
	"github.com/smartcontractkit/chainlink/v2/core/services/ocr2/plugins/ccip/observability"
	"github.com/smartcontractkit/chainlink/v2/core/services/ocr2/plugins/ccip/prices"
>>>>>>> 37b87f01
	"github.com/smartcontractkit/chainlink/v2/core/services/ocr2/plugins/ccip/tokendata"
	"github.com/smartcontractkit/chainlink/v2/core/services/pg"
)

const (
	// exec Report should make sure to cap returned payload to this limit
	MaxExecutionReportLength = 250_000

	// MaxDataLenPerBatch limits the total length of msg data that can be in a batch.
	MaxDataLenPerBatch = 60_000
)

var (
	_ types.ReportingPluginFactory = &ExecutionReportingPluginFactory{}
	_ types.ReportingPlugin        = &ExecutionReportingPlugin{}
)

type ExecutionPluginStaticConfig struct {
	lggr                     logger.Logger
	sourceLP, destLP         logpoller.LogPoller
	onRampReader             ccipdata.OnRampReader
	destReader               ccipdata.Reader
	onRamp                   evm_2_evm_onramp.EVM2EVMOnRampInterface
<<<<<<< HEAD
	offRampReader            ccipdata.OffRampReader
	offRamp                  evm_2_evm_offramp.EVM2EVMOffRampInterface
	commitStoreReader        ccipdata.CommitStoreReader
	sourcePriceRegistry      ccipdata.PriceRegistryReader
=======
	onRampVersion            semver.Version
	offRamp                  evm_2_evm_offramp.EVM2EVMOffRampInterface
	commitStore              commit_store.CommitStoreInterface
	commitStoreVersion       semver.Version
	sourcePriceRegistry      price_registry.PriceRegistryInterface
>>>>>>> 37b87f01
	sourceWrappedNativeToken common.Address
	destClient               evmclient.Client
	sourceClient             evmclient.Client
	destChainEVMID           *big.Int
	destGasEstimator         gas.EvmFeeEstimator
	tokenDataProviders       map[common.Address]tokendata.Reader
}

type ExecutionReportingPlugin struct {
	config ExecutionPluginStaticConfig

	F                      int
	lggr                   logger.Logger
	inflightReports        *inflightExecReportsContainer
	snoozedRoots           cache.SnoozedRoots
	destPriceRegistry      ccipdata.PriceRegistryReader
	destWrappedNative      common.Address
	onchainConfig          ccipconfig.ExecOnchainConfig
	offchainConfig         ccipconfig.ExecOffchainConfig
	cachedSourceFeeTokens  cache.AutoSync[[]common.Address]
	cachedDestTokens       cache.AutoSync[cache.CachedTokens]
	cachedTokenPools       cache.AutoSync[map[common.Address]common.Address]
	customTokenPoolFactory func(ctx context.Context, poolAddress common.Address, bind bind.ContractBackend) (custom_token_pool.CustomTokenPoolInterface, error)
	gasPriceEstimator      prices.GasPriceEstimatorExec
}

type ExecutionReportingPluginFactory struct {
	// Config derived from job specs and does not change between instances.
	config ExecutionPluginStaticConfig

	// We keep track of the registered filters
	//sourceChainFilters []logpoller.Filter
	destChainFilters []logpoller.Filter
	filtersMu        *sync.Mutex
}

func NewExecutionReportingPluginFactory(config ExecutionPluginStaticConfig) *ExecutionReportingPluginFactory {
	return &ExecutionReportingPluginFactory{
		config:    config,
		filtersMu: &sync.Mutex{},
	}
}

func (rf *ExecutionReportingPluginFactory) NewReportingPlugin(config types.ReportingPluginConfig) (types.ReportingPlugin, types.ReportingPluginInfo, error) {
	onchainConfig, err := abihelpers.DecodeAbiStruct[ccipconfig.ExecOnchainConfig](config.OnchainConfig)
	if err != nil {
		return nil, types.ReportingPluginInfo{}, err
	}
	offchainConfig, err := ccipconfig.DecodeOffchainConfig[ccipconfig.ExecOffchainConfig](config.OffchainConfig)
	if err != nil {
		return nil, types.ReportingPluginInfo{}, err
	}
	// Open dynamic readers
	destPriceRegistryReader, err := ccipdata.NewPriceRegistryReader(rf.config.lggr, onchainConfig.PriceRegistry, rf.config.destLP, rf.config.destClient)
	if err != nil {
		return nil, types.ReportingPluginInfo{}, err
	}
	destRouter, err := router.NewRouter(onchainConfig.Router, rf.config.destClient)
	if err != nil {
		return nil, types.ReportingPluginInfo{}, err
	}
	destWrappedNative, err := destRouter.GetWrappedNative(nil)
	if err != nil {
		return nil, types.ReportingPluginInfo{}, err
	}

	if err = rf.UpdateLogPollerFilters(); err != nil {
		return nil, types.ReportingPluginInfo{}, err
	}

	cachedSourceFeeTokens := cache.NewCachedFeeTokens(rf.config.sourceLP, rf.config.sourcePriceRegistry, int64(offchainConfig.SourceFinalityDepth))
<<<<<<< HEAD
	cachedDestTokens := cache.NewCachedSupportedTokens(rf.config.destLP, rf.config.offRamp, destPriceRegistryReader, int64(offchainConfig.DestOptimisticConfirmations))
=======
	cachedDestTokens := cache.NewCachedSupportedTokens(rf.config.destLP, rf.config.offRamp, priceRegistry, int64(offchainConfig.DestOptimisticConfirmations))

	cachedTokenPools := cache.NewTokenPools(rf.config.lggr, rf.config.destLP, rf.config.offRamp, int64(offchainConfig.DestOptimisticConfirmations), 5)
>>>>>>> 37b87f01
	rf.config.lggr.Infow("Starting exec plugin",
		"offchainConfig", offchainConfig,
		"onchainConfig", onchainConfig)

	dynamicOnRampConfig, err := contractutil.LoadOnRampDynamicConfig(rf.config.onRamp, rf.config.onRampVersion, rf.config.sourceClient)
	if err != nil {
		return nil, types.ReportingPluginInfo{}, err
	}

	gasPriceEstimator, err := prices.NewGasPriceEstimatorForExecPlugin(
		rf.config.commitStoreVersion,
		rf.config.destGasEstimator,
		big.NewInt(int64(offchainConfig.MaxGasPrice)),
		int64(dynamicOnRampConfig.DestDataAvailabilityOverheadGas),
		int64(dynamicOnRampConfig.DestGasPerDataAvailabilityByte),
		int64(dynamicOnRampConfig.DestDataAvailabilityMultiplier),
	)
	if err != nil {
		return nil, types.ReportingPluginInfo{}, err
	}

	return &ExecutionReportingPlugin{
			config:                rf.config,
			F:                     config.F,
			lggr:                  rf.config.lggr.Named("ExecutionReportingPlugin"),
			snoozedRoots:          cache.NewSnoozedRoots(onchainConfig.PermissionLessExecutionThresholdDuration(), offchainConfig.RootSnoozeTime.Duration()),
			inflightReports:       newInflightExecReportsContainer(offchainConfig.InflightCacheExpiry.Duration()),
			destPriceRegistry:     destPriceRegistryReader,
			destWrappedNative:     destWrappedNative,
			onchainConfig:         onchainConfig,
			offchainConfig:        offchainConfig,
			cachedDestTokens:      cachedDestTokens,
			cachedSourceFeeTokens: cachedSourceFeeTokens,
			cachedTokenPools:      cachedTokenPools,
			customTokenPoolFactory: func(ctx context.Context, poolAddress common.Address, contractBackend bind.ContractBackend) (custom_token_pool.CustomTokenPoolInterface, error) {
				return custom_token_pool.NewCustomTokenPool(poolAddress, contractBackend)
			},
			gasPriceEstimator: gasPriceEstimator,
		}, types.ReportingPluginInfo{
			Name: "CCIPExecution",
			// Setting this to false saves on calldata since OffRamp doesn't require agreement between NOPs
			// (OffRamp is only able to execute committed messages).
			UniqueReports: false,
			Limits: types.ReportingPluginLimits{
				MaxObservationLength: MaxObservationLength,
				MaxReportLength:      MaxExecutionReportLength,
			},
		}, nil
}

func (r *ExecutionReportingPlugin) Query(context.Context, types.ReportTimestamp) (types.Query, error) {
	return types.Query{}, nil
}

func (r *ExecutionReportingPlugin) Observation(ctx context.Context, timestamp types.ReportTimestamp, query types.Query) (types.Observation, error) {
	lggr := r.lggr.Named("ExecutionObservation")
	if r.config.commitStoreReader.IsDown(ctx) {
		return nil, ErrCommitStoreIsDown
	}
	// Expire any inflight reports.
	r.inflightReports.expire(lggr)
	inFlight := r.inflightReports.getAll()

	observationBuildStart := time.Now()

	executableObservations, err := r.getExecutableObservations(ctx, lggr, timestamp, inFlight)
	measureObservationBuildDuration(timestamp, time.Since(observationBuildStart))
	if err != nil {
		return nil, err
	}
	// cap observations which fits MaxObservationLength (after serialized)
	capped := sort.Search(len(executableObservations), func(i int) bool {
		var encoded []byte
		encoded, err = NewExecutionObservation(executableObservations[:i+1]).Marshal()
		if err != nil {
			// false makes Search keep looking to the right, always including any "erroring" ObservedMessage and allowing us to detect in the bottom
			return false
		}
		return len(encoded) > MaxObservationLength
	})
	if err != nil {
		return nil, err
	}
	executableObservations = executableObservations[:capped]
	lggr.Infow("Observation", "executableMessages", executableObservations)
	// Note can be empty
	return NewExecutionObservation(executableObservations).Marshal()
}

// UpdateLogPollerFilters updates the log poller filters for the source and destination chains.
// pass zeroAddress if dstPriceRegistry is unknown, filters with zero address are omitted.
// TODO: Should be able to Close and re-create readers to abstract filters.
func (rf *ExecutionReportingPluginFactory) UpdateLogPollerFilters(qopts ...pg.QOpt) error {
	rf.filtersMu.Lock()
	defer rf.filtersMu.Unlock()

	//// source chain filters
	//sourceFiltersBefore, sourceFiltersNow := rf.sourceChainFilters, getExecutionPluginSourceLpChainFilters(
	//	rf.config.sourcePriceRegistry.Address(),
	//)
	//created, deleted := logpollerutil.FiltersDiff(sourceFiltersBefore, sourceFiltersNow)
	//if err := logpollerutil.UnregisterLpFilters(rf.config.sourceLP, deleted, qopts...); err != nil {
	//	return err
	//}
	//if err := logpollerutil.RegisterLpFilters(rf.config.sourceLP, created, qopts...); err != nil {
	//	return err
	//}
	//rf.sourceChainFilters = sourceFiltersNow

	// destination chain filters
	destFiltersBefore, destFiltersNow := rf.destChainFilters, getExecutionPluginDestLpChainFilters(rf.config.commitStore.Address(), rf.config.offRamp.Address())
	created, deleted := logpollerutil.FiltersDiff(destFiltersBefore, destFiltersNow)
	if err := logpollerutil.UnregisterLpFilters(rf.config.destLP, deleted, qopts...); err != nil {
		return err
	}
	if err := logpollerutil.RegisterLpFilters(rf.config.destLP, created, qopts...); err != nil {
		return err
	}
	rf.destChainFilters = destFiltersNow

	return nil
}

func (r *ExecutionReportingPlugin) getExecutableObservations(ctx context.Context, lggr logger.Logger, timestamp types.ReportTimestamp, inflight []InflightInternalExecutionReport) ([]ObservedMessage, error) {
	unexpiredReports, err := getUnexpiredCommitReports(
		ctx,
		r.config.commitStoreReader,
		r.onchainConfig.PermissionLessExecutionThresholdDuration(),
	)
	if err != nil {
		return nil, err
	}
	lggr.Infow("Unexpired roots", "n", len(unexpiredReports))
	if len(unexpiredReports) == 0 {
		return []ObservedMessage{}, nil
	}

	// This could result in slightly different values on each call as
	// the function returns the allowed amount at the time of the last block.
	// Since this will only increase over time, the highest observed value will
	// always be the lower bound of what would be available on chain
	// since we already account for inflight txs.
	getAllowedTokenAmount := cache.LazyFetch(func() (evm_2_evm_offramp.RateLimiterTokenBucket, error) {
		return r.config.offRamp.CurrentRateLimiterState(&bind.CallOpts{Context: ctx})
	})
	sourceToDestTokens, supportedDestTokens, err := r.sourceDestinationTokens(ctx)
	if err != nil {
		return nil, err
	}
	getSourceTokensPrices := cache.LazyFetch(func() (map[common.Address]*big.Int, error) {
		sourceFeeTokens, err1 := r.cachedSourceFeeTokens.Get(ctx)
		if err1 != nil {
			return nil, err1
		}
		return getTokensPrices(ctx, sourceFeeTokens, r.config.sourcePriceRegistry, []common.Address{r.config.sourceWrappedNativeToken})
	})
	getDestTokensPrices := cache.LazyFetch(func() (map[common.Address]*big.Int, error) {
		dstTokens, err1 := r.cachedDestTokens.Get(ctx)
		if err1 != nil {
			return nil, err1
		}
		return getTokensPrices(ctx, dstTokens.FeeTokens, r.destPriceRegistry, append(supportedDestTokens, r.destWrappedNative))
	})
	getDestGasPrice := cache.LazyFetch(func() (prices.GasPrice, error) {
		return r.gasPriceEstimator.GetGasPrice(ctx)
	})

	lggr.Infow("Processing unexpired reports", "n", len(unexpiredReports))
	measureNumberOfReportsProcessed(timestamp, len(unexpiredReports))
	reportIterationStart := time.Now()
	defer func() {
		measureReportsIterationDuration(timestamp, time.Since(reportIterationStart))
	}()

	unexpiredReportsWithSendReqs, err := r.getReportsWithSendRequests(ctx, unexpiredReports)
	if err != nil {
		return nil, err
	}

	getDestPoolRateLimits := cache.LazyFetch(func() (map[common.Address]*big.Int, error) {
		return r.destPoolRateLimits(ctx, unexpiredReportsWithSendReqs, sourceToDestTokens)
	})

	for _, rep := range unexpiredReportsWithSendReqs {
		if ctx.Err() != nil {
			lggr.Warn("Processing of roots killed by context")
			break
		}

		merkleRoot := rep.commitReport.MerkleRoot

		rootLggr := lggr.With("root", hexutil.Encode(merkleRoot[:]),
			"minSeqNr", rep.commitReport.Interval.Min,
			"maxSeqNr", rep.commitReport.Interval.Max,
		)

		if r.snoozedRoots.IsSnoozed(merkleRoot) {
			rootLggr.Debug("Skipping snoozed root")
			continue
		}

		if err := rep.validate(); err != nil {
			rootLggr.Errorw("Skipping invalid report", "err", err)
			continue
		}

		// If all messages are already executed and finalized, snooze the root for
		// config.PermissionLessExecutionThresholdSeconds so it will never be considered again.
		if allMsgsExecutedAndFinalized := rep.allRequestsAreExecutedAndFinalized(); allMsgsExecutedAndFinalized {
			rootLggr.Infof("Snoozing root %s forever since there are no executable txs anymore", hex.EncodeToString(merkleRoot[:]))
			r.snoozedRoots.MarkAsExecuted(merkleRoot)
			incSkippedRequests(reasonAllExecuted)
			continue
		}

		blessed, err := r.config.commitStore.IsBlessed(&bind.CallOpts{Context: ctx}, merkleRoot)
		if err != nil {
			return nil, err
		}
		if !blessed {
			rootLggr.Infow("Report is accepted but not blessed")
			incSkippedRequests(reasonNotBlessed)
			continue
		}

		allowedTokenAmountValue, err := getAllowedTokenAmount()
		if err != nil {
			return nil, err
		}
		sourceTokensPricesValue, err := getSourceTokensPrices()
		if err != nil {
			return nil, fmt.Errorf("get source token prices: %w", err)
		}

		destTokensPricesValue, err := getDestTokensPrices()
		if err != nil {
			return nil, fmt.Errorf("get dest token prices: %w", err)
		}

		destPoolRateLimits, err := getDestPoolRateLimits()
		if err != nil {
			return nil, fmt.Errorf("get dest pool rate limits: %w", err)
		}

		buildBatchDuration := time.Now()
		batch := r.buildBatch(
			ctx,
			rootLggr,
			rep,
			inflight,
			allowedTokenAmountValue.Tokens,
			sourceTokensPricesValue,
			destTokensPricesValue,
			getDestGasPrice,
			sourceToDestTokens,
			destPoolRateLimits)
		measureBatchBuildDuration(timestamp, time.Since(buildBatchDuration))
		if len(batch) != 0 {
			return batch, nil
		}
		r.snoozedRoots.Snooze(merkleRoot)
	}
	return []ObservedMessage{}, nil
}

// destPoolRateLimits returns a map that consists of the rate limits of each destination tokens of the provided reports.
// If a token is missing from the returned map it either means that token was not found or token pool is disabled for this token.
func (r *ExecutionReportingPlugin) destPoolRateLimits(ctx context.Context, commitReports []commitReportWithSendRequests, sourceToDestToken map[common.Address]common.Address) (map[common.Address]*big.Int, error) {
	dstTokens := make(map[common.Address]struct{}) // todo: replace with a set or uniqueSlice data structure
	for _, msg := range commitReports {
		for _, req := range msg.sendRequestsWithMeta {
			for _, tk := range req.TokenAmounts {
				if dstToken, exists := sourceToDestToken[tk.Token]; exists {
					dstTokens[dstToken] = struct{}{}
					continue
				}
				r.lggr.Warnw("token not found on destination chain", "sourceToken", tk)
			}
		}
	}

	tokenPools, err := r.cachedTokenPools.Get(ctx)
	if err != nil {
		return nil, fmt.Errorf("get cached token pools: %w", err)
	}

	res := make(map[common.Address]*big.Int, len(dstTokens))

	for dstToken := range dstTokens {
		poolAddress, exists := tokenPools[dstToken]
		if !exists {
			return nil, fmt.Errorf("pool for token '%s' does not exist", dstToken)
		}

		tokenPool, err := r.customTokenPoolFactory(ctx, poolAddress, r.config.destClient)
		if err != nil {
			return nil, fmt.Errorf("new custom dest token pool %s: %w", poolAddress, err)
		}

		rateLimiterState, err := tokenPool.CurrentOffRampRateLimiterState(&bind.CallOpts{Context: ctx}, r.config.offRamp.Address())
		if err != nil {
			return nil, fmt.Errorf("get rate off ramp rate limiter state: %w", err)
		}

		if rateLimiterState.IsEnabled {
			res[dstToken] = rateLimiterState.Tokens
		}
	}

	return res, nil
}

func (r *ExecutionReportingPlugin) sourceDestinationTokens(ctx context.Context) (map[common.Address]common.Address, []common.Address, error) {
	destTokens, err := r.cachedDestTokens.Get(ctx)
	if err != nil {
		return nil, nil, err
	}

	sourceToDestTokens := destTokens.SupportedTokens
	supportedDestTokens := make([]common.Address, 0, len(sourceToDestTokens))
	for _, destToken := range sourceToDestTokens {
		supportedDestTokens = append(supportedDestTokens, destToken)
	}
	return sourceToDestTokens, supportedDestTokens, nil
}

// Calculates a map that indicated whether a sequence number has already been executed
// before. It doesn't matter if the executed succeeded, since we don't retry previous
// attempts even if they failed. Value in the map indicates whether the log is finalized or not.
func (r *ExecutionReportingPlugin) getExecutedSeqNrsInRange(ctx context.Context, min, max uint64, latestBlock int64) (map[uint64]bool, error) {
	stateChanges, err := r.config.offRampReader.GetExecutionStateChangesBetweenSeqNums(
		ctx,
		min,
		max,
		int(r.offchainConfig.DestOptimisticConfirmations),
	)
	if err != nil {
		return nil, err
	}
	executedMp := make(map[uint64]bool, len(stateChanges))
	for _, stateChange := range stateChanges {
		finalized := (latestBlock - stateChange.BlockNumber) >= int64(r.offchainConfig.DestFinalityDepth)
		executedMp[stateChange.Data.SequenceNumber] = finalized
	}
	return executedMp, nil
}

// Builds a batch of transactions that can be executed, takes into account
// the available gas, rate limiting, execution state, nonce state, and
// profitability of execution.
func (r *ExecutionReportingPlugin) buildBatch(
	ctx context.Context,
	lggr logger.Logger,
	report commitReportWithSendRequests,
	inflight []InflightInternalExecutionReport,
	aggregateTokenLimit *big.Int,
	sourceTokenPricesUSD map[common.Address]*big.Int,
	destTokenPricesUSD map[common.Address]*big.Int,
	gasPriceEstimate cache.LazyFunction[prices.GasPrice],
	sourceToDestToken map[common.Address]common.Address,
	destTokenPoolRateLimits map[common.Address]*big.Int,
) (executableMessages []ObservedMessage) {
	inflightSeqNrs, inflightAggregateValue, maxInflightSenderNonces, inflightTokenAmounts, err := inflightAggregates(inflight, destTokenPricesUSD, sourceToDestToken)
	if err != nil {
		lggr.Errorw("Unexpected error computing inflight values", "err", err)
		return []ObservedMessage{}
	}
	availableGas := uint64(r.offchainConfig.BatchGasLimit)
	expectedNonces := make(map[common.Address]uint64)
	availableDataLen := MaxDataLenPerBatch

	for _, msg := range report.sendRequestsWithMeta {
		msgLggr := lggr.With("messageID", hexutil.Encode(msg.MessageId[:]))
		if msg.Executed {
			msgLggr.Infow("Skipping message already executed", "seqNr", msg.SequenceNumber)
			continue
		}
		if _, isInflight := inflightSeqNrs[msg.SequenceNumber]; isInflight {
			msgLggr.Infow("Skipping message already inflight", "seqNr", msg.SequenceNumber)
			continue
		}
		if _, ok := expectedNonces[msg.Sender]; !ok {
			// First message in batch, need to populate expected nonce
			if maxInflight, ok := maxInflightSenderNonces[msg.Sender]; ok {
				// Sender already has inflight nonce, populate from there
				expectedNonces[msg.Sender] = maxInflight + 1
			} else {
				// Nothing inflight take from chain.
				// Chain holds existing nonce.
				nonce, err := r.config.offRamp.GetSenderNonce(nil, msg.Sender)
				if err != nil {
					lggr.Errorw("unable to get sender nonce", "err", err, "seqNr", msg.SequenceNumber)
					continue
				}
				expectedNonces[msg.Sender] = nonce + 1
			}
		}
		// Check expected nonce is valid
		if msg.Nonce != expectedNonces[msg.Sender] {
			msgLggr.Warnw("Skipping message invalid nonce", "have", msg.Nonce, "want", expectedNonces[msg.Sender])
			continue
		}

		if !r.isRateLimitEnoughForTokenPool(destTokenPoolRateLimits, msg.TokenAmounts, inflightTokenAmounts, sourceToDestToken) {
			msgLggr.Warnw("Skipping message token pool rate limit hit")
			continue
		}

		msgValue, err := aggregateTokenValue(destTokenPricesUSD, sourceToDestToken, msg.TokenAmounts)
		if err != nil {
			msgLggr.Errorw("Skipping message unable to compute aggregate value", "err", err)
			continue
		}

		// if token limit is smaller than message value skip message
		if tokensLeft, hasCapacity := hasEnoughTokens(aggregateTokenLimit, msgValue, inflightAggregateValue); !hasCapacity {
			msgLggr.Warnw("token limit is smaller than message value", "aggregateTokenLimit", tokensLeft.String(), "msgValue", msgValue.String())
			continue
		}

		tokenData, ready, err2 := getTokenData(ctx, msgLggr, msg, r.config.tokenDataProviders)
		if err2 != nil {
			msgLggr.Errorw("Skipping message unable to check token data", "err", err2)
			continue
		}
		if !ready {
			msgLggr.Warnw("Skipping message attestation not ready")
			continue
		}

		// Fee boosting
		gasPriceValue, err := gasPriceEstimate()
		if err != nil {
			msgLggr.Errorw("Unexpected error fetching gas price estimate", "err", err)
			return []ObservedMessage{}
		}

		dstWrappedNativePrice, exists := destTokenPricesUSD[r.destWrappedNative]
		if !exists {
			msgLggr.Errorw("token not in dst token prices", "token", r.destWrappedNative)
			continue
		}

		execCostUsd, err := r.gasPriceEstimator.EstimateMsgCostUSD(gasPriceValue, dstWrappedNativePrice, msg)
		if err != nil {
			msgLggr.Errorw("failed to estimate message cost USD", "err", err)
			return []ObservedMessage{}
		}

		// calculating the source chain fee, dividing by 1e18 for denomination.
		// For example:
		// FeeToken=link; FeeTokenAmount=1e17 i.e. 0.1 link, price is 6e18 USD/link (1 USD = 1e18),
		// availableFee is 1e17*6e18/1e18 = 6e17 = 0.6 USD

		sourceFeeTokenPrice, exists := sourceTokenPricesUSD[msg.FeeToken]
		if !exists {
			msgLggr.Errorw("token not in source token prices", "token", msg.FeeToken)
			continue
		}

		if len(msg.Data) > availableDataLen {
			msgLggr.Infow("Skipping message, insufficient remaining batch data len",
				"msgDataLen", len(msg.Data), "availableBatchDataLen", availableDataLen)
			continue
		}

		availableFee := big.NewInt(0).Mul(msg.FeeTokenAmount, sourceFeeTokenPrice)
		availableFee = availableFee.Div(availableFee, big.NewInt(1e18))
		availableFeeUsd := waitBoostedFee(time.Since(msg.BlockTimestamp), availableFee, r.offchainConfig.RelativeBoostPerWaitHour)
		if availableFeeUsd.Cmp(execCostUsd) < 0 {
			msgLggr.Infow("Insufficient remaining fee", "availableFeeUsd", availableFeeUsd, "execCostUsd", execCostUsd,
				"sourceBlockTimestamp", msg.BlockTimestamp, "waitTime", time.Since(msg.BlockTimestamp), "boost", r.offchainConfig.RelativeBoostPerWaitHour)
			continue
		}

		messageMaxGas, err := calculateMessageMaxGas(
			msg.GasLimit,
			len(report.sendRequestsWithMeta),
			len(msg.Data),
			len(msg.TokenAmounts),
		)
		if err != nil {
			msgLggr.Errorw("calculate message max gas", "err", err)
			continue
		}

		// Check sufficient gas in batch
		if availableGas < messageMaxGas {
			msgLggr.Infow("Insufficient remaining gas in batch limit", "availableGas", availableGas, "messageMaxGas", messageMaxGas)
			continue
		}
		availableGas -= messageMaxGas
		aggregateTokenLimit.Sub(aggregateTokenLimit, msgValue)
		for _, tk := range msg.TokenAmounts {
			dstToken, exists := sourceToDestToken[tk.Token]
			if !exists {
				msgLggr.Warnw("destination token does not exist", "token", tk.Token)
				continue
			}
			if rl, exists := destTokenPoolRateLimits[dstToken]; exists {
				destTokenPoolRateLimits[dstToken] = rl.Sub(rl, tk.Amount)
			}
		}

		msgLggr.Infow("Adding msg to batch", "seqNum", msg.SequenceNumber, "nonce", msg.Nonce,
			"value", msgValue, "aggregateTokenLimit", aggregateTokenLimit)
		executableMessages = append(executableMessages, NewObservedMessage(msg.SequenceNumber, tokenData))

		// after message is added to the batch, decrease the available data length
		availableDataLen -= len(msg.Data)

		expectedNonces[msg.Sender] = msg.Nonce + 1
	}
	return executableMessages
}

func getTokenData(ctx context.Context, lggr logger.Logger, msg internal.EVM2EVMOnRampCCIPSendRequestedWithMeta, tokenDataProviders map[common.Address]tokendata.Reader) (tokenData [][]byte, allReady bool, err error) {
	for _, token := range msg.TokenAmounts {
		offchainTokenDataProvider, ok := tokenDataProviders[token.Token]
		if !ok {
			// No token data required
			tokenData = append(tokenData, []byte{})
			continue
		}
		lggr.Infow("Fetching token data", "token", token.Token.Hex())
		tknData, err2 := offchainTokenDataProvider.ReadTokenData(ctx, msg)
		if err2 != nil {
			if errors.Is(err2, tokendata.ErrNotReady) {
				lggr.Infow("Token data not ready yet", "token", token.Token.Hex())
				return [][]byte{}, false, nil
			}
			return [][]byte{}, false, err2
		}

		lggr.Infow("Token data retrieved", "token", token.Token.Hex())
		tokenData = append(tokenData, tknData)
	}
	return tokenData, true, nil
}

func (r *ExecutionReportingPlugin) isRateLimitEnoughForTokenPool(
	destTokenPoolRateLimits map[common.Address]*big.Int,
	sourceTokenAmounts []evm_2_evm_offramp.ClientEVMTokenAmount,
	inflightTokenAmounts map[common.Address]*big.Int,
	sourceToDestToken map[common.Address]common.Address,
) bool {
	rateLimitsCopy := make(map[common.Address]*big.Int)
	for destToken, rl := range destTokenPoolRateLimits {
		rateLimitsCopy[destToken] = new(big.Int).Set(rl)
	}

	for sourceToken, amount := range inflightTokenAmounts {
		if destToken, exists := sourceToDestToken[sourceToken]; exists {
			if rl, exists := rateLimitsCopy[destToken]; exists {
				rateLimitsCopy[destToken] = rl.Sub(rl, amount)
			}
		}
	}

	for _, sourceToken := range sourceTokenAmounts {
		destToken, exists := sourceToDestToken[sourceToken.Token]
		if !exists {
			r.lggr.Warnw("dest token not found", "sourceToken", sourceToken.Token)
			continue
		}

		rl, exists := rateLimitsCopy[destToken]
		if !exists {
			r.lggr.Debugw("rate limit not applied to token", "token", destToken)
			continue
		}

		if rl.Cmp(sourceToken.Amount) < 0 {
			r.lggr.Warnw("token pool rate limit reached",
				"token", sourceToken.Token, "destToken", destToken, "amount", sourceToken.Amount, "rateLimit", rl)
			return false
		}
		rateLimitsCopy[destToken] = rl.Sub(rl, sourceToken.Amount)
	}

	return true
}

func hasEnoughTokens(tokenLimit *big.Int, msgValue *big.Int, inflightValue *big.Int) (*big.Int, bool) {
	tokensLeft := big.NewInt(0).Sub(tokenLimit, inflightValue)
	return tokensLeft, tokensLeft.Cmp(msgValue) >= 0
}

func calculateMessageMaxGas(gasLimit *big.Int, numRequests, dataLen, numTokens int) (uint64, error) {
	if !gasLimit.IsUint64() {
		return 0, fmt.Errorf("gas limit %s cannot be casted to uint64", gasLimit)
	}

	gasLimitU64 := gasLimit.Uint64()
	gasOverHeadGas := maxGasOverHeadGas(numRequests, dataLen, numTokens)
	messageMaxGas := gasLimitU64 + gasOverHeadGas

	if messageMaxGas < gasLimitU64 || messageMaxGas < gasOverHeadGas {
		return 0, fmt.Errorf("message max gas overflow, gasLimit=%d gasOverHeadGas=%d", gasLimitU64, gasOverHeadGas)
	}

	return messageMaxGas, nil
}

// helper struct to hold the commitReport and the related send requests
type commitReportWithSendRequests struct {
	commitReport         ccipdata.CommitStoreReport
	sendRequestsWithMeta []internal.EVM2EVMOnRampCCIPSendRequestedWithMeta
}

func (r *commitReportWithSendRequests) validate() error {
	// make sure that number of messages is the expected
	if exp := int(r.commitReport.Interval.Max - r.commitReport.Interval.Min + 1); len(r.sendRequestsWithMeta) != exp {
		return errors.Errorf(
			"unexpected missing sendRequestsWithMeta in committed root %x have %d want %d", r.commitReport.MerkleRoot, len(r.sendRequestsWithMeta), exp)
	}

	return nil
}

func (r *commitReportWithSendRequests) allRequestsAreExecutedAndFinalized() bool {
	for _, req := range r.sendRequestsWithMeta {
		if !req.Executed || !req.Finalized {
			return false
		}
	}
	return true
}

// checks if the send request fits the commit report interval
func (r *commitReportWithSendRequests) sendReqFits(sendReq internal.EVM2EVMOnRampCCIPSendRequestedWithMeta) bool {
	return sendReq.SequenceNumber >= r.commitReport.Interval.Min &&
		sendReq.SequenceNumber <= r.commitReport.Interval.Max
}

// getReportsWithSendRequests returns the target reports with populated send requests.
func (r *ExecutionReportingPlugin) getReportsWithSendRequests(
	ctx context.Context,
	reports []ccipdata.CommitStoreReport,
) ([]commitReportWithSendRequests, error) {
	if len(reports) == 0 {
		return nil, nil
	}

	// find interval from all the reports
	intervalMin := reports[0].Interval.Min
	intervalMax := reports[0].Interval.Max
	for _, report := range reports[1:] {
		if report.Interval.Max > intervalMax {
			intervalMax = report.Interval.Max
		}
		if report.Interval.Min < intervalMin {
			intervalMin = report.Interval.Min
		}
	}

	// use errgroup to fetch send request logs and executed sequence numbers in parallel
	eg := &errgroup.Group{}

	var sendRequests []ccipdata.Event[ccipdata.EVM2EVMMessage]
	eg.Go(func() error {
		sendReqs, err := r.config.onRampReader.GetSendRequestsBetweenSeqNums(
			ctx,
			intervalMin,
			intervalMax,
			int(r.offchainConfig.SourceFinalityDepth),
		)
		if err != nil {
			return err
		}
		sendRequests = sendReqs
		return nil
	})

	var executedSeqNums map[uint64]bool
	eg.Go(func() error {
		latestBlock, err := r.config.destReader.LatestBlock(ctx)
		if err != nil {
			return err
		}

		// get executable sequence numbers
		executedMp, err := r.getExecutedSeqNrsInRange(ctx, intervalMin, intervalMax, latestBlock)
		if err != nil {
			return err
		}
		executedSeqNums = executedMp
		return nil
	})

	if err := eg.Wait(); err != nil {
		return nil, err
	}

	reportsWithSendReqs := make([]commitReportWithSendRequests, len(reports))
	for i, report := range reports {
		reportsWithSendReqs[i] = commitReportWithSendRequests{
			commitReport:         report,
			sendRequestsWithMeta: make([]internal.EVM2EVMOnRampCCIPSendRequestedWithMeta, 0, report.Interval.Max-report.Interval.Min+1),
		}
	}

	for _, sendReq := range sendRequests {
		msg, err := r.config.onRampReader.ToOffRampMessage(sendReq.Data)
		if err != nil {
			return nil, err
		}

		// if value exists in the map then it's executed
		// if value exists, and it's true then it's considered finalized
		finalized, executed := executedSeqNums[msg.SequenceNumber]

		reqWithMeta := internal.EVM2EVMOnRampCCIPSendRequestedWithMeta{
			InternalEVM2EVMMessage: *msg,
			BlockTimestamp:         sendReq.BlockTimestamp,
			Executed:               executed,
			Finalized:              finalized,
			LogIndex:               sendReq.LogIndex,
			TxHash:                 sendReq.TxHash,
		}

		// attach the msg to the appropriate reports
		for i := range reportsWithSendReqs {
			if reportsWithSendReqs[i].sendReqFits(reqWithMeta) {
				reportsWithSendReqs[i].sendRequestsWithMeta = append(reportsWithSendReqs[i].sendRequestsWithMeta, reqWithMeta)
			}
		}
	}

	return reportsWithSendReqs, nil
}

func aggregateTokenValue(destTokenPricesUSD map[common.Address]*big.Int, sourceToDest map[common.Address]common.Address, tokensAndAmount []evm_2_evm_offramp.ClientEVMTokenAmount) (*big.Int, error) {
	sum := big.NewInt(0)
	for i := 0; i < len(tokensAndAmount); i++ {
		price, ok := destTokenPricesUSD[sourceToDest[tokensAndAmount[i].Token]]
		if !ok {
			return nil, errors.Errorf("do not have price for source token %v", tokensAndAmount[i].Token)
		}
		sum.Add(sum, new(big.Int).Quo(new(big.Int).Mul(price, tokensAndAmount[i].Amount), big.NewInt(1e18)))
	}
	return sum, nil
}

// Assumes non-empty report. Messages to execute can span more than one report, but are assumed to be in order of increasing
// sequence number.
func (r *ExecutionReportingPlugin) buildReport(ctx context.Context, lggr logger.Logger, observedMessages []ObservedMessage) ([]byte, error) {
	if err := validateSeqNumbers(ctx, r.config.commitStoreReader, observedMessages); err != nil {
		return nil, err
	}
	commitReport, err := getCommitReportForSeqNum(ctx, r.config.commitStoreReader, observedMessages[0].SeqNr)
	if err != nil {
		return nil, err
	}
	lggr.Infow("Building execution report", "observations", observedMessages, "merkleRoot", hexutil.Encode(commitReport.MerkleRoot[:]), "report", commitReport)

	sendReqsInRoot, leaves, tree, err := getProofData(ctx, r.config.onRampReader, commitReport.Interval)
	if err != nil {
		return nil, err
	}

	//messages := make([]*evm_2_evm_offramp.InternalEVM2EVMMessage, len(sendReqsInRoot))
	//for i, msg := range sendReqsInRoot {
	//	offRampMsg, _ := r.config.onRampReader.ToOffRampMessage(msg.Data)
	//	messages[i] = offRampMsg
	//}

	// cap messages which fits MaxExecutionReportLength (after serialized)
	capped := sort.Search(len(observedMessages), func(i int) bool {
		report, err2 := buildExecutionReportForMessages(sendReqsInRoot, leaves, tree, commitReport.Interval, observedMessages[:i+1])
		if err2 != nil {
			r.lggr.Errorw("build execution report", "err", err2)
			return false
		}

		//var encoded []byte
		//encoded, err = abihelpers.EncodeExecutionReport(report)
		//if err != nil {
		//	// false makes Search keep looking to the right, always including any "erroring" ObservedMessage and allowing us to detect in the bottom
		//	return false
		//}
		encoded, err := r.config.offRampReader.EncodeExecutionReport(report)
		if err != nil {
			// false makes Search keep looking to the right, always including any "erroring" ObservedMessage and allowing us to detect in the bottom
			return false
		}
		return len(encoded) > MaxExecutionReportLength
	})
	if err != nil {
		return nil, err
	}

	execReport, err := buildExecutionReportForMessages(sendReqsInRoot, leaves, tree, commitReport.Interval, observedMessages[:capped])
	if err != nil {
		return nil, err
	}

	encodedReport, err := r.config.offRampReader.EncodeExecutionReport(execReport)
	if err != nil {
		return nil, err
	}

	if capped < len(observedMessages) {
		lggr.Warnf(
			"Capping report to fit MaxExecutionReportLength: msgsCount %d -> %d, bytes %d, bytesLimit %d",
			len(observedMessages), capped, len(encodedReport), MaxExecutionReportLength,
		)
	}

	// Double check this verifies before sending.
	valid := r.config.commitStoreReader.Verify(ctx, execReport)
	if !valid {
		lggr.Errorf("Root does not verify for messages: %v, our inner root 0x%x", observedMessages[:capped], root)
		return nil, errors.New("root does not verify")
	}
	return encodedReport, nil
}

func (r *ExecutionReportingPlugin) Report(ctx context.Context, timestamp types.ReportTimestamp, query types.Query, observations []types.AttributedObservation) (bool, types.Report, error) {
	lggr := r.lggr.Named("ExecutionReport")
	parsableObservations := getParsableObservations[ExecutionObservation](lggr, observations)
	// Need at least F+1 observations
	if len(parsableObservations) <= r.F {
		lggr.Warn("Non-empty observations <= F, need at least F+1 to continue")
		return false, nil, nil
	}

	observedMessages, err := calculateObservedMessagesConsensus(parsableObservations, r.F)
	if err != nil {
		return false, nil, err
	}
	if len(observedMessages) == 0 {
		return false, nil, nil
	}

	report, err := r.buildReport(ctx, lggr, observedMessages)
	if err != nil {
		return false, nil, err
	}
	lggr.Infow("Report", "executableObservations", observedMessages)
	return true, report, nil
}

type tallyKey struct {
	seqNr         uint64
	tokenDataHash [32]byte
}

type tallyVal struct {
	tally     int
	tokenData [][]byte
}

func calculateObservedMessagesConsensus(observations []ExecutionObservation, f int) ([]ObservedMessage, error) {
	tally := make(map[tallyKey]tallyVal)
	for _, obs := range observations {
		for seqNr, msgData := range obs.Messages {
			tokenDataHash, err := hashlib.BytesOfBytesKeccak(msgData.TokenData)
			if err != nil {
				return nil, fmt.Errorf("bytes of bytes keccak: %w", err)
			}

			key := tallyKey{seqNr: seqNr, tokenDataHash: tokenDataHash}
			if val, ok := tally[key]; ok {
				tally[key] = tallyVal{tally: val.tally + 1, tokenData: msgData.TokenData}
			} else {
				tally[key] = tallyVal{tally: 1, tokenData: msgData.TokenData}
			}
		}
	}

	// We might have different token data for the same sequence number.
	// For that purpose we want to keep the token data with the most occurrences.
	seqNumTally := make(map[uint64]tallyVal)

	// order tally keys to make looping over the entries deterministic
	tallyKeys := make([]tallyKey, 0, len(tally))
	for key := range tally {
		tallyKeys = append(tallyKeys, key)
	}
	sort.Slice(tallyKeys, func(i, j int) bool {
		return hex.EncodeToString(tallyKeys[i].tokenDataHash[:]) < hex.EncodeToString(tallyKeys[j].tokenDataHash[:])
	})

	for _, key := range tallyKeys {
		tallyInfo := tally[key]
		existingTally, exists := seqNumTally[key.seqNr]
		if tallyInfo.tally > f && (!exists || tallyInfo.tally > existingTally.tally) {
			seqNumTally[key.seqNr] = tallyInfo
		}
	}

	finalSequenceNumbers := make([]ObservedMessage, 0, len(seqNumTally))
	for seqNr, tallyInfo := range seqNumTally {
		finalSequenceNumbers = append(finalSequenceNumbers, NewObservedMessage(seqNr, tallyInfo.tokenData))
	}
	// buildReport expects sorted sequence numbers (tally map is non-deterministic).
	sort.Slice(finalSequenceNumbers, func(i, j int) bool {
		return finalSequenceNumbers[i].SeqNr < finalSequenceNumbers[j].SeqNr
	})
	return finalSequenceNumbers, nil
}

func (r *ExecutionReportingPlugin) ShouldAcceptFinalizedReport(ctx context.Context, timestamp types.ReportTimestamp, report types.Report) (bool, error) {
	lggr := r.lggr.Named("ShouldAcceptFinalizedReport")
	messages, err := abihelpers.MessagesFromExecutionReport(report)
	if err != nil {
		lggr.Errorw("Unable to decode report", "err", err)
		return false, err
	}
	lggr = lggr.With("messageIDs", contractutil.GetMessageIDsAsHexString(messages))

	// If the first message is executed already, this execution report is stale, and we do not accept it.
	stale, err := r.isStaleReport(messages)
	if err != nil {
		return false, err
	}
	if stale {
		lggr.Info("Execution report is stale")
		return false, nil
	}
	// Else just assume in flight
	if err = r.inflightReports.add(lggr, messages); err != nil {
		return false, err
	}
	lggr.Info("Accepting finalized report")
	return true, nil
}

func (r *ExecutionReportingPlugin) ShouldTransmitAcceptedReport(ctx context.Context, timestamp types.ReportTimestamp, report types.Report) (bool, error) {
	lggr := r.lggr.Named("ShouldTransmitAcceptedReport")
	messages, err := abihelpers.MessagesFromExecutionReport(report)
	if err != nil {
		lggr.Errorw("Unable to decode report", "err", err)
		return false, nil
	}
	lggr = lggr.With("messageIDs", contractutil.GetMessageIDsAsHexString(messages))

	// If report is not stale we transmit.
	// When the executeTransmitter enqueues the tx for tx manager,
	// we mark it as execution_sent, removing it from the set of inflight messages.
	stale, err := r.isStaleReport(messages)
	if err != nil {
		return false, err
	}
	if stale {
		lggr.Info("Execution report is stale")
		return false, nil
	}

	lggr.Info("Transmitting finalized report")
	return true, err
}

func (r *ExecutionReportingPlugin) isStaleReport(messages []evm_2_evm_offramp.InternalEVM2EVMMessage) (bool, error) {
	if len(messages) == 0 {
		return true, fmt.Errorf("messages are empty")
	}

	// If the first message is executed already, this execution report is stale.
	// Note the default execution state, including for arbitrary seq number not yet committed
	// is ExecutionStateUntouched.
	msgState, err := r.config.offRamp.GetExecutionState(nil, messages[0].SequenceNumber)
	if err != nil {
		return true, err
	}
	if state := abihelpers.MessageExecutionState(msgState); state == abihelpers.ExecutionStateFailure || state == abihelpers.ExecutionStateSuccess {
		return true, nil
	}

	return false, nil
}

func (r *ExecutionReportingPlugin) Close() error {
	// Close per instance readers
	if err := r.destPriceRegistry.Close(); err != nil {
		return err
	}
	return nil
}

func inflightAggregates(
	inflight []InflightInternalExecutionReport,
	destTokenPrices map[common.Address]*big.Int,
	sourceToDest map[common.Address]common.Address,
) (map[uint64]struct{}, *big.Int, map[common.Address]uint64, map[common.Address]*big.Int, error) {
	inflightSeqNrs := make(map[uint64]struct{})
	inflightAggregateValue := big.NewInt(0)
	maxInflightSenderNonces := make(map[common.Address]uint64)
	inflightTokenAmounts := make(map[common.Address]*big.Int)

	for _, rep := range inflight {
		for _, message := range rep.messages {
			inflightSeqNrs[message.SequenceNumber] = struct{}{}
			msgValue, err := aggregateTokenValue(destTokenPrices, sourceToDest, message.TokenAmounts)
			if err != nil {
				return nil, nil, nil, nil, err
			}
			inflightAggregateValue.Add(inflightAggregateValue, msgValue)
			maxInflightSenderNonce, ok := maxInflightSenderNonces[message.Sender]
			if !ok || message.Nonce > maxInflightSenderNonce {
				maxInflightSenderNonces[message.Sender] = message.Nonce
			}

			for _, tk := range message.TokenAmounts {
				if rl, exists := inflightTokenAmounts[tk.Token]; exists {
					inflightTokenAmounts[tk.Token] = rl.Add(rl, tk.Amount)
				} else {
					inflightTokenAmounts[tk.Token] = new(big.Int).Set(tk.Amount)
				}
			}
		}
	}
	return inflightSeqNrs, inflightAggregateValue, maxInflightSenderNonces, inflightTokenAmounts, nil
}

// getTokensPrices returns token prices of the given price registry,
// results include feeTokens and passed-in tokens
// price values are USD per 1e18 of smallest token denomination, in base units 1e18 (e.g. 5$ = 5e18 USD per 1e18 units).
// this function is used for price registry of both source and destination chains.
func getTokensPrices(ctx context.Context, feeTokens []common.Address, priceRegistry ccipdata.PriceRegistryReader, tokens []common.Address) (map[common.Address]*big.Int, error) {
	priceRegistryAddress := priceRegistry.Address()
	prices := make(map[common.Address]*big.Int)

	wantedTokens := append(feeTokens, tokens...)
	fetchedPrices, err := priceRegistry.GetTokenPrices(ctx, wantedTokens)
	if err != nil {
		return nil, errors.Wrapf(err, "could not get token prices of %v", wantedTokens)
	}

	// price registry should always return a price per token ordered by input tokens
	if len(fetchedPrices) != len(wantedTokens) {
		return nil, fmt.Errorf("token prices length exp=%d actual=%d", len(wantedTokens), len(fetchedPrices))
	}

	for i, token := range wantedTokens {
		// price of a token can never be zero
		if fetchedPrices[i].Value.BitLen() == 0 {
			return nil, fmt.Errorf("price of token %s is zero (price registry=%s)", token, priceRegistryAddress)
		}

		// price registry should not report different price for the same token
		price, exists := prices[token]
		if exists && fetchedPrices[i].Value.Cmp(price) != 0 {
			return nil, fmt.Errorf("price registry reported different prices (%s and %s) for the same token %s",
				fetchedPrices[i].Value, price, token)
		}

		prices[token] = fetchedPrices[i].Value
	}

	return prices, nil
}

func getUnexpiredCommitReports(
	ctx context.Context,
	commitStoreReader ccipdata.CommitStoreReader,
	permissionExecutionThreshold time.Duration,
) ([]ccipdata.CommitStoreReport, error) {
	acceptedReports, err := commitStoreReader.GetAcceptedCommitReportsGteTimestamp(
		ctx,
		time.Now().Add(-permissionExecutionThreshold),
		0,
	)
	if err != nil {
		return nil, err
	}

	var reports []ccipdata.CommitStoreReport
	for _, acceptedReport := range acceptedReports {
		reports = append(reports, acceptedReport.Data)
	}
	return reports, nil
}<|MERGE_RESOLUTION|>--- conflicted
+++ resolved
@@ -35,11 +35,7 @@
 	"github.com/smartcontractkit/chainlink/v2/core/services/ocr2/plugins/ccip/internal/contractutil"
 	"github.com/smartcontractkit/chainlink/v2/core/services/ocr2/plugins/ccip/internal/hashlib"
 	"github.com/smartcontractkit/chainlink/v2/core/services/ocr2/plugins/ccip/internal/logpollerutil"
-<<<<<<< HEAD
-=======
-	"github.com/smartcontractkit/chainlink/v2/core/services/ocr2/plugins/ccip/observability"
 	"github.com/smartcontractkit/chainlink/v2/core/services/ocr2/plugins/ccip/prices"
->>>>>>> 37b87f01
 	"github.com/smartcontractkit/chainlink/v2/core/services/ocr2/plugins/ccip/tokendata"
 	"github.com/smartcontractkit/chainlink/v2/core/services/pg"
 )
@@ -63,18 +59,12 @@
 	onRampReader             ccipdata.OnRampReader
 	destReader               ccipdata.Reader
 	onRamp                   evm_2_evm_onramp.EVM2EVMOnRampInterface
-<<<<<<< HEAD
 	offRampReader            ccipdata.OffRampReader
+	onRampVersion            semver.Version
 	offRamp                  evm_2_evm_offramp.EVM2EVMOffRampInterface
 	commitStoreReader        ccipdata.CommitStoreReader
+	commitStoreVersion       semver.Version
 	sourcePriceRegistry      ccipdata.PriceRegistryReader
-=======
-	onRampVersion            semver.Version
-	offRamp                  evm_2_evm_offramp.EVM2EVMOffRampInterface
-	commitStore              commit_store.CommitStoreInterface
-	commitStoreVersion       semver.Version
-	sourcePriceRegistry      price_registry.PriceRegistryInterface
->>>>>>> 37b87f01
 	sourceWrappedNativeToken common.Address
 	destClient               evmclient.Client
 	sourceClient             evmclient.Client
@@ -146,13 +136,9 @@
 	}
 
 	cachedSourceFeeTokens := cache.NewCachedFeeTokens(rf.config.sourceLP, rf.config.sourcePriceRegistry, int64(offchainConfig.SourceFinalityDepth))
-<<<<<<< HEAD
 	cachedDestTokens := cache.NewCachedSupportedTokens(rf.config.destLP, rf.config.offRamp, destPriceRegistryReader, int64(offchainConfig.DestOptimisticConfirmations))
-=======
-	cachedDestTokens := cache.NewCachedSupportedTokens(rf.config.destLP, rf.config.offRamp, priceRegistry, int64(offchainConfig.DestOptimisticConfirmations))
 
 	cachedTokenPools := cache.NewTokenPools(rf.config.lggr, rf.config.destLP, rf.config.offRamp, int64(offchainConfig.DestOptimisticConfirmations), 5)
->>>>>>> 37b87f01
 	rf.config.lggr.Infow("Starting exec plugin",
 		"offchainConfig", offchainConfig,
 		"onchainConfig", onchainConfig)
