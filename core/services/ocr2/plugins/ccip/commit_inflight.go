--- conflicted
+++ resolved
@@ -68,50 +68,26 @@
 	return max
 }
 
-<<<<<<< HEAD
 // latestInflightGasPriceUpdates returns a map of the latest gas price updates.
 func (c *inflightCommitReportsContainer) latestInflightGasPriceUpdates() map[uint64]update {
-=======
-// getLatestInflightGasPriceUpdate returns the latest inflight gas price update, and bool flag on if update exists.
-// Note we assume that reports contain either 1 or 0 gas prices.
-// If this assumption is broken, we will need to update this logic.
-func (c *inflightCommitReportsContainer) getLatestInflightGasPriceUpdate() (update, bool) {
->>>>>>> e5a56f43
 	c.locker.RLock()
 	defer c.locker.RUnlock()
 	latestGasPriceUpdates := make(map[uint64]update)
 	latestEpochAndRounds := make(map[uint64]uint64)
+
 	for _, inflight := range c.inFlightPriceUpdates {
-<<<<<<< HEAD
-		for _, inflightGasUpdate := range inflight.priceUpdates.GasPriceUpdates {
-			if _, ok := latestGasPriceUpdates[inflightGasUpdate.DestChainSelector]; !ok {
+		for _, inflightGasUpdate := range inflight.gasPrices {
+			_, ok := latestGasPriceUpdates[inflightGasUpdate.DestChainSelector]
+			if !ok || inflight.epochAndRound > latestEpochAndRounds[inflightGasUpdate.DestChainSelector] {
 				latestGasPriceUpdates[inflightGasUpdate.DestChainSelector] = update{
-					value:     inflightGasUpdate.UsdPerUnitGas,
+					value:     inflightGasUpdate.Value,
 					timestamp: inflight.createdAt,
 				}
 				latestEpochAndRounds[inflightGasUpdate.DestChainSelector] = inflight.epochAndRound
 			}
-			if inflight.epochAndRound > latestEpochAndRounds[inflightGasUpdate.DestChainSelector] {
-				latestGasPriceUpdates[inflightGasUpdate.DestChainSelector] = update{
-					value:     inflightGasUpdate.UsdPerUnitGas,
-					timestamp: inflight.createdAt,
-				}
-				latestEpochAndRounds[inflightGasUpdate.DestChainSelector] = inflight.epochAndRound
-=======
-		if len(inflight.gasPrices) == 0 {
-			// Price updates did not include a gas price
-			continue
-		}
-		if !updateFound || inflight.epochAndRound > latestEpochAndRound {
-			// First price found or found later update, set it
-			updateFound = true
-			latestGasPriceUpdate = update{
-				timestamp: inflight.createdAt,
-				value:     inflight.gasPrices[0].Value,
->>>>>>> e5a56f43
-			}
 		}
 	}
+
 	return latestGasPriceUpdates
 }
 
@@ -188,13 +164,8 @@
 		}
 	}
 
-<<<<<<< HEAD
-	if len(report.PriceUpdates.GasPriceUpdates) != 0 || len(report.PriceUpdates.TokenPriceUpdates) != 0 {
-		lggr.Infow("Adding to inflight fee updates", "priceUpdates", report.PriceUpdates)
-=======
 	if len(report.GasPrices) != 0 || len(report.TokenPrices) != 0 {
 		lggr.Infow("Adding to inflight fee updates", "gasPrices", report.GasPrices, "tokenPrices", report.TokenPrices)
->>>>>>> e5a56f43
 		c.inFlightPriceUpdates = append(c.inFlightPriceUpdates, InflightPriceUpdate{
 			gasPrices:     report.GasPrices,
 			tokenPrices:   report.TokenPrices,
