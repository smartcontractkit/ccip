package ccip

import (
	"context"
	"encoding/json"
	"fmt"
	"math/big"

	"github.com/ethereum/go-ethereum/accounts/abi/bind"
	"github.com/ethereum/go-ethereum/common"
	"github.com/pkg/errors"

	relaylogger "github.com/smartcontractkit/chainlink-relay/pkg/logger"

	libocr2 "github.com/smartcontractkit/libocr/offchainreporting2plus"

	"github.com/smartcontractkit/chainlink/v2/core/chains/evm"
	"github.com/smartcontractkit/chainlink/v2/core/chains/evm/logpoller"
	"github.com/smartcontractkit/chainlink/v2/core/chains/evm/txmgr"
	"github.com/smartcontractkit/chainlink/v2/core/gethwrappers/generated/commit_store"
	"github.com/smartcontractkit/chainlink/v2/core/gethwrappers/generated/evm_2_evm_onramp"
	"github.com/smartcontractkit/chainlink/v2/core/gethwrappers/generated/router"
	"github.com/smartcontractkit/chainlink/v2/core/logger"
	"github.com/smartcontractkit/chainlink/v2/core/services/job"
	"github.com/smartcontractkit/chainlink/v2/core/services/ocr2/plugins/ccip/abihelpers"
	ccipconfig "github.com/smartcontractkit/chainlink/v2/core/services/ocr2/plugins/ccip/config"
	"github.com/smartcontractkit/chainlink/v2/core/services/ocr2/plugins/ccip/hasher"
	"github.com/smartcontractkit/chainlink/v2/core/services/ocr2/plugins/promwrapper"
	"github.com/smartcontractkit/chainlink/v2/core/services/pg"
	"github.com/smartcontractkit/chainlink/v2/core/services/pipeline"
)

const (
	COMMIT_PRICE_UPDATES = "Commit price updates"
	COMMIT_CCIP_SENDS    = "Commit ccip sends"
)

<<<<<<< HEAD
// TODO: Once core exposes EvmFinalityTag() for a given chain we can use that instead.
var checkFinalityTags = map[int64]bool{
	// Testnets
	97:  true, // BSC testnet
	420: true, // Optimism goerli
	// TODO Temporarily disabling Avax until we figure out issues there
	43113:    false, // Avax fuji
	76578:    false, // Avax ANZ testnet
	80001:    false, // Polygon mumbai does NOT support finality tags
	84531:    true,  // BASE testnet
	421613:   true,  // Arbitrum goerli
	11155111: true,  // Sepolia

	// Localnets
	1000: false, // Local evm2
	1337: false, // Local evm / Quorum
	2337: false, // Local evm integration test

	// Mainnets
	1:     true,  // Mainnet
	10:    true,  // Optimism
	56:    true,  // BSC   scheduled for 10th Aug 2023 https://github.com/bnb-chain/bsc/releases/tag/v1.2.9
	137:   false, // Polygon
	42161: true,  // Arbitrum
	// TODO Temporarily disabling Avax until we figure out issues there
	43114: false, // Avax

}

=======
>>>>>>> 219226eb
func NewCommitServices(lggr logger.Logger, jb job.Job, chainSet evm.ChainSet, new bool, pr pipeline.Runner, argsNoPlugin libocr2.OCR2OracleArgs, logError func(string)) ([]job.ServiceCtx, error) {
	spec := jb.OCR2OracleSpec

	var pluginConfig ccipconfig.CommitPluginConfig
	err := json.Unmarshal(spec.PluginConfig.Bytes(), &pluginConfig)
	if err != nil {
		return nil, err
	}
	chainIDInterface, ok := spec.RelayConfig["chainID"]
	if !ok {
		return nil, errors.New("chainID must be provided in relay config")
	}
	destChainID := int64(chainIDInterface.(float64))
	destChain, err := chainSet.Get(big.NewInt(destChainID))
	if err != nil {
		return nil, errors.Wrap(err, "get chainset")
	}
	commitStore, err := LoadCommitStore(common.HexToAddress(spec.ContractID), CommitPluginLabel, destChain.Client())
	if err != nil {
		return nil, errors.Wrap(err, "failed loading commitStore")
	}
	staticConfig, err := commitStore.GetStaticConfig(&bind.CallOpts{})
	if err != nil {
		return nil, errors.Wrap(err, "failed getting the static config from the commitStore")
	}
	chainId, err := ccipconfig.ChainIdFromSelector(staticConfig.SourceChainSelector)
	if err != nil {
		return nil, err
	}
	sourceChain, err := chainSet.Get(big.NewInt(0).SetUint64(chainId))
	if err != nil {
		return nil, errors.Wrap(err, "unable to open source chain")
	}
	offRamp, err := LoadOffRamp(common.HexToAddress(pluginConfig.OffRamp), CommitPluginLabel, destChain.Client())
	if err != nil {
		return nil, errors.Wrap(err, "failed loading offRamp")
	}
	onRamp, err := LoadOnRamp(staticConfig.OnRamp, CommitPluginLabel, sourceChain.Client())
	if err != nil {
		return nil, errors.Wrap(err, "failed loading onRamp")
	}
	priceGetterObject, err := NewPriceGetter(pluginConfig.TokenPricesUSDPipeline, pr, jb.ID, jb.ExternalJobID, jb.Name.ValueOrZero(), lggr)
	if err != nil {
		return nil, err
	}
	dynamicOnRampConfig, err := LoadOnRampDynamicConfig(onRamp, sourceChain.Client())
	if err != nil {
		return nil, err
	}
	sourceRouter, err := router.NewRouter(dynamicOnRampConfig.Router, sourceChain.Client())
	if err != nil {
		return nil, err
	}
	sourceNative, err := sourceRouter.GetWrappedNative(nil)
	if err != nil {
		return nil, err
	}

	leafHasher := hasher.NewLeafHasher(staticConfig.SourceChainSelector, staticConfig.ChainSelector, onRamp.Address(), hasher.NewKeccakCtx())
	// Note that lggr already has the jobName and contractID (commit store)
	commitLggr := lggr.Named("CCIPCommit").With(
		"sourceChain", ChainName(int64(chainId)),
		"destChain", ChainName(destChainID))
	wrappedPluginFactory := NewCommitReportingPluginFactory(
		CommitPluginConfig{
			lggr:                commitLggr,
			sourceLP:            sourceChain.LogPoller(),
			destLP:              destChain.LogPoller(),
			offRamp:             offRamp,
			onRampAddress:       onRamp.Address(),
			priceGetter:         priceGetterObject,
			sourceNative:        sourceNative,
			sourceFeeEstimator:  sourceChain.GasEstimator(),
			sourceChainSelector: staticConfig.SourceChainSelector,
			destClient:          destChain.Client(),
			sourceClient:        sourceChain.Client(),
			commitStore:         commitStore,
			leafHasher:          leafHasher,
			getSeqNumFromLog:    getSeqNumFromLog(onRamp),
			checkFinalityTags:   sourceChain.Config().EVM().FinalityTagEnabled(),
		})

	err = wrappedPluginFactory.UpdateLogPollerFilters(zeroAddress)
	if err != nil {
		return nil, err
	}

	argsNoPlugin.ReportingPluginFactory = promwrapper.NewPromFactory(wrappedPluginFactory, "CCIPCommit", string(spec.Relay), destChain.ID())
	argsNoPlugin.Logger = relaylogger.NewOCRWrapper(commitLggr, true, logError)
	oracle, err := libocr2.NewOracle(argsNoPlugin)
	if err != nil {
		return nil, err
	}
	commitLggr.Infow("NewCommitServices",
		"pluginConfig", pluginConfig,
		"staticConfig", staticConfig,
		"dynamicOnRampConfig", dynamicOnRampConfig,
		"sourceNative", sourceNative,
		"sourceRouter", sourceRouter.Address())
	// If this is a brand-new job, then we make use of the start blocks. If not then we're rebooting and log poller will pick up where we left off.
	if new {
		return []job.ServiceCtx{NewBackfilledOracle(
			commitLggr,
			sourceChain.LogPoller(),
			destChain.LogPoller(),
			pluginConfig.SourceStartBlock,
			pluginConfig.DestStartBlock,
			job.NewServiceAdapter(oracle)),
		}, nil
	}
	return []job.ServiceCtx{job.NewServiceAdapter(oracle)}, nil
}

func getSeqNumFromLog(onRamp evm_2_evm_onramp.EVM2EVMOnRampInterface) func(log logpoller.Log) (uint64, error) {
	return func(log logpoller.Log) (uint64, error) {
		req, err := onRamp.ParseCCIPSendRequested(log.ToGethLog())
		if err != nil {
			return 0, err
		}
		return req.Message.SequenceNumber, nil
	}
}

// CommitReportToEthTxMeta generates a txmgr.EthTxMeta from the given commit report.
// sequence numbers of the committed messages will be added to tx metadata
func CommitReportToEthTxMeta(report []byte) (*txmgr.TxMeta, error) {
	commitReport, err := abihelpers.DecodeCommitReport(report)
	if err != nil {
		return nil, err
	}
	n := int(commitReport.Interval.Max-commitReport.Interval.Min) + 1
	seqRange := make([]uint64, n)
	for i := 0; i < n; i++ {
		seqRange[i] = uint64(i) + commitReport.Interval.Min
	}
	return &txmgr.TxMeta{
		SeqNumbers: seqRange,
	}, nil
}

func getCommitPluginSourceLpFilters(onRamp common.Address) []logpoller.Filter {
	return []logpoller.Filter{
		{
			Name:      logpoller.FilterName(COMMIT_CCIP_SENDS, onRamp.String()),
			EventSigs: []common.Hash{abihelpers.EventSignatures.SendRequested},
			Addresses: []common.Address{onRamp},
		},
	}
}

func getCommitPluginDestLpFilters(priceRegistry common.Address, offRamp common.Address) []logpoller.Filter {
	return []logpoller.Filter{
		{
			Name:      logpoller.FilterName(COMMIT_PRICE_UPDATES, priceRegistry.String()),
			EventSigs: []common.Hash{abihelpers.EventSignatures.UsdPerUnitGasUpdated, abihelpers.EventSignatures.UsdPerTokenUpdated},
			Addresses: []common.Address{priceRegistry},
		},
		{
			Name:      logpoller.FilterName(FEE_TOKEN_ADDED, priceRegistry),
			EventSigs: []common.Hash{abihelpers.EventSignatures.FeeTokenAdded},
			Addresses: []common.Address{priceRegistry},
		},
		{
			Name:      logpoller.FilterName(FEE_TOKEN_REMOVED, priceRegistry),
			EventSigs: []common.Hash{abihelpers.EventSignatures.FeeTokenRemoved},
			Addresses: []common.Address{priceRegistry},
		},
		{
			Name:      logpoller.FilterName(EXEC_TOKEN_POOL_ADDED, offRamp),
			EventSigs: []common.Hash{abihelpers.EventSignatures.PoolAdded},
			Addresses: []common.Address{offRamp},
		},
		{
			Name:      logpoller.FilterName(EXEC_TOKEN_POOL_REMOVED, offRamp),
			EventSigs: []common.Hash{abihelpers.EventSignatures.PoolRemoved},
			Addresses: []common.Address{offRamp},
		},
	}
}

// UnregisterCommitPluginLpFilters unregisters all the registered filters for both source and dest chains.
func UnregisterCommitPluginLpFilters(ctx context.Context, q pg.Queryer, spec *job.OCR2OracleSpec, chainSet evm.ChainSet) error {
	if spec == nil {
		return errors.New("spec is nil")
	}
	if !common.IsHexAddress(spec.ContractID) {
		return fmt.Errorf("invalid contract id address: %s", spec.ContractID)
	}

	var pluginConfig ccipconfig.CommitPluginConfig
	err := json.Unmarshal(spec.PluginConfig.Bytes(), &pluginConfig)
	if err != nil {
		return err
	}

	destChainIDInterface, ok := spec.RelayConfig["chainID"]
	if !ok {
		return errors.New("chainID must be provided in relay config")
	}
	destChainIDf64, is := destChainIDInterface.(float64)
	if !is {
		return fmt.Errorf("chain id '%v' is not float64", destChainIDInterface)
	}
	destChainID := int64(destChainIDf64)
	destChain, err := chainSet.Get(big.NewInt(destChainID))
	if err != nil {
		return err
	}
	commitStore, err := LoadCommitStore(common.HexToAddress(spec.ContractID), CommitPluginLabel, destChain.Client())
	if err != nil {
		return err
	}
	staticConfig, err := commitStore.GetStaticConfig(&bind.CallOpts{})
	if err != nil {
		return err
	}
	chainId, err := ccipconfig.ChainIdFromSelector(staticConfig.SourceChainSelector)
	if err != nil {
		return err
	}
	sourceChain, err := chainSet.Get(big.NewInt(0).SetUint64(chainId))
	if err != nil {
		return err
	}
	return unregisterCommitPluginFilters(ctx, q, sourceChain.LogPoller(), destChain.LogPoller(), commitStore, common.HexToAddress(pluginConfig.OffRamp))
}

func unregisterCommitPluginFilters(ctx context.Context, q pg.Queryer, sourceLP, destLP logpoller.LogPoller, destCommitStore commit_store.CommitStoreInterface, offRamp common.Address) error {
	staticCfg, err := destCommitStore.GetStaticConfig(&bind.CallOpts{Context: ctx})
	if err != nil {
		return err
	}

	dynamicCfg, err := destCommitStore.GetDynamicConfig(&bind.CallOpts{Context: ctx})
	if err != nil {
		return err
	}

	if err := unregisterLpFilters(
		q,
		sourceLP,
		getCommitPluginSourceLpFilters(staticCfg.OnRamp),
	); err != nil {
		return err
	}

	return unregisterLpFilters(
		q,
		destLP,
		getCommitPluginDestLpFilters(dynamicCfg.PriceRegistry, offRamp),
	)
}<|MERGE_RESOLUTION|>--- conflicted
+++ resolved
@@ -35,38 +35,6 @@
 	COMMIT_CCIP_SENDS    = "Commit ccip sends"
 )
 
-<<<<<<< HEAD
-// TODO: Once core exposes EvmFinalityTag() for a given chain we can use that instead.
-var checkFinalityTags = map[int64]bool{
-	// Testnets
-	97:  true, // BSC testnet
-	420: true, // Optimism goerli
-	// TODO Temporarily disabling Avax until we figure out issues there
-	43113:    false, // Avax fuji
-	76578:    false, // Avax ANZ testnet
-	80001:    false, // Polygon mumbai does NOT support finality tags
-	84531:    true,  // BASE testnet
-	421613:   true,  // Arbitrum goerli
-	11155111: true,  // Sepolia
-
-	// Localnets
-	1000: false, // Local evm2
-	1337: false, // Local evm / Quorum
-	2337: false, // Local evm integration test
-
-	// Mainnets
-	1:     true,  // Mainnet
-	10:    true,  // Optimism
-	56:    true,  // BSC   scheduled for 10th Aug 2023 https://github.com/bnb-chain/bsc/releases/tag/v1.2.9
-	137:   false, // Polygon
-	42161: true,  // Arbitrum
-	// TODO Temporarily disabling Avax until we figure out issues there
-	43114: false, // Avax
-
-}
-
-=======
->>>>>>> 219226eb
 func NewCommitServices(lggr logger.Logger, jb job.Job, chainSet evm.ChainSet, new bool, pr pipeline.Runner, argsNoPlugin libocr2.OCR2OracleArgs, logError func(string)) ([]job.ServiceCtx, error) {
 	spec := jb.OCR2OracleSpec
 
