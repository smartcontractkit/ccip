package ccip

import (
	"context"
	"encoding/json"
	"math/big"

	"github.com/Masterminds/semver/v3"
	"github.com/ethereum/go-ethereum/common"
	"github.com/pkg/errors"
	chainselectors "github.com/smartcontractkit/chain-selectors"
	libocr2 "github.com/smartcontractkit/libocr/offchainreporting2plus"

	relaylogger "github.com/smartcontractkit/chainlink-relay/pkg/logger"
	"github.com/smartcontractkit/chainlink/v2/core/chains/evm"
	"github.com/smartcontractkit/chainlink/v2/core/chains/evm/logpoller"
	"github.com/smartcontractkit/chainlink/v2/core/chains/evm/txmgr"
	"github.com/smartcontractkit/chainlink/v2/core/config"
	"github.com/smartcontractkit/chainlink/v2/core/gethwrappers/ccip/generated/router"
	"github.com/smartcontractkit/chainlink/v2/core/logger"
	"github.com/smartcontractkit/chainlink/v2/core/services/job"
	"github.com/smartcontractkit/chainlink/v2/core/services/keystore/keys/ocr2key"
	ccipconfig "github.com/smartcontractkit/chainlink/v2/core/services/ocr2/plugins/ccip/config"
	"github.com/smartcontractkit/chainlink/v2/core/services/ocr2/plugins/ccip/internal/ccipdata"
	"github.com/smartcontractkit/chainlink/v2/core/services/ocr2/plugins/ccip/internal/ccipdata/ccipdataprovider"
	"github.com/smartcontractkit/chainlink/v2/core/services/ocr2/plugins/ccip/internal/observability"
	"github.com/smartcontractkit/chainlink/v2/core/services/ocr2/plugins/ccip/internal/oraclelib"
	"github.com/smartcontractkit/chainlink/v2/core/services/ocr2/plugins/promwrapper"
	"github.com/smartcontractkit/chainlink/v2/core/services/pg"
	"github.com/smartcontractkit/chainlink/v2/core/services/pipeline"
)

type BackfillArgs struct {
	sourceLP, destLP                 logpoller.LogPoller
	sourceStartBlock, destStartBlock int64
}

func jobSpecToCommitPluginConfig(lggr logger.Logger, jb job.Job, pr pipeline.Runner, chainSet evm.LegacyChainContainer, mercConfig config.Mercury, kb ocr2key.KeyBundle, qopts ...pg.QOpt) (*CommitPluginStaticConfig, *BackfillArgs, error) {
	if jb.OCR2OracleSpec == nil {
		return nil, nil, errors.New("spec is nil")
	}
	spec := jb.OCR2OracleSpec
	var pluginConfig ccipconfig.CommitPluginJobSpecConfig
	err := json.Unmarshal(spec.PluginConfig.Bytes(), &pluginConfig)
	if err != nil {
		return nil, nil, err
	}

	destChain, destChainID, err := ccipconfig.GetChainFromSpec(spec, chainSet)
	if err != nil {
		return nil, nil, err
	}

	commitStoreAddress := common.HexToAddress(spec.ContractID)
	staticConfig, err := ccipdata.FetchCommitStoreStaticConfig(commitStoreAddress, destChain.Client())
	if err != nil {
		return nil, nil, errors.Wrap(err, "failed getting the static config from the commitStore")
	}
	sourceChain, sourceChainID, err := ccipconfig.GetChainByChainSelector(chainSet, staticConfig.SourceChainSelector)
	if err != nil {
		return nil, nil, err
	}
	commitStoreReader, err := ccipdata.NewCommitStoreReader(lggr, commitStoreAddress, destChain.Client(), destChain.LogPoller(), sourceChain.GasEstimator())
	if err != nil {
		return nil, nil, errors.Wrap(err, "could not create commitStore reader")
	}
	commitLggr := lggr.Named("CCIPCommit").With(
		"sourceChain", ChainName(sourceChainID),
		"destChain", ChainName(destChainID))

	// Load all the readers relevant for this plugin.
	onRampReader, err := ccipdata.NewOnRampReader(commitLggr, staticConfig.SourceChainSelector, staticConfig.ChainSelector, staticConfig.OnRamp, sourceChain.LogPoller(), sourceChain.Client())
	if err != nil {
		return nil, nil, errors.Wrap(err, "failed onramp reader")
	}
	offRampReader, err := ccipdata.NewOffRampReader(commitLggr, common.HexToAddress(pluginConfig.OffRamp), destChain.Client(), destChain.LogPoller(), destChain.GasEstimator())
	if err != nil {
		return nil, nil, errors.Wrap(err, "failed offramp reader")
	}
	onRampRouterAddr, err := onRampReader.RouterAddress()
	if err != nil {
		return nil, nil, err
	}
	sourceRouter, err := router.NewRouter(onRampRouterAddr, sourceChain.Client())
	if err != nil {
		return nil, nil, err
	}
	sourceNative, err := sourceRouter.GetWrappedNative(nil)
	if err != nil {
		return nil, nil, err
	}

	// Prom wrappers
	onRampReader = observability.NewObservedOnRampReader(onRampReader, sourceChainID, CommitPluginLabel)
	offRampReader = observability.NewObservedOffRampReader(offRampReader, destChainID, CommitPluginLabel)
	commitStoreReader = observability.NewObservedCommitStoreReader(commitStoreReader, destChainID, CommitPluginLabel)

	lggr.Infow("NewCommitServices",
		"pluginConfig", pluginConfig,
		"staticConfig", staticConfig,
		// TODO bring back
		//"dynamicOnRampConfig", dynamicOnRampConfig,
		"sourceNative", sourceNative,
		"sourceRouter", sourceRouter.Address())
	return &CommitPluginStaticConfig{
<<<<<<< HEAD
			lggr:                   commitLggr,
			destLP:                 destChain.LogPoller(),
			onRampReader:           onRampReader,
			offRamp:                offRampReader,
			sourceNative:           sourceNative,
			sourceChainSelector:    staticConfig.SourceChainSelector,
			destClient:             destChain.Client(),
			commitStore:            commitStoreReader,
			mercCreds:              mercConfig.Credentials("ccip_commit"),
			job:                    jb,
			pipelineRunner:         pr,
			tokenPricesUSDPipeline: pluginConfig.TokenPricesUSDPipeline,
			mercuryVerifierProxy:   common.HexToAddress(pluginConfig.MercuryVerifierProxyAddress),
			ocr2Address:            common.BytesToAddress(kb.PublicKey()),
			sourceClient:           sourceChain.Client(),
=======
			lggr:                  commitLggr,
			onRampReader:          onRampReader,
			offRamp:               offRampReader,
			priceGetter:           pipelinePriceGetter,
			sourceNative:          sourceNative,
			sourceChainSelector:   staticConfig.SourceChainSelector,
			destChainSelector:     staticConfig.ChainSelector,
			commitStore:           commitStoreReader,
			priceRegistryProvider: ccipdataprovider.NewEvmPriceRegistry(destChain.LogPoller(), destChain.Client(), commitLggr, CommitPluginLabel),
>>>>>>> ff6a38d5
		}, &BackfillArgs{
			sourceLP:         sourceChain.LogPoller(),
			destLP:           destChain.LogPoller(),
			sourceStartBlock: pluginConfig.SourceStartBlock,
			destStartBlock:   pluginConfig.DestStartBlock,
		}, nil
}

func NewCommitServices(lggr logger.Logger, jb job.Job, chainSet evm.LegacyChainContainer, new bool, pr pipeline.Runner, argsNoPlugin libocr2.OCR2OracleArgs, logError func(string), mercConfig config.Mercury, kb ocr2key.KeyBundle, qopts ...pg.QOpt) ([]job.ServiceCtx, error) {
	pluginConfig, backfillArgs, err := jobSpecToCommitPluginConfig(lggr, jb, pr, chainSet, mercConfig, kb, qopts...)
	if err != nil {
		return nil, err
	}
	wrappedPluginFactory := NewCommitReportingPluginFactory(*pluginConfig)

	if err1 := pluginConfig.onRampReader.RegisterFilters(qopts...); err1 != nil {
		return nil, err1
	}

	if err1 := pluginConfig.commitStore.RegisterFilters(qopts...); err1 != nil {
		return nil, err1
	}

	if err1 := pluginConfig.offRamp.RegisterFilters(qopts...); err1 != nil {
		return nil, err1
	}

	destChainID, err := chainselectors.ChainIdFromSelector(pluginConfig.destChainSelector)
	if err != nil {
		return nil, err
	}
	argsNoPlugin.ReportingPluginFactory = promwrapper.NewPromFactory(wrappedPluginFactory, "CCIPCommit", jb.OCR2OracleSpec.Relay, big.NewInt(0).SetUint64(destChainID))
	argsNoPlugin.Logger = relaylogger.NewOCRWrapper(pluginConfig.lggr, true, logError)
	oracle, err := libocr2.NewOracle(argsNoPlugin)
	if err != nil {
		return nil, err
	}
	// If this is a brand-new job, then we make use of the start blocks. If not then we're rebooting and log poller will pick up where we left off.
	if new {
		return []job.ServiceCtx{oraclelib.NewBackfilledOracle(
			pluginConfig.lggr,
			backfillArgs.sourceLP,
			backfillArgs.destLP,
			backfillArgs.sourceStartBlock,
			backfillArgs.destStartBlock,
			job.NewServiceAdapter(oracle)),
		}, nil
	}
	return []job.ServiceCtx{job.NewServiceAdapter(oracle)}, nil
}

func CommitReportToEthTxMeta(typ ccipconfig.ContractType, ver semver.Version) (func(report []byte) (*txmgr.TxMeta, error), error) {
	return ccipdata.CommitReportToEthTxMeta(typ, ver)
}

// UnregisterCommitPluginLpFilters unregisters all the registered filters for both source and dest chains.
// NOTE: The transaction MUST be used here for CLO's monster tx to function as expected
// https://github.com/smartcontractkit/ccip/blob/68e2197472fb017dd4e5630d21e7878d58bc2a44/core/services/feeds/service.go#L716
// TODO once that transaction is broken up, we should be able to simply rely on oracle.Close() to cleanup the filters.
// Until then we have to deterministically reload the readers from the spec (and thus their filters) and close them.
func UnregisterCommitPluginLpFilters(ctx context.Context, lggr logger.Logger, jb job.Job, pr pipeline.Runner, chainSet evm.LegacyChainContainer, mercConfig config.Mercury, kb ocr2key.KeyBundle, qopts ...pg.QOpt) error {
	commitPluginConfig, _, err := jobSpecToCommitPluginConfig(lggr, jb, pr, chainSet, mercConfig, kb, qopts...)
	if err != nil {
		return errors.New("spec is nil")
	}
	if err := commitPluginConfig.onRampReader.Close(qopts...); err != nil {
		return err
	}
	if err := commitPluginConfig.commitStore.Close(qopts...); err != nil {
		return err
	}
	return commitPluginConfig.offRamp.Close(qopts...)
}<|MERGE_RESOLUTION|>--- conflicted
+++ resolved
@@ -103,15 +103,14 @@
 		"sourceNative", sourceNative,
 		"sourceRouter", sourceRouter.Address())
 	return &CommitPluginStaticConfig{
-<<<<<<< HEAD
 			lggr:                   commitLggr,
-			destLP:                 destChain.LogPoller(),
 			onRampReader:           onRampReader,
 			offRamp:                offRampReader,
 			sourceNative:           sourceNative,
 			sourceChainSelector:    staticConfig.SourceChainSelector,
-			destClient:             destChain.Client(),
+			destChainSelector:      staticConfig.ChainSelector,
 			commitStore:            commitStoreReader,
+			priceRegistryProvider:  ccipdataprovider.NewEvmPriceRegistry(destChain.LogPoller(), destChain.Client(), commitLggr, CommitPluginLabel),
 			mercCreds:              mercConfig.Credentials("ccip_commit"),
 			job:                    jb,
 			pipelineRunner:         pr,
@@ -119,17 +118,6 @@
 			mercuryVerifierProxy:   common.HexToAddress(pluginConfig.MercuryVerifierProxyAddress),
 			ocr2Address:            common.BytesToAddress(kb.PublicKey()),
 			sourceClient:           sourceChain.Client(),
-=======
-			lggr:                  commitLggr,
-			onRampReader:          onRampReader,
-			offRamp:               offRampReader,
-			priceGetter:           pipelinePriceGetter,
-			sourceNative:          sourceNative,
-			sourceChainSelector:   staticConfig.SourceChainSelector,
-			destChainSelector:     staticConfig.ChainSelector,
-			commitStore:           commitStoreReader,
-			priceRegistryProvider: ccipdataprovider.NewEvmPriceRegistry(destChain.LogPoller(), destChain.Client(), commitLggr, CommitPluginLabel),
->>>>>>> ff6a38d5
 		}, &BackfillArgs{
 			sourceLP:         sourceChain.LogPoller(),
 			destLP:           destChain.LogPoller(),
