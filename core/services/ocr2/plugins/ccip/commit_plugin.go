--- conflicted
+++ resolved
@@ -83,28 +83,16 @@
 	if err != nil {
 		return nil, nil, errors.Wrap(err, "failed loading offRamp")
 	}
-<<<<<<< HEAD
-	onRamp, onRampVersion, err := contractutil.LoadOnRamp(staticConfig.OnRamp, CommitPluginLabel, sourceChain.Client())
-=======
 	commitLggr := lggr.Named("CCIPCommit").With(
 		"sourceChain", ChainName(int64(chainId)),
 		"destChain", ChainName(destChainID))
 	onRampReader, err := ccipdata.NewOnRampReader(commitLggr, staticConfig.SourceChainSelector, staticConfig.ChainSelector, staticConfig.OnRamp, sourceChain.LogPoller(), sourceChain.Client(), sourceChain.Config().EVM().FinalityTagEnabled())
->>>>>>> 77ce9d0f
 	if err != nil {
 		return nil, nil, err
 	}
 	priceGetterObject, err := pricegetter.NewPipelineGetter(pluginConfig.TokenPricesUSDPipeline, pr, jb.ID, jb.ExternalJobID, jb.Name.ValueOrZero(), lggr)
 	if err != nil {
-<<<<<<< HEAD
-		return nil, err
-	}
-	dynamicOnRampConfig, err := contractutil.LoadOnRampDynamicConfig(onRamp, onRampVersion, sourceChain.Client())
-	if err != nil {
-		return nil, err
-=======
-		return nil, nil, err
->>>>>>> 77ce9d0f
+		return nil, nil, err
 	}
 	sourceRouter, err := router.NewRouter(onRampReader.RouterAddress(), sourceChain.Client())
 	if err != nil {
@@ -133,12 +121,7 @@
 			sourceChainSelector: staticConfig.SourceChainSelector,
 			destClient:          destChain.Client(),
 			commitStore:         commitStore,
-<<<<<<< HEAD
 			commitStoreVersion:  commitStoreVersion,
-			leafHasher:          leafHasher,
-			checkFinalityTags:   sourceChain.Config().EVM().FinalityTagEnabled(),
-		})
-=======
 		}, &BackfillArgs{
 			sourceLP:         sourceChain.LogPoller(),
 			destLP:           destChain.LogPoller(),
@@ -146,7 +129,6 @@
 			destStartBlock:   pluginConfig.DestStartBlock,
 		}, nil
 }
->>>>>>> 77ce9d0f
 
 func NewCommitServices(lggr logger.Logger, jb job.Job, chainSet evm.LegacyChainContainer, new bool, pr pipeline.Runner, argsNoPlugin libocr2.OCR2OracleArgs, logError func(string), qopts ...pg.QOpt) ([]job.ServiceCtx, error) {
 	pluginConfig, backfillArgs, err := jobSpecToCommitPluginConfig(lggr, jb, pr, chainSet)
@@ -236,42 +218,9 @@
 		return err
 	}
 
-<<<<<<< HEAD
-	destChainIDInterface, ok := spec.RelayConfig["chainID"]
-	if !ok {
-		return errors.New("chainID must be provided in relay config")
-	}
-	destChainIDf64, is := destChainIDInterface.(float64)
-	if !is {
-		return fmt.Errorf("chain id '%v' is not float64", destChainIDInterface)
-	}
-	destChainID := int64(destChainIDf64)
-	destChain, err := chainSet.Get(strconv.FormatInt(destChainID, 10))
-	if err != nil {
-		return err
-	}
-	commitStore, _, err := contractutil.LoadCommitStore(common.HexToAddress(spec.ContractID), CommitPluginLabel, destChain.Client())
-	if err != nil {
-		return err
-	}
-	staticConfig, err := commitStore.GetStaticConfig(&bind.CallOpts{})
-	if err != nil {
-		return err
-	}
-	chainId, err := chainselectors.ChainIdFromSelector(staticConfig.SourceChainSelector)
-	if err != nil {
-		return err
-	}
-	sourceChain, err := chainSet.Get(strconv.FormatUint(chainId, 10))
-	if err != nil {
-		return err
-	}
-	return unregisterCommitPluginFilters(ctx, sourceChain.LogPoller(), destChain.LogPoller(), commitStore, common.HexToAddress(pluginConfig.OffRamp), qopts...)
-=======
 	// TODO: once offramp/commit are abstracted, we can call Close on the offramp/commit readers to unregister filters.
 	return unregisterCommitPluginFilters(ctx, commitPluginConfig.destLP, commitPluginConfig.commitStore,
 		commitPluginConfig.offRamp.Address(), qopts...)
->>>>>>> 77ce9d0f
 }
 
 func unregisterCommitPluginFilters(ctx context.Context, destLP logpoller.LogPoller, destCommitStore commit_store.CommitStoreInterface, offRamp common.Address, qopts ...pg.QOpt) error {
