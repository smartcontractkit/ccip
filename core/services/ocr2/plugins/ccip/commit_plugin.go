package ccip

import (
	"context"
	"encoding/json"
	"strconv"

	"github.com/ethereum/go-ethereum/accounts/abi/bind"
	"github.com/ethereum/go-ethereum/common"
	"github.com/pkg/errors"
	chainselectors "github.com/smartcontractkit/chain-selectors"

	libocr2 "github.com/smartcontractkit/libocr/offchainreporting2plus"

	relaylogger "github.com/smartcontractkit/chainlink-relay/pkg/logger"

	"github.com/smartcontractkit/chainlink/v2/core/chains/evm"
	"github.com/smartcontractkit/chainlink/v2/core/chains/evm/logpoller"
	"github.com/smartcontractkit/chainlink/v2/core/chains/evm/txmgr"
	"github.com/smartcontractkit/chainlink/v2/core/gethwrappers/ccip/generated/router"
	"github.com/smartcontractkit/chainlink/v2/core/logger"
	"github.com/smartcontractkit/chainlink/v2/core/services/job"
	"github.com/smartcontractkit/chainlink/v2/core/services/ocr2/plugins/ccip/abihelpers"
	ccipconfig "github.com/smartcontractkit/chainlink/v2/core/services/ocr2/plugins/ccip/config"
	"github.com/smartcontractkit/chainlink/v2/core/services/ocr2/plugins/ccip/internal/ccipdata"
	"github.com/smartcontractkit/chainlink/v2/core/services/ocr2/plugins/ccip/internal/contractutil"
	"github.com/smartcontractkit/chainlink/v2/core/services/ocr2/plugins/ccip/internal/oraclelib"
	"github.com/smartcontractkit/chainlink/v2/core/services/ocr2/plugins/ccip/internal/pricegetter"
	"github.com/smartcontractkit/chainlink/v2/core/services/ocr2/plugins/promwrapper"
	"github.com/smartcontractkit/chainlink/v2/core/services/pg"
	"github.com/smartcontractkit/chainlink/v2/core/services/pipeline"
)

type BackfillArgs struct {
	sourceLP, destLP                 logpoller.LogPoller
	sourceStartBlock, destStartBlock int64
}

func jobSpecToCommitPluginConfig(lggr logger.Logger, jb job.Job, pr pipeline.Runner, chainSet evm.LegacyChainContainer, qopts ...pg.QOpt) (*CommitPluginStaticConfig, *BackfillArgs, error) {
	if jb.OCR2OracleSpec == nil {
		return nil, nil, errors.New("spec is nil")
	}
	spec := jb.OCR2OracleSpec
	var pluginConfig ccipconfig.CommitPluginJobSpecConfig
	err := json.Unmarshal(spec.PluginConfig.Bytes(), &pluginConfig)
	if err != nil {
		return nil, nil, err
	}
	chainIDInterface, ok := spec.RelayConfig["chainID"]
	if !ok {
		return nil, nil, errors.New("chainID must be provided in relay config")
	}
	destChainID := int64(chainIDInterface.(float64))
	destChain, err := chainSet.Get(strconv.FormatInt(destChainID, 10))
	if err != nil {
		return nil, nil, errors.Wrap(err, "get chainset")
	}
	commitStore, commitStoreVersion, err := contractutil.LoadCommitStore(common.HexToAddress(spec.ContractID), CommitPluginLabel, destChain.Client())
	if err != nil {
		return nil, nil, errors.Wrap(err, "failed loading commitStore")
	}
	staticConfig, err := commitStore.GetStaticConfig(&bind.CallOpts{})
	if err != nil {
		return nil, nil, errors.Wrap(err, "failed getting the static config from the commitStore")
	}
	chainId, err := chainselectors.ChainIdFromSelector(staticConfig.SourceChainSelector)
	if err != nil {
		return nil, nil, err
	}
	sourceChain, err := chainSet.Get(strconv.FormatUint(chainId, 10))
	if err != nil {
		return nil, nil, errors.Wrap(err, "unable to open source chain")
	}
<<<<<<< HEAD
	//offRamp, err := contractutil.LoadOffRamp(common.HexToAddress(pluginConfig.OffRamp), CommitPluginLabel, destChain.Client())
	//if err != nil {
	//	return nil, nil, errors.Wrap(err, "failed loading offRamp")
	//}
=======
	offRamp, _, err := contractutil.LoadOffRamp(common.HexToAddress(pluginConfig.OffRamp), CommitPluginLabel, destChain.Client())
	if err != nil {
		return nil, nil, errors.Wrap(err, "failed loading offRamp")
	}
>>>>>>> 37b87f01
	commitLggr := lggr.Named("CCIPCommit").With(
		"sourceChain", ChainName(int64(chainId)),
		"destChain", ChainName(destChainID))
	onRampReader, err := ccipdata.NewOnRampReader(commitLggr, staticConfig.SourceChainSelector, staticConfig.ChainSelector, staticConfig.OnRamp, sourceChain.LogPoller(), sourceChain.Client(), sourceChain.Config().EVM().FinalityTagEnabled(), qopts...)
	if err != nil {
		return nil, nil, err
	}
	priceGetterObject, err := pricegetter.NewPipelineGetter(pluginConfig.TokenPricesUSDPipeline, pr, jb.ID, jb.ExternalJobID, jb.Name.ValueOrZero(), lggr)
	if err != nil {
		return nil, nil, err
	}
	sourceRouter, err := router.NewRouter(onRampReader.RouterAddress(), sourceChain.Client())
	if err != nil {
		return nil, nil, err
	}
	sourceNative, err := sourceRouter.GetWrappedNative(nil)
	if err != nil {
		return nil, nil, err
	}
	offRampReader, err := ccipdata.NewOffRampReader(commitLggr, common.HexToAddress(pluginConfig.OffRamp), destChain.Client(), destChain.LogPoller())
	if err != nil {
		return nil, nil, err
	}
	commitStoreReader, err := ccipdata.NewCommitStoreReader(commitLggr, common.HexToAddress(spec.ContractID), destChain.Client(), destChain.LogPoller())
	if err != nil {
		return nil, nil, err
	}
	lggr.Infow("NewCommitServices",
		"pluginConfig", pluginConfig,
		"staticConfig", staticConfig,
		// TODO bring back
		//"dynamicOnRampConfig", dynamicOnRampConfig,
		"sourceNative", sourceNative,
		"sourceRouter", sourceRouter.Address())
	return &CommitPluginStaticConfig{
			lggr:                commitLggr,
			destLP:              destChain.LogPoller(),
			onRampReader:        onRampReader,
			offRamp:             offRampReader,
			priceGetter:         priceGetterObject,
			sourceNative:        sourceNative,
			sourceFeeEstimator:  sourceChain.GasEstimator(),
			sourceChainSelector: staticConfig.SourceChainSelector,
			destClient:          destChain.Client(),
<<<<<<< HEAD
			commitStore:         commitStoreReader,
=======
			commitStore:         commitStore,
			commitStoreVersion:  commitStoreVersion,
>>>>>>> 37b87f01
		}, &BackfillArgs{
			sourceLP:         sourceChain.LogPoller(),
			destLP:           destChain.LogPoller(),
			sourceStartBlock: pluginConfig.SourceStartBlock,
			destStartBlock:   pluginConfig.DestStartBlock,
		}, nil
}

func NewCommitServices(lggr logger.Logger, jb job.Job, chainSet evm.LegacyChainContainer, new bool, pr pipeline.Runner, argsNoPlugin libocr2.OCR2OracleArgs, logError func(string), qopts ...pg.QOpt) ([]job.ServiceCtx, error) {
	pluginConfig, backfillArgs, err := jobSpecToCommitPluginConfig(lggr, jb, pr, chainSet, qopts...)
	if err != nil {
		return nil, err
	}
	wrappedPluginFactory := NewCommitReportingPluginFactory(*pluginConfig)
	err = wrappedPluginFactory.UpdateLogPollerFilters(qopts...)
	if err != nil {
		return nil, err
	}

	argsNoPlugin.ReportingPluginFactory = promwrapper.NewPromFactory(wrappedPluginFactory, "CCIPCommit", jb.OCR2OracleSpec.Relay, pluginConfig.destChainEVMID)
	argsNoPlugin.Logger = relaylogger.NewOCRWrapper(pluginConfig.lggr, true, logError)
	oracle, err := libocr2.NewOracle(argsNoPlugin)
	if err != nil {
		return nil, err
	}
	// If this is a brand-new job, then we make use of the start blocks. If not then we're rebooting and log poller will pick up where we left off.
	if new {
		return []job.ServiceCtx{oraclelib.NewBackfilledOracle(
			pluginConfig.lggr,
			backfillArgs.sourceLP,
			backfillArgs.destLP,
			backfillArgs.sourceStartBlock,
			backfillArgs.destStartBlock,
			job.NewServiceAdapter(oracle)),
		}, nil
	}
	return []job.ServiceCtx{job.NewServiceAdapter(oracle)}, nil
}

// CommitReportToEthTxMeta generates a txmgr.EthTxMeta from the given commit report.
// sequence numbers of the committed messages will be added to tx metadata
func CommitReportToEthTxMeta(report []byte) (*txmgr.TxMeta, error) {
	commitReport, err := abihelpers.DecodeCommitReport(report)
	if err != nil {
		return nil, err
	}
	n := int(commitReport.Interval.Max-commitReport.Interval.Min) + 1
	seqRange := make([]uint64, n)
	for i := 0; i < n; i++ {
		seqRange[i] = uint64(i) + commitReport.Interval.Min
	}
	return &txmgr.TxMeta{
		SeqNumbers: seqRange,
	}, nil
}

//	func getCommitPluginDestLpFilters(offRamp common.Address) []logpoller.Filter {
//		return []logpoller.Filter{
//			{
//				Name:      logpoller.FilterName(EXEC_TOKEN_POOL_ADDED, offRamp),
//				EventSigs: []common.Hash{abihelpers.EventSignatures.PoolAdded},
//				Addresses: []common.Address{offRamp},
//			},
//			{
//				Name:      logpoller.FilterName(EXEC_TOKEN_POOL_REMOVED, offRamp),
//				EventSigs: []common.Hash{abihelpers.EventSignatures.PoolRemoved},
//				Addresses: []common.Address{offRamp},
//			},
//		}
//	}
//
// UnregisterCommitPluginLpFilters unregisters all the registered filters for both source and dest chains.
// NOTE: The transaction MUST be used here for CLO's monster tx to function as expected
// https://github.com/smartcontractkit/ccip/blob/68e2197472fb017dd4e5630d21e7878d58bc2a44/core/services/feeds/service.go#L716
// TODO once that transaction is broken up, we should be able to simply rely on oracle.Close() to cleanup the filters.
// Until then we have to deterministically reload the readers from the spec (and thus their filters) and close them.
func UnregisterCommitPluginLpFilters(ctx context.Context, lggr logger.Logger, jb job.Job, pr pipeline.Runner, chainSet evm.LegacyChainContainer, qopts ...pg.QOpt) error {
	commitPluginConfig, _, err := jobSpecToCommitPluginConfig(lggr, jb, pr, chainSet)
	if err != nil {
		return errors.New("spec is nil")
	}
	// Close static config
	// (dynamic config/per instance config is closed via instance.Close())
	// This means on job deletion the dynamic filters are closed separately - TODO double check that is correct.
	if err := commitPluginConfig.onRampReader.Close(qopts...); err != nil {
		return err
	}
	if err := commitPluginConfig.commitStore.Close(qopts...); err != nil {
		return err
	}
	if err := commitPluginConfig.offRamp.Close(qopts...); err != nil {
		return err
	}
	return nil
	//// TODO: once offramp/commit are abstracted, we can call Close on the offramp/commit readers to unregister filters.
	//return unregisterCommitPluginFilters(ctx, commitPluginConfig.destLP, commitPluginConfig.commitStore,
	//	commitPluginConfig.offRamp.Address(), qopts...)
}

//func unregisterCommitPluginFilters(ctx context.Context, destLP logpoller.LogPoller, destCommitStore commit_store.CommitStoreInterface, offRamp common.Address, qopts ...pg.QOpt) error {
//	return logpollerutil.UnregisterLpFilters(
//		destLP,
//		getCommitPluginDestLpFilters(offRamp),
//		qopts...,
//	)
//}<|MERGE_RESOLUTION|>--- conflicted
+++ resolved
@@ -71,17 +71,10 @@
 	if err != nil {
 		return nil, nil, errors.Wrap(err, "unable to open source chain")
 	}
-<<<<<<< HEAD
 	//offRamp, err := contractutil.LoadOffRamp(common.HexToAddress(pluginConfig.OffRamp), CommitPluginLabel, destChain.Client())
 	//if err != nil {
 	//	return nil, nil, errors.Wrap(err, "failed loading offRamp")
 	//}
-=======
-	offRamp, _, err := contractutil.LoadOffRamp(common.HexToAddress(pluginConfig.OffRamp), CommitPluginLabel, destChain.Client())
-	if err != nil {
-		return nil, nil, errors.Wrap(err, "failed loading offRamp")
-	}
->>>>>>> 37b87f01
 	commitLggr := lggr.Named("CCIPCommit").With(
 		"sourceChain", ChainName(int64(chainId)),
 		"destChain", ChainName(destChainID))
@@ -126,12 +119,8 @@
 			sourceFeeEstimator:  sourceChain.GasEstimator(),
 			sourceChainSelector: staticConfig.SourceChainSelector,
 			destClient:          destChain.Client(),
-<<<<<<< HEAD
 			commitStore:         commitStoreReader,
-=======
-			commitStore:         commitStore,
 			commitStoreVersion:  commitStoreVersion,
->>>>>>> 37b87f01
 		}, &BackfillArgs{
 			sourceLP:         sourceChain.LogPoller(),
 			destLP:           destChain.LogPoller(),
