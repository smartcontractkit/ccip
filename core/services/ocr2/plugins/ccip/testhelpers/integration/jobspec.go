--- conflicted
+++ resolved
@@ -13,11 +13,8 @@
 
 	"github.com/smartcontractkit/chainlink/v2/core/chains/evm/utils"
 	"github.com/smartcontractkit/chainlink/v2/core/services/job"
-<<<<<<< HEAD
 	"github.com/smartcontractkit/chainlink/v2/core/services/ocr2/plugins/ccip/internal/pricegetter"
-=======
 	"github.com/smartcontractkit/chainlink/v2/core/services/ocr2/plugins/ccip/config"
->>>>>>> e8671b80
 	"github.com/smartcontractkit/chainlink/v2/core/services/relay"
 	"github.com/smartcontractkit/chainlink/v2/core/store/models"
 )
@@ -160,20 +157,6 @@
 }
 
 type CCIPJobSpecParams struct {
-<<<<<<< HEAD
-	Name               string
-	Version            string
-	OffRamp            common.Address
-	CommitStore        common.Address
-	SourceChainName    string
-	DestChainName      string
-	DestEvmChainId     uint64
-	PriceGetterConfig  string
-	SourceStartBlock   uint64
-	DestStartBlock     uint64
-	USDCAttestationAPI string
-	P2PV2Bootstrappers pq.StringArray
-=======
 	Name                   string
 	Version                string
 	OffRamp                common.Address
@@ -181,13 +164,12 @@
 	SourceChainName        string
 	DestChainName          string
 	DestEvmChainId         uint64
-	TokenPricesUSDPipeline string
+	PriceGetterConfig  string
 	SourceStartBlock       uint64
 	DestStartBlock         uint64
 	USDCAttestationAPI     string
 	USDCConfig             *config.USDCConfig
 	P2PV2Bootstrappers     pq.StringArray
->>>>>>> e8671b80
 }
 
 func (params CCIPJobSpecParams) Validate() error {
