// Package with set of configs that should be used only within tests suites

package testhelpers

import (
	"testing"
	"time"

	"github.com/stretchr/testify/require"

	"github.com/smartcontractkit/chainlink-common/pkg/config"
	"github.com/smartcontractkit/chainlink/v2/core/services/ocr2/plugins/ccip/abihelpers"
	"github.com/smartcontractkit/chainlink/v2/core/services/ocr2/plugins/ccip/internal/ccipdata"
	"github.com/smartcontractkit/chainlink/v2/core/services/ocr2/plugins/ccip/internal/ccipdata/v1_2_0"
)

var PermissionLessExecutionThresholdSeconds = uint32(FirstBlockAge.Seconds())

func (c *CCIPContracts) CreateDefaultCommitOnchainConfig(t *testing.T) []byte {
	config, err := abihelpers.EncodeAbiStruct(ccipdata.CommitOnchainConfig{
		PriceRegistry: c.Dest.PriceRegistry.Address(),
	})
	require.NoError(t, err)
	return config
}

func (c *CCIPContracts) CreateDefaultCommitOffchainConfig(t *testing.T) []byte {
	return c.createCommitOffchainConfig(t, 10*time.Second, 5*time.Second)
}

func (c *CCIPContracts) createCommitOffchainConfig(t *testing.T, feeUpdateHearBeat time.Duration, inflightCacheExpiry time.Duration) []byte {
<<<<<<< HEAD
	config, err := NewCommitOffchainConfig(
		models.MustMakeDuration(feeUpdateHearBeat),
		1,
		1,
		models.MustMakeDuration(feeUpdateHearBeat),
		1,
		200e9,
		models.MustMakeDuration(inflightCacheExpiry),
	).Encode()
=======
	config, err := ccipconfig.EncodeOffchainConfig(v1_2_0.CommitOffchainConfig{
		SourceFinalityDepth:      1,
		DestFinalityDepth:        1,
		GasPriceHeartBeat:        *config.MustNewDuration(feeUpdateHearBeat),
		DAGasPriceDeviationPPB:   1,
		ExecGasPriceDeviationPPB: 1,
		TokenPriceHeartBeat:      *config.MustNewDuration(feeUpdateHearBeat),
		TokenPriceDeviationPPB:   1,
		MaxGasPrice:              200e9,
		InflightCacheExpiry:      *config.MustNewDuration(inflightCacheExpiry),
	})
>>>>>>> 5cfbd945
	require.NoError(t, err)
	return config
}

func (c *CCIPContracts) CreateDefaultExecOnchainConfig(t *testing.T) []byte {
	config, err := abihelpers.EncodeAbiStruct(v1_2_0.ExecOnchainConfig{
		PermissionLessExecutionThresholdSeconds: PermissionLessExecutionThresholdSeconds,
		Router:                                  c.Dest.Router.Address(),
		PriceRegistry:                           c.Dest.PriceRegistry.Address(),
		MaxDataBytes:                            1e5,
		MaxNumberOfTokensPerMsg:                 5,
		MaxPoolReleaseOrMintGas:                 200_000,
	})
	require.NoError(t, err)
	return config
}

func (c *CCIPContracts) CreateDefaultExecOffchainConfig(t *testing.T) []byte {
	return c.createExecOffchainConfig(t, 1*time.Minute, 1*time.Minute)
}

func (c *CCIPContracts) createExecOffchainConfig(t *testing.T, inflightCacheExpiry time.Duration, rootSnoozeTime time.Duration) []byte {
<<<<<<< HEAD
	config, err := NewExecOffchainConfig(
		1,
		5_000_000,
		0.07,
		200e9,
		models.MustMakeDuration(inflightCacheExpiry),
		models.MustMakeDuration(rootSnoozeTime),
	).Encode()
=======
	config, err := ccipconfig.EncodeOffchainConfig(v1_0_0.ExecOffchainConfig{
		SourceFinalityDepth:         1,
		DestOptimisticConfirmations: 1,
		DestFinalityDepth:           1,
		BatchGasLimit:               5_000_000,
		RelativeBoostPerWaitHour:    0.07,
		MaxGasPrice:                 200e9,
		InflightCacheExpiry:         *config.MustNewDuration(inflightCacheExpiry),
		RootSnoozeTime:              *config.MustNewDuration(rootSnoozeTime),
	})
>>>>>>> 5cfbd945
	require.NoError(t, err)
	return config
}<|MERGE_RESOLUTION|>--- conflicted
+++ resolved
@@ -29,29 +29,15 @@
 }
 
 func (c *CCIPContracts) createCommitOffchainConfig(t *testing.T, feeUpdateHearBeat time.Duration, inflightCacheExpiry time.Duration) []byte {
-<<<<<<< HEAD
 	config, err := NewCommitOffchainConfig(
-		models.MustMakeDuration(feeUpdateHearBeat),
+		*config.MustNewDuration(feeUpdateHearBeat),
 		1,
 		1,
-		models.MustMakeDuration(feeUpdateHearBeat),
+		*config.MustNewDuration(feeUpdateHearBeat),
 		1,
 		200e9,
-		models.MustMakeDuration(inflightCacheExpiry),
+		*config.MustNewDuration(inflightCacheExpiry),
 	).Encode()
-=======
-	config, err := ccipconfig.EncodeOffchainConfig(v1_2_0.CommitOffchainConfig{
-		SourceFinalityDepth:      1,
-		DestFinalityDepth:        1,
-		GasPriceHeartBeat:        *config.MustNewDuration(feeUpdateHearBeat),
-		DAGasPriceDeviationPPB:   1,
-		ExecGasPriceDeviationPPB: 1,
-		TokenPriceHeartBeat:      *config.MustNewDuration(feeUpdateHearBeat),
-		TokenPriceDeviationPPB:   1,
-		MaxGasPrice:              200e9,
-		InflightCacheExpiry:      *config.MustNewDuration(inflightCacheExpiry),
-	})
->>>>>>> 5cfbd945
 	require.NoError(t, err)
 	return config
 }
@@ -74,27 +60,14 @@
 }
 
 func (c *CCIPContracts) createExecOffchainConfig(t *testing.T, inflightCacheExpiry time.Duration, rootSnoozeTime time.Duration) []byte {
-<<<<<<< HEAD
 	config, err := NewExecOffchainConfig(
 		1,
 		5_000_000,
 		0.07,
 		200e9,
-		models.MustMakeDuration(inflightCacheExpiry),
-		models.MustMakeDuration(rootSnoozeTime),
+		*config.MustNewDuration(inflightCacheExpiry),
+		*config.MustNewDuration(rootSnoozeTime),
 	).Encode()
-=======
-	config, err := ccipconfig.EncodeOffchainConfig(v1_0_0.ExecOffchainConfig{
-		SourceFinalityDepth:         1,
-		DestOptimisticConfirmations: 1,
-		DestFinalityDepth:           1,
-		BatchGasLimit:               5_000_000,
-		RelativeBoostPerWaitHour:    0.07,
-		MaxGasPrice:                 200e9,
-		InflightCacheExpiry:         *config.MustNewDuration(inflightCacheExpiry),
-		RootSnoozeTime:              *config.MustNewDuration(rootSnoozeTime),
-	})
->>>>>>> 5cfbd945
 	require.NoError(t, err)
 	return config
 }