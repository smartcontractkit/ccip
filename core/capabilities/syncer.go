--- conflicted
+++ resolved
@@ -3,10 +3,7 @@
 import (
 	"context"
 	"encoding/hex"
-<<<<<<< HEAD
-=======
 	"fmt"
->>>>>>> d121e401
 	"math/big"
 	"slices"
 	"sync"
@@ -30,14 +27,6 @@
 )
 
 type registrySyncer struct {
-<<<<<<< HEAD
-	peerWrapper p2ptypes.PeerWrapper
-	registry    core.CapabilitiesRegistry
-	dispatcher  remotetypes.Dispatcher
-	subServices []services.Service
-	wg          sync.WaitGroup
-	lggr        logger.Logger
-=======
 	peerWrapper  p2ptypes.PeerWrapper
 	registry     core.CapabilitiesRegistry
 	dispatcher   remotetypes.Dispatcher
@@ -46,7 +35,6 @@
 
 	wg   sync.WaitGroup
 	lggr logger.Logger
->>>>>>> d121e401
 }
 
 var _ services.Service = &registrySyncer{}
@@ -81,11 +69,7 @@
 
 func (s *registrySyncer) Start(ctx context.Context) error {
 	s.wg.Add(1)
-<<<<<<< HEAD
-	go s.launch(ctx)
-=======
 	go s.launch(context.Background())
->>>>>>> d121e401
 	return nil
 }
 
@@ -93,69 +77,6 @@
 // that reads the configuration from chain (KS-117).
 func (s *registrySyncer) launch(ctx context.Context) {
 	defer s.wg.Done()
-<<<<<<< HEAD
-	// NOTE: temporary hard-coded DONs
-	workflowDONPeers := []string{
-		"12D3KooWBCF1XT5Wi8FzfgNCqRL76Swv8TRU3TiD4QiJm8NMNX7N",
-		"12D3KooWG1AyvwmCpZ93J8pBQUE1SuzrjDXnT4BeouncHR3jWLCG",
-		"12D3KooWGeUKZBRMbx27FUTgBwZa9Ap9Ym92mywwpuqkEtz8XWyv",
-		"12D3KooW9zYWQv3STmDeNDidyzxsJSTxoCTLicafgfeEz9nhwhC4",
-	}
-	triggerDONPeers := []string{
-		"12D3KooWBaiTbbRwwt2fbNifiL7Ew9tn3vds9AJE3Nf3eaVBX36m",
-		"12D3KooWS7JSY9fzSfWgbCE1S3W2LNY6ZVpRuun74moVBkKj6utE",
-		"12D3KooWMMTDXcWhpVnwrdAer1jnVARTmnr3RyT3v7Djg8ZuoBh9",
-		"12D3KooWGzVXsKxXsF4zLgxSDM8Gzx1ywq2pZef4PrHMKuVg4K3P",
-		"12D3KooWSyjmmzjVtCzwN7bXzZQFmWiJRuVcKBerNjVgL7HdLJBW",
-		"12D3KooWLGz9gzhrNsvyM6XnXS3JRkZoQdEzuAvysovnSChNK5ZK",
-		"12D3KooWAvZnvknFAfSiUYjATyhzEJLTeKvAzpcLELHi4ogM3GET",
-	}
-	triggerDONSigners := []string{
-		"0x9CcE7293a4Cc2621b61193135A95928735e4795F",
-		"0x3c775F20bCB2108C1A818741Ce332Bb5fe0dB925",
-		"0x50314239e2CF05555ceeD53E7F47eB2A8Eab0dbB",
-		"0xd76A4f98898c3b9A72b244476d7337b50D54BCd8",
-		"0x656A873f6895b8a03Fb112dE927d43FA54B2c92A",
-		"0x5d1e87d87bF2e0cD4Ea64F381a2dbF45e5f0a553",
-		"0x91d9b0062265514f012Eb8fABA59372fD9520f56",
-	}
-	allPeers := make(map[ragetypes.PeerID]p2ptypes.StreamConfig)
-	addPeersToDONInfo := func(peers []string, donInfo *capabilities.DON) error {
-		for _, peerID := range peers {
-			var p ragetypes.PeerID
-			err := p.UnmarshalText([]byte(peerID))
-			if err != nil {
-				return err
-			}
-			allPeers[p] = defaultStreamConfig
-			donInfo.Members = append(donInfo.Members, p)
-		}
-		return nil
-	}
-	workflowDonInfo := capabilities.DON{ID: "workflowDon1", F: 1}
-	if err := addPeersToDONInfo(workflowDONPeers, &workflowDonInfo); err != nil {
-		s.lggr.Errorw("failed to add peers to workflow DON info", "error", err)
-		return
-	}
-	triggerCapabilityDonInfo := capabilities.DON{ID: "capabilityDon1", F: 1} // NOTE: misconfiguration - should be 2
-	if err := addPeersToDONInfo(triggerDONPeers, &triggerCapabilityDonInfo); err != nil {
-		s.lggr.Errorw("failed to add peers to trigger DON info", "error", err)
-		return
-	}
-	err := s.peerWrapper.GetPeer().UpdateConnections(allPeers)
-	if err != nil {
-		s.lggr.Errorw("failed to update connections", "error", err)
-		return
-	}
-	// NOTE: temporary hard-coded capabilities
-	capId := "streams-trigger"
-	triggerInfo := capabilities.CapabilityInfo{
-		ID:             capId,
-		CapabilityType: capabilities.CapabilityTypeTrigger,
-		Description:    "Remote Trigger",
-		Version:        "0.0.1",
-		DON:            &triggerCapabilityDonInfo,
-=======
 	capId := "streams-trigger@1.0.0"
 	triggerInfo, err := capabilities.NewRemoteCapabilityInfo(
 		capId,
@@ -178,18 +99,13 @@
 	if err != nil {
 		s.lggr.Errorw("failed to create capability info for write_ethereum-testnet-sepolia", "error", err)
 		return
->>>>>>> d121e401
 	}
 
 	myId := s.peerWrapper.GetPeer().ID()
 	config := remotetypes.RemoteTriggerConfig{
 		RegistrationRefreshMs:   20000,
 		RegistrationExpiryMs:    60000,
-<<<<<<< HEAD
-		MinResponsesToAggregate: uint32(triggerCapabilityDonInfo.F) + 1,
-=======
 		MinResponsesToAggregate: uint32(s.networkSetup.TriggerCapabilityDonInfo.F) + 1,
->>>>>>> d121e401
 	}
 	err = s.peerWrapper.GetPeer().UpdateConnections(s.networkSetup.allPeers)
 	if err != nil {
@@ -199,28 +115,16 @@
 	if s.networkSetup.IsWorkflowDon(myId) {
 		s.lggr.Info("member of a workflow DON - starting remote subscribers")
 		codec := streams.NewCodec(s.lggr)
-<<<<<<< HEAD
-		aggregator := triggers.NewMercuryRemoteAggregator(codec, hexStringsToBytes(triggerDONSigners), int(triggerCapabilityDonInfo.F+1), s.lggr)
-		triggerCap := remote.NewTriggerSubscriber(config, triggerInfo, triggerCapabilityDonInfo, workflowDonInfo, s.dispatcher, aggregator, s.lggr)
-		err = s.registry.Add(ctx, triggerCap)
-		if err != nil {
-			s.lggr.Errorw("failed to add remote target capability to registry", "error", err)
-=======
 		aggregator := triggers.NewMercuryRemoteAggregator(codec, hexStringsToBytes(s.networkSetup.triggerDonSigners), int(s.networkSetup.TriggerCapabilityDonInfo.F+1), s.lggr)
 		triggerCap := remote.NewTriggerSubscriber(config, triggerInfo, s.networkSetup.TriggerCapabilityDonInfo, s.networkSetup.WorkflowsDonInfo, s.dispatcher, aggregator, s.lggr)
 		err = s.registry.Add(ctx, triggerCap)
 		if err != nil {
 			s.lggr.Errorw("failed to add remote trigger capability to registry", "error", err)
->>>>>>> d121e401
 			return
 		}
 		err = s.dispatcher.SetReceiver(capId, s.networkSetup.TriggerCapabilityDonInfo.ID, triggerCap)
 		if err != nil {
-<<<<<<< HEAD
-			s.lggr.Errorw("workflow DON failed to set receiver", "capabilityId", capId, "donId", triggerCapabilityDonInfo.ID, "error", err)
-=======
 			s.lggr.Errorw("workflow DON failed to set receiver for trigger", "capabilityId", capId, "donId", s.networkSetup.TriggerCapabilityDonInfo.ID, "error", err)
->>>>>>> d121e401
 			return
 		}
 		s.subServices = append(s.subServices, triggerCap)
@@ -273,28 +177,16 @@
 				continue
 			}
 			workflowDONs := map[string]capabilities.DON{
-<<<<<<< HEAD
-				workflowDonInfo.ID: workflowDonInfo,
-			}
-			triggerCap := remote.NewTriggerPublisher(config, underlying, triggerInfo, triggerCapabilityDonInfo, workflowDONs, s.dispatcher, s.lggr)
-			err = s.dispatcher.SetReceiver(capId, triggerCapabilityDonInfo.ID, triggerCap)
-			if err != nil {
-				s.lggr.Errorw("capability DON failed to set receiver", "capabilityId", capId, "donId", triggerCapabilityDonInfo.ID, "error", err)
-=======
 				s.networkSetup.WorkflowsDonInfo.ID: s.networkSetup.WorkflowsDonInfo,
 			}
 			triggerCap := remote.NewTriggerPublisher(config, underlying, triggerInfo, s.networkSetup.TriggerCapabilityDonInfo, workflowDONs, s.dispatcher, s.lggr)
 			err = s.dispatcher.SetReceiver(capId, s.networkSetup.TriggerCapabilityDonInfo.ID, triggerCap)
 			if err != nil {
 				s.lggr.Errorw("capability DON failed to set receiver", "capabilityId", capId, "donId", s.networkSetup.TriggerCapabilityDonInfo.ID, "error", err)
->>>>>>> d121e401
 				return
 			}
 			s.subServices = append(s.subServices, triggerCap)
 			break
-<<<<<<< HEAD
-		}
-=======
 		}
 	}
 	if s.networkSetup.IsTargetDon(myId) {
@@ -314,7 +206,6 @@
 			return
 		}
 		s.subServices = append(s.subServices, targetCap)
->>>>>>> d121e401
 	}
 	// NOTE: temporary service start - should be managed by capability creation
 	for _, srv := range s.subServices {
