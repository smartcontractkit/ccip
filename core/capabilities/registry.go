package capabilities

import (
	"context"
	"errors"
	"fmt"
	"sync"

	"github.com/smartcontractkit/chainlink-common/pkg/capabilities"
	"github.com/smartcontractkit/chainlink/v2/core/logger"
)

var (
	ErrCapabilityAlreadyExists = errors.New("capability already exists")
)

type metadataRegistry interface {
	LocalNode(ctx context.Context) (capabilities.Node, error)
	ConfigForCapability(ctx context.Context, capabilityID string, donID uint32) (capabilities.CapabilityConfiguration, error)
}

// Registry is a struct for the registry of capabilities.
// Registry is safe for concurrent use.
type Registry struct {
	metadataRegistry metadataRegistry
	lggr             logger.Logger
	m                map[string]capabilities.BaseCapability
	mu               sync.RWMutex
}

func (r *Registry) LocalNode(ctx context.Context) (capabilities.Node, error) {
	if r.metadataRegistry == nil {
		return capabilities.Node{}, errors.New("metadataRegistry information not available")
	}

	return r.metadataRegistry.LocalNode(ctx)
}

<<<<<<< HEAD
func (r *Registry) LocalNode(ctx context.Context) (capabilities.Node, error) {
	//TODO implement me
	panic("implement me")
}

func (r *Registry) ConfigForCapability(ctx context.Context, capabilityID string, donID uint32) (capabilities.CapabilityConfiguration, error) {
	//TODO implement me
	panic("implement me")
}

func (r *Registry) GetLocalNode(_ context.Context) (capabilities.Node, error) {
	return capabilities.Node{}, nil
=======
func (r *Registry) ConfigForCapability(ctx context.Context, capabilityID string, donID uint32) (capabilities.CapabilityConfiguration, error) {
	if r.metadataRegistry == nil {
		return capabilities.CapabilityConfiguration{}, errors.New("metadataRegistry information not available")
	}

	return r.metadataRegistry.ConfigForCapability(ctx, capabilityID, donID)
}

// SetLocalRegistry sets a local copy of the offchain registry for the registry to use.
// This is only public for testing purposes; the only production use should be from the CapabilitiesLauncher.
func (r *Registry) SetLocalRegistry(lr metadataRegistry) {
	r.mu.Lock()
	defer r.mu.Unlock()
	r.metadataRegistry = lr
>>>>>>> ebc7094c
}

// Get gets a capability from the registry.
func (r *Registry) Get(_ context.Context, id string) (capabilities.BaseCapability, error) {
	r.mu.RLock()
	defer r.mu.RUnlock()

	r.lggr.Debugw("get capability", "id", id)
	c, ok := r.m[id]
	if !ok {
		return nil, fmt.Errorf("capability not found with id %s", id)
	}

	return c, nil
}

// GetTrigger gets a capability from the registry and tries to coerce it to the TriggerCapability interface.
func (r *Registry) GetTrigger(ctx context.Context, id string) (capabilities.TriggerCapability, error) {
	c, err := r.Get(ctx, id)
	if err != nil {
		return nil, err
	}

	tc, ok := c.(capabilities.TriggerCapability)
	if !ok {
		return nil, fmt.Errorf("capability with id: %s does not satisfy the capability interface", id)
	}

	return tc, nil
}

// GetAction gets a capability from the registry and tries to coerce it to the ActionCapability interface.
func (r *Registry) GetAction(ctx context.Context, id string) (capabilities.ActionCapability, error) {
	c, err := r.Get(ctx, id)
	if err != nil {
		return nil, err
	}

	ac, ok := c.(capabilities.ActionCapability)
	if !ok {
		return nil, fmt.Errorf("capability with id: %s does not satisfy the capability interface", id)
	}

	return ac, nil
}

// GetConsensus gets a capability from the registry and tries to coerce it to the ConsensusCapability interface.
func (r *Registry) GetConsensus(ctx context.Context, id string) (capabilities.ConsensusCapability, error) {
	c, err := r.Get(ctx, id)
	if err != nil {
		return nil, err
	}

	cc, ok := c.(capabilities.ConsensusCapability)
	if !ok {
		return nil, fmt.Errorf("capability with id: %s does not satisfy the capability interface", id)
	}

	return cc, nil
}

// GetTarget gets a capability from the registry and tries to coerce it to the TargetCapability interface.
func (r *Registry) GetTarget(ctx context.Context, id string) (capabilities.TargetCapability, error) {
	c, err := r.Get(ctx, id)
	if err != nil {
		return nil, err
	}

	tc, ok := c.(capabilities.TargetCapability)
	if !ok {
		return nil, fmt.Errorf("capability with id: %s does not satisfy the capability interface", id)
	}

	return tc, nil
}

// List lists all the capabilities in the registry.
func (r *Registry) List(_ context.Context) ([]capabilities.BaseCapability, error) {
	r.mu.RLock()
	defer r.mu.RUnlock()
	cl := []capabilities.BaseCapability{}
	for _, v := range r.m {
		cl = append(cl, v)
	}

	return cl, nil
}

// Add adds a capability to the registry.
func (r *Registry) Add(ctx context.Context, c capabilities.BaseCapability) error {
	r.mu.Lock()
	defer r.mu.Unlock()

	info, err := c.Info(ctx)
	if err != nil {
		return err
	}

	switch info.CapabilityType {
	case capabilities.CapabilityTypeTrigger:
		_, ok := c.(capabilities.TriggerCapability)
		if !ok {
			return fmt.Errorf("trigger capability does not satisfy TriggerCapability interface")
		}
	case capabilities.CapabilityTypeAction:
		_, ok := c.(capabilities.ActionCapability)
		if !ok {
			return fmt.Errorf("action does not satisfy ActionCapability interface")
		}
	case capabilities.CapabilityTypeConsensus:
		_, ok := c.(capabilities.ConsensusCapability)
		if !ok {
			return fmt.Errorf("consensus capability does not satisfy ConsensusCapability interface")
		}
	case capabilities.CapabilityTypeTarget:
		_, ok := c.(capabilities.TargetCapability)
		if !ok {
			return fmt.Errorf("target capability does not satisfy TargetCapability interface")
		}
	default:
		return fmt.Errorf("unknown capability type: %s", info.CapabilityType)
	}

	id := info.ID
	_, ok := r.m[id]
	if ok {
		return fmt.Errorf("%w: id %s found in registry", ErrCapabilityAlreadyExists, id)
	}

	r.m[id] = c
	r.lggr.Infow("capability added", "id", id, "type", info.CapabilityType, "description", info.Description, "version", info.Version())
	return nil
}

// NewRegistry returns a new Registry.
func NewRegistry(lggr logger.Logger) *Registry {
	return &Registry{
		m:    map[string]capabilities.BaseCapability{},
		lggr: lggr.Named("CapabilitiesRegistry"),
	}
}<|MERGE_RESOLUTION|>--- conflicted
+++ resolved
@@ -36,20 +36,6 @@
 	return r.metadataRegistry.LocalNode(ctx)
 }
 
-<<<<<<< HEAD
-func (r *Registry) LocalNode(ctx context.Context) (capabilities.Node, error) {
-	//TODO implement me
-	panic("implement me")
-}
-
-func (r *Registry) ConfigForCapability(ctx context.Context, capabilityID string, donID uint32) (capabilities.CapabilityConfiguration, error) {
-	//TODO implement me
-	panic("implement me")
-}
-
-func (r *Registry) GetLocalNode(_ context.Context) (capabilities.Node, error) {
-	return capabilities.Node{}, nil
-=======
 func (r *Registry) ConfigForCapability(ctx context.Context, capabilityID string, donID uint32) (capabilities.CapabilityConfiguration, error) {
 	if r.metadataRegistry == nil {
 		return capabilities.CapabilityConfiguration{}, errors.New("metadataRegistry information not available")
@@ -64,7 +50,6 @@
 	r.mu.Lock()
 	defer r.mu.Unlock()
 	r.metadataRegistry = lr
->>>>>>> ebc7094c
 }
 
 // Get gets a capability from the registry.
