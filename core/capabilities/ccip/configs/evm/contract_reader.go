--- conflicted
+++ resolved
@@ -136,48 +136,9 @@
 					},
 				},
 			},
-<<<<<<< HEAD
-			consts.ContractNamePriceRegistry: {
-				ContractABI: fee_quoter.FeeQuoterABI,
-				Configs: map[string]*evmrelaytypes.ChainReaderDefinition{
-					// TODO: update with the consts from https://github.com/smartcontractkit/chainlink-ccip/pull/39
-					// in a followup.
-					"GetStaticConfig": {
-						ChainSpecificName: mustGetMethodName("getStaticConfig", priceRegistryABI),
-						ReadType:          evmrelaytypes.Method,
-					},
-					"GetDestChainConfig": {
-						ChainSpecificName: mustGetMethodName("getDestChainConfig", priceRegistryABI),
-						ReadType:          evmrelaytypes.Method,
-					},
-					"GetPremiumMultiplierWeiPerEth": {
-						ChainSpecificName: mustGetMethodName("getPremiumMultiplierWeiPerEth", priceRegistryABI),
-						ReadType:          evmrelaytypes.Method,
-					},
-					"GetTokenTransferFeeConfig": {
-						ChainSpecificName: mustGetMethodName("getTokenTransferFeeConfig", priceRegistryABI),
-						ReadType:          evmrelaytypes.Method,
-					},
-					"ProcessMessageArgs": {
-						ChainSpecificName: mustGetMethodName("processMessageArgs", priceRegistryABI),
-						ReadType:          evmrelaytypes.Method,
-					},
-					"ValidatePoolReturnData": {
-						ChainSpecificName: mustGetMethodName("validatePoolReturnData", priceRegistryABI),
-						ReadType:          evmrelaytypes.Method,
-					},
-					"GetValidatedTokenPrice": {
-						ChainSpecificName: mustGetMethodName("getValidatedTokenPrice", priceRegistryABI),
-						ReadType:          evmrelaytypes.Method,
-					},
-					"GetFeeTokens": {
-						ChainSpecificName: mustGetMethodName("getFeeTokens", priceRegistryABI),
-						ReadType:          evmrelaytypes.Method,
-					},
-=======
 		},
 		consts.ContractNamePriceRegistry: {
-			ContractABI: price_registry.PriceRegistryABI,
+			ContractABI: fee_quoter.FeeQuoterABI,
 			Configs: map[string]*evmrelaytypes.ChainReaderDefinition{
 				// TODO: update with the consts from https://github.com/smartcontractkit/chainlink-ccip/pull/39
 				// in a followup.
@@ -212,7 +173,6 @@
 				"GetFeeTokens": {
 					ChainSpecificName: mustGetMethodName("getFeeTokens", priceRegistryABI),
 					ReadType:          evmrelaytypes.Method,
->>>>>>> 757cbf33
 				},
 			},
 		},
