--- conflicted
+++ resolved
@@ -8,19 +8,21 @@
 	"testing"
 	"time"
 
+	"github.com/smartcontractkit/chainlink-ccip/chainconfig"
+	"github.com/smartcontractkit/chainlink-ccip/pluginconfig"
+	commonconfig "github.com/smartcontractkit/chainlink-common/pkg/config"
+	"github.com/smartcontractkit/chainlink-common/pkg/types/ccipocr3"
+	"github.com/smartcontractkit/chainlink/v2/core/capabilities/ccip/ccip_integration_tests/integrationhelpers"
+	cctypes "github.com/smartcontractkit/chainlink/v2/core/capabilities/ccip/types"
+
 	"github.com/ethereum/go-ethereum/accounts/abi/bind"
 	"github.com/ethereum/go-ethereum/accounts/abi/bind/backends"
 	"github.com/ethereum/go-ethereum/common"
 	"github.com/ethereum/go-ethereum/core"
 
-	"github.com/smartcontractkit/chainlink-ccip/chainconfig"
-	"github.com/smartcontractkit/chainlink-ccip/pluginconfig"
-
-	commonconfig "github.com/smartcontractkit/chainlink-common/pkg/config"
-	"github.com/smartcontractkit/chainlink-common/pkg/types/ccipocr3"
-
-	"github.com/smartcontractkit/chainlink/v2/core/capabilities/ccip/ccip_integration_tests/integrationhelpers"
-	cctypes "github.com/smartcontractkit/chainlink/v2/core/capabilities/ccip/types"
+	confighelper2 "github.com/smartcontractkit/libocr/offchainreporting2plus/confighelper"
+	"github.com/smartcontractkit/libocr/offchainreporting2plus/ocr3confighelper"
+
 	"github.com/smartcontractkit/chainlink/v2/core/chains/evm/assets"
 	"github.com/smartcontractkit/chainlink/v2/core/gethwrappers/ccip/generated/ccip_config"
 	"github.com/smartcontractkit/chainlink/v2/core/gethwrappers/ccip/generated/maybe_revert_message_receiver"
@@ -34,34 +36,20 @@
 	"github.com/smartcontractkit/chainlink/v2/core/gethwrappers/ccip/generated/router"
 	"github.com/smartcontractkit/chainlink/v2/core/gethwrappers/ccip/generated/token_admin_registry"
 	"github.com/smartcontractkit/chainlink/v2/core/gethwrappers/ccip/generated/weth9"
-	"github.com/smartcontractkit/chainlink/v2/core/gethwrappers/generated/mock_v3_aggregator_contract"
 	kcr "github.com/smartcontractkit/chainlink/v2/core/gethwrappers/keystone/generated/capabilities_registry"
 	"github.com/smartcontractkit/chainlink/v2/core/gethwrappers/shared/generated/link_token"
 	"github.com/smartcontractkit/chainlink/v2/core/internal/testutils"
 
-	confighelper2 "github.com/smartcontractkit/libocr/offchainreporting2plus/confighelper"
-	"github.com/smartcontractkit/libocr/offchainreporting2plus/ocr3confighelper"
-	ocrtypes "github.com/smartcontractkit/libocr/offchainreporting2plus/types"
-
 	chainsel "github.com/smartcontractkit/chain-selectors"
 
 	"github.com/stretchr/testify/require"
 )
 
 var (
-<<<<<<< HEAD
-	homeChainID                 = chainsel.GETH_TESTNET.EvmChainID
-	ccipSendRequestedTopic      = evm_2_evm_multi_onramp.EVM2EVMMultiOnRampCCIPSendRequested{}.Topic()
-	commitReportAcceptedTopic   = evm_2_evm_multi_offramp.EVM2EVMMultiOffRampCommitReportAccepted{}.Topic()
-	executionStateChangedTopic  = evm_2_evm_multi_offramp.EVM2EVMMultiOffRampExecutionStateChanged{}.Topic()
-	initialMockAggregatorAnswer = big.NewInt(9e18)
-	deviationPPB                = ccipocr3.NewBigIntFromInt64(2e5)
-=======
 	homeChainID                = chainsel.GETH_TESTNET.EvmChainID
 	ccipSendRequestedTopic     = onramp.OnRampCCIPSendRequested{}.Topic()
 	commitReportAcceptedTopic  = offramp.OffRampCommitReportAccepted{}.Topic()
 	executionStateChangedTopic = offramp.OffRampExecutionStateChanged{}.Topic()
->>>>>>> 757cbf33
 )
 
 const (
@@ -72,7 +60,6 @@
 	// These constants drive what is set in the plugin offchain configs.
 	FirstBlockAge                           = 8 * time.Hour
 	RemoteGasPriceBatchWriteFrequency       = 30 * time.Minute
-	TokenPriceBatchWriteFrequency           = 30 * time.Minute
 	BatchGasLimit                           = 6_500_000
 	RelativeBoostPerWaitHour                = 1.5
 	InflightCacheExpiry                     = 10 * time.Minute
@@ -90,7 +77,6 @@
 	MaxDurationObservation                  = 5 * time.Second
 	MaxDurationShouldAcceptAttestedReport   = 10 * time.Second
 	MaxDurationShouldTransmitAcceptedReport = 10 * time.Second
-	Decimals18                              = 18
 )
 
 func e18Mult(amount uint64) *big.Int {
@@ -102,13 +88,11 @@
 }
 
 type homeChain struct {
-	backend               *backends.SimulatedBackend
-	owner                 *bind.TransactOpts
-	chainID               uint64
-	capabilityRegistry    *kcr.CapabilitiesRegistry
-	ccipConfig            *ccip_config.CCIPConfig
-	mockAggregator        *mock_v3_aggregator_contract.MockV3AggregatorContract
-	mockAggregatorAddress common.Address
+	backend            *backends.SimulatedBackend
+	owner              *bind.TransactOpts
+	chainID            uint64
+	capabilityRegistry *kcr.CapabilitiesRegistry
+	ccipConfig         *ccip_config.CCIPConfig
 }
 
 type onchainUniverse struct {
@@ -185,7 +169,6 @@
 
 	homeChainBase, ok := chains[homeChainID]
 	require.True(t, ok, "home chain backend not available")
-
 	// Set up home chain first
 	homeChainUniverse := setupHomeChain(t, homeChainBase.owner, homeChainBase.backend)
 
@@ -403,18 +386,12 @@
 	require.NoError(t, err, "failed to add node operator to the capability registry")
 	backend.Commit()
 
-	aggAddr, _, aggContract, err := mock_v3_aggregator_contract.DeployMockV3AggregatorContract(owner, backend, Decimals18, initialMockAggregatorAnswer)
-	require.NoError(t, err)
-	backend.Commit()
-
 	return homeChain{
-		backend:               backend,
-		owner:                 owner,
-		chainID:               homeChainID,
-		capabilityRegistry:    capabilityRegistry,
-		ccipConfig:            capabilityConfig,
-		mockAggregator:        aggContract,
-		mockAggregatorAddress: aggAddr,
+		backend:            backend,
+		owner:              owner,
+		chainID:            homeChainID,
+		capabilityRegistry: capabilityRegistry,
+		ccipConfig:         capabilityConfig,
 	}
 }
 
@@ -473,45 +450,6 @@
 	return chainConfig
 }
 
-func getPluginConfig(
-	t *testing.T,
-	pluginType cctypes.PluginType,
-	uni onchainUniverse,
-	h homeChain,
-) []byte {
-	var encodedOffchainConfig []byte
-	var err2 error
-	if pluginType == cctypes.PluginTypeCCIPCommit {
-		encodedOffchainConfig, err2 = pluginconfig.EncodeCommitOffchainConfig(pluginconfig.CommitOffchainConfig{
-			RemoteGasPriceBatchWriteFrequency: *commonconfig.MustNewDuration(RemoteGasPriceBatchWriteFrequency),
-			TokenPriceBatchWriteFrequency:     *commonconfig.MustNewDuration(TokenPriceBatchWriteFrequency),
-			PriceSources: map[ocrtypes.Account]pluginconfig.ArbitrumPriceSource{
-				ocrtypes.Account(uni.weth.Address().Hex()): {
-					AggregatorAddress: h.mockAggregatorAddress.Hex(),
-					DeviationPPB:      deviationPPB,
-				},
-			},
-			TokenDecimals: map[ocrtypes.Account]uint8{
-				ocrtypes.Account(uni.weth.Address().Hex()): 18,
-			},
-			TokenPriceChainSelector: getSelector(h.chainID),
-		})
-		require.NoError(t, err2)
-	} else {
-		encodedOffchainConfig, err2 = pluginconfig.EncodeExecuteOffchainConfig(pluginconfig.ExecuteOffchainConfig{
-			BatchGasLimit:             BatchGasLimit,
-			RelativeBoostPerWaitHour:  RelativeBoostPerWaitHour,
-			MessageVisibilityInterval: *commonconfig.MustNewDuration(FirstBlockAge),
-			InflightCacheExpiry:       *commonconfig.MustNewDuration(InflightCacheExpiry),
-			RootSnoozeTime:            *commonconfig.MustNewDuration(RootSnoozeTime),
-			BatchingStrategyID:        BatchingStrategyID,
-		})
-		require.NoError(t, err2)
-	}
-
-	return encodedOffchainConfig
-}
-
 func (h *homeChain) AddDON(
 	t *testing.T,
 	ccipCapabilityID [32]byte,
@@ -534,8 +472,26 @@
 	// Add DON on capability registry contract
 	var ocr3Configs []ocr3_config_encoder.CCIPConfigTypesOCR3Config
 	for _, pluginType := range []cctypes.PluginType{cctypes.PluginTypeCCIPCommit, cctypes.PluginTypeCCIPExec} {
-		encodedOffchainConfig := getPluginConfig(t, pluginType, uni, *h)
-
+		var encodedOffchainConfig []byte
+		var err2 error
+		if pluginType == cctypes.PluginTypeCCIPCommit {
+			encodedOffchainConfig, err2 = pluginconfig.EncodeCommitOffchainConfig(pluginconfig.CommitOffchainConfig{
+				RemoteGasPriceBatchWriteFrequency: *commonconfig.MustNewDuration(RemoteGasPriceBatchWriteFrequency),
+				// TODO: implement token price writes
+				// TokenPriceBatchWriteFrequency:     *commonconfig.MustNewDuration(tokenPriceBatchWriteFrequency),
+			})
+			require.NoError(t, err2)
+		} else {
+			encodedOffchainConfig, err2 = pluginconfig.EncodeExecuteOffchainConfig(pluginconfig.ExecuteOffchainConfig{
+				BatchGasLimit:             BatchGasLimit,
+				RelativeBoostPerWaitHour:  RelativeBoostPerWaitHour,
+				MessageVisibilityInterval: *commonconfig.MustNewDuration(FirstBlockAge),
+				InflightCacheExpiry:       *commonconfig.MustNewDuration(InflightCacheExpiry),
+				RootSnoozeTime:            *commonconfig.MustNewDuration(RootSnoozeTime),
+				BatchingStrategyID:        BatchingStrategyID,
+			})
+			require.NoError(t, err2)
+		}
 		signers, transmitters, configF, _, offchainConfigVersion, offchainConfig, err2 := ocr3confighelper.ContractSetConfigArgsForTests(
 			DeltaProgress,
 			DeltaResend,
